--- conflicted
+++ resolved
@@ -614,8 +614,6 @@
                 shuffle_item = False
             if shuffle_item and world.settings.gerudo_fortress == 'normal' and 'Thieves Hideout' in world.settings.key_rings:
                 item = get_junk_item()[0] if location.name != 'Hideout 1 Torch Jail Gerudo Key' else 'Small Key Ring (Thieves Hideout)'
-<<<<<<< HEAD
-=======
 
         # Freestanding Rupees and Hearts
         elif location.type in ['ActorOverride', 'Freestanding', 'RupeeTower']:
@@ -660,7 +658,6 @@
             else:
                 shuffle_item = False
                 location.disabled = DisableType.DISABLED
->>>>>>> b383b5c3
 
         # Dungeon Items
         elif location.dungeon is not None:
