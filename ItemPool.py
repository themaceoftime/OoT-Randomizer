--- conflicted
+++ resolved
@@ -1059,51 +1059,27 @@
     if not world.dungeon_mq['Ganons Castle']:
         pool.extend(['Ice Trap'] * 4)
 
-<<<<<<< HEAD
-    if world.gerudo_fortress == 'open':
+    if world.settings.gerudo_fortress == 'open':
         placed_items['Hideout Jail Guard (1 Torch)'] = 'Recovery Heart'
         placed_items['Hideout Jail Guard (2 Torches)'] = 'Recovery Heart'
         placed_items['Hideout Jail Guard (3 Torches)'] = 'Recovery Heart'
         placed_items['Hideout Jail Guard (4 Torches)'] = 'Recovery Heart'
-    elif world.shuffle_hideoutkeys in ['any_dungeon', 'overworld', 'keysanity']:
-        if world.gerudo_fortress == 'fast':
+    elif world.settings.shuffle_hideoutkeys in ['any_dungeon', 'overworld', 'keysanity']:
+        if world.settings.gerudo_fortress == 'fast':
             pool.append('Small Key (Thieves Hideout)')
             placed_items['Hideout Jail Guard (2 Torches)'] = 'Recovery Heart'
             placed_items['Hideout Jail Guard (3 Torches)'] = 'Recovery Heart'
             placed_items['Hideout Jail Guard (4 Torches)'] = 'Recovery Heart'
         else:
             pool.extend(['Small Key (Thieves Hideout)'] * 4)
-        if world.item_pool_value == 'plentiful':
+        if world.settings.item_pool_value == 'plentiful':
             pending_junk_pool.append('Small Key (Thieves Hideout)')
     else:
-        if world.gerudo_fortress == 'fast':
+        if world.settings.gerudo_fortress == 'fast':
             placed_items['Hideout Jail Guard (1 Torch)'] = 'Small Key (Thieves Hideout)'
             placed_items['Hideout Jail Guard (2 Torches)'] = 'Recovery Heart'
             placed_items['Hideout Jail Guard (3 Torches)'] = 'Recovery Heart'
             placed_items['Hideout Jail Guard (4 Torches)'] = 'Recovery Heart'
-=======
-    if world.settings.gerudo_fortress == 'open':
-        placed_items['GF North F1 Carpenter'] = 'Recovery Heart'
-        placed_items['GF North F2 Carpenter'] = 'Recovery Heart'
-        placed_items['GF South F1 Carpenter'] = 'Recovery Heart'
-        placed_items['GF South F2 Carpenter'] = 'Recovery Heart'
-    elif world.settings.shuffle_fortresskeys in ['any_dungeon', 'overworld', 'keysanity']:
-        if world.settings.gerudo_fortress == 'fast':
-            pool.append('Small Key (Gerudo Fortress)')
-            placed_items['GF North F2 Carpenter'] = 'Recovery Heart'
-            placed_items['GF South F1 Carpenter'] = 'Recovery Heart'
-            placed_items['GF South F2 Carpenter'] = 'Recovery Heart'
-        else:
-            pool.extend(['Small Key (Gerudo Fortress)'] * 4)
-        if world.settings.item_pool_value == 'plentiful':
-            pending_junk_pool.append('Small Key (Gerudo Fortress)')
-    else:
-        if world.settings.gerudo_fortress == 'fast':
-            placed_items['GF North F1 Carpenter'] = 'Small Key (Gerudo Fortress)'
-            placed_items['GF North F2 Carpenter'] = 'Recovery Heart'
-            placed_items['GF South F1 Carpenter'] = 'Recovery Heart'
-            placed_items['GF South F2 Carpenter'] = 'Recovery Heart'
->>>>>>> 933cea71
         else:
             placed_items['Hideout Jail Guard (1 Torch)'] = 'Small Key (Thieves Hideout)'
             placed_items['Hideout Jail Guard (2 Torches)'] = 'Small Key (Thieves Hideout)'
@@ -1116,13 +1092,8 @@
         pending_junk_pool.append('Gerudo Membership Card')
         placed_items['Hideout Gerudo Membership Card'] = 'Ice Trap'
     else:
-<<<<<<< HEAD
         placed_items['Hideout Gerudo Membership Card'] = 'Gerudo Membership Card'
-    if world.shuffle_gerudo_card and world.item_pool_value == 'plentiful':
-=======
-        placed_items['GF Gerudo Membership Card'] = 'Gerudo Membership Card'
     if world.settings.shuffle_gerudo_card and world.settings.item_pool_value == 'plentiful':
->>>>>>> 933cea71
         pending_junk_pool.append('Gerudo Membership Card')
 
     if world.settings.item_pool_value == 'plentiful' and world.settings.shuffle_smallkeys in ['any_dungeon', 'overworld', 'keysanity']:
