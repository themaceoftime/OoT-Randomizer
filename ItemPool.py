--- conflicted
+++ resolved
@@ -479,12 +479,7 @@
     'Pierre': 'Scarecrow Song',
     'Deliver Rutos Letter': 'Deliver Letter',
     'Master Sword Pedestal': 'Time Travel',
-<<<<<<< HEAD
-    'Bombchu Bowling Bombchus': 'Bombchu Drop',
-=======
     'Market Bombchu Bowling Bombchus': 'Bombchu Drop',
-    'Wasteland Bombchu Salesman': 'Bombchus',
->>>>>>> 001d7823
 }
 
 droplocations = {
@@ -1043,7 +1038,7 @@
             pool.append('Bombchus (10)')
 
     if not world.shuffle_medigoron_carpet_salesman:
-        placed_items['Haunted Wasteland Bombchu Salesman'] = 'Bombchus (10)'
+        placed_items['Wasteland Bombchu Salesman'] = 'Bombchus (10)'
 
     pool.extend(['Ice Trap'])
     if not world.dungeon_mq['Gerudo Training Grounds']:
