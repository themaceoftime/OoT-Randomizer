import logging
import random
from collections import OrderedDict
from itertools import chain
from Location import DisableType, Location
from Utils import random_choices
from Item import ItemFactory
from ItemList import item_table
from LocationList import location_groups
from decimal import Decimal, ROUND_HALF_UP, ROUND_UP

from Item import ItemFactory, ItemInfo
from Utils import random_choices


# Generates item pools and places fixed items based on settings.

plentiful_items = ([
    'Biggoron Sword',
    'Boomerang',
    'Lens of Truth',
    'Megaton Hammer',
    'Iron Boots',
    'Goron Tunic',
    'Zora Tunic',
    'Hover Boots',
    'Mirror Shield',
    'Fire Arrows',
    'Light Arrows',
    'Dins Fire',
    'Progressive Hookshot',
    'Progressive Strength Upgrade',
    'Progressive Scale',
    'Progressive Wallet',
    'Magic Meter',
    'Deku Stick Capacity', 
    'Deku Nut Capacity', 
    'Bow', 
    'Slingshot', 
    'Bomb Bag',
    'Double Defense'] +
    ['Heart Container'] * 8
)

# Ludicrous replaces all health upgrades with heart containers
# as done in plentiful. The item list is used separately to
# dynamically replace all junk with even levels of each item.
ludicrous_health = ['Heart Container'] * 8

# List of items that can be multiplied in ludicrous mode.
# Used to filter the pre-plando pool for candidates instead
# of appending directly, making this list settings-independent.
# Excludes Gold Skulltula Tokens, Triforce Pieces, and health
# upgrades as they are directly tied to win conditions and
# already have a large count relative to available locations
# in the game.
#
# Item order is arranged to maximize subjectively useful item
# duplicates when remaining available locations is less than
# a full duplicate set.
ludicrous_items = [
    'Zeldas Lullaby',
    'Eponas Song',
    'Suns Song',
    'Sarias Song',
    'Song of Time',
    'Song of Storms',
    'Minuet of Forest',
    'Prelude of Light',
    'Bolero of Fire',
    'Serenade of Water',
    'Nocturne of Shadow',
    'Requiem of Spirit',
    'Ocarina',
    'Light Arrows',
    'Megaton Hammer',
    'Progressive Hookshot',
    'Progressive Strength Upgrade',
    'Dins Fire',
    'Hover Boots',
    'Mirror Shield',
    'Boomerang',
    'Iron Boots',
    'Kokiri Sword',
    'Fire Arrows',
    'Boss Key (Ganons Castle)',
    'Boss Key (Forest Temple)',
    'Boss Key (Fire Temple)',
    'Boss Key (Water Temple)',
    'Boss Key (Shadow Temple)',
    'Boss Key (Spirit Temple)',
    'Gerudo Membership Card',
    'Small Key (Thieves Hideout)',
    'Small Key (Shadow Temple)',
    'Small Key (Ganons Castle)',
    'Small Key (Forest Temple)',
    'Small Key (Spirit Temple)',
    'Small Key (Fire Temple)',
    'Small Key (Water Temple)',
    'Small Key (Bottom of the Well)',
    'Small Key (Gerudo Training Ground)',
    'Small Key Ring (Thieves Hideout)',
    'Small Key Ring (Shadow Temple)',
    'Small Key Ring (Ganons Castle)',
    'Small Key Ring (Forest Temple)',
    'Small Key Ring (Spirit Temple)',
    'Small Key Ring (Fire Temple)',
    'Small Key Ring (Water Temple)',
    'Small Key Ring (Bottom of the Well)',
    'Small Key Ring (Gerudo Training Ground)',
    'Progressive Scale',
    'Progressive Wallet',
    'Magic Meter',
    'Bow',
    'Slingshot',
    'Bomb Bag',
    'Bombchus',
    'Lens of Truth',
    'Goron Tunic',
    'Zora Tunic',
    'Biggoron Sword',
    'Double Defense',
    'Farores Wind',
    'Nayrus Love',
    'Stone of Agony',
    'Ice Arrows',
    'Magic Bean Pack',
    'Deku Stick Capacity',
    'Deku Nut Capacity'
]

ludicrous_exclusions = [
    'Triforce Piece',
    'Gold Skulltula Token',
    'Rutos Letter',
    'Heart Container',
    'Piece of Heart',
    'Piece of Heart (Treasure Chest Game)'
]

item_difficulty_max = {
    'ludicrous': {
        'Piece of Heart': 3,
    },
    'plentiful': {
        'Piece of Heart': 3,
    },
    'balanced': {},
    'scarce': {
        'Bombchus': 3,
        'Bombchus (5)': 1,
        'Bombchus (10)': 2,
        'Bombchus (20)': 0,
        'Magic Meter': 1, 
        'Double Defense': 0, 
        'Deku Stick Capacity': 1, 
        'Deku Nut Capacity': 1, 
        'Bow': 2, 
        'Slingshot': 2, 
        'Bomb Bag': 2,
        'Heart Container': 0,
    },
    'minimal': {
        'Bombchus': 1,
        'Bombchus (5)': 1,
        'Bombchus (10)': 0,
        'Bombchus (20)': 0,
        'Magic Meter': 1, 
        'Nayrus Love': 1,
        'Double Defense': 0, 
        'Deku Stick Capacity': 0, 
        'Deku Nut Capacity': 0, 
        'Bow': 1, 
        'Slingshot': 1, 
        'Bomb Bag': 1,
        'Heart Container': 0,
        'Piece of Heart': 0,
    },
}

shopsanity_rupees = (
    ['Rupees (20)'] * 5 +
    ['Rupees (50)'] * 3 +
    ['Rupees (200)'] * 2
)

min_shop_items = (
    ['Buy Deku Shield'] +
    ['Buy Hylian Shield'] +
    ['Buy Goron Tunic'] +
    ['Buy Zora Tunic'] +
    ['Buy Deku Nut (5)'] * 2 + ['Buy Deku Nut (10)'] +
    ['Buy Deku Stick (1)'] * 2 +
    ['Buy Deku Seeds (30)'] +
    ['Buy Arrows (10)'] * 2 + ['Buy Arrows (30)'] + ['Buy Arrows (50)'] +
    ['Buy Bombchu (5)'] + ['Buy Bombchu (10)'] * 2 + ['Buy Bombchu (20)'] +
    ['Buy Bombs (5) for 25 Rupees'] + ['Buy Bombs (5) for 35 Rupees'] + ['Buy Bombs (10)'] + ['Buy Bombs (20)'] +
    ['Buy Green Potion'] +
    ['Buy Red Potion for 30 Rupees'] +
    ['Buy Blue Fire'] +
    ["Buy Fairy's Spirit"] +
    ['Buy Bottle Bug'] +
    ['Buy Fish']
)

deku_scrubs_items = {
    'Buy Deku Shield':     'Deku Shield',
    'Buy Deku Nut (5)':    'Deku Nuts (5)',
    'Buy Deku Stick (1)':  'Deku Stick (1)',
    'Buy Bombs (5) for 35 Rupees':  'Bombs (5)',
    'Buy Red Potion for 30 Rupees': 'Recovery Heart',
    'Buy Green Potion':    'Rupees (5)',
    'Buy Arrows (30)':     [('Arrows (30)', 3), ('Deku Seeds (30)', 1)],
    'Buy Deku Seeds (30)': [('Arrows (30)', 3), ('Deku Seeds (30)', 1)],
}

trade_items = OrderedDict([
    ("pocket_egg",   "Pocket Egg"),
    ("pocket_cucco", "Pocket Cucco"),
    ("cojiro",       "Cojiro"),
    ("odd_mushroom", "Odd Mushroom"),
    ("poachers_saw", "Poachers Saw"),
    ("broken_sword", "Broken Sword"),
    ("prescription", "Prescription"),
    ("eyeball_frog", "Eyeball Frog"),
    ("eyedrops",     "Eyedrops"),
    ("claim_check",  "Claim Check"),
])

normal_bottles = [bottle for bottle in sorted(ItemInfo.bottles) if bottle not in ['Deliver Letter', 'Sell Big Poe']] + ['Bottle with Big Poe']
song_list = [item.name for item in sorted([i for n, i in ItemInfo.items.items() if i.type == 'Song'], key=lambda x: x.index)]
junk_pool_base = [(item, weight) for (item, weight) in sorted(ItemInfo.junk.items()) if weight > 0]
remove_junk_items = [item for (item, weight) in sorted(ItemInfo.junk.items()) if weight >= 0]

remove_junk_ludicrous_items = [
    'Ice Arrows',
    'Deku Nut Capacity',
    'Deku Stick Capacity',
    'Double Defense',
    'Biggoron Sword'
]

# a useless placeholder item placed at some skipped and inaccessible locations
# (e.g. HC Malon Egg with Skip Child Zelda, or the carpenters with Open Gerudo Fortress)
IGNORE_LOCATION = 'Recovery Heart'

pending_junk_pool = []
junk_pool = []

exclude_from_major = [ 
    'Deliver Letter',
    'Sell Big Poe',
    'Magic Bean',
    'Zeldas Letter',
    'Bombchus (5)',
    'Bombchus (10)',
    'Bombchus (20)',
    'Odd Potion',
    'Triforce Piece'
]

item_groups = {
    'Junk': remove_junk_items,
    'JunkSong': ('Prelude of Light', 'Serenade of Water'),
    'AdultTrade': list(trade_items.values()),
    'Bottle': normal_bottles,
    'Spell': ('Dins Fire', 'Farores Wind', 'Nayrus Love'),
    'Shield': ('Deku Shield', 'Hylian Shield'),
    'Song': song_list,
    'NonWarpSong': song_list[6:],
    'WarpSong': song_list[0:6],
    'HealthUpgrade': ('Heart Container', 'Piece of Heart', 'Piece of Heart (Treasure Chest Game)'),
    'ProgressItem': sorted([name for name, item in ItemInfo.items.items() if item.type == 'Item' and item.advancement]),
    'MajorItem': sorted([name for name, item in ItemInfo.items.items() if item.type in ['Item', 'Song'] and item.advancement and name not in exclude_from_major]),
    'DungeonReward': [item.name for item in sorted([i for n, i in ItemInfo.items.items() if i.type == 'DungeonReward'], key=lambda x: x.special['item_id'])],

    'ForestFireWater': ('Forest Medallion', 'Fire Medallion', 'Water Medallion'),
    'FireWater': ('Fire Medallion', 'Water Medallion'),
}

def get_new_junk():
    junk = list(junk_pool_base)
    junk_items, junk_weights = zip(*junk)
    return random_choices(junk_items, weights=junk_weights, k=1)[0]

def get_junk_item(count=1, pool=None, plando_pool=None):
    if count < 1:
        raise ValueError("get_junk_item argument 'count' must be greater than 0.")

    return_pool = []
    if pending_junk_pool:
        pending_count = min(len(pending_junk_pool), count)
        return_pool = [pending_junk_pool.pop() for _ in range(pending_count)]
        count -= pending_count

    if pool and plando_pool:
        jw_list = [(junk, weight) for (junk, weight) in junk_pool
                   if junk not in plando_pool or pool.count(junk) < plando_pool[junk].count]
        try:
            junk_items, junk_weights = zip(*jw_list)
        except ValueError:
            raise RuntimeError("Not enough junk is available in the item pool to replace removed items.")
    else:
        junk_items, junk_weights = zip(*junk_pool)
    return_pool.extend(random_choices(junk_items, weights=junk_weights, k=count))

    return return_pool


def replace_max_item(items, item, max_count):
    count = 0
    for i,val in enumerate(items):
        if val == item:
            if count >= max_count:
                items[i] = get_junk_item()[0]
            count += 1


def generate_itempool(world):
    junk_pool[:] = list(junk_pool_base)
    if world.settings.junk_ice_traps == 'on':
        junk_pool.append(('Ice Trap', 10))
    elif world.settings.junk_ice_traps in ['mayhem', 'onslaught']:
        junk_pool[:] = [('Ice Trap', 1)]

    # set up item pool
    (pool, placed_items) = get_pool_core(world)
    placed_items_count = {}
    world.itempool = ItemFactory(pool, world)
    placed_locations = list(filter(lambda loc: loc.name in placed_items, world.get_locations()))
    for location in placed_locations:
        item = placed_items[location.name]
        placed_items_count[item] = placed_items_count.get(item, 0) + 1
        world.push_item(location, ItemFactory(item, world))
        world.get_location(location).locked = True
    
    world.initialize_items()
    world.distribution.set_complete_itempool(world.itempool)

    # make sure that there are enough gold skulltulas for bridge/ganon boss key/lacs
    world.available_tokens = placed_items_count.get("Gold Skulltula Token", 0) \
                           + pool.count("Gold Skulltula Token") \
                           + world.distribution.get_starting_item("Gold Skulltula Token")
    if world.max_progressions["Gold Skulltula Token"] > world.available_tokens:
        raise ValueError(f"Not enough available Gold Skulltula Tokens to meet requirements. Available: {world.available_tokens}, Required: {world.max_progressions['Gold Skulltula Token']}.")

def get_pool_core(world):
    pool = []
    placed_items = {}
    remain_shop_items = []
    ruto_bottles = 1

    if world.settings.zora_fountain == 'open':
        ruto_bottles = 0

    if world.settings.shopsanity not in ['off', '0']:
        pending_junk_pool.append('Progressive Wallet')

    if world.settings.item_pool_value == 'plentiful':
        pending_junk_pool.extend(plentiful_items)
        if world.settings.zora_fountain != 'open':
            ruto_bottles += 1
        if world.settings.shuffle_kokiri_sword:
            pending_junk_pool.append('Kokiri Sword')
        if world.settings.shuffle_ocarinas:
            pending_junk_pool.append('Ocarina')
        if world.settings.shuffle_beans and world.distribution.get_starting_item('Magic Bean') < 10:
            pending_junk_pool.append('Magic Bean Pack')
        if (world.settings.gerudo_fortress != "open"
                and world.settings.shuffle_hideoutkeys in ['any_dungeon', 'overworld', 'keysanity']):
            if 'Thieves Hideout' in world.settings.key_rings and world.settings.gerudo_fortress != "fast":
                pending_junk_pool.extend(['Small Key Ring (Thieves Hideout)'])
            else:
                pending_junk_pool.append('Small Key (Thieves Hideout)')
        if world.settings.shuffle_gerudo_card:
            pending_junk_pool.append('Gerudo Membership Card')
        if world.settings.shuffle_smallkeys in ['any_dungeon', 'overworld', 'keysanity']:
            for dungeon in ['Forest Temple', 'Fire Temple', 'Water Temple', 'Shadow Temple', 'Spirit Temple',
                            'Bottom of the Well', 'Gerudo Training Ground', 'Ganons Castle']:
                if dungeon in world.settings.key_rings:
                    pending_junk_pool.append(f"Small Key Ring ({dungeon})")
                else:
                    pending_junk_pool.append(f"Small Key ({dungeon})")
        if world.settings.shuffle_bosskeys in ['any_dungeon', 'overworld', 'keysanity']:
            for dungeon in ['Forest Temple', 'Fire Temple', 'Water Temple', 'Shadow Temple', 'Spirit Temple']:
                pending_junk_pool.append(f"Boss Key ({dungeon})")
        if world.settings.shuffle_ganon_bosskey in ['any_dungeon', 'overworld', 'keysanity']:
            pending_junk_pool.append('Boss Key (Ganons Castle)')
        if world.settings.shuffle_silver_rupees in ['any_dungeon', 'overworld', 'anywhere']:
            pending_junk_pool.extend([f"Silver Rupee ({puzzle})" for puzzle in world.silver_rupee_puzzles()])
        if world.settings.shuffle_song_items == 'any':
            pending_junk_pool.extend(song_list)

    if world.settings.item_pool_value == 'ludicrous':
        pending_junk_pool.extend(ludicrous_health)

    if world.settings.triforce_hunt:
        pending_junk_pool.extend(['Triforce Piece'] * world.settings.triforce_count_per_world)

    # Use the vanilla items in the world's locations when appropriate.
    for location in world.get_locations():
        if location.vanilla_item is None:
            continue

        item = location.vanilla_item
        shuffle_item = None  # None for don't handle, False for place item, True for add to pool.

        # Always Placed Items
        if (location.vanilla_item in ['Zeldas Letter', 'Triforce', 'Scarecrow Song',
                                      'Deliver Letter', 'Time Travel', 'Bombchu Drop']
                or location.type == 'Drop'):
            shuffle_item = False

        # Gold Skulltula Tokens
        elif location.vanilla_item == 'Gold Skulltula Token':
            shuffle_item = (world.settings.tokensanity == 'all'
                            or (world.settings.tokensanity == 'dungeons' and location.dungeon)
                            or (world.settings.tokensanity == 'overworld' and not location.dungeon))

        # Shops
        elif location.type == "Shop":
            if world.settings.shopsanity == 'off':
                if world.settings.bombchus_in_logic and location.name in ['KF Shop Item 8', 'Market Bazaar Item 4', 'Kak Bazaar Item 4']:
                    item = 'Buy Bombchu (5)'
                shuffle_item = False
            else:
                remain_shop_items.append(item)

        # Business Scrubs
        elif location.type in ["Scrub", "GrottoScrub"]:
            if location.vanilla_item in ['Piece of Heart', 'Deku Stick Capacity', 'Deku Nut Capacity']:
                shuffle_item = True
            elif world.settings.shuffle_scrubs == 'off':
                shuffle_item = False
            else:
                item = deku_scrubs_items[location.vanilla_item]
                if isinstance(item, list):
                    item = random.choices([i[0] for i in item], weights=[i[1] for i in item], k=1)[0]
                shuffle_item = True

        # Kokiri Sword
        elif location.vanilla_item == 'Kokiri Sword':
            shuffle_item = world.settings.shuffle_kokiri_sword

        # Weird Egg
        elif location.vanilla_item == 'Weird Egg':
            if world.settings.skip_child_zelda:
                item = IGNORE_LOCATION
                shuffle_item = False
            else:
                shuffle_item = world.settings.shuffle_weird_egg

        # Ocarinas
        elif location.vanilla_item == 'Ocarina':
            shuffle_item = world.settings.shuffle_ocarinas

        # Giant's Knife
        elif location.vanilla_item == 'Giants Knife':
            shuffle_item = world.settings.shuffle_medigoron_carpet_salesman

        # Bombchus
        elif location.vanilla_item in ['Bombchus', 'Bombchus (5)', 'Bombchus (10)', 'Bombchus (20)']:
            if world.settings.bombchus_in_logic:
                item = 'Bombchus'
            shuffle_item = location.name != 'Wasteland Bombchu Salesman' or world.settings.shuffle_medigoron_carpet_salesman

        # Cows
        elif location.vanilla_item == 'Milk':
            if world.settings.shuffle_cows:
                item = get_junk_item()[0]
            shuffle_item = world.settings.shuffle_cows

        # Gerudo Card
        elif location.vanilla_item == 'Gerudo Membership Card':
            shuffle_item = world.settings.shuffle_gerudo_card and world.settings.gerudo_fortress != 'open'
            if world.settings.shuffle_gerudo_card and world.settings.gerudo_fortress == 'open':
                pending_junk_pool.append(item)
                item = IGNORE_LOCATION

        # Bottles
        elif location.vanilla_item in ['Bottle', 'Bottle with Milk', 'Rutos Letter']:
            if ruto_bottles:
                item = 'Rutos Letter'
                ruto_bottles -= 1
            else:
                item = random.choice(normal_bottles)
            shuffle_item = True

        # Magic Beans
        elif location.vanilla_item == 'Magic Bean':
            if world.settings.shuffle_beans:
                item = 'Magic Bean Pack' if world.distribution.get_starting_item('Magic Bean') < 10 else get_junk_item()[0]
            shuffle_item = world.settings.shuffle_beans

        # Frogs Purple Rupees
        elif location.scene == 0x54 and location.vanilla_item == 'Rupees (50)':
            shuffle_item = world.settings.shuffle_frog_song_rupees

        # Adult Trade Item
        elif location.vanilla_item == 'Pocket Egg':
            trade_item_options = list(trade_items.keys())
            earliest_trade = trade_item_options.index(world.settings.logic_earliest_adult_trade)
            latest_trade = trade_item_options.index(world.settings.logic_latest_adult_trade)
            if earliest_trade > latest_trade:
                earliest_trade, latest_trade = latest_trade, earliest_trade
            item = trade_items[random.choice(trade_item_options[earliest_trade:latest_trade + 1])]
            world.selected_adult_trade_item = item
            shuffle_item = True

        # Thieves' Hideout
        elif location.vanilla_item == 'Small Key (Thieves Hideout)':
            shuffle_item = world.settings.shuffle_hideoutkeys in ['any_dungeon', 'overworld', 'keysanity']
            if (world.settings.gerudo_fortress == 'open'
                    or world.settings.gerudo_fortress == 'fast' and location.name != 'Hideout Jail Guard (1 Torch)'):
                item = IGNORE_LOCATION
                shuffle_item = False
            if shuffle_item and world.settings.gerudo_fortress == 'normal' and 'Thieves Hideout' in world.settings.key_rings:
                item = get_junk_item()[0] if location.name != 'Hideout Jail Guard (1 Torch)' else 'Small Key Ring (Thieves Hideout)'

        # Freestanding Rupees and Hearts
        elif location.type == 'ActorOverride' or (location.type == 'Collectable' and ('Freestanding' in location.filter_tags or 'RupeeTower' in location.filter_tags)):
            if world.settings.shuffle_freestanding_items == 'all':
                shuffle_item = True
                item = get_new_junk()
            elif world.settings.shuffle_freestanding_items == 'dungeons' and location.dungeon is not None:
                shuffle_item = True
                item = get_new_junk()
            elif world.settings.shuffle_freestanding_items == 'overworld' and location.dungeon is None:
                shuffle_item = True
                item = get_new_junk()
            else:
                shuffle_item = False
                location.disabled = DisableType.DISABLED

        # Pots and Crates
        elif location.type == 'Collectable' and ('Pot' in location.filter_tags or 'Crate' in location.filter_tags or 'FlyingPot' in location.filter_tags or 'SmallCrate' in location.filter_tags):
            if world.settings.shuffle_pots_crates == 'all':
                shuffle_item = True
                item = get_new_junk()
            elif world.settings.shuffle_pots_crates == 'dungeons' and location.dungeon is not None:
                shuffle_item = True
                item = get_new_junk()
            elif world.settings.shuffle_pots_crates == 'overworld' and location.dungeon is None:
                shuffle_item = True
                item = get_new_junk()
            else:
                shuffle_item = False
                location.disabled = DisableType.DISABLED

        # Beehives
        elif location.type == 'Collectable' and 'Beehive' in location.filter_tags:
            if world.settings.shuffle_beehives:
                shuffle_item = True
                item = get_new_junk()
            else:
                shuffle_item = False
                location.disabled = DisableType.DISABLED

        # Dungeon Items
        elif location.dungeon is not None:
            dungeon = location.dungeon
            shuffle_setting = None
            dungeon_collection = None

            # Boss Key
            if location.vanilla_item == dungeon.item_name("Boss Key"):
                shuffle_setting = world.settings.shuffle_bosskeys if dungeon.name != 'Ganons Castle' else world.settings.shuffle_ganon_bosskey
                dungeon_collection = dungeon.boss_key
                if shuffle_setting == 'vanilla':
                    shuffle_item = False
            # Map or Compass
            elif location.vanilla_item in [dungeon.item_name("Map"), dungeon.item_name("Compass")]:
                shuffle_setting = world.settings.shuffle_mapcompass
                dungeon_collection = dungeon.dungeon_items
                if shuffle_setting == 'vanilla':
                    shuffle_item = False
            # Small Key
            elif location.vanilla_item == dungeon.item_name("Small Key"):
                shuffle_setting = world.settings.shuffle_smallkeys
                dungeon_collection = dungeon.small_keys
                if shuffle_setting == 'vanilla':
                    shuffle_item = False
                elif dungeon.name in world.settings.key_rings and not dungeon.small_keys:
                    item = dungeon.item_name("Small Key Ring")
                elif dungeon.name in world.settings.key_rings:
                    item = get_junk_item()[0]
                    shuffle_item = True
            # Silver Rupee
            elif location.type == 'Collectable' and 'Silver Rupee' in location.filter_tags:
                shuffle_setting = world.settings.shuffle_silver_rupees
                dungeon_collection = dungeon.silver_rupees
                if shuffle_setting == 'vanilla':
                    shuffle_item = False

            # Any other item in a dungeon.
            elif location.type in ["Chest", "NPC", "Song", "Collectable", "Cutscene", "BossHeart"] and not is_freestanding_or_potcrate_or_beehive_location(location):
                shuffle_item = True

            # Handle dungeon item.
            if shuffle_setting is not None and not shuffle_item:
                dungeon_collection.append(ItemFactory(item))
                if shuffle_setting in ['remove', 'startwith']:
                    world.state.collect(dungeon_collection[-1])
                    item = get_junk_item()[0]
                    shuffle_item = True
                elif shuffle_setting in ['any_dungeon', 'overworld']:
                    dungeon_collection[-1].priority = True

        # The rest of the overworld items.
        elif location.type in ["Chest", "NPC", "Song", "Collectable", "Cutscene", "BossHeart"] and not is_freestanding_or_potcrate_or_beehive_location(location):
            shuffle_item = True

        # Now, handle the item as necessary.
        if shuffle_item:
            pool.append(item)
        elif shuffle_item is not None:
            placed_items[location.name] = item
    # End of Locations loop.

<<<<<<< HEAD
    # add unrestricted dungeon items to main item pool
    pool.extend([item.name for item in world.get_unrestricted_dungeon_items()])
=======

>>>>>>> 0bed6257

    if world.settings.shopsanity != 'off':
        pool.extend(min_shop_items)
        for item in min_shop_items:
            remain_shop_items.remove(item)

        shop_slots_count = len(remain_shop_items)
        shop_non_item_count = len(world.shop_prices)
        shop_item_count = shop_slots_count - shop_non_item_count

        pool.extend(random.sample(remain_shop_items, shop_item_count))
        if shop_non_item_count:
            pool.extend(get_junk_item(shop_non_item_count))

    # Extra rupees for shopsanity.
    if world.settings.shopsanity not in ['off', '0']:
        for rupee in shopsanity_rupees:
            if 'Rupees (5)' in pool:
                pool[pool.index('Rupees (5)')] = rupee
            else:
                pending_junk_pool.append(rupee)

    if world.settings.free_scarecrow:
        world.state.collect(ItemFactory('Scarecrow Song'))
    
    if world.settings.no_epona_race:
        world.state.collect(ItemFactory('Epona', event=True))

    if world.settings.shuffle_smallkeys == 'vanilla':
        # Logic cannot handle vanilla key layout in some dungeons
        # this is because vanilla expects the dungeon major item to be
        # locked behind the keys, which is not always true in rando.
        # We can resolve this by starting with some extra keys
        if world.dungeon_mq['Spirit Temple']:
            # Yes somehow you need 3 keys. This dungeon is bonkers
            world.state.collect(ItemFactory('Small Key (Spirit Temple)'))
            world.state.collect(ItemFactory('Small Key (Spirit Temple)'))
            world.state.collect(ItemFactory('Small Key (Spirit Temple)'))
        if 'Shadow Temple' in world.settings.dungeon_shortcuts:
            # Reverse Shadow is broken with vanilla keys in both vanilla/MQ
            world.state.collect(ItemFactory('Small Key (Shadow Temple)'))
            world.state.collect(ItemFactory('Small Key (Shadow Temple)'))

    if not world.keysanity and not world.dungeon_mq['Fire Temple']:
        world.state.collect(ItemFactory('Small Key (Fire Temple)'))

    if world.settings.shuffle_ganon_bosskey == 'on_lacs':
        placed_items['ToT Light Arrows Cutscene'] = 'Boss Key (Ganons Castle)'

    if world.settings.shuffle_ganon_bosskey in ['stones', 'medallions', 'dungeons', 'tokens', 'hearts', 'triforce']:
        placed_items['Gift from Sages'] = 'Boss Key (Ganons Castle)'
        pool.extend(get_junk_item())
    else:
        placed_items['Gift from Sages'] = IGNORE_LOCATION

    if world.settings.junk_ice_traps == 'off':
        replace_max_item(pool, 'Ice Trap', 0)
    elif world.settings.junk_ice_traps == 'onslaught':
        for item in [item for item, weight in junk_pool_base] + ['Recovery Heart', 'Bombs (20)', 'Arrows (30)']:
            replace_max_item(pool, item, 0)

    for item, maximum in item_difficulty_max[world.settings.item_pool_value].items():
        replace_max_item(pool, item, maximum)

    world.distribution.alter_pool(world, pool)

    # Make sure our pending_junk_pool is empty. If not, remove some random junk here.
    if pending_junk_pool:
        for item in set(pending_junk_pool):
            # Ensure pending_junk_pool contents don't exceed values given by distribution file
            if item in world.distribution.item_pool:
                while pending_junk_pool.count(item) > world.distribution.item_pool[item].count:
                    pending_junk_pool.remove(item)
                # Remove pending junk already added to the pool by alter_pool from the pending_junk_pool
                if item in pool:
                    count = min(pool.count(item), pending_junk_pool.count(item))
                    for _ in range(count):
                        pending_junk_pool.remove(item)

        remove_junk_pool, _ = zip(*junk_pool_base)
        # Omits Rupees (200) and Deku Nuts (10)
        remove_junk_pool = list(remove_junk_pool) + ['Recovery Heart', 'Bombs (20)', 'Arrows (30)', 'Ice Trap']

        junk_candidates = [item for item in pool if item in remove_junk_pool]
        while pending_junk_pool:
            pending_item = pending_junk_pool.pop()
            if not junk_candidates:
                raise RuntimeError("Not enough junk exists in item pool for %s (+%d others) to be added." % (pending_item, len(pending_junk_pool) - 1))
            junk_item = random.choice(junk_candidates)
            junk_candidates.remove(junk_item)
            pool.remove(junk_item)
            pool.append(pending_item)

    if world.settings.item_pool_value == 'ludicrous':
        # Replace all junk items with major items
        # Overrides plando'd junk items
        # Songs are in the unrestricted pool even if their fill is restricted. Filter from candidates
        duplicate_candidates = [item for item in ludicrous_items if item in pool and (ItemInfo.items[item].type != 'Song' or world.settings.shuffle_song_items == 'any')]
        junk_items = [item for item in pool \
                                    if item not in ludicrous_items
                                    and ItemInfo.items[item].type != 'Shop'
                                    and not ItemInfo.items[item].trade
                                    and item not in normal_bottles
                                    and item not in ludicrous_exclusions]
        max_extra_copies = int(Decimal(len(junk_items) / len(duplicate_candidates)).to_integral_value(rounding=ROUND_UP))
        duplicate_items = [item for item in duplicate_candidates for _ in range(max_extra_copies)]
        pool = [item if item not in junk_items else duplicate_items.pop(0) for item in pool]
        # Handle bottles separately since only 4 can be obtained
        if world.settings.zora_fountain != 'open':
            for item in pool:
                if item in normal_bottles or item == 'Rutos Letter':
                    pool.remove(item)
            # Enforce max 2 Rutos Letters to balance out regular bottle availability
            letter_adds = min(2, max_extra_copies)
            for _ in range(letter_adds):
                pool.append('Rutos Letter')
            for _ in range(4 - letter_adds):
                bottle = random.choice(normal_bottles)
                pool.append(bottle)
        # Disabled locations use the #Junk group for fill.
        # Update pattern matcher since all normal junk is removed.
        item_groups['Junk'] = remove_junk_ludicrous_items
        world.distribution.distribution.search_groups['Junk'] = remove_junk_ludicrous_items
    else:
        # Fix for unit tests reusing globals after ludicrous pool mutates them
        item_groups['Junk'] = remove_junk_items
        world.distribution.distribution.search_groups['Junk'] = remove_junk_items

    world.distribution.collect_starters(world.state)

    return pool, placed_items

def is_freestanding_or_potcrate_or_beehive_location(location : Location):
    if 'Pot' in location.filter_tags:
        return True
    if 'Crate' in location.filter_tags:
        return True
    if 'FlyingPot' in location.filter_tags:
        return True
    if 'SmallCrate' in location.filter_tags:
        return True
    if 'Freestanding' in location.filter_tags:
        return True
    if 'Beehive' in location.filter_tags:
        return True
    return False<|MERGE_RESOLUTION|>--- conflicted
+++ resolved
@@ -617,12 +617,8 @@
             placed_items[location.name] = item
     # End of Locations loop.
 
-<<<<<<< HEAD
     # add unrestricted dungeon items to main item pool
     pool.extend([item.name for item in world.get_unrestricted_dungeon_items()])
-=======
-
->>>>>>> 0bed6257
 
     if world.settings.shopsanity != 'off':
         pool.extend(min_shop_items)
