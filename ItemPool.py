import logging
import random
from collections import OrderedDict
<<<<<<< HEAD
from decimal import Decimal, ROUND_HALF_UP, ROUND_UP
=======
from itertools import chain
from Location import DisableType, Location
from Utils import random_choices
from Item import ItemFactory
from ItemList import item_table
from LocationList import location_groups
from decimal import Decimal, ROUND_HALF_UP
>>>>>>> b76af10f

from Item import ItemFactory, ItemInfo
from Utils import random_choices


# Generates item pools and places fixed items based on settings.

plentiful_items = ([
    'Biggoron Sword',
    'Boomerang',
    'Lens of Truth',
    'Megaton Hammer',
    'Iron Boots',
    'Goron Tunic',
    'Zora Tunic',
    'Hover Boots',
    'Mirror Shield',
    'Fire Arrows',
    'Light Arrows',
    'Dins Fire',
    'Progressive Hookshot',
    'Progressive Strength Upgrade',
    'Progressive Scale',
    'Progressive Wallet',
    'Magic Meter',
    'Deku Stick Capacity', 
    'Deku Nut Capacity', 
    'Bow', 
    'Slingshot', 
    'Bomb Bag',
    'Double Defense'] +
    ['Heart Container'] * 8
)

# Ludicrous replaces all health upgrades with heart containers
# as done in plentiful. The item list is used separately to
# dynamically replace all junk with even levels of each item.
ludicrous_health = ['Heart Container'] * 8

# List of items that can be multiplied in ludicrous mode.
# Used to filter the pre-plando pool for candidates instead
# of appending directly, making this list settings-independent.
# Excludes Gold Skulltula Tokens, Triforce Pieces, and health
# upgrades as they are directly tied to win conditions and
# already have a large count relative to available locations
# in the game.
#
# Base items will always be candidates to replace junk items,
# even if the player starts with all "normal" copies of an item.
ludicrous_items_base = [
    'Light Arrows',
    'Megaton Hammer',
    'Progressive Hookshot',
    'Progressive Strength Upgrade',
    'Dins Fire',
    'Hover Boots',
    'Mirror Shield',
    'Boomerang',
    'Iron Boots',
    'Fire Arrows',
    'Progressive Scale',
    'Progressive Wallet',
    'Magic Meter',
    'Bow',
    'Slingshot',
    'Bomb Bag',
    'Bombchus',
    'Lens of Truth',
    'Goron Tunic',
    'Zora Tunic',
    'Biggoron Sword',
    'Double Defense',
    'Farores Wind',
    'Nayrus Love',
    'Stone of Agony',
    'Ice Arrows',
    'Deku Stick Capacity',
    'Deku Nut Capacity'
]

ludicrous_items_extended = [
    'Zeldas Lullaby',
    'Eponas Song',
    'Suns Song',
    'Sarias Song',
    'Song of Time',
    'Song of Storms',
    'Minuet of Forest',
    'Prelude of Light',
    'Bolero of Fire',
    'Serenade of Water',
    'Nocturne of Shadow',
    'Requiem of Spirit',
    'Ocarina',
    'Kokiri Sword',
    'Boss Key (Ganons Castle)',
    'Boss Key (Forest Temple)',
    'Boss Key (Fire Temple)',
    'Boss Key (Water Temple)',
    'Boss Key (Shadow Temple)',
    'Boss Key (Spirit Temple)',
    'Gerudo Membership Card',
    'Small Key (Thieves Hideout)',
    'Small Key (Shadow Temple)',
    'Small Key (Ganons Castle)',
    'Small Key (Forest Temple)',
    'Small Key (Spirit Temple)',
    'Small Key (Fire Temple)',
    'Small Key (Water Temple)',
    'Small Key (Bottom of the Well)',
    'Small Key (Gerudo Training Ground)',
    'Small Key Ring (Thieves Hideout)',
    'Small Key Ring (Shadow Temple)',
    'Small Key Ring (Ganons Castle)',
    'Small Key Ring (Forest Temple)',
    'Small Key Ring (Spirit Temple)',
    'Small Key Ring (Fire Temple)',
    'Small Key Ring (Water Temple)',
    'Small Key Ring (Bottom of the Well)',
    'Small Key Ring (Gerudo Training Ground)',
    'Magic Bean Pack'
]

ludicrous_exclusions = [
    'Triforce Piece',
    'Gold Skulltula Token',
    'Rutos Letter',
    'Heart Container',
    'Piece of Heart',
    'Piece of Heart (Treasure Chest Game)'
]

item_difficulty_max = {
    'ludicrous': {
        'Piece of Heart': 3,
    },
    'plentiful': {
        'Piece of Heart': 3,
    },
    'balanced': {},
    'scarce': {
        'Bombchus': 3,
        'Bombchus (5)': 1,
        'Bombchus (10)': 2,
        'Bombchus (20)': 0,
        'Magic Meter': 1, 
        'Double Defense': 0, 
        'Deku Stick Capacity': 1, 
        'Deku Nut Capacity': 1, 
        'Bow': 2, 
        'Slingshot': 2, 
        'Bomb Bag': 2,
        'Heart Container': 0,
    },
    'minimal': {
        'Bombchus': 1,
        'Bombchus (5)': 1,
        'Bombchus (10)': 0,
        'Bombchus (20)': 0,
        'Magic Meter': 1, 
        'Nayrus Love': 1,
        'Double Defense': 0, 
        'Deku Stick Capacity': 0, 
        'Deku Nut Capacity': 0, 
        'Bow': 1, 
        'Slingshot': 1, 
        'Bomb Bag': 1,
        'Heart Container': 0,
        'Piece of Heart': 0,
    },
}

shopsanity_rupees = (
    ['Rupees (20)'] * 5 +
    ['Rupees (50)'] * 3 +
    ['Rupees (200)'] * 2
)

min_shop_items = (
    ['Buy Deku Shield'] +
    ['Buy Hylian Shield'] +
    ['Buy Goron Tunic'] +
    ['Buy Zora Tunic'] +
    ['Buy Deku Nut (5)'] * 2 + ['Buy Deku Nut (10)'] +
    ['Buy Deku Stick (1)'] * 2 +
    ['Buy Deku Seeds (30)'] +
    ['Buy Arrows (10)'] * 2 + ['Buy Arrows (30)'] + ['Buy Arrows (50)'] +
    ['Buy Bombchu (5)'] + ['Buy Bombchu (10)'] * 2 + ['Buy Bombchu (20)'] +
    ['Buy Bombs (5) for 25 Rupees'] + ['Buy Bombs (5) for 35 Rupees'] + ['Buy Bombs (10)'] + ['Buy Bombs (20)'] +
    ['Buy Green Potion'] +
    ['Buy Red Potion for 30 Rupees'] +
    ['Buy Blue Fire'] +
    ["Buy Fairy's Spirit"] +
    ['Buy Bottle Bug'] +
    ['Buy Fish']
)

deku_scrubs_items = {
    'Buy Deku Shield':     'Deku Shield',
    'Buy Deku Nut (5)':    'Deku Nuts (5)',
    'Buy Deku Stick (1)':  'Deku Stick (1)',
    'Buy Bombs (5) for 35 Rupees':  'Bombs (5)',
    'Buy Red Potion for 30 Rupees': 'Recovery Heart',
    'Buy Green Potion':    'Rupees (5)',
    'Buy Arrows (30)':     [('Arrows (30)', 3), ('Deku Seeds (30)', 1)],
    'Buy Deku Seeds (30)': [('Arrows (30)', 3), ('Deku Seeds (30)', 1)],
}

trade_items = OrderedDict([
    ("pocket_egg",   "Pocket Egg"),
    ("pocket_cucco", "Pocket Cucco"),
    ("cojiro",       "Cojiro"),
    ("odd_mushroom", "Odd Mushroom"),
    ("poachers_saw", "Poachers Saw"),
    ("broken_sword", "Broken Sword"),
    ("prescription", "Prescription"),
    ("eyeball_frog", "Eyeball Frog"),
    ("eyedrops",     "Eyedrops"),
    ("claim_check",  "Claim Check"),
])

normal_bottles = [bottle for bottle in sorted(ItemInfo.bottles) if bottle not in ['Deliver Letter', 'Sell Big Poe']] + ['Bottle with Big Poe']
song_list = [item.name for item in sorted([i for n, i in ItemInfo.items.items() if i.type == 'Song'], key=lambda x: x.index)]
junk_pool_base = [(item, weight) for (item, weight) in sorted(ItemInfo.junk.items()) if weight > 0]
remove_junk_items = [item for (item, weight) in sorted(ItemInfo.junk.items()) if weight >= 0]

remove_junk_ludicrous_items = [
    'Ice Arrows',
    'Deku Nut Capacity',
    'Deku Stick Capacity',
    'Double Defense',
    'Biggoron Sword'
]

# a useless placeholder item placed at some skipped and inaccessible locations
# (e.g. HC Malon Egg with Skip Child Zelda, or the carpenters with Open Gerudo Fortress)
IGNORE_LOCATION = 'Recovery Heart'

pending_junk_pool = []
junk_pool = []

exclude_from_major = [ 
    'Deliver Letter',
    'Sell Big Poe',
    'Magic Bean',
    'Buy Magic Bean',
    'Zeldas Letter',
    'Bombchus (5)',
    'Bombchus (10)',
    'Bombchus (20)',
    'Odd Potion',
    'Triforce Piece'
]

item_groups = {
    'Junk': remove_junk_items,
    'JunkSong': ('Prelude of Light', 'Serenade of Water'),
    'AdultTrade': list(trade_items.values()),
    'Bottle': normal_bottles,
    'Spell': ('Dins Fire', 'Farores Wind', 'Nayrus Love'),
    'Shield': ('Deku Shield', 'Hylian Shield'),
    'Song': song_list,
    'NonWarpSong': song_list[6:],
    'WarpSong': song_list[0:6],
    'HealthUpgrade': ('Heart Container', 'Piece of Heart', 'Piece of Heart (Treasure Chest Game)'),
    'ProgressItem': sorted([name for name, item in ItemInfo.items.items() if item.type == 'Item' and item.advancement]),
    'MajorItem': sorted([name for name, item in ItemInfo.items.items() if item.type in ['Item', 'Song'] and item.advancement and name not in exclude_from_major]),
    'DungeonReward': [item.name for item in sorted([i for n, i in ItemInfo.items.items() if i.type == 'DungeonReward'], key=lambda x: x.special['item_id'])],

    'ForestFireWater': ('Forest Medallion', 'Fire Medallion', 'Water Medallion'),
    'FireWater': ('Fire Medallion', 'Water Medallion'),
}

def get_new_junk():
    junk = list(junk_pool_base)
    junk_items, junk_weights = zip(*junk)
    return random_choices(junk_items, weights=junk_weights, k=1)[0]

def get_junk_item(count=1, pool=None, plando_pool=None):
    if count < 1:
        raise ValueError("get_junk_item argument 'count' must be greater than 0.")

    return_pool = []
    if pending_junk_pool:
        pending_count = min(len(pending_junk_pool), count)
        return_pool = [pending_junk_pool.pop() for _ in range(pending_count)]
        count -= pending_count

    if pool and plando_pool:
        jw_list = [(junk, weight) for (junk, weight) in junk_pool
                   if junk not in plando_pool or pool.count(junk) < plando_pool[junk].count]
        try:
            junk_items, junk_weights = zip(*jw_list)
        except ValueError:
            raise RuntimeError("Not enough junk is available in the item pool to replace removed items.")
    else:
        junk_items, junk_weights = zip(*junk_pool)
    return_pool.extend(random_choices(junk_items, weights=junk_weights, k=count))

    return return_pool


def replace_max_item(items, item, max_count):
    count = 0
    for i,val in enumerate(items):
        if val == item:
            if count >= max_count:
                items[i] = get_junk_item()[0]
            count += 1


def generate_itempool(world):
    junk_pool[:] = list(junk_pool_base)
    if world.settings.junk_ice_traps == 'on':
        junk_pool.append(('Ice Trap', 10))
    elif world.settings.junk_ice_traps in ['mayhem', 'onslaught']:
        junk_pool[:] = [('Ice Trap', 1)]

    # set up item pool
    (pool, placed_items) = get_pool_core(world)
    placed_items_count = {}
    world.itempool = ItemFactory(pool, world)
    placed_locations = list(filter(lambda loc: loc.name in placed_items, world.get_locations()))
    for location in placed_locations:
        item = placed_items[location.name]
        placed_items_count[item] = placed_items_count.get(item, 0) + 1
        world.push_item(location, ItemFactory(item, world))
        world.get_location(location).locked = True

    world.initialize_items()
    world.distribution.set_complete_itempool(world.itempool)

    # make sure that there are enough gold skulltulas for bridge/ganon boss key/lacs
    world.available_tokens = placed_items_count.get("Gold Skulltula Token", 0) \
                           + pool.count("Gold Skulltula Token") \
                           + world.distribution.get_starting_item("Gold Skulltula Token")
    if world.max_progressions["Gold Skulltula Token"] > world.available_tokens:
        raise ValueError(f"Not enough available Gold Skulltula Tokens to meet requirements. Available: {world.available_tokens}, Required: {world.max_progressions['Gold Skulltula Token']}.")

def get_pool_core(world):
    pool = []
    placed_items = {}
    remain_shop_items = []
    ruto_bottles = 1

    if world.settings.zora_fountain == 'open':
        ruto_bottles = 0

    if world.settings.shopsanity not in ['off', '0']:
        pending_junk_pool.append('Progressive Wallet')

    if world.settings.item_pool_value == 'plentiful':
        pending_junk_pool.extend(plentiful_items)
        if world.settings.zora_fountain != 'open':
            ruto_bottles += 1
        if world.settings.shuffle_kokiri_sword:
            pending_junk_pool.append('Kokiri Sword')
        if world.settings.shuffle_ocarinas:
            pending_junk_pool.append('Ocarina')
        if world.settings.shuffle_beans and world.distribution.get_starting_item('Magic Bean') < 10:
            pending_junk_pool.append('Magic Bean Pack')
        if (world.settings.gerudo_fortress != "open"
                and world.settings.shuffle_hideoutkeys in ['any_dungeon', 'overworld', 'keysanity']):
            if 'Thieves Hideout' in world.settings.key_rings and world.settings.gerudo_fortress != "fast":
                pending_junk_pool.extend(['Small Key Ring (Thieves Hideout)'])
            else:
                pending_junk_pool.append('Small Key (Thieves Hideout)')
        if world.settings.shuffle_gerudo_card:
            pending_junk_pool.append('Gerudo Membership Card')
        if world.settings.shuffle_smallkeys in ['any_dungeon', 'overworld', 'keysanity']:
            for dungeon in ['Forest Temple', 'Fire Temple', 'Water Temple', 'Shadow Temple', 'Spirit Temple',
                            'Bottom of the Well', 'Gerudo Training Ground', 'Ganons Castle']:
                if dungeon in world.settings.key_rings:
                    pending_junk_pool.append(f"Small Key Ring ({dungeon})")
                else:
                    pending_junk_pool.append(f"Small Key ({dungeon})")
        if world.settings.shuffle_bosskeys in ['any_dungeon', 'overworld', 'keysanity']:
            for dungeon in ['Forest Temple', 'Fire Temple', 'Water Temple', 'Shadow Temple', 'Spirit Temple']:
                pending_junk_pool.append(f"Boss Key ({dungeon})")
        if world.settings.shuffle_ganon_bosskey in ['any_dungeon', 'overworld', 'keysanity']:
            pending_junk_pool.append('Boss Key (Ganons Castle)')
        if world.settings.shuffle_silver_rupees in ['any_dungeon', 'overworld', 'anywhere']:
            pending_junk_pool.extend([f"Silver Rupee ({puzzle})" for puzzle in world.silver_rupee_puzzles()])
        if world.settings.shuffle_song_items == 'any':
            pending_junk_pool.extend(song_list)

    if world.settings.item_pool_value == 'ludicrous':
        pending_junk_pool.extend(ludicrous_health)

    if world.settings.triforce_hunt:
        pending_junk_pool.extend(['Triforce Piece'] * world.settings.triforce_count_per_world)

    # Use the vanilla items in the world's locations when appropriate.
    for location in world.get_locations():
        if location.vanilla_item is None:
            continue

        item = location.vanilla_item
        shuffle_item = None  # None for don't handle, False for place item, True for add to pool.

        # Always Placed Items
        if (location.vanilla_item in ['Zeldas Letter', 'Triforce', 'Scarecrow Song',
                                      'Deliver Letter', 'Time Travel', 'Bombchu Drop']
                or location.type == 'Drop'):
            shuffle_item = False

        # Gold Skulltula Tokens
        elif location.vanilla_item == 'Gold Skulltula Token':
            shuffle_item = (world.settings.tokensanity == 'all'
                            or (world.settings.tokensanity == 'dungeons' and location.dungeon)
                            or (world.settings.tokensanity == 'overworld' and not location.dungeon))

        # Shops
        elif location.type == "Shop":
            if world.settings.shopsanity == 'off':
                if world.settings.bombchus_in_logic and location.name in ['KF Shop Item 8', 'Market Bazaar Item 4', 'Kak Bazaar Item 4']:
                    item = 'Buy Bombchu (5)'
                shuffle_item = False
            else:
                remain_shop_items.append(item)

        # Business Scrubs
        elif location.type in ["Scrub", "GrottoScrub"]:
            if location.vanilla_item in ['Piece of Heart', 'Deku Stick Capacity', 'Deku Nut Capacity']:
                shuffle_item = True
            elif world.settings.shuffle_scrubs == 'off':
                shuffle_item = False
            else:
                item = deku_scrubs_items[location.vanilla_item]
                if isinstance(item, list):
                    item = random.choices([i[0] for i in item], weights=[i[1] for i in item], k=1)[0]
                shuffle_item = True

        # Kokiri Sword
        elif location.vanilla_item == 'Kokiri Sword':
            shuffle_item = world.settings.shuffle_kokiri_sword

        # Weird Egg
        elif location.vanilla_item == 'Weird Egg':
            if world.settings.skip_child_zelda:
                item = IGNORE_LOCATION
                shuffle_item = False
            else:
                shuffle_item = world.settings.shuffle_weird_egg

        # Ocarinas
        elif location.vanilla_item == 'Ocarina':
            shuffle_item = world.settings.shuffle_ocarinas

        # Giant's Knife
        elif location.vanilla_item == 'Giants Knife':
            shuffle_item = world.settings.shuffle_medigoron_carpet_salesman

        # Bombchus
        elif location.vanilla_item in ['Bombchus', 'Bombchus (5)', 'Bombchus (10)', 'Bombchus (20)']:
            if world.settings.bombchus_in_logic:
                item = 'Bombchus'
            shuffle_item = location.name != 'Wasteland Bombchu Salesman' or world.settings.shuffle_medigoron_carpet_salesman

        # Cows
        elif location.vanilla_item == 'Milk':
            if world.settings.shuffle_cows:
                item = get_junk_item()[0]
            shuffle_item = world.settings.shuffle_cows

        # Gerudo Card
        elif location.vanilla_item == 'Gerudo Membership Card':
            shuffle_item = world.settings.shuffle_gerudo_card and world.settings.gerudo_fortress != 'open'
            if world.settings.shuffle_gerudo_card and world.settings.gerudo_fortress == 'open':
                pending_junk_pool.append(item)
                item = IGNORE_LOCATION

        # Bottles
        elif location.vanilla_item in ['Bottle', 'Bottle with Milk', 'Rutos Letter']:
            if ruto_bottles:
                item = 'Rutos Letter'
                ruto_bottles -= 1
            else:
                item = random.choice(normal_bottles)
            shuffle_item = True

        # Magic Beans
        elif location.vanilla_item == 'Buy Magic Bean':
            if world.settings.shuffle_beans:
                item = 'Magic Bean Pack' if world.distribution.get_starting_item('Magic Bean') < 10 else get_junk_item()[0]
            shuffle_item = world.settings.shuffle_beans

        # Frogs Purple Rupees
        elif location.scene == 0x54 and location.vanilla_item == 'Rupees (50)':
            shuffle_item = world.settings.shuffle_frog_song_rupees

        # Adult Trade Item
        elif location.vanilla_item == 'Pocket Egg':
            trade_item_options = list(trade_items.keys())
            earliest_trade = trade_item_options.index(world.settings.logic_earliest_adult_trade)
            latest_trade = trade_item_options.index(world.settings.logic_latest_adult_trade)
            if earliest_trade > latest_trade:
                earliest_trade, latest_trade = latest_trade, earliest_trade
            item = trade_items[random.choice(trade_item_options[earliest_trade:latest_trade + 1])]
            world.selected_adult_trade_item = item
            shuffle_item = True

        # Thieves' Hideout
        elif location.vanilla_item == 'Small Key (Thieves Hideout)':
            shuffle_item = world.settings.shuffle_hideoutkeys in ['any_dungeon', 'overworld', 'keysanity']
            if (world.settings.gerudo_fortress == 'open'
                    or world.settings.gerudo_fortress == 'fast' and location.name != 'Hideout 1 Torch Jail Gerudo Key'):
                item = IGNORE_LOCATION
                shuffle_item = False
            if shuffle_item and world.settings.gerudo_fortress == 'normal' and 'Thieves Hideout' in world.settings.key_rings:
                item = get_junk_item()[0] if location.name != 'Hideout 1 Torch Jail Gerudo Key' else 'Small Key Ring (Thieves Hideout)'

        # Freestanding Rupees and Hearts
        elif location.type == 'ActorOverride' or (location.type == 'Collectable' and ('Freestanding' in location.filter_tags or 'RupeeTower' in location.filter_tags)):
            if world.settings.shuffle_freestanding_items == 'all':
                shuffle_item = True
                item = get_new_junk()
            elif world.settings.shuffle_freestanding_items == 'dungeons' and location.dungeon is not None:
                shuffle_item = True
                item = get_new_junk()
            elif world.settings.shuffle_freestanding_items == 'overworld' and location.dungeon is None:
                shuffle_item = True
                item = get_new_junk()
            else:
                shuffle_item = False
                location.disabled = DisableType.DISABLED

        # Pots and Crates
        elif location.type == 'Collectable' and ('Pot' in location.filter_tags or 'Crate' in location.filter_tags or 'FlyingPot' in location.filter_tags or 'SmallCrate' in location.filter_tags):
            if world.settings.shuffle_pots_crates == 'all':
                shuffle_item = True
                item = get_new_junk()
            elif world.settings.shuffle_pots_crates == 'dungeons' and location.dungeon is not None:
                shuffle_item = True
                item = get_new_junk()
            elif world.settings.shuffle_pots_crates == 'overworld' and location.dungeon is None:
                shuffle_item = True
                item = get_new_junk()
            else:
                shuffle_item = False
                location.disabled = DisableType.DISABLED

        # Beehives
        elif location.type == 'Collectable' and 'Beehive' in location.filter_tags:
            if world.settings.shuffle_beehives:
                shuffle_item = True
                item = get_new_junk()
            else:
                shuffle_item = False
                location.disabled = DisableType.DISABLED

        # Dungeon Items
        elif location.dungeon is not None:
            dungeon = location.dungeon
            shuffle_setting = None
            dungeon_collection = None

            # Boss Key
            if location.vanilla_item == dungeon.item_name("Boss Key"):
                shuffle_setting = world.settings.shuffle_bosskeys if dungeon.name != 'Ganons Castle' else world.settings.shuffle_ganon_bosskey
                dungeon_collection = dungeon.boss_key
                if shuffle_setting == 'vanilla':
                    shuffle_item = False
            # Map or Compass
            elif location.vanilla_item in [dungeon.item_name("Map"), dungeon.item_name("Compass")]:
                shuffle_setting = world.settings.shuffle_mapcompass
                dungeon_collection = dungeon.dungeon_items
                if shuffle_setting == 'vanilla':
                    shuffle_item = False
            # Small Key
            elif location.vanilla_item == dungeon.item_name("Small Key"):
                shuffle_setting = world.settings.shuffle_smallkeys
                dungeon_collection = dungeon.small_keys
                if shuffle_setting == 'vanilla':
                    shuffle_item = False
                elif dungeon.name in world.settings.key_rings and not dungeon.small_keys:
                    item = dungeon.item_name("Small Key Ring")
                elif dungeon.name in world.settings.key_rings:
                    item = get_junk_item()[0]
                    shuffle_item = True
            # Silver Rupee
            elif location.type == 'Collectable' and 'Silver Rupee' in location.filter_tags:
                shuffle_setting = world.settings.shuffle_silver_rupees
                dungeon_collection = dungeon.silver_rupees
                if shuffle_setting == 'vanilla':
                    shuffle_item = False

            # Any other item in a dungeon.
            elif location.type in ["Chest", "NPC", "Song", "Collectable", "Cutscene", "BossHeart"] and not is_freestanding_or_potcrate_or_beehive_location(location):
                shuffle_item = True

            # Handle dungeon item.
            if shuffle_setting is not None and not shuffle_item:
                dungeon_collection.append(ItemFactory(item))
                if shuffle_setting in ['remove', 'startwith']:
                    world.state.collect(dungeon_collection[-1])
                    item = get_junk_item()[0]
                    shuffle_item = True
                elif shuffle_setting in ['any_dungeon', 'overworld']:
                    dungeon_collection[-1].priority = True

        # The rest of the overworld items.
        elif location.type in ["Chest", "NPC", "Song", "Collectable", "Cutscene", "BossHeart"] and not is_freestanding_or_potcrate_or_beehive_location(location):
            shuffle_item = True

        # Now, handle the item as necessary.
        if shuffle_item:
            pool.append(item)
        elif shuffle_item is not None:
            placed_items[location.name] = item
    # End of Locations loop.

<<<<<<< HEAD
    # add unrestricted dungeon items to main item pool
    pool.extend([item.name for item in world.get_unrestricted_dungeon_items()])
=======

>>>>>>> b76af10f

    if world.settings.shopsanity != 'off':
        pool.extend(min_shop_items)
        for item in min_shop_items:
            remain_shop_items.remove(item)

        shop_slots_count = len(remain_shop_items)
        shop_non_item_count = len(world.shop_prices)
        shop_item_count = shop_slots_count - shop_non_item_count

        pool.extend(random.sample(remain_shop_items, shop_item_count))
        if shop_non_item_count:
            pool.extend(get_junk_item(shop_non_item_count))

    # Extra rupees for shopsanity.
    if world.settings.shopsanity not in ['off', '0']:
        for rupee in shopsanity_rupees:
            if 'Rupees (5)' in pool:
                pool[pool.index('Rupees (5)')] = rupee
            else:
                pending_junk_pool.append(rupee)

    if world.settings.free_scarecrow:
        world.state.collect(ItemFactory('Scarecrow Song'))
    
    if world.settings.no_epona_race:
        world.state.collect(ItemFactory('Epona', event=True))

    if world.settings.shuffle_smallkeys == 'vanilla':
        # Logic cannot handle vanilla key layout in some dungeons
        # this is because vanilla expects the dungeon major item to be
        # locked behind the keys, which is not always true in rando.
        # We can resolve this by starting with some extra keys
        if world.dungeon_mq['Spirit Temple']:
            # Yes somehow you need 3 keys. This dungeon is bonkers
            world.state.collect(ItemFactory('Small Key (Spirit Temple)'))
            world.state.collect(ItemFactory('Small Key (Spirit Temple)'))
            world.state.collect(ItemFactory('Small Key (Spirit Temple)'))
        if 'Shadow Temple' in world.settings.dungeon_shortcuts:
            # Reverse Shadow is broken with vanilla keys in both vanilla/MQ
            world.state.collect(ItemFactory('Small Key (Shadow Temple)'))
            world.state.collect(ItemFactory('Small Key (Shadow Temple)'))

    if not world.keysanity and not world.dungeon_mq['Fire Temple']:
        world.state.collect(ItemFactory('Small Key (Fire Temple)'))

    if world.settings.shuffle_ganon_bosskey == 'on_lacs':
        placed_items['ToT Light Arrows Cutscene'] = 'Boss Key (Ganons Castle)'

    if world.settings.shuffle_ganon_bosskey in ['stones', 'medallions', 'dungeons', 'tokens', 'hearts', 'triforce']:
        placed_items['Gift from Sages'] = 'Boss Key (Ganons Castle)'
        pool.extend(get_junk_item())
    else:
        placed_items['Gift from Sages'] = IGNORE_LOCATION

    if world.settings.junk_ice_traps == 'off':
        replace_max_item(pool, 'Ice Trap', 0)
    elif world.settings.junk_ice_traps == 'onslaught':
        for item in [item for item, weight in junk_pool_base] + ['Recovery Heart', 'Bombs (20)', 'Arrows (30)']:
            replace_max_item(pool, item, 0)

    for item, maximum in item_difficulty_max[world.settings.item_pool_value].items():
        replace_max_item(pool, item, maximum)

    world.distribution.alter_pool(world, pool)

    # Make sure our pending_junk_pool is empty. If not, remove some random junk here.
    if pending_junk_pool:
        for item in set(pending_junk_pool):
            # Ensure pending_junk_pool contents don't exceed values given by distribution file
            if item in world.distribution.item_pool:
                while pending_junk_pool.count(item) > world.distribution.item_pool[item].count:
                    pending_junk_pool.remove(item)
                # Remove pending junk already added to the pool by alter_pool from the pending_junk_pool
                if item in pool:
                    count = min(pool.count(item), pending_junk_pool.count(item))
                    for _ in range(count):
                        pending_junk_pool.remove(item)

        remove_junk_pool, _ = zip(*junk_pool_base)
        # Omits Rupees (200) and Deku Nuts (10)
        remove_junk_pool = list(remove_junk_pool) + ['Recovery Heart', 'Bombs (20)', 'Arrows (30)', 'Ice Trap']

        junk_candidates = [item for item in pool if item in remove_junk_pool]
        while pending_junk_pool:
            pending_item = pending_junk_pool.pop()
            if not junk_candidates:
                raise RuntimeError("Not enough junk exists in item pool for %s (+%d others) to be added." % (pending_item, len(pending_junk_pool) - 1))
            junk_item = random.choice(junk_candidates)
            junk_candidates.remove(junk_item)
            pool.remove(junk_item)
            pool.append(pending_item)

    if world.settings.item_pool_value == 'ludicrous':
        # Replace all junk items with major items
        # Overrides plando'd junk items
        # Songs are in the unrestricted pool even if their fill is restricted. Filter from candidates
        duplicate_candidates = [item for item in ludicrous_items_extended if item in pool and (ItemInfo.items[item].type != 'Song' or world.settings.shuffle_song_items == 'any')]
        duplicate_candidates.extend(ludicrous_items_base)
        junk_items = [item for item in pool \
                                    if item not in duplicate_candidates
                                    and ItemInfo.items[item].type != 'Shop'
                                    and ItemInfo.items[item].type != 'Song'
                                    and not ItemInfo.items[item].trade
                                    and item not in normal_bottles
                                    and item not in ludicrous_exclusions]
        max_extra_copies = int(Decimal(len(junk_items) / len(duplicate_candidates)).to_integral_value(rounding=ROUND_UP))
        duplicate_items = [item for item in duplicate_candidates for _ in range(max_extra_copies)]
        pool = [item if item not in junk_items else duplicate_items.pop(0) for item in pool]
        # Handle bottles separately since only 4 can be obtained
        pool_bottles = 0
        pool_letters = 0
        for item in pool:
            if item == 'Rutos Letter':
                pool.remove(item)
                pool_bottles += 1
                pool_letters += 1
            if item in normal_bottles:
                pool.remove(item)
                pool_bottles += 1
        letter_adds = 0
        # No Rutos Letters in the pool could be due to open fountain or starting with one
        if pool_letters > 0:
            # Enforce max 2 Rutos Letters to balance out regular bottle availability
            letter_adds = min(2, max_extra_copies)
            for _ in range(letter_adds):
                pool.append('Rutos Letter')
        # Dynamically add bottles back to pool, accounting for starting items
        for _ in range(pool_bottles - letter_adds):
            bottle = random.choice(normal_bottles)
            pool.append(bottle)
        # Disabled locations use the #Junk group for fill.
        # Update pattern matcher since all normal junk is removed.
        item_groups['Junk'] = remove_junk_ludicrous_items
        world.distribution.distribution.search_groups['Junk'] = remove_junk_ludicrous_items
    else:
        # Fix for unit tests reusing globals after ludicrous pool mutates them
        item_groups['Junk'] = remove_junk_items
        world.distribution.distribution.search_groups['Junk'] = remove_junk_items

    world.distribution.collect_starters(world.state)

    return pool, placed_items

def is_freestanding_or_potcrate_or_beehive_location(location : Location):
    if 'Pot' in location.filter_tags:
        return True
    if 'Crate' in location.filter_tags:
        return True
    if 'FlyingPot' in location.filter_tags:
        return True
    if 'SmallCrate' in location.filter_tags:
        return True
    if 'Freestanding' in location.filter_tags:
        return True
    if 'Beehive' in location.filter_tags:
        return True
    return False<|MERGE_RESOLUTION|>--- conflicted
+++ resolved
@@ -1,17 +1,9 @@
-import logging
 import random
 from collections import OrderedDict
-<<<<<<< HEAD
-from decimal import Decimal, ROUND_HALF_UP, ROUND_UP
-=======
-from itertools import chain
 from Location import DisableType, Location
 from Utils import random_choices
 from Item import ItemFactory
-from ItemList import item_table
-from LocationList import location_groups
-from decimal import Decimal, ROUND_HALF_UP
->>>>>>> b76af10f
+from decimal import Decimal, ROUND_UP
 
 from Item import ItemFactory, ItemInfo
 from Utils import random_choices
@@ -624,12 +616,8 @@
             placed_items[location.name] = item
     # End of Locations loop.
 
-<<<<<<< HEAD
     # add unrestricted dungeon items to main item pool
     pool.extend([item.name for item in world.get_unrestricted_dungeon_items()])
-=======
-
->>>>>>> b76af10f
 
     if world.settings.shopsanity != 'off':
         pool.extend(min_shop_items)
