--- conflicted
+++ resolved
@@ -517,7 +517,6 @@
 pending_junk_pool = []
 junk_pool = []
 
-<<<<<<< HEAD
 
 item_groups = {
     'Junk': (*zip(*junk_pool_base),)[0] + ('Ice Trap',),
@@ -536,8 +535,6 @@
 }
 
 
-=======
->>>>>>> 1d063682
 def get_junk_item(count=1):
     if count < 1:
         raise ValueError("get_junk_item argument 'count' must be greater than 0.")
@@ -1007,11 +1004,6 @@
         for i in [1, 2, 3]: # collect wallets
             world.state.collect(ItemFactory('Progressive Wallet'))
 
-<<<<<<< HEAD
-    world.get_distribution().alter_pool(world, pool)
-
-    world.get_distribution().collect_starters(world.state)
-=======
     # Make sure our pending_junk_pool is empty. If not, remove some random junk here.
     if pending_junk_pool:
         remove_junk_pool, _ = zip(*junk_pool_base)
@@ -1025,7 +1017,10 @@
             junk_candidates.remove(junk_item)
             pool.remove(junk_item)
             pool.append(pending_item)
->>>>>>> 1d063682
+
+    world.get_distribution().alter_pool(world, pool)
+
+    world.get_distribution().collect_starters(world.state)
 
     return (pool, placed_items)
 
