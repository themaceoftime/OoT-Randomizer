import logging
import random
from collections import OrderedDict
from decimal import Decimal, ROUND_HALF_UP

from Item import ItemFactory, ItemInfo
from Utils import random_choices


# Generates item pools and places fixed items based on settings.

plentiful_items = ([
    'Biggoron Sword',
    'Boomerang',
    'Lens of Truth',
    'Megaton Hammer',
    'Iron Boots',
    'Goron Tunic',
    'Zora Tunic',
    'Hover Boots',
    'Mirror Shield',
    'Fire Arrows',
    'Light Arrows',
    'Dins Fire',
    'Progressive Hookshot',
    'Progressive Strength Upgrade',
    'Progressive Scale',
    'Progressive Wallet',
    'Magic Meter',
    'Deku Stick Capacity', 
    'Deku Nut Capacity', 
    'Bow', 
    'Slingshot', 
    'Bomb Bag',
    'Double Defense'] +
    ['Heart Container'] * 8
)

item_difficulty_max = {
    'plentiful': {
        'Piece of Heart': 3,
    },
    'balanced': {},
    'scarce': {
        'Bombchus': 3,
        'Bombchus (5)': 1,
        'Bombchus (10)': 2,
        'Bombchus (20)': 0,
        'Magic Meter': 1, 
        'Double Defense': 0, 
        'Deku Stick Capacity': 1, 
        'Deku Nut Capacity': 1, 
        'Bow': 2, 
        'Slingshot': 2, 
        'Bomb Bag': 2,
        'Heart Container': 0,
    },
    'minimal': {
        'Bombchus': 1,
        'Bombchus (5)': 1,
        'Bombchus (10)': 0,
        'Bombchus (20)': 0,
        'Magic Meter': 1, 
        'Nayrus Love': 1,
        'Double Defense': 0, 
        'Deku Stick Capacity': 0, 
        'Deku Nut Capacity': 0, 
        'Bow': 1, 
        'Slingshot': 1, 
        'Bomb Bag': 1,
        'Heart Container': 0,
        'Piece of Heart': 0,
    },
}

<<<<<<< HEAD
DT_vanilla = (
    ['Recovery Heart'] * 2)

DT_MQ = (
    ['Deku Shield'] * 2 +
    ['Rupees (50)'])

DC_vanilla = (
    ['Rupees (20)'])

DC_MQ = (
    ['Hylian Shield'] +
    ['Rupees (5)'])

JB_MQ = (
    ['Deku Nuts (5)'] * 4 +
    ['Recovery Heart'] +
    ['Deku Shield'] +
    ['Deku Stick (1)'])

FoT_vanilla = (
    ['Recovery Heart'] +
    ['Arrows (10)'] +
    ['Arrows (30)'])

FoT_MQ = (
    ['Arrows (5)'])

FiT_vanilla = (
    ['Rupees (200)'])

FiT_MQ = (
    ['Bombs (20)'] +
    ['Hylian Shield'])

SpT_vanilla = (
    ['Deku Shield'] * 2 +
    ['Recovery Heart'] +
    ['Bombs (20)'])

SpT_MQ = (
    ['Rupees (50)'] * 2 +
    ['Arrows (30)'])

ShT_vanilla = (
    ['Arrows (30)'])

ShT_MQ = (
    ['Arrows (5)'] * 2 +
    ['Rupees (20)'])

BW_vanilla = (
    ['Recovery Heart'] +
    ['Bombs (10)'] +
    ['Rupees (200)'] +
    ['Deku Nuts (5)'] +
    ['Deku Nuts (10)'] +
    ['Deku Shield'] +
    ['Hylian Shield'])

GTG_vanilla = (
    ['Arrows (30)'] * 3 +
    ['Rupees (200)'])

GTG_MQ = (
    ['Rupee (Treasure Chest Game)'] * 2 +
    ['Arrows (10)'] +
    ['Rupee (1)'] +
    ['Rupees (50)'])

GC_vanilla = (
    ['Rupees (5)'] * 3 +
    ['Arrows (30)'])

GC_MQ = (
    ['Arrows (10)'] * 2 +
    ['Bombs (5)'] +
    ['Rupees (20)'] +
    ['Recovery Heart'])


normal_bottles = [
    'Bottle',
    'Bottle with Milk',
    'Bottle with Red Potion',
    'Bottle with Green Potion',
    'Bottle with Blue Potion',
    'Bottle with Fairy',
    'Bottle with Fish',
    'Bottle with Bugs',
    'Bottle with Poe',
    'Bottle with Big Poe',
    'Bottle with Blue Fire']

bottle_count = 4


dungeon_rewards = [
    'Kokiri Emerald',
    'Goron Ruby',
    'Zora Sapphire',
    'Forest Medallion',
    'Fire Medallion',
    'Water Medallion',
    'Shadow Medallion',
    'Spirit Medallion',
    'Light Medallion'
]


normal_rupees = (
    ['Rupees (5)'] * 13 +
    ['Rupees (20)'] * 5 +
    ['Rupees (50)'] * 7 +
    ['Rupees (200)'] * 3)
=======
TriforceCounts = {
    'plentiful': Decimal(2.00),
    'balanced':  Decimal(1.50),
    'scarce':    Decimal(1.25),
    'minimal':   Decimal(1.00),
}
>>>>>>> 8db121d2

shopsanity_rupees = (
    ['Rupees (20)'] * 5 +
    ['Rupees (50)'] * 3 +
    ['Rupees (200)'] * 2
)

min_shop_items = (
    ['Buy Deku Shield'] +
    ['Buy Hylian Shield'] +
    ['Buy Goron Tunic'] +
    ['Buy Zora Tunic'] +
    ['Buy Deku Nut (5)'] * 2 + ['Buy Deku Nut (10)'] +
    ['Buy Deku Stick (1)'] * 2 +
    ['Buy Deku Seeds (30)'] +
    ['Buy Arrows (10)'] * 2 + ['Buy Arrows (30)'] + ['Buy Arrows (50)'] +
    ['Buy Bombchu (5)'] + ['Buy Bombchu (10)'] * 2 + ['Buy Bombchu (20)'] +
    ['Buy Bombs (5) [25]'] + ['Buy Bombs (5) [35]'] + ['Buy Bombs (10)'] + ['Buy Bombs (20)'] +
    ['Buy Green Potion'] +
    ['Buy Red Potion [30]'] +
    ['Buy Blue Fire'] +
    ["Buy Fairy's Spirit"] +
    ['Buy Bottle Bug'] +
    ['Buy Fish']
)

deku_scrubs_items = {
    'Buy Deku Shield':     'Deku Shield',
    'Buy Deku Nut (5)':    'Deku Nuts (5)',
    'Buy Deku Stick (1)':  'Deku Stick (1)',
    'Buy Bombs (5) [35]':  'Bombs (5)',
    'Buy Red Potion [30]': 'Recovery Heart',
    'Buy Green Potion':    'Rupees (5)',
    'Buy Arrows (30)':     [('Arrows (30)', 3), ('Deku Seeds (30)', 1)],
    'Buy Deku Seeds (30)': [('Arrows (30)', 3), ('Deku Seeds (30)', 1)],
}

<<<<<<< HEAD

deku_scrubs_items = (
    ['Deku Nuts (5)'] * 5 +
    ['Deku Stick (1)'] +
    ['Bombs (5)'] * 5 +
    ['Recovery Heart'] * 4 +
    ['Rupees (5)'] * 4) # ['Green Potion']


songlist = [
    'Zeldas Lullaby',
    'Eponas Song',
    'Suns Song',
    'Sarias Song',
    'Song of Time',
    'Song of Storms',
    'Minuet of Forest',
    'Prelude of Light',
    'Bolero of Fire',
    'Serenade of Water',
    'Nocturne of Shadow',
    'Requiem of Spirit']


skulltula_locations = ([
    'KF GS Know It All House',
    'KF GS Bean Patch',
    'KF GS House of Twins',
    'LW GS Bean Patch Near Bridge',
    'LW GS Bean Patch Near Theater',
    'LW GS Above Theater',
    'SFM GS',
    'HF GS Near Kak Grotto',
    'HF GS Cow Grotto',
    'Market GS Guard House',
    'HC GS Tree',
    'HC GS Storms Grotto',
    'OGC GS',
    'LLR GS Tree',
    'LLR GS Rain Shed',
    'LLR GS House Window',
    'LLR GS Back Wall',
    'Kak GS House Under Construction',
    'Kak GS Skulltula House',
    'Kak GS Guards House',
    'Kak GS Tree',
    'Kak GS Watchtower',
    'Kak GS Above Impas House',
    'Graveyard GS Wall',
    'Graveyard GS Bean Patch',
    'DMT GS Bean Patch',
    'DMT GS Near Kak',
    'DMT GS Falling Rocks Path',
    'DMT GS Above Dodongos Cavern',
    'GC GS Boulder Maze',
    'GC GS Center Platform',
    'DMC GS Crate',
    'DMC GS Bean Patch',
    'ZR GS Ladder',
    'ZR GS Tree',
    'ZR GS Near Raised Grottos',
    'ZR GS Above Bridge',
    'ZD GS Frozen Waterfall',
    'ZF GS Tree',
    'ZF GS Above the Log',
    'ZF GS Hidden Cave',
    'LH GS Bean Patch',
    'LH GS Lab Wall',
    'LH GS Small Island',
    'LH GS Tree',
    'LH GS Lab Crate',
    'GV GS Small Bridge',
    'GV GS Bean Patch',
    'GV GS Behind Tent',
    'GV GS Pillar',
    'GF GS Archery Range',
    'GF GS Top Floor',
    'Wasteland GS',
    'Colossus GS Bean Patch',
    'Colossus GS Tree',
    'Colossus GS Hill'])


tradeitems = (
    'Pocket Egg',
    'Pocket Cucco',
    'Cojiro',
    'Odd Mushroom',
    'Poachers Saw',
    'Broken Sword',
    'Prescription',
    'Eyeball Frog',
    'Eyedrops',
    'Claim Check')

tradeitemoptions = (
    'pocket_egg',
    'pocket_cucco',
    'cojiro',
    'odd_mushroom',
    'poachers_saw',
    'broken_sword',
    'prescription',
    'eyeball_frog',
    'eyedrops',
    'claim_check')


fixedlocations = {
    'Ganon': 'Triforce',
    'Pierre': 'Scarecrow Song',
    'Deliver Rutos Letter': 'Deliver Letter',
    'Master Sword Pedestal': 'Time Travel',
    'Market Bombchu Bowling Bombchus': 'Bombchu Drop',
}

droplocations = {
    'Deku Baba Sticks': 'Deku Stick Drop',
    'Deku Baba Nuts': 'Deku Nut Drop',
    'Stick Pot': 'Deku Stick Drop',
    'Nut Pot': 'Deku Nut Drop',
    'Nut Crate': 'Deku Nut Drop',
    'Blue Fire': 'Blue Fire',
    'Lone Fish': 'Fish',
    'Fish Group': 'Fish',
    'Bug Rock': 'Bugs',
    'Bug Shrub': 'Bugs',
    'Wandering Bugs': 'Bugs',
    'Fairy Pot': 'Fairy',
    'Free Fairies': 'Fairy',
    'Wall Fairy': 'Fairy',
    'Butterfly Fairy': 'Fairy',
    'Gossip Stone Fairy': 'Fairy',
    'Bean Plant Fairy': 'Fairy',
    'Fairy Pond': 'Fairy',
    'Big Poe Kill': 'Big Poe',
}

vanillaBK = {
    'Fire Temple Boss Key Chest': 'Boss Key (Fire Temple)',
    'Shadow Temple Boss Key Chest': 'Boss Key (Shadow Temple)',
    'Spirit Temple Boss Key Chest': 'Boss Key (Spirit Temple)',
    'Water Temple Boss Key Chest': 'Boss Key (Water Temple)',
    'Forest Temple Boss Key Chest': 'Boss Key (Forest Temple)',

    'Fire Temple MQ Boss Key Chest': 'Boss Key (Fire Temple)',
    'Shadow Temple MQ Boss Key Chest': 'Boss Key (Shadow Temple)',
    'Spirit Temple MQ Boss Key Chest': 'Boss Key (Spirit Temple)',
    'Water Temple MQ Boss Key Chest': 'Boss Key (Water Temple)',
    'Forest Temple MQ Boss Key Chest': 'Boss Key (Forest Temple)',    
}

vanillaMC = {
    'Bottom of the Well Compass Chest': 'Compass (Bottom of the Well)',
    'Deku Tree Compass Chest': 'Compass (Deku Tree)',
    'Dodongos Cavern Compass Chest': 'Compass (Dodongos Cavern)',
    'Fire Temple Compass Chest': 'Compass (Fire Temple)',
    'Forest Temple Blue Poe Chest': 'Compass (Forest Temple)',
    'Ice Cavern Compass Chest': 'Compass (Ice Cavern)',
    'Jabu Jabus Belly Compass Chest': 'Compass (Jabu Jabus Belly)',
    'Shadow Temple Compass Chest': 'Compass (Shadow Temple)',
    'Spirit Temple Compass Chest': 'Compass (Spirit Temple)',
    'Water Temple Compass Chest': 'Compass (Water Temple)',

    'Bottom of the Well Map Chest': 'Map (Bottom of the Well)',
    'Deku Tree Map Chest': 'Map (Deku Tree)',
    'Dodongos Cavern Map Chest': 'Map (Dodongos Cavern)',
    'Fire Temple Map Chest': 'Map (Fire Temple)',
    'Forest Temple Map Chest': 'Map (Forest Temple)',
    'Ice Cavern Map Chest': 'Map (Ice Cavern)',
    'Jabu Jabus Belly Map Chest': 'Map (Jabu Jabus Belly)',
    'Shadow Temple Map Chest': 'Map (Shadow Temple)',
    'Spirit Temple Map Chest': 'Map (Spirit Temple)',
    'Water Temple Map Chest': 'Map (Water Temple)',

    'Bottom of the Well MQ Compass Chest': 'Compass (Bottom of the Well)',
    'Deku Tree MQ Compass Chest': 'Compass (Deku Tree)',
    'Dodongos Cavern MQ Compass Chest': 'Compass (Dodongos Cavern)',
    'Fire Temple MQ Compass Chest': 'Compass (Fire Temple)',
    'Forest Temple MQ Compass Chest': 'Compass (Forest Temple)',
    'Ice Cavern MQ Compass Chest': 'Compass (Ice Cavern)',
    'Jabu Jabus Belly MQ Compass Chest': 'Compass (Jabu Jabus Belly)',
    'Shadow Temple MQ Compass Chest': 'Compass (Shadow Temple)',
    'Spirit Temple MQ Compass Chest': 'Compass (Spirit Temple)',
    'Water Temple MQ Compass Chest': 'Compass (Water Temple)',

    'Bottom of the Well MQ Map Chest': 'Map (Bottom of the Well)',
    'Deku Tree MQ Map Chest': 'Map (Deku Tree)',
    'Dodongos Cavern MQ Map Chest': 'Map (Dodongos Cavern)',
    'Fire Temple MQ Map Chest': 'Map (Fire Temple)',
    'Forest Temple MQ Map Chest': 'Map (Forest Temple)',
    'Ice Cavern MQ Map Chest': 'Map (Ice Cavern)',
    'Jabu Jabus Belly MQ Map Chest': 'Map (Jabu Jabus Belly)',
    'Shadow Temple MQ Map Chest': 'Map (Shadow Temple)',
    'Spirit Temple MQ Map Chest': 'Map (Spirit Temple)',
    'Water Temple MQ Map Chest': 'Map (Water Temple)',
}

vanillaSK = {
    'Bottom of the Well Front Left Fake Wall Chest': 'Small Key (Bottom of the Well)',
    'Bottom of the Well Right Bottom Fake Wall Chest': 'Small Key (Bottom of the Well)',
    'Bottom of the Well Freestanding Key': 'Small Key (Bottom of the Well)',
    'Fire Temple Big Lava Room Blocked Door Chest': 'Small Key (Fire Temple)',
    'Fire Temple Big Lava Room Lower Open Door Chest': 'Small Key (Fire Temple)',
    'Fire Temple Boulder Maze Shortcut Chest': 'Small Key (Fire Temple)',
    'Fire Temple Boulder Maze Lower Chest': 'Small Key (Fire Temple)',
    'Fire Temple Boulder Maze Side Room Chest': 'Small Key (Fire Temple)',
    'Fire Temple Boulder Maze Upper Chest': 'Small Key (Fire Temple)',
    'Fire Temple Near Boss Chest': 'Small Key (Fire Temple)',
    'Fire Temple Highest Goron Chest': 'Small Key (Fire Temple)',
    'Forest Temple First Stalfos Chest': 'Small Key (Forest Temple)',
    'Forest Temple First Room Chest': 'Small Key (Forest Temple)',
    'Forest Temple Floormaster Chest': 'Small Key (Forest Temple)',
    'Forest Temple Red Poe Chest': 'Small Key (Forest Temple)',
    'Forest Temple Well Chest': 'Small Key (Forest Temple)',
    'Ganons Castle Light Trial Invisible Enemies Chest': 'Small Key (Ganons Castle)',
    'Ganons Castle Light Trial Lullaby Chest': 'Small Key (Ganons Castle)',
    'Gerudo Training Ground Beamos Chest': 'Small Key (Gerudo Training Ground)',
    'Gerudo Training Ground Eye Statue Chest': 'Small Key (Gerudo Training Ground)',
    'Gerudo Training Ground Hammer Room Switch Chest': 'Small Key (Gerudo Training Ground)',
    'Gerudo Training Ground Heavy Block Third Chest': 'Small Key (Gerudo Training Ground)',
    'Gerudo Training Ground Hidden Ceiling Chest': 'Small Key (Gerudo Training Ground)',
    'Gerudo Training Ground Near Scarecrow Chest': 'Small Key (Gerudo Training Ground)',
    'Gerudo Training Ground Stalfos Chest': 'Small Key (Gerudo Training Ground)',
    'Gerudo Training Ground Underwater Silver Rupee Chest': 'Small Key (Gerudo Training Ground)',
    'Gerudo Training Ground Freestanding Key': 'Small Key (Gerudo Training Ground)',
    'Shadow Temple After Wind Hidden Chest': 'Small Key (Shadow Temple)',
    'Shadow Temple Early Silver Rupee Chest': 'Small Key (Shadow Temple)',
    'Shadow Temple Falling Spikes Switch Chest': 'Small Key (Shadow Temple)',
    'Shadow Temple Invisible Floormaster Chest': 'Small Key (Shadow Temple)',
    'Shadow Temple Freestanding Key': 'Small Key (Shadow Temple)',
    'Spirit Temple Child Early Torches Chest': 'Small Key (Spirit Temple)',
    'Spirit Temple Early Adult Right Chest': 'Small Key (Spirit Temple)',
    'Spirit Temple Near Four Armos Chest': 'Small Key (Spirit Temple)',
    'Spirit Temple Statue Room Hand Chest': 'Small Key (Spirit Temple)',
    'Spirit Temple Sun Block Room Chest': 'Small Key (Spirit Temple)',
    'Water Temple Central Bow Target Chest': 'Small Key (Water Temple)',
    'Water Temple Central Pillar Chest': 'Small Key (Water Temple)',
    'Water Temple Cracked Wall Chest': 'Small Key (Water Temple)',
    'Water Temple Dragon Chest': 'Small Key (Water Temple)',
    'Water Temple River Chest': 'Small Key (Water Temple)',
    'Water Temple Torches Chest': 'Small Key (Water Temple)',

    'Bottom of the Well MQ Dead Hand Freestanding Key': 'Small Key (Bottom of the Well)',
    'Bottom of the Well MQ East Inner Room Freestanding Key': 'Small Key (Bottom of the Well)',
    'Fire Temple MQ Big Lava Room Blocked Door Chest': 'Small Key (Fire Temple)',
    'Fire Temple MQ Near Boss Chest': 'Small Key (Fire Temple)',
    'Fire Temple MQ Lizalfos Maze Side Room Chest': 'Small Key (Fire Temple)',
    'Fire Temple MQ Chest On Fire': 'Small Key (Fire Temple)',
    'Fire Temple MQ Freestanding Key': 'Small Key (Fire Temple)',
    'Forest Temple MQ Wolfos Chest': 'Small Key (Forest Temple)',
    'Forest Temple MQ First Room Chest': 'Small Key (Forest Temple)',
    'Forest Temple MQ Raised Island Courtyard Lower Chest': 'Small Key (Forest Temple)',
    'Forest Temple MQ Raised Island Courtyard Upper Chest': 'Small Key (Forest Temple)',
    'Forest Temple MQ Redead Chest': 'Small Key (Forest Temple)',
    'Forest Temple MQ Well Chest': 'Small Key (Forest Temple)',
    'Ganons Castle MQ Shadow Trial Eye Switch Chest': 'Small Key (Ganons Castle)',
    'Ganons Castle MQ Spirit Trial Sun Back Left Chest': 'Small Key (Ganons Castle)',
    'Ganons Castle MQ Forest Trial Freestanding Key': 'Small Key (Ganons Castle)',
    'Gerudo Training Ground MQ Dinolfos Chest': 'Small Key (Gerudo Training Ground)',
    'Gerudo Training Ground MQ Flame Circle Chest': 'Small Key (Gerudo Training Ground)',
    'Gerudo Training Ground MQ Underwater Silver Rupee Chest': 'Small Key (Gerudo Training Ground)',
    'Shadow Temple MQ Falling Spikes Switch Chest': 'Small Key (Shadow Temple)',
    'Shadow Temple MQ Invisible Blades Invisible Chest': 'Small Key (Shadow Temple)',
    'Shadow Temple MQ Early Gibdos Chest': 'Small Key (Shadow Temple)',
    'Shadow Temple MQ Near Ship Invisible Chest': 'Small Key (Shadow Temple)',
    'Shadow Temple MQ Wind Hint Chest': 'Small Key (Shadow Temple)',
    'Shadow Temple MQ Freestanding Key': 'Small Key (Shadow Temple)',
    'Spirit Temple MQ Child Hammer Switch Chest': 'Small Key (Spirit Temple)',
    'Spirit Temple MQ Child Climb South Chest': 'Small Key (Spirit Temple)',
    'Spirit Temple MQ Map Room Enemy Chest': 'Small Key (Spirit Temple)',
    'Spirit Temple MQ Entrance Back Left Chest': 'Small Key (Spirit Temple)',
    'Spirit Temple MQ Entrance Front Right Chest': 'Small Key (Spirit Temple)',
    'Spirit Temple MQ Mirror Puzzle Invisible Chest': 'Small Key (Spirit Temple)',
    'Spirit Temple MQ Silver Block Hallway Chest': 'Small Key (Spirit Temple)',
    'Water Temple MQ Central Pillar Chest': 'Small Key (Water Temple)',
    'Water Temple MQ Freestanding Key': 'Small Key (Water Temple)',    
}


# a useless placeholder item placed at some skipped and inaccessible locations
# (e.g. HC Malon Egg with Skip Child Zelda, or the carpenters with Open Gerudo Fortress)
IGNORE_LOCATION = 'Recovery Heart'


junk_pool_base = [
    ('Bombs (5)',       8),
    ('Bombs (10)',      2),
    ('Arrows (5)',      8),
    ('Arrows (10)',     2),
    ('Deku Stick (1)',  5),
    ('Deku Nuts (5)',   5),
    ('Deku Seeds (30)', 5),
    ('Rupees (5)',      10),
    ('Rupees (20)',     4),
    ('Rupees (50)',     1),
]
=======
trade_items = OrderedDict([
    ("pocket_egg",   "Pocket Egg"),
    ("pocket_cucco", "Pocket Cucco"),
    ("cojiro",       "Cojiro"),
    ("odd_mushroom", "Odd Mushroom"),
    ("poachers_saw", "Poachers Saw"),
    ("broken_sword", "Broken Sword"),
    ("prescription", "Prescription"),
    ("eyeball_frog", "Eyeball Frog"),
    ("eyedrops",     "Eyedrops"),
    ("claim_check",  "Claim Check"),
])

normal_bottles = [bottle for bottle in sorted(ItemInfo.bottles) if bottle not in ['Deliver Letter', 'Sell Big Poe']] + ['Bottle with Big Poe']
song_list = [item.name for item in sorted([i for n, i in ItemInfo.items.items() if i.type == 'Song'], key=lambda x: x.index)]
junk_pool_base = [(item, weight) for (item, weight) in sorted(ItemInfo.junk.items()) if weight > 0]
remove_junk_items = [item for (item, weight) in sorted(ItemInfo.junk.items()) if weight >= 0]
>>>>>>> 8db121d2

pending_junk_pool = []
junk_pool = []

exclude_from_major = [ 
    'Deliver Letter',
    'Sell Big Poe',
    'Magic Bean',
    'Zeldas Letter',
    'Bombchus (5)',
    'Bombchus (10)',
    'Bombchus (20)',
    'Odd Potion',
    'Triforce Piece'
]

item_groups = {
    'Junk': remove_junk_items,
    'JunkSong': ('Prelude of Light', 'Serenade of Water'),
    'AdultTrade': list(trade_items.values()),
    'Bottle': normal_bottles,
    'Spell': ('Dins Fire', 'Farores Wind', 'Nayrus Love'),
    'Shield': ('Deku Shield', 'Hylian Shield'),
    'Song': song_list,
    'NonWarpSong': song_list[6:],
    'WarpSong': song_list[0:6],
    'HealthUpgrade': ('Heart Container', 'Piece of Heart'),
    'ProgressItem': sorted([name for name, item in ItemInfo.items.items() if item.type == 'Item' and item.advancement]),
    'MajorItem': sorted([name for name, item in ItemInfo.items.items() if item.type in ['Item', 'Song'] and item.advancement and name not in exclude_from_major]),
    'DungeonReward': [item.name for item in sorted([i for n, i in ItemInfo.items.items() if i.type == 'DungeonReward'], key=lambda x: x.special['item_id'])],

    'ForestFireWater': ('Forest Medallion', 'Fire Medallion', 'Water Medallion'),
    'FireWater': ('Fire Medallion', 'Water Medallion'),
}


def get_junk_item(count=1, pool=None, plando_pool=None):
    if count < 1:
        raise ValueError("get_junk_item argument 'count' must be greater than 0.")

    return_pool = []
    if pending_junk_pool:
        pending_count = min(len(pending_junk_pool), count)
        return_pool = [pending_junk_pool.pop() for _ in range(pending_count)]
        count -= pending_count

    if pool and plando_pool:
        jw_list = [(junk, weight) for (junk, weight) in junk_pool
                   if junk not in plando_pool or pool.count(junk) < plando_pool[junk].count]
        try:
            junk_items, junk_weights = zip(*jw_list)
        except ValueError:
            raise RuntimeError("Not enough junk is available in the item pool to replace removed items.")
    else:
        junk_items, junk_weights = zip(*junk_pool)
    return_pool.extend(random_choices(junk_items, weights=junk_weights, k=count))

    return return_pool


def replace_max_item(items, item, max):
    count = 0
    for i,val in enumerate(items):
        if val == item:
            if count >= max:
                items[i] = get_junk_item()[0]
            count += 1


def generate_itempool(world):
    junk_pool[:] = list(junk_pool_base)
    if world.settings.junk_ice_traps == 'on':
        junk_pool.append(('Ice Trap', 10))
    elif world.settings.junk_ice_traps in ['mayhem', 'onslaught']:
        junk_pool[:] = [('Ice Trap', 1)]

    # set up item pool
    (pool, placed_items) = get_pool_core(world)
    placed_items_count = {}
    world.itempool = ItemFactory(pool, world)
<<<<<<< HEAD
    for (location, item) in placed_items.items():
        placed_items_count[item] = placed_items_count.get(item, 0) + 1
        world.push_item(location, ItemFactory(item, world))
=======
    placed_locations = list(filter(lambda loc: loc.name in placed_items, world.get_locations()))
    for location in placed_locations:
        world.push_item(location, ItemFactory(placed_items[location.name], world))
>>>>>>> 8db121d2
        world.get_location(location).locked = True

    world.initialize_items()
    world.distribution.set_complete_itempool(world.itempool)

    # make sure that there are enough gold skulltulas for bridge/ganon boss key/lacs
    world.available_tokens = placed_items_count.get("Gold Skulltula Token", 0) \
                           + pool.count("Gold Skulltula Token") \
                           + world.distribution.starting_items.get("Gold Skulltula Token", 0)
    if world.max_progressions["Gold Skulltula Token"] > world.available_tokens:
        raise ValueError(f"Not enough available Gold Skulltula Tokens to meet requirements. Available: {world.available_tokens}, Required: {world.max_progressions['Gold Skulltula Token']}.")


def get_pool_core(world):
    pool = []
    placed_items = {}
    remain_shop_items = []
    ruto_bottles = 1

    if world.settings.zora_fountain == 'open':
        ruto_bottles = 0

<<<<<<< HEAD
    if world.settings.skip_child_zelda:
        placed_items['HC Malon Egg'] = IGNORE_LOCATION
    elif world.settings.shuffle_weird_egg:
        pool.append('Weird Egg')
    else:
        placed_items['HC Malon Egg'] = 'Weird Egg'
=======
    if world.settings.shopsanity not in ['off', '0']:
        pending_junk_pool.append('Progressive Wallet')
>>>>>>> 8db121d2

    if world.settings.item_pool_value == 'plentiful':
        pending_junk_pool.extend(plentiful_items)
        if world.settings.zora_fountain != 'open':
            ruto_bottles += 1
        if world.settings.shuffle_kokiri_sword:
            pending_junk_pool.append('Kokiri Sword')
        if world.settings.shuffle_ocarinas:
            pending_junk_pool.append('Ocarina')
        if world.settings.shuffle_beans and world.distribution.get_starting_item('Magic Bean') < 10:
            pending_junk_pool.append('Magic Bean Pack')
        if (world.settings.gerudo_fortress != "open"
                and world.settings.shuffle_hideoutkeys in ['any_dungeon', 'overworld', 'keysanity']):
            if 'Thieves Hideout' in world.settings.key_rings and world.settings.gerudo_fortress != "fast":
                pending_junk_pool.extend(['Small Key Ring (Thieves Hideout)'])
            else:
                pending_junk_pool.append('Small Key (Thieves Hideout)')
        if world.settings.shuffle_gerudo_card:
            pending_junk_pool.append('Gerudo Membership Card')
        if world.settings.shuffle_smallkeys in ['any_dungeon', 'overworld', 'keysanity']:
            for dungeon in ['Forest Temple', 'Fire Temple', 'Water Temple', 'Shadow Temple', 'Spirit Temple',
                            'Bottom of the Well', 'Gerudo Training Ground', 'Ganons Castle']:
                if dungeon in world.settings.key_rings:
                    pending_junk_pool.append(f"Small Key Ring ({dungeon})")
                else:
                    pending_junk_pool.append(f"Small Key ({dungeon})")
        if world.settings.shuffle_bosskeys in ['any_dungeon', 'overworld', 'keysanity']:
            for dungeon in ['Forest Temple', 'Fire Temple', 'Water Temple', 'Shadow Temple', 'Spirit Temple']:
                pending_junk_pool.append(f"Boss Key ({dungeon})")
        if world.settings.shuffle_ganon_bosskey in ['any_dungeon', 'overworld', 'keysanity']:
            pending_junk_pool.append('Boss Key (Ganons Castle)')
        if world.settings.shuffle_song_items == 'any':
            pending_junk_pool.extend(song_list)

    if world.settings.triforce_hunt:
        triforce_count = int((TriforceCounts[world.settings.item_pool_value] * world.settings.triforce_goal_per_world).to_integral_value(rounding=ROUND_HALF_UP))
        pending_junk_pool.extend(['Triforce Piece'] * triforce_count)

    # Use the vanilla items in the world's locations when appropriate.
    for location in world.get_locations():
        if location.vanilla_item is None:
            continue

        item = location.vanilla_item
        shuffle_item = None  # None for don't handle, False for place item, True for add to pool.

        # Always Placed Items
        if (location.vanilla_item in ['Zeldas Letter', 'Triforce', 'Scarecrow Song',
                                      'Deliver Letter', 'Time Travel', 'Bombchu Drop']
                or location.type == 'Drop'):
            shuffle_item = False

        # Gold Skulltula Tokens
        elif location.vanilla_item == 'Gold Skulltula Token':
            shuffle_item = (world.settings.tokensanity == 'all'
                            or (world.settings.tokensanity == 'dungeons' and location.dungeon)
                            or (world.settings.tokensanity == 'overworld' and not location.dungeon))

        # Shops
        elif location.type == "Shop":
            if world.settings.shopsanity == 'off':
                if world.settings.bombchus_in_logic and location.name in ['KF Shop Item 8', 'Market Bazaar Item 4', 'Kak Bazaar Item 4']:
                    item = 'Buy Bombchu (5)'
                shuffle_item = False
            else:
                remain_shop_items.append(item)

        # Business Scrubs
        elif location.type in ["Scrub", "GrottoScrub"]:
            if location.vanilla_item in ['Piece of Heart', 'Deku Stick Capacity', 'Deku Nut Capacity']:
                shuffle_item = True
            elif world.settings.shuffle_scrubs == 'off':
                shuffle_item = False
            else:
<<<<<<< HEAD
                pool.append('Gold Skulltula Token')
    else:
        pool.extend(['Gold Skulltula Token'] * 100)


    if world.settings.bombchus_in_logic:
        pool.extend(['Bombchus'] * 4)
        if world.dungeon_mq['Jabu Jabus Belly']:
            pool.extend(['Bombchus'])
        if world.dungeon_mq['Spirit Temple']:
            pool.extend(['Bombchus'] * 2)
        if not world.dungeon_mq['Bottom of the Well']:
            pool.extend(['Bombchus'])
        if world.dungeon_mq['Gerudo Training Ground']:
            pool.extend(['Bombchus'])
        if world.settings.shuffle_medigoron_carpet_salesman:
            pool.append('Bombchus')

    else:
        pool.extend(['Bombchus (5)'] + ['Bombchus (10)'] * 2)
        if world.dungeon_mq['Jabu Jabus Belly']:
                pool.extend(['Bombchus (10)'])
        if world.dungeon_mq['Spirit Temple']:
                pool.extend(['Bombchus (10)'] * 2)
        if not world.dungeon_mq['Bottom of the Well']:
                pool.extend(['Bombchus (10)'])
        if world.dungeon_mq['Gerudo Training Ground']:
                pool.extend(['Bombchus (10)'])
        if world.dungeon_mq['Ganons Castle']:
            pool.extend(['Bombchus (10)'])
        else:
            pool.extend(['Bombchus (20)'])
        if world.settings.shuffle_medigoron_carpet_salesman:
            pool.append('Bombchus (10)')

    if not world.settings.shuffle_medigoron_carpet_salesman:
        placed_items['Wasteland Bombchu Salesman'] = 'Bombchus (10)'

    pool.extend(['Ice Trap'])
    if not world.dungeon_mq['Gerudo Training Ground']:
        pool.extend(['Ice Trap'])
    if not world.dungeon_mq['Ganons Castle']:
        pool.extend(['Ice Trap'] * 4)

    if world.settings.gerudo_fortress == 'open':
        placed_items['Hideout Jail Guard (1 Torch)'] = IGNORE_LOCATION
        placed_items['Hideout Jail Guard (2 Torches)'] = IGNORE_LOCATION
        placed_items['Hideout Jail Guard (3 Torches)'] = IGNORE_LOCATION
        placed_items['Hideout Jail Guard (4 Torches)'] = IGNORE_LOCATION
    elif world.settings.shuffle_hideoutkeys in ['any_dungeon', 'overworld', 'keysanity']:
        if world.settings.gerudo_fortress == 'fast':
            pool.append('Small Key (Thieves Hideout)')
            placed_items['Hideout Jail Guard (2 Torches)'] = IGNORE_LOCATION
            placed_items['Hideout Jail Guard (3 Torches)'] = IGNORE_LOCATION
            placed_items['Hideout Jail Guard (4 Torches)'] = IGNORE_LOCATION
        else:
            if 'Thieves Hideout' in world.settings.key_rings:
                pool.extend(['Small Key Ring (Thieves Hideout)'])
                pool.extend(get_junk_item(3))
=======
                item = deku_scrubs_items[location.vanilla_item]
                if isinstance(item, list):
                    item = random.choices([i[0] for i in item], weights=[i[1] for i in item], k=1)[0]
                shuffle_item = True

        # Kokiri Sword
        elif location.vanilla_item == 'Kokiri Sword':
            shuffle_item = world.settings.shuffle_kokiri_sword

        # Weird Egg
        elif location.vanilla_item == 'Weird Egg':
            if world.settings.skip_child_zelda:
                item = 'Recovery Heart'
                shuffle_item = False
>>>>>>> 8db121d2
            else:
                shuffle_item = world.settings.shuffle_weird_egg

        # Ocarinas
        elif location.vanilla_item == 'Ocarina':
            shuffle_item = world.settings.shuffle_ocarinas

        # Giant's Knife
        elif location.vanilla_item == 'Giants Knife':
            shuffle_item = world.settings.shuffle_medigoron_carpet_salesman

        # Bombchus
        elif location.vanilla_item in ['Bombchus', 'Bombchus (5)', 'Bombchus (10)', 'Bombchus (20)']:
            if world.settings.bombchus_in_logic:
                item = 'Bombchus'
            shuffle_item = location.name != 'Wasteland Bombchu Salesman' or world.settings.shuffle_medigoron_carpet_salesman

        # Cows
        elif location.vanilla_item == 'Milk':
            if world.settings.shuffle_cows:
                item = get_junk_item()[0]
            shuffle_item = world.settings.shuffle_cows

        # Gerudo Card
        elif location.vanilla_item == 'Gerudo Membership Card':
            shuffle_item = world.settings.shuffle_gerudo_card and world.settings.gerudo_fortress != 'open'
            if world.settings.shuffle_gerudo_card and world.settings.gerudo_fortress == 'open':
                pending_junk_pool.append(item)
                item = 'Recovery Heart'

        # Bottles
        elif location.vanilla_item in ['Bottle', 'Bottle with Milk', 'Rutos Letter']:
            if ruto_bottles:
                item = 'Rutos Letter'
                ruto_bottles -= 1
            else:
<<<<<<< HEAD
                pending_junk_pool.append('Small Key (Thieves Hideout)')
    else:
        if world.settings.gerudo_fortress == 'fast':
            placed_items['Hideout Jail Guard (1 Torch)'] = 'Small Key (Thieves Hideout)'
            placed_items['Hideout Jail Guard (2 Torches)'] = IGNORE_LOCATION
            placed_items['Hideout Jail Guard (3 Torches)'] = IGNORE_LOCATION
            placed_items['Hideout Jail Guard (4 Torches)'] = IGNORE_LOCATION
        else:
            placed_items['Hideout Jail Guard (1 Torch)'] = 'Small Key (Thieves Hideout)'
            placed_items['Hideout Jail Guard (2 Torches)'] = 'Small Key (Thieves Hideout)'
            placed_items['Hideout Jail Guard (3 Torches)'] = 'Small Key (Thieves Hideout)'
            placed_items['Hideout Jail Guard (4 Torches)'] = 'Small Key (Thieves Hideout)'

    if world.settings.shuffle_gerudo_card and world.settings.gerudo_fortress != 'open':
        pool.append('Gerudo Membership Card')
    elif world.settings.shuffle_gerudo_card:
        pending_junk_pool.append('Gerudo Membership Card')
        placed_items['Hideout Gerudo Membership Card'] = IGNORE_LOCATION
    else:
        placed_items['Hideout Gerudo Membership Card'] = 'Gerudo Membership Card'
    if world.settings.shuffle_gerudo_card and world.settings.item_pool_value == 'plentiful':
        pending_junk_pool.append('Gerudo Membership Card')

    if world.settings.shuffle_smallkeys != "vanilla":
        if 'Bottom of the Well' in world.settings.key_rings:
            pool.extend(get_junk_item(1 if world.dungeon_mq['Bottom of the Well'] else 2))
        if 'Forest Temple' in world.settings.key_rings:
            pool.extend(get_junk_item(5 if world.dungeon_mq['Forest Temple'] else 4))
        if 'Fire Temple' in world.settings.key_rings:
            pool.extend(get_junk_item(4 if world.dungeon_mq['Fire Temple'] else 7))
        if 'Water Temple' in world.settings.key_rings:
            pool.extend(get_junk_item(1 if world.dungeon_mq['Water Temple'] else 5))
        if 'Shadow Temple' in world.settings.key_rings:
            pool.extend(get_junk_item(5 if world.dungeon_mq['Shadow Temple'] else 4))
        if 'Spirit Temple' in world.settings.key_rings:
            pool.extend(get_junk_item(6 if world.dungeon_mq['Spirit Temple'] else 4))
        if 'Gerudo Training Ground' in world.settings.key_rings:
            pool.extend(get_junk_item(2 if world.dungeon_mq['Gerudo Training Ground'] else 8))
        if 'Ganons Castle' in world.settings.key_rings:
            pool.extend(get_junk_item(2 if world.dungeon_mq['Ganons Castle'] else 1))

    if world.settings.item_pool_value == 'plentiful' and world.settings.shuffle_smallkeys in ['any_dungeon', 'overworld', 'keysanity']:
        if 'Bottom of the Well' in world.settings.key_rings:
            pending_junk_pool.append('Small Key Ring (Bottom of the Well)')
        else:
            pending_junk_pool.append('Small Key (Bottom of the Well)')
        if 'Forest Temple' in world.settings.key_rings:
            pending_junk_pool.append('Small Key Ring (Forest Temple)')
        else:
            pending_junk_pool.append('Small Key (Forest Temple)')
        if 'Fire Temple' in world.settings.key_rings:
            pending_junk_pool.append('Small Key Ring (Fire Temple)')
        else:
            pending_junk_pool.append('Small Key (Fire Temple)')
        if 'Water Temple' in world.settings.key_rings:
            pending_junk_pool.append('Small Key Ring (Water Temple)')
        else:
            pending_junk_pool.append('Small Key (Water Temple)')
        if 'Shadow Temple' in world.settings.key_rings:
            pending_junk_pool.append('Small Key Ring (Shadow Temple)')
        else:
            pending_junk_pool.append('Small Key (Shadow Temple)')
        if 'Spirit Temple' in world.settings.key_rings:
            pending_junk_pool.append('Small Key Ring (Spirit Temple)')
        else:
            pending_junk_pool.append('Small Key (Spirit Temple)')
        if 'Gerudo Training Ground' in world.settings.key_rings:
            pending_junk_pool.append('Small Key Ring (Gerudo Training Ground)')
        else:
            pending_junk_pool.append('Small Key (Gerudo Training Ground)')
        if 'Ganons Castle' in world.settings.key_rings:
            pending_junk_pool.append('Small Key Ring (Ganons Castle)')
        else:
            pending_junk_pool.append('Small Key (Ganons Castle)')

    if world.settings.item_pool_value == 'plentiful' and world.settings.shuffle_bosskeys in ['any_dungeon', 'overworld', 'keysanity']:
        pending_junk_pool.append('Boss Key (Forest Temple)')
        pending_junk_pool.append('Boss Key (Fire Temple)')
        pending_junk_pool.append('Boss Key (Water Temple)')
        pending_junk_pool.append('Boss Key (Shadow Temple)')
        pending_junk_pool.append('Boss Key (Spirit Temple)')

    if world.settings.item_pool_value == 'plentiful' and world.settings.shuffle_ganon_bosskey in ['any_dungeon', 'overworld', 'keysanity']:
        pending_junk_pool.append('Boss Key (Ganons Castle)')

    if world.settings.shopsanity == 'off':
        placed_items.update(vanilla_shop_items)
        if world.settings.bombchus_in_logic:
            placed_items['KF Shop Item 8'] = 'Buy Bombchu (5)'
            placed_items['Market Bazaar Item 4'] = 'Buy Bombchu (5)'
            placed_items['Kak Bazaar Item 4'] = 'Buy Bombchu (5)'
        pool.extend(normal_rupees)

    else:
        remain_shop_items = list(vanilla_shop_items.values())
=======
                item = random.choice(normal_bottles)
            shuffle_item = True

        # Magic Beans
        elif location.vanilla_item == 'Magic Bean':
            if world.settings.shuffle_beans:
                item = 'Magic Bean Pack' if world.distribution.get_starting_item('Magic Bean') < 10 else get_junk_item()[0]
            shuffle_item = world.settings.shuffle_beans

        # Adult Trade Item
        elif location.vanilla_item == 'Pocket Egg':
            trade_item_options = list(trade_items.keys())
            earliest_trade = trade_item_options.index(world.settings.logic_earliest_adult_trade)
            latest_trade = trade_item_options.index(world.settings.logic_latest_adult_trade)
            if earliest_trade > latest_trade:
                earliest_trade, latest_trade = latest_trade, earliest_trade
            item = trade_items[random.choice(trade_item_options[earliest_trade:latest_trade + 1])]
            world.selected_adult_trade_item = item
            shuffle_item = True

        # Thieves' Hideout
        elif location.vanilla_item == 'Small Key (Thieves Hideout)':
            shuffle_item = world.settings.shuffle_hideoutkeys in ['any_dungeon', 'overworld', 'keysanity']
            if (world.settings.gerudo_fortress == 'open'
                    or world.settings.gerudo_fortress == 'fast' and location.name != 'Hideout Jail Guard (1 Torch)'):
                item = 'Recovery Heart'
                shuffle_item = False
            if shuffle_item and world.settings.gerudo_fortress == 'normal' and 'Thieves Hideout' in world.settings.key_rings:
                item = get_junk_item()[0] if location.name != 'Hideout Jail Guard (1 Torch)' else 'Small Key Ring (Thieves Hideout)'

        # Dungeon Items
        elif location.dungeon is not None:
            dungeon = location.dungeon
            shuffle_setting = None
            dungeon_collection = None

            # Boss Key
            if location.vanilla_item == dungeon.item_name("Boss Key"):
                shuffle_setting = world.settings.shuffle_bosskeys if dungeon.name != 'Ganons Castle' else world.settings.shuffle_ganon_bosskey
                dungeon_collection = dungeon.boss_key
                if shuffle_setting == 'vanilla':
                    shuffle_item = False
            # Map or Compass
            elif location.vanilla_item in [dungeon.item_name("Map"), dungeon.item_name("Compass")]:
                shuffle_setting = world.settings.shuffle_mapcompass
                dungeon_collection = dungeon.dungeon_items
                if shuffle_setting == 'vanilla':
                    shuffle_item = False
            # Small Key
            elif location.vanilla_item == dungeon.item_name("Small Key"):
                shuffle_setting = world.settings.shuffle_smallkeys
                dungeon_collection = dungeon.small_keys
                if shuffle_setting == 'vanilla':
                    shuffle_item = False
                elif dungeon.name in world.settings.key_rings and not dungeon.small_keys:
                    item = dungeon.item_name("Small Key Ring")
                elif dungeon.name in world.settings.key_rings:
                    item = get_junk_item()[0]
                    shuffle_item = True
            # Any other item in a dungeon.
            elif location.type in ["Chest", "NPC", "Song", "Collectable", "Cutscene", "BossHeart"]:
                shuffle_item = True

            # Handle dungeon item.
            if shuffle_setting is not None and not shuffle_item:
                dungeon_collection.append(ItemFactory(item))
                if shuffle_setting in ['remove', 'startwith', 'triforce']:
                    world.state.collect(dungeon_collection[-1])
                    item = get_junk_item()[0]
                    shuffle_item = True
                elif shuffle_setting in ['any_dungeon', 'overworld']:
                    dungeon_collection[-1].priority = True

        # The rest of the overworld items.
        elif location.type in ["Chest", "NPC", "Song", "Collectable", "Cutscene", "BossHeart"]:
            shuffle_item = True

        # Now, handle the item as necessary.
        if shuffle_item:
            pool.append(item)
        elif shuffle_item is not None:
            placed_items[location.name] = item
    # End of Locations loop.

    if world.settings.shopsanity != 'off':
>>>>>>> 8db121d2
        pool.extend(min_shop_items)
        for item in min_shop_items:
            remain_shop_items.remove(item)

        shop_slots_count = len(remain_shop_items)
        shop_non_item_count = len(world.shop_prices)
        shop_item_count = shop_slots_count - shop_non_item_count

        pool.extend(random.sample(remain_shop_items, shop_item_count))
        if shop_non_item_count:
            pool.extend(get_junk_item(shop_non_item_count))

    # Extra rupees for shopsanity.
    if world.settings.shopsanity not in ['off', '0']:
        for rupee in shopsanity_rupees:
            if 'Rupees (5)' in pool:
                pool[pool.index('Rupees (5)')] = rupee
            else:
                pending_junk_pool.append(rupee)

    if world.settings.free_scarecrow:
        world.state.collect(ItemFactory('Scarecrow Song'))
    
    if world.settings.no_epona_race:
        world.state.collect(ItemFactory('Epona', event=True))

    if world.settings.shuffle_smallkeys == 'vanilla':
        # Logic cannot handle vanilla key layout in some dungeons
        # this is because vanilla expects the dungeon major item to be
        # locked behind the keys, which is not always true in rando.
        # We can resolve this by starting with some extra keys
        if world.dungeon_mq['Spirit Temple']:
            # Yes somehow you need 3 keys. This dungeon is bonkers
            world.state.collect(ItemFactory('Small Key (Spirit Temple)'))
            world.state.collect(ItemFactory('Small Key (Spirit Temple)'))
            world.state.collect(ItemFactory('Small Key (Spirit Temple)'))
        if 'shadow_temple' in world.settings.dungeon_shortcuts:
            # Reverse Shadow is broken with vanilla keys in both vanilla/MQ
            world.state.collect(ItemFactory('Small Key (Shadow Temple)'))
            world.state.collect(ItemFactory('Small Key (Shadow Temple)'))

    if not world.keysanity and not world.dungeon_mq['Fire Temple']:
        world.state.collect(ItemFactory('Small Key (Fire Temple)'))

<<<<<<< HEAD
    if world.settings.triforce_hunt:
        pending_junk_pool.extend(['Triforce Piece'] * world.settings.triforce_count_per_world)

=======
>>>>>>> 8db121d2
    if world.settings.shuffle_ganon_bosskey == 'on_lacs':
        placed_items['ToT Light Arrows Cutscene'] = 'Boss Key (Ganons Castle)'

    if world.settings.shuffle_ganon_bosskey in ['stones', 'medallions', 'dungeons', 'tokens']:
        placed_items['Gift from Sages'] = 'Boss Key (Ganons Castle)'
        pool.extend(get_junk_item())
    else:
        placed_items['Gift from Sages'] = IGNORE_LOCATION

    if world.settings.junk_ice_traps == 'off':
        replace_max_item(pool, 'Ice Trap', 0)
    elif world.settings.junk_ice_traps == 'onslaught':
        for item in [item for item, weight in junk_pool_base] + ['Recovery Heart', 'Bombs (20)', 'Arrows (30)']:
            replace_max_item(pool, item, 0)

    for item, maximum in item_difficulty_max[world.settings.item_pool_value].items():
        replace_max_item(pool, item, maximum)

    world.distribution.alter_pool(world, pool)

    # Make sure our pending_junk_pool is empty. If not, remove some random junk here.
    if pending_junk_pool:
        for item in set(pending_junk_pool):
            # Ensure pending_junk_pool contents don't exceed values given by distribution file
            if item in world.distribution.item_pool:
                while pending_junk_pool.count(item) > world.distribution.item_pool[item].count:
                    pending_junk_pool.remove(item)
                # Remove pending junk already added to the pool by alter_pool from the pending_junk_pool
                if item in pool:
                    count = min(pool.count(item), pending_junk_pool.count(item))
                    for _ in range(count):
                        pending_junk_pool.remove(item)

        remove_junk_pool, _ = zip(*junk_pool_base)
        # Omits Rupees (200) and Deku Nuts (10)
        remove_junk_pool = list(remove_junk_pool) + ['Recovery Heart', 'Bombs (20)', 'Arrows (30)', 'Ice Trap']

        junk_candidates = [item for item in pool if item in remove_junk_pool]
        while pending_junk_pool:
            pending_item = pending_junk_pool.pop()
            if not junk_candidates:
                raise RuntimeError("Not enough junk exists in item pool for %s (+%d others) to be added." % (pending_item, len(pending_junk_pool) - 1))
            junk_item = random.choice(junk_candidates)
            junk_candidates.remove(junk_item)
            pool.remove(junk_item)
            pool.append(pending_item)

    world.distribution.collect_starters(world.state)

    return pool, placed_items<|MERGE_RESOLUTION|>--- conflicted
+++ resolved
@@ -73,131 +73,6 @@
     },
 }
 
-<<<<<<< HEAD
-DT_vanilla = (
-    ['Recovery Heart'] * 2)
-
-DT_MQ = (
-    ['Deku Shield'] * 2 +
-    ['Rupees (50)'])
-
-DC_vanilla = (
-    ['Rupees (20)'])
-
-DC_MQ = (
-    ['Hylian Shield'] +
-    ['Rupees (5)'])
-
-JB_MQ = (
-    ['Deku Nuts (5)'] * 4 +
-    ['Recovery Heart'] +
-    ['Deku Shield'] +
-    ['Deku Stick (1)'])
-
-FoT_vanilla = (
-    ['Recovery Heart'] +
-    ['Arrows (10)'] +
-    ['Arrows (30)'])
-
-FoT_MQ = (
-    ['Arrows (5)'])
-
-FiT_vanilla = (
-    ['Rupees (200)'])
-
-FiT_MQ = (
-    ['Bombs (20)'] +
-    ['Hylian Shield'])
-
-SpT_vanilla = (
-    ['Deku Shield'] * 2 +
-    ['Recovery Heart'] +
-    ['Bombs (20)'])
-
-SpT_MQ = (
-    ['Rupees (50)'] * 2 +
-    ['Arrows (30)'])
-
-ShT_vanilla = (
-    ['Arrows (30)'])
-
-ShT_MQ = (
-    ['Arrows (5)'] * 2 +
-    ['Rupees (20)'])
-
-BW_vanilla = (
-    ['Recovery Heart'] +
-    ['Bombs (10)'] +
-    ['Rupees (200)'] +
-    ['Deku Nuts (5)'] +
-    ['Deku Nuts (10)'] +
-    ['Deku Shield'] +
-    ['Hylian Shield'])
-
-GTG_vanilla = (
-    ['Arrows (30)'] * 3 +
-    ['Rupees (200)'])
-
-GTG_MQ = (
-    ['Rupee (Treasure Chest Game)'] * 2 +
-    ['Arrows (10)'] +
-    ['Rupee (1)'] +
-    ['Rupees (50)'])
-
-GC_vanilla = (
-    ['Rupees (5)'] * 3 +
-    ['Arrows (30)'])
-
-GC_MQ = (
-    ['Arrows (10)'] * 2 +
-    ['Bombs (5)'] +
-    ['Rupees (20)'] +
-    ['Recovery Heart'])
-
-
-normal_bottles = [
-    'Bottle',
-    'Bottle with Milk',
-    'Bottle with Red Potion',
-    'Bottle with Green Potion',
-    'Bottle with Blue Potion',
-    'Bottle with Fairy',
-    'Bottle with Fish',
-    'Bottle with Bugs',
-    'Bottle with Poe',
-    'Bottle with Big Poe',
-    'Bottle with Blue Fire']
-
-bottle_count = 4
-
-
-dungeon_rewards = [
-    'Kokiri Emerald',
-    'Goron Ruby',
-    'Zora Sapphire',
-    'Forest Medallion',
-    'Fire Medallion',
-    'Water Medallion',
-    'Shadow Medallion',
-    'Spirit Medallion',
-    'Light Medallion'
-]
-
-
-normal_rupees = (
-    ['Rupees (5)'] * 13 +
-    ['Rupees (20)'] * 5 +
-    ['Rupees (50)'] * 7 +
-    ['Rupees (200)'] * 3)
-=======
-TriforceCounts = {
-    'plentiful': Decimal(2.00),
-    'balanced':  Decimal(1.50),
-    'scarce':    Decimal(1.25),
-    'minimal':   Decimal(1.00),
-}
->>>>>>> 8db121d2
-
 shopsanity_rupees = (
     ['Rupees (20)'] * 5 +
     ['Rupees (50)'] * 3 +
@@ -234,305 +109,6 @@
     'Buy Deku Seeds (30)': [('Arrows (30)', 3), ('Deku Seeds (30)', 1)],
 }
 
-<<<<<<< HEAD
-
-deku_scrubs_items = (
-    ['Deku Nuts (5)'] * 5 +
-    ['Deku Stick (1)'] +
-    ['Bombs (5)'] * 5 +
-    ['Recovery Heart'] * 4 +
-    ['Rupees (5)'] * 4) # ['Green Potion']
-
-
-songlist = [
-    'Zeldas Lullaby',
-    'Eponas Song',
-    'Suns Song',
-    'Sarias Song',
-    'Song of Time',
-    'Song of Storms',
-    'Minuet of Forest',
-    'Prelude of Light',
-    'Bolero of Fire',
-    'Serenade of Water',
-    'Nocturne of Shadow',
-    'Requiem of Spirit']
-
-
-skulltula_locations = ([
-    'KF GS Know It All House',
-    'KF GS Bean Patch',
-    'KF GS House of Twins',
-    'LW GS Bean Patch Near Bridge',
-    'LW GS Bean Patch Near Theater',
-    'LW GS Above Theater',
-    'SFM GS',
-    'HF GS Near Kak Grotto',
-    'HF GS Cow Grotto',
-    'Market GS Guard House',
-    'HC GS Tree',
-    'HC GS Storms Grotto',
-    'OGC GS',
-    'LLR GS Tree',
-    'LLR GS Rain Shed',
-    'LLR GS House Window',
-    'LLR GS Back Wall',
-    'Kak GS House Under Construction',
-    'Kak GS Skulltula House',
-    'Kak GS Guards House',
-    'Kak GS Tree',
-    'Kak GS Watchtower',
-    'Kak GS Above Impas House',
-    'Graveyard GS Wall',
-    'Graveyard GS Bean Patch',
-    'DMT GS Bean Patch',
-    'DMT GS Near Kak',
-    'DMT GS Falling Rocks Path',
-    'DMT GS Above Dodongos Cavern',
-    'GC GS Boulder Maze',
-    'GC GS Center Platform',
-    'DMC GS Crate',
-    'DMC GS Bean Patch',
-    'ZR GS Ladder',
-    'ZR GS Tree',
-    'ZR GS Near Raised Grottos',
-    'ZR GS Above Bridge',
-    'ZD GS Frozen Waterfall',
-    'ZF GS Tree',
-    'ZF GS Above the Log',
-    'ZF GS Hidden Cave',
-    'LH GS Bean Patch',
-    'LH GS Lab Wall',
-    'LH GS Small Island',
-    'LH GS Tree',
-    'LH GS Lab Crate',
-    'GV GS Small Bridge',
-    'GV GS Bean Patch',
-    'GV GS Behind Tent',
-    'GV GS Pillar',
-    'GF GS Archery Range',
-    'GF GS Top Floor',
-    'Wasteland GS',
-    'Colossus GS Bean Patch',
-    'Colossus GS Tree',
-    'Colossus GS Hill'])
-
-
-tradeitems = (
-    'Pocket Egg',
-    'Pocket Cucco',
-    'Cojiro',
-    'Odd Mushroom',
-    'Poachers Saw',
-    'Broken Sword',
-    'Prescription',
-    'Eyeball Frog',
-    'Eyedrops',
-    'Claim Check')
-
-tradeitemoptions = (
-    'pocket_egg',
-    'pocket_cucco',
-    'cojiro',
-    'odd_mushroom',
-    'poachers_saw',
-    'broken_sword',
-    'prescription',
-    'eyeball_frog',
-    'eyedrops',
-    'claim_check')
-
-
-fixedlocations = {
-    'Ganon': 'Triforce',
-    'Pierre': 'Scarecrow Song',
-    'Deliver Rutos Letter': 'Deliver Letter',
-    'Master Sword Pedestal': 'Time Travel',
-    'Market Bombchu Bowling Bombchus': 'Bombchu Drop',
-}
-
-droplocations = {
-    'Deku Baba Sticks': 'Deku Stick Drop',
-    'Deku Baba Nuts': 'Deku Nut Drop',
-    'Stick Pot': 'Deku Stick Drop',
-    'Nut Pot': 'Deku Nut Drop',
-    'Nut Crate': 'Deku Nut Drop',
-    'Blue Fire': 'Blue Fire',
-    'Lone Fish': 'Fish',
-    'Fish Group': 'Fish',
-    'Bug Rock': 'Bugs',
-    'Bug Shrub': 'Bugs',
-    'Wandering Bugs': 'Bugs',
-    'Fairy Pot': 'Fairy',
-    'Free Fairies': 'Fairy',
-    'Wall Fairy': 'Fairy',
-    'Butterfly Fairy': 'Fairy',
-    'Gossip Stone Fairy': 'Fairy',
-    'Bean Plant Fairy': 'Fairy',
-    'Fairy Pond': 'Fairy',
-    'Big Poe Kill': 'Big Poe',
-}
-
-vanillaBK = {
-    'Fire Temple Boss Key Chest': 'Boss Key (Fire Temple)',
-    'Shadow Temple Boss Key Chest': 'Boss Key (Shadow Temple)',
-    'Spirit Temple Boss Key Chest': 'Boss Key (Spirit Temple)',
-    'Water Temple Boss Key Chest': 'Boss Key (Water Temple)',
-    'Forest Temple Boss Key Chest': 'Boss Key (Forest Temple)',
-
-    'Fire Temple MQ Boss Key Chest': 'Boss Key (Fire Temple)',
-    'Shadow Temple MQ Boss Key Chest': 'Boss Key (Shadow Temple)',
-    'Spirit Temple MQ Boss Key Chest': 'Boss Key (Spirit Temple)',
-    'Water Temple MQ Boss Key Chest': 'Boss Key (Water Temple)',
-    'Forest Temple MQ Boss Key Chest': 'Boss Key (Forest Temple)',    
-}
-
-vanillaMC = {
-    'Bottom of the Well Compass Chest': 'Compass (Bottom of the Well)',
-    'Deku Tree Compass Chest': 'Compass (Deku Tree)',
-    'Dodongos Cavern Compass Chest': 'Compass (Dodongos Cavern)',
-    'Fire Temple Compass Chest': 'Compass (Fire Temple)',
-    'Forest Temple Blue Poe Chest': 'Compass (Forest Temple)',
-    'Ice Cavern Compass Chest': 'Compass (Ice Cavern)',
-    'Jabu Jabus Belly Compass Chest': 'Compass (Jabu Jabus Belly)',
-    'Shadow Temple Compass Chest': 'Compass (Shadow Temple)',
-    'Spirit Temple Compass Chest': 'Compass (Spirit Temple)',
-    'Water Temple Compass Chest': 'Compass (Water Temple)',
-
-    'Bottom of the Well Map Chest': 'Map (Bottom of the Well)',
-    'Deku Tree Map Chest': 'Map (Deku Tree)',
-    'Dodongos Cavern Map Chest': 'Map (Dodongos Cavern)',
-    'Fire Temple Map Chest': 'Map (Fire Temple)',
-    'Forest Temple Map Chest': 'Map (Forest Temple)',
-    'Ice Cavern Map Chest': 'Map (Ice Cavern)',
-    'Jabu Jabus Belly Map Chest': 'Map (Jabu Jabus Belly)',
-    'Shadow Temple Map Chest': 'Map (Shadow Temple)',
-    'Spirit Temple Map Chest': 'Map (Spirit Temple)',
-    'Water Temple Map Chest': 'Map (Water Temple)',
-
-    'Bottom of the Well MQ Compass Chest': 'Compass (Bottom of the Well)',
-    'Deku Tree MQ Compass Chest': 'Compass (Deku Tree)',
-    'Dodongos Cavern MQ Compass Chest': 'Compass (Dodongos Cavern)',
-    'Fire Temple MQ Compass Chest': 'Compass (Fire Temple)',
-    'Forest Temple MQ Compass Chest': 'Compass (Forest Temple)',
-    'Ice Cavern MQ Compass Chest': 'Compass (Ice Cavern)',
-    'Jabu Jabus Belly MQ Compass Chest': 'Compass (Jabu Jabus Belly)',
-    'Shadow Temple MQ Compass Chest': 'Compass (Shadow Temple)',
-    'Spirit Temple MQ Compass Chest': 'Compass (Spirit Temple)',
-    'Water Temple MQ Compass Chest': 'Compass (Water Temple)',
-
-    'Bottom of the Well MQ Map Chest': 'Map (Bottom of the Well)',
-    'Deku Tree MQ Map Chest': 'Map (Deku Tree)',
-    'Dodongos Cavern MQ Map Chest': 'Map (Dodongos Cavern)',
-    'Fire Temple MQ Map Chest': 'Map (Fire Temple)',
-    'Forest Temple MQ Map Chest': 'Map (Forest Temple)',
-    'Ice Cavern MQ Map Chest': 'Map (Ice Cavern)',
-    'Jabu Jabus Belly MQ Map Chest': 'Map (Jabu Jabus Belly)',
-    'Shadow Temple MQ Map Chest': 'Map (Shadow Temple)',
-    'Spirit Temple MQ Map Chest': 'Map (Spirit Temple)',
-    'Water Temple MQ Map Chest': 'Map (Water Temple)',
-}
-
-vanillaSK = {
-    'Bottom of the Well Front Left Fake Wall Chest': 'Small Key (Bottom of the Well)',
-    'Bottom of the Well Right Bottom Fake Wall Chest': 'Small Key (Bottom of the Well)',
-    'Bottom of the Well Freestanding Key': 'Small Key (Bottom of the Well)',
-    'Fire Temple Big Lava Room Blocked Door Chest': 'Small Key (Fire Temple)',
-    'Fire Temple Big Lava Room Lower Open Door Chest': 'Small Key (Fire Temple)',
-    'Fire Temple Boulder Maze Shortcut Chest': 'Small Key (Fire Temple)',
-    'Fire Temple Boulder Maze Lower Chest': 'Small Key (Fire Temple)',
-    'Fire Temple Boulder Maze Side Room Chest': 'Small Key (Fire Temple)',
-    'Fire Temple Boulder Maze Upper Chest': 'Small Key (Fire Temple)',
-    'Fire Temple Near Boss Chest': 'Small Key (Fire Temple)',
-    'Fire Temple Highest Goron Chest': 'Small Key (Fire Temple)',
-    'Forest Temple First Stalfos Chest': 'Small Key (Forest Temple)',
-    'Forest Temple First Room Chest': 'Small Key (Forest Temple)',
-    'Forest Temple Floormaster Chest': 'Small Key (Forest Temple)',
-    'Forest Temple Red Poe Chest': 'Small Key (Forest Temple)',
-    'Forest Temple Well Chest': 'Small Key (Forest Temple)',
-    'Ganons Castle Light Trial Invisible Enemies Chest': 'Small Key (Ganons Castle)',
-    'Ganons Castle Light Trial Lullaby Chest': 'Small Key (Ganons Castle)',
-    'Gerudo Training Ground Beamos Chest': 'Small Key (Gerudo Training Ground)',
-    'Gerudo Training Ground Eye Statue Chest': 'Small Key (Gerudo Training Ground)',
-    'Gerudo Training Ground Hammer Room Switch Chest': 'Small Key (Gerudo Training Ground)',
-    'Gerudo Training Ground Heavy Block Third Chest': 'Small Key (Gerudo Training Ground)',
-    'Gerudo Training Ground Hidden Ceiling Chest': 'Small Key (Gerudo Training Ground)',
-    'Gerudo Training Ground Near Scarecrow Chest': 'Small Key (Gerudo Training Ground)',
-    'Gerudo Training Ground Stalfos Chest': 'Small Key (Gerudo Training Ground)',
-    'Gerudo Training Ground Underwater Silver Rupee Chest': 'Small Key (Gerudo Training Ground)',
-    'Gerudo Training Ground Freestanding Key': 'Small Key (Gerudo Training Ground)',
-    'Shadow Temple After Wind Hidden Chest': 'Small Key (Shadow Temple)',
-    'Shadow Temple Early Silver Rupee Chest': 'Small Key (Shadow Temple)',
-    'Shadow Temple Falling Spikes Switch Chest': 'Small Key (Shadow Temple)',
-    'Shadow Temple Invisible Floormaster Chest': 'Small Key (Shadow Temple)',
-    'Shadow Temple Freestanding Key': 'Small Key (Shadow Temple)',
-    'Spirit Temple Child Early Torches Chest': 'Small Key (Spirit Temple)',
-    'Spirit Temple Early Adult Right Chest': 'Small Key (Spirit Temple)',
-    'Spirit Temple Near Four Armos Chest': 'Small Key (Spirit Temple)',
-    'Spirit Temple Statue Room Hand Chest': 'Small Key (Spirit Temple)',
-    'Spirit Temple Sun Block Room Chest': 'Small Key (Spirit Temple)',
-    'Water Temple Central Bow Target Chest': 'Small Key (Water Temple)',
-    'Water Temple Central Pillar Chest': 'Small Key (Water Temple)',
-    'Water Temple Cracked Wall Chest': 'Small Key (Water Temple)',
-    'Water Temple Dragon Chest': 'Small Key (Water Temple)',
-    'Water Temple River Chest': 'Small Key (Water Temple)',
-    'Water Temple Torches Chest': 'Small Key (Water Temple)',
-
-    'Bottom of the Well MQ Dead Hand Freestanding Key': 'Small Key (Bottom of the Well)',
-    'Bottom of the Well MQ East Inner Room Freestanding Key': 'Small Key (Bottom of the Well)',
-    'Fire Temple MQ Big Lava Room Blocked Door Chest': 'Small Key (Fire Temple)',
-    'Fire Temple MQ Near Boss Chest': 'Small Key (Fire Temple)',
-    'Fire Temple MQ Lizalfos Maze Side Room Chest': 'Small Key (Fire Temple)',
-    'Fire Temple MQ Chest On Fire': 'Small Key (Fire Temple)',
-    'Fire Temple MQ Freestanding Key': 'Small Key (Fire Temple)',
-    'Forest Temple MQ Wolfos Chest': 'Small Key (Forest Temple)',
-    'Forest Temple MQ First Room Chest': 'Small Key (Forest Temple)',
-    'Forest Temple MQ Raised Island Courtyard Lower Chest': 'Small Key (Forest Temple)',
-    'Forest Temple MQ Raised Island Courtyard Upper Chest': 'Small Key (Forest Temple)',
-    'Forest Temple MQ Redead Chest': 'Small Key (Forest Temple)',
-    'Forest Temple MQ Well Chest': 'Small Key (Forest Temple)',
-    'Ganons Castle MQ Shadow Trial Eye Switch Chest': 'Small Key (Ganons Castle)',
-    'Ganons Castle MQ Spirit Trial Sun Back Left Chest': 'Small Key (Ganons Castle)',
-    'Ganons Castle MQ Forest Trial Freestanding Key': 'Small Key (Ganons Castle)',
-    'Gerudo Training Ground MQ Dinolfos Chest': 'Small Key (Gerudo Training Ground)',
-    'Gerudo Training Ground MQ Flame Circle Chest': 'Small Key (Gerudo Training Ground)',
-    'Gerudo Training Ground MQ Underwater Silver Rupee Chest': 'Small Key (Gerudo Training Ground)',
-    'Shadow Temple MQ Falling Spikes Switch Chest': 'Small Key (Shadow Temple)',
-    'Shadow Temple MQ Invisible Blades Invisible Chest': 'Small Key (Shadow Temple)',
-    'Shadow Temple MQ Early Gibdos Chest': 'Small Key (Shadow Temple)',
-    'Shadow Temple MQ Near Ship Invisible Chest': 'Small Key (Shadow Temple)',
-    'Shadow Temple MQ Wind Hint Chest': 'Small Key (Shadow Temple)',
-    'Shadow Temple MQ Freestanding Key': 'Small Key (Shadow Temple)',
-    'Spirit Temple MQ Child Hammer Switch Chest': 'Small Key (Spirit Temple)',
-    'Spirit Temple MQ Child Climb South Chest': 'Small Key (Spirit Temple)',
-    'Spirit Temple MQ Map Room Enemy Chest': 'Small Key (Spirit Temple)',
-    'Spirit Temple MQ Entrance Back Left Chest': 'Small Key (Spirit Temple)',
-    'Spirit Temple MQ Entrance Front Right Chest': 'Small Key (Spirit Temple)',
-    'Spirit Temple MQ Mirror Puzzle Invisible Chest': 'Small Key (Spirit Temple)',
-    'Spirit Temple MQ Silver Block Hallway Chest': 'Small Key (Spirit Temple)',
-    'Water Temple MQ Central Pillar Chest': 'Small Key (Water Temple)',
-    'Water Temple MQ Freestanding Key': 'Small Key (Water Temple)',    
-}
-
-
-# a useless placeholder item placed at some skipped and inaccessible locations
-# (e.g. HC Malon Egg with Skip Child Zelda, or the carpenters with Open Gerudo Fortress)
-IGNORE_LOCATION = 'Recovery Heart'
-
-
-junk_pool_base = [
-    ('Bombs (5)',       8),
-    ('Bombs (10)',      2),
-    ('Arrows (5)',      8),
-    ('Arrows (10)',     2),
-    ('Deku Stick (1)',  5),
-    ('Deku Nuts (5)',   5),
-    ('Deku Seeds (30)', 5),
-    ('Rupees (5)',      10),
-    ('Rupees (20)',     4),
-    ('Rupees (50)',     1),
-]
-=======
 trade_items = OrderedDict([
     ("pocket_egg",   "Pocket Egg"),
     ("pocket_cucco", "Pocket Cucco"),
@@ -550,7 +126,10 @@
 song_list = [item.name for item in sorted([i for n, i in ItemInfo.items.items() if i.type == 'Song'], key=lambda x: x.index)]
 junk_pool_base = [(item, weight) for (item, weight) in sorted(ItemInfo.junk.items()) if weight > 0]
 remove_junk_items = [item for (item, weight) in sorted(ItemInfo.junk.items()) if weight >= 0]
->>>>>>> 8db121d2
+
+# a useless placeholder item placed at some skipped and inaccessible locations
+# (e.g. HC Malon Egg with Skip Child Zelda, or the carpenters with Open Gerudo Fortress)
+IGNORE_LOCATION = 'Recovery Heart'
 
 pending_junk_pool = []
 junk_pool = []
@@ -631,15 +210,11 @@
     (pool, placed_items) = get_pool_core(world)
     placed_items_count = {}
     world.itempool = ItemFactory(pool, world)
-<<<<<<< HEAD
-    for (location, item) in placed_items.items():
+    placed_locations = list(filter(lambda loc: loc.name in placed_items, world.get_locations()))
+    for location in placed_locations:
+        item = placed_items[location.name]
         placed_items_count[item] = placed_items_count.get(item, 0) + 1
         world.push_item(location, ItemFactory(item, world))
-=======
-    placed_locations = list(filter(lambda loc: loc.name in placed_items, world.get_locations()))
-    for location in placed_locations:
-        world.push_item(location, ItemFactory(placed_items[location.name], world))
->>>>>>> 8db121d2
         world.get_location(location).locked = True
 
     world.initialize_items()
@@ -652,7 +227,6 @@
     if world.max_progressions["Gold Skulltula Token"] > world.available_tokens:
         raise ValueError(f"Not enough available Gold Skulltula Tokens to meet requirements. Available: {world.available_tokens}, Required: {world.max_progressions['Gold Skulltula Token']}.")
 
-
 def get_pool_core(world):
     pool = []
     placed_items = {}
@@ -662,17 +236,8 @@
     if world.settings.zora_fountain == 'open':
         ruto_bottles = 0
 
-<<<<<<< HEAD
-    if world.settings.skip_child_zelda:
-        placed_items['HC Malon Egg'] = IGNORE_LOCATION
-    elif world.settings.shuffle_weird_egg:
-        pool.append('Weird Egg')
-    else:
-        placed_items['HC Malon Egg'] = 'Weird Egg'
-=======
     if world.settings.shopsanity not in ['off', '0']:
         pending_junk_pool.append('Progressive Wallet')
->>>>>>> 8db121d2
 
     if world.settings.item_pool_value == 'plentiful':
         pending_junk_pool.extend(plentiful_items)
@@ -708,8 +273,7 @@
             pending_junk_pool.extend(song_list)
 
     if world.settings.triforce_hunt:
-        triforce_count = int((TriforceCounts[world.settings.item_pool_value] * world.settings.triforce_goal_per_world).to_integral_value(rounding=ROUND_HALF_UP))
-        pending_junk_pool.extend(['Triforce Piece'] * triforce_count)
+        pending_junk_pool.extend(['Triforce Piece'] * world.settings.triforce_count_per_world)
 
     # Use the vanilla items in the world's locations when appropriate.
     for location in world.get_locations():
@@ -747,67 +311,6 @@
             elif world.settings.shuffle_scrubs == 'off':
                 shuffle_item = False
             else:
-<<<<<<< HEAD
-                pool.append('Gold Skulltula Token')
-    else:
-        pool.extend(['Gold Skulltula Token'] * 100)
-
-
-    if world.settings.bombchus_in_logic:
-        pool.extend(['Bombchus'] * 4)
-        if world.dungeon_mq['Jabu Jabus Belly']:
-            pool.extend(['Bombchus'])
-        if world.dungeon_mq['Spirit Temple']:
-            pool.extend(['Bombchus'] * 2)
-        if not world.dungeon_mq['Bottom of the Well']:
-            pool.extend(['Bombchus'])
-        if world.dungeon_mq['Gerudo Training Ground']:
-            pool.extend(['Bombchus'])
-        if world.settings.shuffle_medigoron_carpet_salesman:
-            pool.append('Bombchus')
-
-    else:
-        pool.extend(['Bombchus (5)'] + ['Bombchus (10)'] * 2)
-        if world.dungeon_mq['Jabu Jabus Belly']:
-                pool.extend(['Bombchus (10)'])
-        if world.dungeon_mq['Spirit Temple']:
-                pool.extend(['Bombchus (10)'] * 2)
-        if not world.dungeon_mq['Bottom of the Well']:
-                pool.extend(['Bombchus (10)'])
-        if world.dungeon_mq['Gerudo Training Ground']:
-                pool.extend(['Bombchus (10)'])
-        if world.dungeon_mq['Ganons Castle']:
-            pool.extend(['Bombchus (10)'])
-        else:
-            pool.extend(['Bombchus (20)'])
-        if world.settings.shuffle_medigoron_carpet_salesman:
-            pool.append('Bombchus (10)')
-
-    if not world.settings.shuffle_medigoron_carpet_salesman:
-        placed_items['Wasteland Bombchu Salesman'] = 'Bombchus (10)'
-
-    pool.extend(['Ice Trap'])
-    if not world.dungeon_mq['Gerudo Training Ground']:
-        pool.extend(['Ice Trap'])
-    if not world.dungeon_mq['Ganons Castle']:
-        pool.extend(['Ice Trap'] * 4)
-
-    if world.settings.gerudo_fortress == 'open':
-        placed_items['Hideout Jail Guard (1 Torch)'] = IGNORE_LOCATION
-        placed_items['Hideout Jail Guard (2 Torches)'] = IGNORE_LOCATION
-        placed_items['Hideout Jail Guard (3 Torches)'] = IGNORE_LOCATION
-        placed_items['Hideout Jail Guard (4 Torches)'] = IGNORE_LOCATION
-    elif world.settings.shuffle_hideoutkeys in ['any_dungeon', 'overworld', 'keysanity']:
-        if world.settings.gerudo_fortress == 'fast':
-            pool.append('Small Key (Thieves Hideout)')
-            placed_items['Hideout Jail Guard (2 Torches)'] = IGNORE_LOCATION
-            placed_items['Hideout Jail Guard (3 Torches)'] = IGNORE_LOCATION
-            placed_items['Hideout Jail Guard (4 Torches)'] = IGNORE_LOCATION
-        else:
-            if 'Thieves Hideout' in world.settings.key_rings:
-                pool.extend(['Small Key Ring (Thieves Hideout)'])
-                pool.extend(get_junk_item(3))
-=======
                 item = deku_scrubs_items[location.vanilla_item]
                 if isinstance(item, list):
                     item = random.choices([i[0] for i in item], weights=[i[1] for i in item], k=1)[0]
@@ -820,9 +323,8 @@
         # Weird Egg
         elif location.vanilla_item == 'Weird Egg':
             if world.settings.skip_child_zelda:
-                item = 'Recovery Heart'
+                item = IGNORE_LOCATION
                 shuffle_item = False
->>>>>>> 8db121d2
             else:
                 shuffle_item = world.settings.shuffle_weird_egg
 
@@ -851,7 +353,7 @@
             shuffle_item = world.settings.shuffle_gerudo_card and world.settings.gerudo_fortress != 'open'
             if world.settings.shuffle_gerudo_card and world.settings.gerudo_fortress == 'open':
                 pending_junk_pool.append(item)
-                item = 'Recovery Heart'
+                item = IGNORE_LOCATION
 
         # Bottles
         elif location.vanilla_item in ['Bottle', 'Bottle with Milk', 'Rutos Letter']:
@@ -859,103 +361,6 @@
                 item = 'Rutos Letter'
                 ruto_bottles -= 1
             else:
-<<<<<<< HEAD
-                pending_junk_pool.append('Small Key (Thieves Hideout)')
-    else:
-        if world.settings.gerudo_fortress == 'fast':
-            placed_items['Hideout Jail Guard (1 Torch)'] = 'Small Key (Thieves Hideout)'
-            placed_items['Hideout Jail Guard (2 Torches)'] = IGNORE_LOCATION
-            placed_items['Hideout Jail Guard (3 Torches)'] = IGNORE_LOCATION
-            placed_items['Hideout Jail Guard (4 Torches)'] = IGNORE_LOCATION
-        else:
-            placed_items['Hideout Jail Guard (1 Torch)'] = 'Small Key (Thieves Hideout)'
-            placed_items['Hideout Jail Guard (2 Torches)'] = 'Small Key (Thieves Hideout)'
-            placed_items['Hideout Jail Guard (3 Torches)'] = 'Small Key (Thieves Hideout)'
-            placed_items['Hideout Jail Guard (4 Torches)'] = 'Small Key (Thieves Hideout)'
-
-    if world.settings.shuffle_gerudo_card and world.settings.gerudo_fortress != 'open':
-        pool.append('Gerudo Membership Card')
-    elif world.settings.shuffle_gerudo_card:
-        pending_junk_pool.append('Gerudo Membership Card')
-        placed_items['Hideout Gerudo Membership Card'] = IGNORE_LOCATION
-    else:
-        placed_items['Hideout Gerudo Membership Card'] = 'Gerudo Membership Card'
-    if world.settings.shuffle_gerudo_card and world.settings.item_pool_value == 'plentiful':
-        pending_junk_pool.append('Gerudo Membership Card')
-
-    if world.settings.shuffle_smallkeys != "vanilla":
-        if 'Bottom of the Well' in world.settings.key_rings:
-            pool.extend(get_junk_item(1 if world.dungeon_mq['Bottom of the Well'] else 2))
-        if 'Forest Temple' in world.settings.key_rings:
-            pool.extend(get_junk_item(5 if world.dungeon_mq['Forest Temple'] else 4))
-        if 'Fire Temple' in world.settings.key_rings:
-            pool.extend(get_junk_item(4 if world.dungeon_mq['Fire Temple'] else 7))
-        if 'Water Temple' in world.settings.key_rings:
-            pool.extend(get_junk_item(1 if world.dungeon_mq['Water Temple'] else 5))
-        if 'Shadow Temple' in world.settings.key_rings:
-            pool.extend(get_junk_item(5 if world.dungeon_mq['Shadow Temple'] else 4))
-        if 'Spirit Temple' in world.settings.key_rings:
-            pool.extend(get_junk_item(6 if world.dungeon_mq['Spirit Temple'] else 4))
-        if 'Gerudo Training Ground' in world.settings.key_rings:
-            pool.extend(get_junk_item(2 if world.dungeon_mq['Gerudo Training Ground'] else 8))
-        if 'Ganons Castle' in world.settings.key_rings:
-            pool.extend(get_junk_item(2 if world.dungeon_mq['Ganons Castle'] else 1))
-
-    if world.settings.item_pool_value == 'plentiful' and world.settings.shuffle_smallkeys in ['any_dungeon', 'overworld', 'keysanity']:
-        if 'Bottom of the Well' in world.settings.key_rings:
-            pending_junk_pool.append('Small Key Ring (Bottom of the Well)')
-        else:
-            pending_junk_pool.append('Small Key (Bottom of the Well)')
-        if 'Forest Temple' in world.settings.key_rings:
-            pending_junk_pool.append('Small Key Ring (Forest Temple)')
-        else:
-            pending_junk_pool.append('Small Key (Forest Temple)')
-        if 'Fire Temple' in world.settings.key_rings:
-            pending_junk_pool.append('Small Key Ring (Fire Temple)')
-        else:
-            pending_junk_pool.append('Small Key (Fire Temple)')
-        if 'Water Temple' in world.settings.key_rings:
-            pending_junk_pool.append('Small Key Ring (Water Temple)')
-        else:
-            pending_junk_pool.append('Small Key (Water Temple)')
-        if 'Shadow Temple' in world.settings.key_rings:
-            pending_junk_pool.append('Small Key Ring (Shadow Temple)')
-        else:
-            pending_junk_pool.append('Small Key (Shadow Temple)')
-        if 'Spirit Temple' in world.settings.key_rings:
-            pending_junk_pool.append('Small Key Ring (Spirit Temple)')
-        else:
-            pending_junk_pool.append('Small Key (Spirit Temple)')
-        if 'Gerudo Training Ground' in world.settings.key_rings:
-            pending_junk_pool.append('Small Key Ring (Gerudo Training Ground)')
-        else:
-            pending_junk_pool.append('Small Key (Gerudo Training Ground)')
-        if 'Ganons Castle' in world.settings.key_rings:
-            pending_junk_pool.append('Small Key Ring (Ganons Castle)')
-        else:
-            pending_junk_pool.append('Small Key (Ganons Castle)')
-
-    if world.settings.item_pool_value == 'plentiful' and world.settings.shuffle_bosskeys in ['any_dungeon', 'overworld', 'keysanity']:
-        pending_junk_pool.append('Boss Key (Forest Temple)')
-        pending_junk_pool.append('Boss Key (Fire Temple)')
-        pending_junk_pool.append('Boss Key (Water Temple)')
-        pending_junk_pool.append('Boss Key (Shadow Temple)')
-        pending_junk_pool.append('Boss Key (Spirit Temple)')
-
-    if world.settings.item_pool_value == 'plentiful' and world.settings.shuffle_ganon_bosskey in ['any_dungeon', 'overworld', 'keysanity']:
-        pending_junk_pool.append('Boss Key (Ganons Castle)')
-
-    if world.settings.shopsanity == 'off':
-        placed_items.update(vanilla_shop_items)
-        if world.settings.bombchus_in_logic:
-            placed_items['KF Shop Item 8'] = 'Buy Bombchu (5)'
-            placed_items['Market Bazaar Item 4'] = 'Buy Bombchu (5)'
-            placed_items['Kak Bazaar Item 4'] = 'Buy Bombchu (5)'
-        pool.extend(normal_rupees)
-
-    else:
-        remain_shop_items = list(vanilla_shop_items.values())
-=======
                 item = random.choice(normal_bottles)
             shuffle_item = True
 
@@ -981,7 +386,7 @@
             shuffle_item = world.settings.shuffle_hideoutkeys in ['any_dungeon', 'overworld', 'keysanity']
             if (world.settings.gerudo_fortress == 'open'
                     or world.settings.gerudo_fortress == 'fast' and location.name != 'Hideout Jail Guard (1 Torch)'):
-                item = 'Recovery Heart'
+                item = IGNORE_LOCATION
                 shuffle_item = False
             if shuffle_item and world.settings.gerudo_fortress == 'normal' and 'Thieves Hideout' in world.settings.key_rings:
                 item = get_junk_item()[0] if location.name != 'Hideout Jail Guard (1 Torch)' else 'Small Key Ring (Thieves Hideout)'
@@ -1041,7 +446,6 @@
     # End of Locations loop.
 
     if world.settings.shopsanity != 'off':
->>>>>>> 8db121d2
         pool.extend(min_shop_items)
         for item in min_shop_items:
             remain_shop_items.remove(item)
@@ -1086,12 +490,6 @@
     if not world.keysanity and not world.dungeon_mq['Fire Temple']:
         world.state.collect(ItemFactory('Small Key (Fire Temple)'))
 
-<<<<<<< HEAD
-    if world.settings.triforce_hunt:
-        pending_junk_pool.extend(['Triforce Piece'] * world.settings.triforce_count_per_world)
-
-=======
->>>>>>> 8db121d2
     if world.settings.shuffle_ganon_bosskey == 'on_lacs':
         placed_items['ToT Light Arrows Cutscene'] = 'Boss Key (Ganons Castle)'
 
