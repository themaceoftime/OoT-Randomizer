--- conflicted
+++ resolved
@@ -479,12 +479,7 @@
     'Pierre': 'Scarecrow Song',
     'Deliver Ruto\'s Letter': 'Deliver Letter',
     'Master Sword Pedestal': 'Time Travel',
-<<<<<<< HEAD
-    'Bombchu Bowling Bombchus': 'Bombchu Drop',
-=======
     'Market Bombchu Bowling Bombchus': 'Bombchu Drop',
-    'Wasteland Bombchu Salesman': 'Bombchus',
->>>>>>> dd113530
 }
 
 droplocations = {
@@ -857,7 +852,7 @@
     if world.shuffle_medigoron_carpet_salesman:
         pool.append('Giants Knife')
     else:
-        placed_items['Medigoron'] = 'Giants Knife'
+        placed_items['GC Medigoron'] = 'Giants Knife'
 
     if world.dungeon_mq['Deku Tree']:
         skulltula_locations_final = skulltula_locations + [
@@ -1037,7 +1032,7 @@
             pool.append('Bombchus (10)')
 
     if not world.shuffle_medigoron_carpet_salesman:
-        placed_items['Haunted Wasteland Bombchu Salesman'] = 'Bombchus (10)'
+        placed_items['Wasteland Bombchu Salesman'] = 'Bombchus (10)'
 
     pool.extend(['Ice Trap'])
     if not world.dungeon_mq['Gerudo Training Grounds']:
