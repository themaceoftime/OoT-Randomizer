--- conflicted
+++ resolved
@@ -1,5 +1 @@
-<<<<<<< HEAD
-__version__ = '2.12.5 f.LUM'
-=======
-__version__ = '2.12.9 f.LUM'
->>>>>>> 16b7f2cb
+__version__ = '2.13.1 f.LUM'