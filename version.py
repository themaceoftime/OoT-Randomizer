<<<<<<< HEAD
__version__ = '6.2.216'
=======
__version__ = '6.2.218'
>>>>>>> 266f6a49

# This is a supplementary version number for branches based off of main dev.
supplementary_version = 1

# Pick a unique identifier byte for your fork if you are intending to have a long-lasting branch.
# This will be 0x00 for main releases and 0x01 for main dev.
branch_identifier = 0x99

# URL to your branch on GitHub.
branch_url = 'https://github.com/mracsys/OoT-Randomizer/tree/Dev-M'

# This is named __version__ at the top for compatability with older versions trying to version check.
base_version = __version__

# And finally, the completed version string. This is what is displayed and used for salting seeds.
__version__ = f'{base_version} M-{supplementary_version}'<|MERGE_RESOLUTION|>--- conflicted
+++ resolved
@@ -1,8 +1,4 @@
-<<<<<<< HEAD
-__version__ = '6.2.216'
-=======
 __version__ = '6.2.218'
->>>>>>> 266f6a49
 
 # This is a supplementary version number for branches based off of main dev.
 supplementary_version = 1
