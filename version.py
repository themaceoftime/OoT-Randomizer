--- conflicted
+++ resolved
@@ -1,7 +1,4 @@
-<<<<<<< HEAD
-__version__ = '6.2.197 f.LUM'
-=======
-__version__ = '6.2.195'
+__version__ = '6.2.198'
 
 # This is a supplementary version number for branches based off of main dev.
 supplementary_version = 0
@@ -17,5 +14,4 @@
 base_version = __version__
 
 # And finally, the completed version string. This is what is displayed and used for salting seeds.
-__version__ = f'{base_version} f.LUM'
->>>>>>> e9d16df7
+__version__ = f'{base_version} f.LUM'