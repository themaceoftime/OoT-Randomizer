--- conflicted
+++ resolved
@@ -1,5 +1 @@
-<<<<<<< HEAD
-__version__ = '3.15.3 f.LUM'
-=======
-__version__ = '3.15.4 f.LUM'
->>>>>>> 00b0c536
+__version__ = '3.15.4 f.LUM'