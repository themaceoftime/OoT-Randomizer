<<<<<<< HEAD
__version__ = '5.1.16 R-7'
=======
__version__ = '5.1.18 f.LUM'
>>>>>>> 74af1095
<|MERGE_RESOLUTION|>--- conflicted
+++ resolved
@@ -1,5 +1 @@
-<<<<<<< HEAD
-__version__ = '5.1.16 R-7'
-=======
-__version__ = '5.1.18 f.LUM'
->>>>>>> 74af1095
+__version__ = '5.1.18 R-1'