from collections import OrderedDict
import logging
import platform
import random
import subprocess
import time
import os, os.path
import sys
import struct
import zipfile
import io
import hashlib
import copy

from World import World
from State import State
from Spoiler import Spoiler
from Rom import Rom
from Patches import patch_rom
from Cosmetics import patch_cosmetics
from DungeonList import create_dungeons
from Fill import distribute_items_restrictive
from Item import Item
from ItemPool import generate_itempool
from Hints import buildGossipHints
from Utils import default_output_path, is_bundled, subprocess_args, data_path
from version import __version__
from N64Patch import create_patch_file, apply_patch_file
from SettingsList import setting_infos, logic_tricks
from Rules import set_rules
from Plandomizer import Distribution
<<<<<<< HEAD
from Playthrough import Playthrough
=======
from EntranceShuffle import set_entrances
>>>>>>> 7f6959f7


class dummy_window():
    def __init__(self):
        pass
    def update_status(self, text):
        pass
    def update_progress(self, val):
        pass


def main(settings, window=dummy_window()):

    start = time.clock()

    logger = logging.getLogger('')

    worlds = []

    allowed_tricks = {}
    for trick in logic_tricks.values():
        settings.__dict__[trick['name']] = trick['name'] in settings.allowed_tricks

    settings.load_distribution()

    # we load the rom before creating the seed so that error get caught early
    if settings.compress_rom == 'None' and not settings.create_spoiler:
        raise Exception('`No Output` must have spoiler enabled to produce anything.')

    if settings.compress_rom != 'None':
        window.update_status('Loading ROM')
        rom = Rom(settings.rom)

    if not settings.world_count:
        settings.world_count = 1
    if settings.world_count < 1 or settings.world_count > 255:
        raise Exception('World Count must be between 1 and 255')
    if settings.player_num > settings.world_count or settings.player_num < 1:
        if settings.compress_rom not in ['None', 'Patch']:
            raise Exception('Player Num must be between 1 and %d' % settings.world_count)
        else:
            settings.player_num = 1

    logger.info('OoT Randomizer Version %s  -  Seed: %s\n\n', __version__, settings.seed)
    settings.remove_disabled()
    random.seed(settings.numeric_seed)
    settings.resolve_random_settings()

    for i in range(0, settings.world_count):
        worlds.append(World(settings))

    window.update_status('Creating the Worlds')
    for id, world in enumerate(worlds):
        world.id = id
        world.distribution = settings.distribution.world_dists[id]
        logger.info('Generating World %d.' % id)

        window.update_progress(0 + 1*(id + 1)/settings.world_count)
        logger.info('Creating Overworld')

        # Determine MQ Dungeons
        dungeon_pool = list(world.dungeon_mq)
        dist_num_mq = world.distribution.configure_dungeons(world, dungeon_pool)

        if world.mq_dungeons_random:
            for dungeon in dungeon_pool:
                world.dungeon_mq[dungeon] = random.choice([True, False])
            world.mq_dungeons = list(world.dungeon_mq.values()).count(True)
        else:
            mqd_picks = random.sample(dungeon_pool, world.mq_dungeons - dist_num_mq)
            for dung in mqd_picks:
                world.dungeon_mq[dung] = True


        overworld_data = os.path.join(data_path('World'), 'Overworld.json')
        world.load_regions_from_json(overworld_data)

        create_dungeons(world)

        if settings.shopsanity != 'off':
            world.random_shop_prices()
        world.set_scrub_prices()

        window.update_progress(0 + 4*(id + 1)/settings.world_count)
        logger.info('Calculating Access Rules.')
        set_rules(world)

        window.update_progress(0 + 5*(id + 1)/settings.world_count)
        logger.info('Generating Item Pool.')
        generate_itempool(world)

    logger.info('Setting Entrances.')
    set_entrances(worlds)

    window.update_status('Placing the Items')
    logger.info('Fill the world.')
    distribute_items_restrictive(window, worlds)
    window.update_progress(35)

    spoiler = Spoiler(worlds)
    cosmetics_log = None
    if settings.create_spoiler:
        window.update_status('Calculating Spoiler Data')
        logger.info('Calculating playthrough.')
        create_playthrough(spoiler)
        window.update_progress(50)
    if settings.create_spoiler or settings.hints != 'none':
        window.update_status('Calculating Hint Data')
        State.update_required_items(spoiler)
        for world in worlds:
            world.update_useless_areas(spoiler)
            buildGossipHints(spoiler, world)
        window.update_progress(55)
    spoiler.build_file_hash()

    logger.info('Patching ROM.')

    settings_string_hash = hashlib.sha1(settings.settings_string.encode('utf-8')).hexdigest().upper()[:5]
    if settings.output_file:
        outfilebase = settings.output_file
    elif settings.world_count > 1:
        outfilebase = 'OoT_%s_%s_W%d' % (settings_string_hash, settings.seed, settings.world_count)
    else:
        outfilebase = 'OoT_%s_%s' % (settings_string_hash, settings.seed)

    output_dir = default_output_path(settings.output_dir)

    if settings.compress_rom == 'Patch':
        rng_state = random.getstate()
        file_list = []
        window.update_progress(65)
        for world in worlds:
            if settings.world_count > 1:
                window.update_status('Patching ROM: Player %d' % (world.id + 1))
                patchfilename = '%sP%d.zpf' % (outfilebase, world.id + 1)
            else:
                window.update_status('Patching ROM')
                patchfilename = '%s.zpf' % outfilebase

            random.setstate(rng_state)
            patch_rom(spoiler, world, rom)
            cosmetics_log = patch_cosmetics(settings, rom)
            window.update_progress(65 + 20*(world.id + 1)/settings.world_count)

            window.update_status('Creating Patch File')
            output_path = os.path.join(output_dir, patchfilename)
            file_list.append(patchfilename)
            create_patch_file(rom, output_path)
            rom.restore()
            window.update_progress(65 + 30*(world.id + 1)/settings.world_count)

            if settings.create_cosmetics_log and cosmetics_log:
                window.update_status('Creating Cosmetics Log')
                if settings.world_count > 1:
                    cosmetics_log_filename = "%sP%d_Cosmetics.txt" % (outfilebase, world.id + 1)
                else:
                    cosmetics_log_filename = '%s_Cosmetics.txt' % outfilebase
                cosmetics_log.to_file(os.path.join(output_dir, cosmetics_log_filename))
                file_list.append(cosmetics_log_filename)
            cosmetics_log = None

        if settings.world_count > 1:
            window.update_status('Creating Patch Archive')
            output_path = os.path.join(output_dir, '%s.zpfz' % outfilebase)
            with zipfile.ZipFile(output_path, mode="w") as patch_archive:
                for file in file_list:
                    file_path = os.path.join(output_dir, file)
                    patch_archive.write(file_path, file.replace(outfilebase, ''), compress_type=zipfile.ZIP_DEFLATED)
            for file in file_list:
                os.remove(os.path.join(output_dir, file))
        logger.info("Created patchfile at: %s" % output_path)
        window.update_progress(95)

    elif settings.compress_rom != 'None':
        window.update_status('Patching ROM')
        patch_rom(spoiler, worlds[settings.player_num - 1], rom)
        cosmetics_log = patch_cosmetics(settings, rom)
        window.update_progress(65)

        window.update_status('Saving Uncompressed ROM')
        if settings.world_count > 1:
            filename = "%sP%d.z64" % (outfilebase, settings.player_num)
        else:
            filename = '%s.z64' % outfilebase
        output_path = os.path.join(output_dir, filename)
        rom.write_to_file(output_path)
        if settings.compress_rom == 'True':
            window.update_status('Compressing ROM')
            logger.info('Compressing ROM.')

            if is_bundled():
                compressor_path = "."
            else:
                compressor_path = "Compress"

            if platform.system() == 'Windows':
                if 8 * struct.calcsize("P") == 64:
                    compressor_path += "\\Compress.exe"
                else:
                    compressor_path += "\\Compress32.exe"
            elif platform.system() == 'Linux':
                if platform.uname()[4] == 'aarch64' or platform.uname()[4] == 'arm64':
                    compressor_path += "/Compress_ARM64"
                else:
                    compressor_path += "/Compress"
            elif platform.system() == 'Darwin':
                compressor_path += "/Compress.out"
            else:
                compressor_path = ""
                logger.info('OS not supported for compression')

            output_compress_path = output_path[:output_path.rfind('.')] + '-comp.z64'
            if compressor_path != "":
                run_process(window, logger, [compressor_path, output_path, output_compress_path])
            os.remove(output_path)
            logger.info("Created compessed rom at: %s" % output_compress_path)
        else:
            logger.info("Created uncompessed rom at: %s" % output_path)
        window.update_progress(95)

    for world in worlds:
        for info in setting_infos:
            world.settings.__dict__[info.name] = world.__dict__[info.name]

    settings.distribution.update_spoiler(spoiler)
    if settings.create_spoiler:
        window.update_status('Creating Spoiler Log')
        spoiler_path = os.path.join(output_dir, '%s_Spoiler.json' % outfilebase)
        settings.distribution.to_file(spoiler_path)
        logger.info("Created spoiler log at: %s" % ('%s_Spoiler.json' % outfilebase))
    else:
        window.update_status('Creating Settings Log')
        settings_path = os.path.join(output_dir, '%s_Settings.json' % outfilebase)
        settings.distribution.to_file(settings_path)
        logger.info("Created settings log at: %s" % ('%s_Settings.json' % outfilebase))

    if settings.create_cosmetics_log and cosmetics_log:
        window.update_status('Creating Cosmetics Log')
        if settings.world_count > 1 and not settings.output_file:
            filename = "%sP%d_Cosmetics.txt" % (outfilebase, settings.player_num)
        else:
            filename = '%s_Cosmetics.txt' % outfilebase
        cosmetic_path = os.path.join(output_dir, filename)
        cosmetics_log.to_file(cosmetic_path)
        logger.info("Created cosmetic log at: %s" % cosmetic_path)

    window.update_progress(100)
    if cosmetics_log and cosmetics_log.error:
        window.update_status('Success: Rom patched successfully. Some cosmetics could not be applied.')
    else:
        window.update_status('Success: Rom patched successfully')
    logger.info('Done. Enjoy.')
    logger.debug('Total Time: %s', time.clock() - start)

    return worlds[settings.player_num - 1]


def from_patch_file(settings, window=dummy_window()):
    start = time.clock()
    logger = logging.getLogger('')

    # we load the rom before creating the seed so that error get caught early
    if settings.compress_rom == 'None' or settings.compress_rom == 'Patch':
        raise Exception('Output Type must be a ROM when patching from a patch file.')
    window.update_status('Loading ROM')
    rom = Rom(settings.rom)

    logger.info('Patching ROM.')

    filename_split = os.path.basename(settings.patch_file).split('.')

    if settings.output_file:
        outfilebase = settings.output_file
    else:
        outfilebase = filename_split[0]

    extension = filename_split[-1]

    output_dir = default_output_path(settings.output_dir)
    output_path = os.path.join(output_dir, outfilebase)

    window.update_status('Patching ROM')
    if extension == 'zpf':
        subfile = None
    else:
        subfile = 'P%d.zpf' % (settings.player_num)
        if not settings.output_file:
            output_path += 'P%d' % (settings.player_num)
    apply_patch_file(rom, settings.patch_file, subfile)
    cosmetics_log = None
    if settings.repatch_cosmetics:
        cosmetics_log = patch_cosmetics(settings, rom)
    window.update_progress(65)

    window.update_status('Saving Uncompressed ROM')
    uncompressed_output_path = output_path + '.z64'
    rom.write_to_file(uncompressed_output_path)
    if settings.compress_rom == 'True':
        window.update_status('Compressing ROM')
        logger.info('Compressing ROM.')

        if is_bundled():
            compressor_path = "."
        else:
            compressor_path = "Compress"

        if platform.system() == 'Windows':
            if 8 * struct.calcsize("P") == 64:
                compressor_path += "\\Compress.exe"
            else:
                compressor_path += "\\Compress32.exe"
        elif platform.system() == 'Linux':
            compressor_path += "/Compress"
        elif platform.system() == 'Darwin':
            compressor_path += "/Compress.out"
        else:
            compressor_path = ""
            logger.info('OS not supported for compression')

        output_compress_path = output_path + '-comp.z64'
        if compressor_path != "":
            run_process(window, logger, [compressor_path, uncompressed_output_path, output_compress_path])
        os.remove(uncompressed_output_path)
        logger.info("Created compessed rom at: %s" % output_compress_path)
    else:
        logger.info("Created uncompessed rom at: %s" % output_path)

    window.update_progress(95)

    if settings.create_cosmetics_log and cosmetics_log:
        window.update_status('Creating Cosmetics Log')
        if settings.world_count > 1 and not settings.output_file:
            filename = "%sP%d_Cosmetics.txt" % (outfilebase, settings.player_num)
        else:
            filename = '%s_Cosmetics.txt' % outfilebase
        cosmetic_path = os.path.join(output_dir, filename)
        cosmetics_log.to_file(cosmetic_path)
        logger.info("Created cosmetic log at: %s" % cosmetic_path)

    window.update_progress(100)
    if cosmetics_log and cosmetics_log.error:
        window.update_status('Success: Rom patched successfully. Some cosmetics could not be applied.')
    else:
        window.update_status('Success: Rom patched successfully')

    logger.info('Done. Enjoy.')
    logger.debug('Total Time: %s', time.clock() - start)

    return True


def cosmetic_patch(settings, window=dummy_window()):
    start = time.clock()
    logger = logging.getLogger('')

    if settings.patch_file == '':
        raise Exception('Cosmetic Only must have a patch file supplied.')

    window.update_status('Loading ROM')
    rom = Rom(settings.rom)

    logger.info('Patching ROM.')

    filename_split = os.path.basename(settings.patch_file).split('.')

    if settings.output_file:
        outfilebase = settings.output_file
    else:
        outfilebase = filename_split[0]

    extension = filename_split[-1]

    output_dir = default_output_path(settings.output_dir)
    output_path = os.path.join(output_dir, outfilebase)

    window.update_status('Patching ROM')
    if extension == 'zpf':
        subfile = None
    else:
        subfile = 'P%d.zpf' % (settings.player_num)
    apply_patch_file(rom, settings.patch_file, subfile)
    window.update_progress(65)

    # clear changes from the base patch file
    patched_base_rom = copy.copy(rom.buffer)
    rom.changed_address = {}
    rom.changed_dma = {}
    rom.force_patch = []

    window.update_status('Patching ROM')
    patchfilename = '%s_Cosmetic.zpf' % output_path
    cosmetics_log = patch_cosmetics(settings, rom)
    window.update_progress(80)

    window.update_status('Creating Patch File')

    # base the new patch file on the base patch file
    rom.original = patched_base_rom

    rom.update_crc()
    create_patch_file(rom, patchfilename)
    logger.info("Created patchfile at: %s" % patchfilename)
    window.update_progress(95)

    if settings.create_cosmetics_log and cosmetics_log:
        window.update_status('Creating Cosmetics Log')
        if settings.world_count > 1 and not settings.output_file:
            filename = "%sP%d_Cosmetics.txt" % (outfilebase, settings.player_num)
        else:
            filename = '%s_Cosmetics.txt' % outfilebase
        cosmetic_path = os.path.join(output_dir, filename)
        cosmetics_log.to_file(cosmetic_path)
        logger.info("Created cosmetic log at: %s" % cosmetic_path)

    window.update_progress(100)
    if cosmetics_log and cosmetics_log.error:
        window.update_status('Success: Rom patched successfully. Some cosmetics could not be applied.')
    else:
        window.update_status('Success: Rom patched successfully')

    logger.info('Done. Enjoy.')
    logger.debug('Total Time: %s', time.clock() - start)

    return True


def run_process(window, logger, args):
    process = subprocess.Popen(args, **subprocess_args(True))
    filecount = None
    while True:
        line = process.stdout.readline()
        if line != b'':
            find_index = line.find(b'files remaining')
            if find_index > -1:
                files = int(line[:find_index].strip())
                if filecount == None:
                    filecount = files
                window.update_progress(65 + 30*(1 - files/filecount))
            logger.info(line.decode('utf-8').strip('\n'))
        else:
            break


def copy_worlds(worlds):
    worlds = [world.copy() for world in worlds]
    Item.fix_worlds_after_copy(worlds)
    return worlds


def create_playthrough(spoiler):
    worlds = spoiler.worlds
    if worlds[0].check_beatable_only and not State.can_beat_game([world.state for world in worlds]):
        raise RuntimeError('Uncopied is broken too.')
    # create a copy as we will modify it
    old_worlds = worlds
    worlds = copy_worlds(worlds)

    # if we only check for beatable, we can do this sanity check first before writing down spheres
    if worlds[0].check_beatable_only and not State.can_beat_game([world.state for world in worlds]):
        raise RuntimeError('Cannot beat game. Something went terribly wrong here!')

    state_list = [world.state for world in worlds]

    # Get all item locations in the worlds
    item_locations = [location for state in state_list for location in state.world.get_filled_locations() if location.item.advancement]
    # Generate a list of spheres by iterating over reachable locations without collecting as we go.
    # Collecting every item in one sphere means that every item
    # in the next sphere is collectable. Will contain every reachable item this way.
    logger = logging.getLogger('')
    logger.debug('Building up collection spheres.')
    collection_spheres = []
    playthrough = Playthrough(state_list)
    while True:
        # Not collecting while the generator runs means we only get one sphere at a time
        collected = list(playthrough.iter_reachable_locations(item_locations))
        if not collected: break
        for location in collected:
            # Mark the location collected in the state world it exists in
            state_list[location.world.id].collected_locations[location.name] = True
            # Collect the item for the state world it is for
            state_list[location.item.world.id].collect(location.item)
        collection_spheres.append(collected)
    logger.info('Collected %d spheres', len(collection_spheres))

    # Reduce each sphere in reverse order, by checking if the game is beatable
    # when we remove the item. We do this to make sure that progressive items
    # like bow and slingshot appear as early as possible rather than as late as possible.
    required_locations = []
    for sphere in reversed(collection_spheres):
        for location in list(sphere):
            # we remove the item at location and check if game is still beatable
            logger.debug('Checking if %s is required to beat the game.', location.item.name)
            old_item = location.item

            # Uncollect the item and location.
            state_list[old_item.world.id].remove(old_item)
            playthrough.uncollect(location)

            # Test whether the game is still beatable from here.
            if playthrough.can_beat_game():
                # cull entries for spoiler walkthrough at end
                sphere.remove(location)
            else:
                # still required, so remove the entry from collected_locations
                # so it can be collected again by other attempts.
                del state_list[location.world.id].collected_locations[location.name]
                required_locations.append(location)

    # Regenerate the spheres as we might not reach places the same way anymore.
    for state in state_list:
        state.collected_locations.clear()
    playthrough = Playthrough(state_list)
    collection_spheres = []
    while True:
        # Not collecting while the generator runs means we only get one sphere at a time
        collected = list(playthrough.iter_reachable_locations(required_locations))
        if not collected: break
        for location in collected:
            # Mark the location collected in the state world it exists in
            state_list[location.world.id].collected_locations[location.name] = True
            # Collect the item for the state world it is for
            state_list[location.item.world.id].collect(location.item)
        collection_spheres.append(collected)
    logger.info('Collected %d final spheres', len(collection_spheres))

    # Then we can finally output our playthrough
    spoiler.playthrough = OrderedDict((str(i + 1), {location: location.item for location in sphere}) for i, sphere in enumerate(collection_spheres))
<|MERGE_RESOLUTION|>--- conflicted
+++ resolved
@@ -29,11 +29,8 @@
 from SettingsList import setting_infos, logic_tricks
 from Rules import set_rules
 from Plandomizer import Distribution
-<<<<<<< HEAD
 from Playthrough import Playthrough
-=======
 from EntranceShuffle import set_entrances
->>>>>>> 7f6959f7
 
 
 class dummy_window():
