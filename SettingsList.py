import argparse
import difflib
from itertools import chain
import re
import math
import json
import operator

from Colors import get_tunic_color_options, get_navi_color_options, get_sword_trail_color_options, \
    get_bombchu_trail_color_options, get_boomerang_trail_color_options, get_gauntlet_color_options, \
    get_magic_color_options, get_heart_color_options, get_shield_frame_color_options, get_a_button_color_options,\
    get_b_button_color_options, get_c_button_color_options, get_start_button_color_options
from Hints import HintDistList, HintDistTips, gossipLocations
from Item import ItemInfo
from Location import LocationIterator
from LocationList import location_table
import Sounds as sfx
import StartingItems
from Utils import data_path

# holds the info for a single setting
class Setting_Info():

    def __init__(self, name, type, gui_text, gui_type, shared, choices, default=None, disabled_default=None, disable=None, gui_tooltip=None, gui_params=None, cosmetic=False):
        self.name = name # name of the setting, used as a key to retrieve the setting's value everywhere
        self.type = type # type of the setting's value, used to properly convert types to setting strings
        self.shared = shared # whether or not the setting is one that should be shared, used in converting settings to a string
        self.cosmetic = cosmetic # whether or not the setting should be included in the cosmetic log
        self.gui_text = gui_text
        self.gui_type = gui_type
        if gui_tooltip is None:
            self.gui_tooltip = ""
        else:
            self.gui_tooltip = gui_tooltip

        if gui_params == None:
            gui_params = {}
        self.gui_params = gui_params # additional parameters that the randomizer uses for the gui
        self.disable = disable # dictionary of settings this this setting disabled
        self.dependency = None # lambda the determines if this is disabled. Generated later

        # dictionary of options to their text names
        if isinstance(choices, list):
            self.choices = {k: k for k in choices}
            self.choice_list = list(choices)
        else:
            self.choices = dict(choices)
            self.choice_list = list(choices.keys())
        self.reverse_choices = {v: k for k, v in self.choices.items()}

        # number of bits needed to store the setting, used in converting settings to a string
        if shared:
            if self.gui_params.get('min') and self.gui_params.get('max') and not choices:
                self.bitwidth = math.ceil(math.log(self.gui_params.get('max') - self.gui_params.get('min') + 1, 2))
            else:
                self.bitwidth = self.calc_bitwidth(choices)
        else:
            self.bitwidth = 0

        # default value if undefined/unset
        if default != None:
            self.default = default
        elif self.type == bool:
            self.default = False
        elif self.type == str:
            self.default = ""
        elif self.type == int:
            self.default = 0
        elif self.type == list:
            self.default = []
        elif self.type == dict:
            self.default = {}

        # default value if disabled
        if disabled_default == None:
            self.disabled_default = self.default
        else:
            self.disabled_default = disabled_default

        # used to when random options are set for this setting
        if 'distribution' not in gui_params:
            self.gui_params['distribution'] = [(choice, 1) for choice in self.choice_list]


    def calc_bitwidth(self, choices):
        count = len(choices)
        if count > 0:
            if self.type == list:
                # Need two special values for terminating additive and subtractive lists
                count = count + 2
            return math.ceil(math.log(count, 2))
        return 0


class Checkbutton(Setting_Info):

    def __init__(self, name, gui_text, gui_tooltip=None, disable=None,
            disabled_default=None, default=False, shared=False, gui_params=None, cosmetic=False):

        choices = {
            True:  'checked',
            False: 'unchecked',
        }

        super().__init__(name, bool, gui_text, 'Checkbutton', shared, choices, default, disabled_default, disable, gui_tooltip, gui_params, cosmetic)


class Combobox(Setting_Info):

    def __init__(self, name, gui_text, choices, default, gui_tooltip=None, disable=None,
            disabled_default=None, shared=False, gui_params=None, cosmetic=False, multiple_select=False):

        gui_type = 'Combobox' if not multiple_select else 'MultipleSelect'
        type = str if not multiple_select else list
        super().__init__(name, type, gui_text, gui_type, shared, choices, default, disabled_default, disable, gui_tooltip, gui_params, cosmetic)


class Scale(Setting_Info):

    def __init__(self, name, gui_text, min, max, default, step=1,
            gui_tooltip=None, disable=None, disabled_default=None,
            shared=False, gui_params=None, cosmetic=False):

        choices = {
            i: str(i) for i in range(min, max+1, step)
        }
        if gui_params == None:
            gui_params = {}
        gui_params['min']    = min
        gui_params['max']    = max
        gui_params['step']   = step

        super().__init__(name, int, gui_text, 'Scale', shared, choices, default, disabled_default, disable, gui_tooltip, gui_params, cosmetic)


logic_tricks = {
    'Fewer Tunic Requirements': {
        'name'    : 'logic_fewer_tunic_requirements',
        'tags'    : ("General", "Fire Temple", "Water Temple", "Gerudo Training Ground", "Zora's Fountain", "Death Mountain Crater",),
        'tooltip' : '''\
                    Allows the following possible without Tunics:
                    - Enter Water Temple. The key below the center
                    pillar still requires Zora Tunic.
                    - Enter Fire Temple. Only the first floor is
                    accessible, and not Volvagia.
                    - Zora's Fountain Bottom Freestanding PoH.
                    Might not have enough health to resurface.
                    - Gerudo Training Ground Underwater
                    Silver Rupee Chest. May need to make multiple
                    trips.
                    '''},
    'Hidden Grottos without Stone of Agony': {
        'name'    : 'logic_grottos_without_agony',
        'tags'    : ("General", "Entrance",),
        'tooltip' : '''\
                    Allows entering hidden grottos without the
                    Stone of Agony.
                    '''},
    'Pass Through Visible One-Way Collisions': {
        'name'    : 'logic_visible_collisions',
        'tags'    : ("Entrance", "Kakariko Village",),
        'tooltip' : '''\
                    Allows climbing through the platform to reach 
                    Impa's House Back as adult with no items and 
                    going through the Kakariko Village Gate as child
                    when coming from the Mountain Trail side.
                    '''},
    'Child Dead Hand without Kokiri Sword': {
        'name'    : 'logic_child_deadhand',
        'tags'    : ("Bottom of the Well",),
        'tooltip' : '''\
                    Requires 9 sticks or 5 jump slashes.
                    '''},
    'Second Dampe Race as Child': {
        'name'    : 'logic_child_dampe_race_poh',
        'tags'    : ("the Graveyard", "Entrance",),
        'tooltip' : '''\
                    It is possible to complete the second dampe
                    race as child in under a minute, but it is
                    a strict time limit.
                    '''},
    'Man on Roof without Hookshot': {
        'name'    : 'logic_man_on_roof',
        'tags'    : ("Kakariko Village",),
        'tooltip' : '''\
                    Can be reached by side-hopping off
                    the watchtower.
                    '''},
    'Dodongo\'s Cavern Staircase with Bow': {
        'name'    : 'logic_dc_staircase',
        'tags'    : ("Dodongo's Cavern",),
        'tooltip' : '''\
                    The Bow can be used to knock down the stairs
                    with two well-timed shots.
                    '''},
    'Dodongo\'s Cavern Spike Trap Room Jump without Hover Boots': {
        'name'    : 'logic_dc_jump',
        'tags'    : ("Dodongo's Cavern",),
        'tooltip' : '''\
                    Jump is adult only.
                    '''},
    'Dodongo\'s Cavern Vines GS from Below with Longshot': {
        'name'    : 'logic_dc_vines_gs',
        'tags'    : ("Dodongo's Cavern", "Skulltulas",),
        'tooltip' : '''\
                    The vines upon which this Skulltula rests are one-
                    sided collision. You can use the Longshot to get it
                    from below, by shooting it through the vines,
                    bypassing the need to lower the staircase.
                    '''},
    'Thieves\' Hideout "Kitchen" with No Additional Items': {
        'name'    : 'logic_gerudo_kitchen',
        'tags'    : ("Thieves' Hideout", "Gerudo's Fortress",),
        'tooltip' : '''\
                    The logic normally guarantees one of Bow, Hookshot,
                    or Hover Boots.
                    '''},
    'Deku Tree Basement Vines GS with Jump Slash': {
        'name'    : 'logic_deku_basement_gs',
        'tags'    : ("Deku Tree", "Skulltulas",),
        'tooltip' : '''\
                    Can be defeated by doing a precise jump slash.
                    '''},
    'Deku Tree Basement Web to Gohma with Bow': {
        'name'    : 'logic_deku_b1_webs_with_bow',
        'tags'    : ("Deku Tree", "Entrance",),
        'tooltip' : '''\
                    All spider web walls in the Deku Tree basement can be burnt
                    as adult with just a bow by shooting through torches. This
                    trick only applies to the circular web leading to Gohma;
                    the two vertical webs are always in logic.

                    Backflip onto the chest near the torch at the bottom of
                    the vine wall. With precise positioning you can shoot
                    through the torch to the right edge of the circular web.

                    This allows completion of adult Deku Tree with no fire source.
                    '''},
    'Deku Tree MQ Roll Under the Spiked Log': {
        'name'    : 'logic_deku_mq_log',
        'tags'    : ("Deku Tree",),
        'tooltip' : '''\
                    You can get past the spiked log by rolling
                    to briefly shrink your hitbox. As adult,
                    the timing is a bit more precise.
                    '''},
    'Hammer Rusted Switches Through Walls': {
        'name'    : 'logic_rusted_switches',
        'tags'    : ("Fire Temple", "Ganon's Castle",),
        'tooltip' : '''\
                    Applies to:
                    - Fire Temple Highest Goron Chest.
                    - MQ Fire Temple Lizalfos Maze.
                    - MQ Spirit Trial.
                    '''},
    'Bottom of the Well Map Chest with Strength & Sticks': {
        'name'    : 'logic_botw_basement',
        'tags'    : ("Bottom of the Well",),
        'tooltip' : '''\
                    The chest in the basement can be reached with
                    strength by doing a jump slash with a lit
                    stick to access the bomb flowers.
                    '''},
    'Bottom of the Well MQ Jump Over the Pits': {
        'name'    : 'logic_botw_mq_pits',
        'tags'    : ("Bottom of the Well",),
        'tooltip' : '''\
                    While the pits in Bottom of the Well don't allow you to
                    jump just by running straight at them, you can still get
                    over them by side-hopping or backflipping across. With
                    explosives, this allows you to access the central areas
                    without Zelda's Lullaby. With Zelda's Lullaby, it allows
                    you to access the west inner room without explosives.
                    '''},
    'Skip Forest Temple MQ Block Puzzle with Bombchu': {
        'name'    : 'logic_forest_mq_block_puzzle',
        'tags'    : ("Forest Temple",),
        'tooltip' : '''\
                    Send the Bombchu straight up the center of the
                    wall directly to the left upon entering the room.
                    '''},
    'Spirit Temple Child Side Bridge with Bombchu': {
        'name'    : 'logic_spirit_child_bombchu',
        'tags'    : ("Spirit Temple",),
        'tooltip' : '''\
                    A carefully-timed Bombchu can hit the switch.
                    '''},
    'Windmill PoH as Adult with Nothing': {
        'name'    : 'logic_windmill_poh',
        'tags'    : ("Kakariko Village",),
        'tooltip' : '''\
                    Can jump up to the spinning platform from
                    below as adult.
                    '''},
    'Crater\'s Bean PoH with Hover Boots': {
        'name'    : 'logic_crater_bean_poh_with_hovers',
        'tags'    : ("Death Mountain Crater",),
        'tooltip' : '''\
                    Hover from the base of the bridge
                    near Goron City and walk up the
                    very steep slope.
                    '''},
    'Zora\'s Domain Entry with Cucco': {
        'name'    : 'logic_zora_with_cucco',
        'tags'    : ("Zora's River",),
        'tooltip' : '''\
                    Can fly behind the waterfall with
                    a cucco as child.
                    '''},
    'Water Temple MQ Central Pillar with Fire Arrows': {
        'name'    : 'logic_water_mq_central_pillar',
        'tags'    : ("Water Temple",),
        'tooltip' : '''\
                    Slanted torches have misleading hitboxes. Whenever
                    you see a slanted torch jutting out of the wall,
                    you can expect most or all of its hitbox is actually
                    on the other side that wall. This can make slanted
                    torches very finicky to light when using arrows. The
                    torches in the central pillar of MQ Water Temple are
                    a particularly egregious example. Logic normally
                    expects Din's Fire and Song of Time.
                    '''},
    'Gerudo Training Ground MQ Left Side Silver Rupees with Hookshot': {
        'name'    : 'logic_gtg_mq_with_hookshot',
        'tags'    : ("Gerudo Training Ground",),
        'tooltip' : '''\
                    The highest silver rupee can be obtained by
                    hookshotting the target and then immediately jump
                    slashing toward the rupee.
                    '''},
    'Forest Temple East Courtyard Vines with Hookshot': {
        'name'    : 'logic_forest_vines',
        'tags'    : ("Forest Temple",),
        'tooltip' : '''\
                    The vines in Forest Temple leading to where the well
                    drain switch is in the standard form can be barely
                    reached with just the Hookshot.
                    '''},
    'Forest Temple East Courtyard GS with Boomerang': {
        'name'    : 'logic_forest_outdoor_east_gs',
        'tags'    : ("Forest Temple", "Entrance", "Skulltulas",),
        'tooltip' : '''\
                    Precise Boomerang throws can allow child to
                    kill the Skulltula and collect the token.
                    '''},
    'Forest Temple First Room GS with Difficult-to-Use Weapons': {
        'name'    : 'logic_forest_first_gs',
        'tags'    : ("Forest Temple", "Entrance", "Skulltulas",),
        'tooltip' : '''\
                    Allows killing this Skulltula with Sword or Sticks by
                    jump slashing it as you let go from the vines. You can
                    avoid taking fall damage by recoiling onto the tree.
                    Also allows killing it as Child with a Bomb throw. It's
                    much more difficult to use a Bomb as child due to
                    Child Link's shorter height.
                    '''},
    'Swim Through Forest Temple MQ Well with Hookshot': {
        'name'    : 'logic_forest_well_swim',
        'tags'    : ("Forest Temple",),
        'tooltip' : '''\
                    Shoot the vines in the well as low and as far to
                    the right as possible, and then immediately swim
                    under the ceiling to the right. This can only be
                    required if Forest Temple is in its Master Quest
                    form.
                    '''},
    'Forest Temple MQ Twisted Hallway Switch with Jump Slash': {
        'name'    : 'logic_forest_mq_hallway_switch_jumpslash',
        'tags'    : ("Forest Temple",),
        'tooltip' : '''\
                    The switch to twist the hallway can be hit with
                    a jump slash through the glass block. To get in
                    front of the switch, either use the Hover Boots
                    or hit the shortcut switch at the top of the
                    room and jump from the glass blocks that spawn.
                    Sticks can be used as child, but the Kokiri
                    Sword is too short to reach through the glass.
                    '''},
    #'Forest Temple MQ Twisted Hallway Switch with Hookshot': {
    #    'name'    : 'logic_forest_mq_hallway_switch_hookshot',
    #    'tags'    : ("Forest Temple",),
    #    'tooltip' : '''\
    #                There's a very small gap between the glass block
    #                and the wall. Through that gap you can hookshot
    #                the target on the ceiling.
    #                '''},
    'Forest Temple MQ Twisted Hallway Switch with Boomerang': {
        'name'    : 'logic_forest_mq_hallway_switch_boomerang',
        'tags'    : ("Forest Temple", "Entrance",),
        'tooltip' : '''\
                    The Boomerang can return to Link through walls,
                    allowing child to hit the hallway switch. This
                    can be used to allow adult to pass through later,
                    or in conjuction with "Forest Temple Outside
                    Backdoor with Jump Slash".
                    '''},
    'Death Mountain Trail Chest with Strength': {
        'name'    : 'logic_dmt_bombable',
        'tags'    : ("Death Mountain Trail",),
        'tooltip' : '''\
                    Child Link can blow up the wall using a nearby bomb
                    flower. You must backwalk with the flower and then
                    quickly throw it toward the wall.
                    '''},
    'Goron City Spinning Pot PoH with Strength': {
        'name'    : 'logic_goron_city_pot_with_strength',
        'tags'    : ("Goron City",),
        'tooltip' : '''\
                    Allows for stopping the Goron City Spinning
                    Pot using a bomb flower alone, requiring 
                    strength in lieu of inventory explosives.
                    '''},
    'Adult Kokiri Forest GS with Hover Boots': {
        'name'    : 'logic_adult_kokiri_gs',
        'tags'    : ("Kokiri Forest", "Skulltulas",),
        'tooltip' : '''\
                    Can be obtained without Hookshot by using the Hover
                    Boots off of one of the roots.
                    '''},
    'Spirit Temple MQ Frozen Eye Switch without Fire': {
        'name'    : 'logic_spirit_mq_frozen_eye',
        'tags'    : ("Spirit Temple",),
        'tooltip' : '''\
                    You can melt the ice by shooting an arrow through a
                    torch. The only way to find a line of sight for this
                    shot is to first spawn a Song of Time block, and then
                    stand on the very edge of it.
                    '''},
    'Spirit Temple Shifting Wall with No Additional Items': {
        'name'    : 'logic_spirit_wall',
        'tags'    : ("Spirit Temple",),
        'tooltip' : '''\
                    The logic normally guarantees a way of dealing with both
                    the Beamos and the Walltula before climbing the wall.
                    '''},
    'Spirit Temple Main Room GS with Boomerang': {
        'name'    : 'logic_spirit_lobby_gs',
        'tags'    : ("Spirit Temple", "Skulltulas",),
        'tooltip' : '''\
                    Standing on the highest part of the arm of the statue, a
                    precise Boomerang throw can kill and obtain this Gold
                    Skulltula. You must throw the Boomerang slightly off to
                    the side so that it curves into the Skulltula, as aiming
                    directly at it will clank off of the wall in front.
                    '''},
    'Spirit Temple Main Room Jump from Hands to Upper Ledges': {
        'name'    : 'logic_spirit_lobby_jump',
        'tags'    : ("Spirit Temple", "Skulltulas",),
        'tooltip' : '''\
                    A precise jump to obtain the following as adult
                    without needing one of Hookshot or Hover Boots:
                    - Spirit Temple Statue Room Northeast Chest
                    - Spirit Temple GS Lobby
                    '''},
    'Spirit Temple Main Room Hookshot to Boss Platform': {
        'name'    : 'logic_spirit_platform_hookshot',
        'tags'    : ("Spirit Temple",),
        'tooltip' : '''\
                    Precise hookshot aiming at the platform chains can be
                    used to reach the boss platform from the middle landings.
                    Using a jump slash immediately after reaching a chain
                    makes aiming more lenient. Relevant only when Spirit
                    Temple boss shortcuts are on.
                    '''},
    'Spirit Temple MQ Sun Block Room GS with Boomerang': {
        'name'    : 'logic_spirit_mq_sun_block_gs',
        'tags'    : ("Spirit Temple", "Skulltulas",),
        'tooltip' : '''\
                    Throw the Boomerang in such a way that it
                    curves through the side of the glass block
                    to hit the Gold Skulltula.
                    '''},
    'Jabu Underwater Alcove as Adult with Jump Dive': {
        'name'    : 'logic_jabu_alcove_jump_dive',
        'tags'    : ("Jabu Jabu's Belly", "Entrance",),
        'tooltip' : '''\
                    Standing above the underwater tunnel leading to the scrub,
                    jump down and swim through the tunnel. This allows adult to
                    access the alcove with no Scale or Iron Boots. In vanilla Jabu,
                    this alcove has a business scrub. In MQ Jabu, it has the compass
                    chest and a door switch for the main floor.
                    '''},
    'Jabu MQ Compass Chest with Boomerang': {
        'name'    : 'logic_jabu_mq_rang_jump',
        'tags'    : ("Jabu Jabu's Belly",),
        'tooltip' : '''\
                    Boomerang can reach the cow switch to spawn the chest by
                    targeting the cow, jumping off of the ledge where the
                    chest spawns, and throwing the Boomerang in midair. This
                    is only relevant with Jabu Jabu's Belly dungeon shortcuts
                    enabled.
                    '''},
    'Jabu MQ Song of Time Block GS with Boomerang': {
        'name'    : 'logic_jabu_mq_sot_gs',
        'tags'    : ("Jabu Jabu's Belly", "Skulltulas",),
        'tooltip' : '''\
                    Allow the Boomerang to return to you through
                    the Song of Time block to grab the token.
                    '''},
    'Bottom of the Well MQ Dead Hand Freestanding Key with Boomerang': {
        'name'    : 'logic_botw_mq_dead_hand_key',
        'tags'    : ("Bottom of the Well",),
        'tooltip' : '''\
                    Boomerang can fish the item out of the rubble without
                    needing explosives to blow it up.
                    '''},
    'Fire Temple Flame Wall Maze Skip': {
        'name'    : 'logic_fire_flame_maze',
        'tags'    : ("Fire Temple",),
        'tooltip' : '''\
                    If you move quickly you can sneak past the edge of
                    a flame wall before it can rise up to block you.
                    To do it without taking damage is more precise.
                    Allows you to progress without needing either a
                    Small Key or Hover Boots.
                    '''},
    'Fire Temple MQ Flame Wall Maze Skip': {
        'name'    : 'logic_fire_mq_flame_maze',
        'tags'    : ("Fire Temple", "Skulltulas",),
        'tooltip' : '''\
                    If you move quickly you can sneak past the edge of
                    a flame wall before it can rise up to block you.
                    To do it without taking damage is more precise.
                    Allows you to reach the side room GS without needing
                    Song of Time or Hover Boots. If either of "Fire Temple
                    MQ Lower to Upper Lizalfos Maze with Hover Boots" or
                    "with Precise Jump" are enabled, this also allows you
                    to progress deeper into the dungeon without Hookshot.
                    '''},
    'Fire Temple MQ Climb without Fire Source': {
        'name'    : 'logic_fire_mq_climb',
        'tags'    : ("Fire Temple",),
        'tooltip' : '''\
                    You can use the Hover Boots to hover around to
                    the climbable wall, skipping the need to use a
                    fire source and spawn a Hookshot target.
                    '''},
    'Fire Temple MQ Lower to Upper Lizalfos Maze with Hover Boots': {
        'name'    : 'logic_fire_mq_maze_hovers',
        'tags'    : ("Fire Temple",),
        'tooltip' : '''\
                    Use the Hover Boots off of a crate to
                    climb to the upper maze without needing
                    to spawn and use the Hookshot targets.
                    '''},
    'Fire Temple MQ Chest Near Boss without Breaking Crate': {
        'name'    : 'logic_fire_mq_near_boss',
        'tags'    : ("Fire Temple",),
        'tooltip' : '''\
                    The hitbox for the torch extends a bit outside of the crate.
                    Shoot a flaming arrow at the side of the crate to light the
                    torch without needing to get over there and break the crate.
                    '''},
    'Fire Temple MQ Lizalfos Maze Side Room without Box': {
        'name'    : 'logic_fire_mq_maze_side_room',
        'tags'    : ("Fire Temple",),
        'tooltip' : '''\
                    You can walk from the blue switch to the door and
                    quickly open the door before the bars reclose. This
                    skips needing to reach the upper sections of the
                    maze to get a box to place on the switch.
                    '''},
    'Fire Temple MQ Boss Key Chest without Bow': {
        'name'    : 'logic_fire_mq_bk_chest',
        'tags'    : ("Fire Temple",),
        'tooltip' : '''\
                    It is possible to light both of the timed torches
                    to unbar the door to the boss key chest's room
                    with just Din's Fire if you move very quickly
                    between the two torches. It is also possible to
                    unbar the door with just Din's by abusing an
                    oversight in the way the game counts how many
                    torches have been lit.
                    '''},
    'Fire Temple MQ Above Flame Wall Maze GS from Below with Longshot': {
        'name'    : 'logic_fire_mq_above_maze_gs',
        'tags'    : ("Fire Temple", "Skulltulas",),
        'tooltip' : '''\
                    The floor of the room that contains this Skulltula
                    is only solid from above. From the maze below, the
                    Longshot can be shot through the ceiling to obtain 
                    the token with two fewer small keys than normal.
                    '''},
    'Zora\'s River Lower Freestanding PoH as Adult with Nothing': {
        'name'    : 'logic_zora_river_lower',
        'tags'    : ("Zora's River",),
        'tooltip' : '''\
                    Adult can reach this PoH with a precise jump,
                    no Hover Boots required.
                    '''},
    'Water Temple Cracked Wall with Hover Boots': {
        'name'    : 'logic_water_cracked_wall_hovers',
        'tags'    : ("Water Temple",),
        'tooltip' : '''\
                    With a midair side-hop while wearing the Hover
                    Boots, you can reach the cracked wall without
                    needing to raise the water up to the middle level.
                    '''},
    'Shadow Temple Freestanding Key with Bombchu': {
        'name'    : 'logic_shadow_freestanding_key',
        'tags'    : ("Shadow Temple",),
        'tooltip' : '''\
                    Release the Bombchu with good timing so that
                    it explodes near the bottom of the pot.
                    '''},
    'Shadow Temple MQ Invisible Blades Silver Rupees without Song of Time': {
        'name'    : 'logic_shadow_mq_invisible_blades',
        'tags'    : ("Shadow Temple",),
        'tooltip' : '''\
                    The Like Like can be used to boost you into the
                    silver rupee that normally requires Song of Time.
                    This cannot be performed on OHKO since the Like
                    Like does not boost you high enough if you die.
                    '''},
    'Shadow Temple MQ Lower Huge Pit without Fire Source': {
        'name'    : 'logic_shadow_mq_huge_pit',
        'tags'    : ("Shadow Temple",),
        'tooltip' : '''\
                    Normally a frozen eye switch spawns some platforms
                    that you can use to climb down, but there's actually
                    a small piece of ground that you can stand on that
                    you can just jump down to.
                    '''},
    'Shadow Temple MQ Windy Walkway Reverse without Hover Boots': {
        'name'    : 'logic_shadow_mq_windy_walkway',
        'tags'    : ("Shadow Temple",),
        'tooltip' : '''\
                    With shadow dungeon shortcuts enabled, it is possible
                    to jump from the alcove in the windy hallway to the
                    middle platform. There are two methods: wait out the fan
                    opposite the door and hold forward, or jump to the right
                    to be pushed by the fan there towards the platform ledge.
                    Note that jumps of this distance are inconsistent, but
                    still possible.
                    '''},
    'Shadow Temple MQ After Wind Gold Skulltula with Nothing': {
        'name'    : 'logic_shadow_mq_after_wind_gs',
        'tags'    : ("Shadow Temple", "Skulltulas",),
        'tooltip' : '''\
                    The Gold Skulltula in the rubble pile can be killed
                    with a sword slash without blowing up the rubble. The
                    reward will appear above the rubble pile.
                    '''},
    'Backflip over Mido as Adult': {
        'name'    : 'logic_mido_backflip',
        'tags'    : ("the Lost Woods",),
        'tooltip' : '''\
                    With a specific position and angle, you can
                    backflip over Mido.
                    '''},
    'Fire Temple Boss Door without Hover Boots or Pillar': {
        'name'    : 'logic_fire_boss_door_jump',
        'tags'    : ("Fire Temple",),
        'tooltip' : '''\
                    The Fire Temple Boss Door can be reached with a precise
                    jump. You must be touching the side wall of the room so
                    that Link will grab the ledge from farther away than
                    is normally possible.
                    '''},
    'Lake Hylia Lab Dive without Gold Scale': {
        'name'    : 'logic_lab_diving',
        'tags'    : ("Lake Hylia",),
        'tooltip' : '''\
                    Remove the Iron Boots in the midst of
                    Hookshotting the underwater crate.
                    '''},
    'Deliver Eye Drops with Bolero of Fire': {
        'name'    : 'logic_biggoron_bolero',
        'tags'    : ("Death Mountain Trail",),
        'tooltip' : '''\
                    Playing a warp song normally causes a trade item to
                    spoil immediately, however, it is possible use Bolero
                    to reach Biggoron and still deliver the Eye Drops
                    before they spoil. If you do not wear the Goron Tunic,
                    the heat timer inside the crater will override the trade
                    item's timer. When you exit to Death Mountain Trail you
                    will have one second to show the Eye Drops before they
                    expire. You can get extra time to show the Eye Drops if
                    you warp immediately upon receiving them. If you don't
                    have many hearts, you may have to reset the heat timer
                    by quickly dipping in and out of Darunia's chamber or
                    quickly equipping and unequipping the Goron Tunic.
                    This trick does not apply if "Randomize Warp Song
                    Destinations" is enabled, or if the settings are such
                    that trade items do not need to be delivered within a
                    time limit.
                    '''},
    'Wasteland Crossing without Hover Boots or Longshot': {
        'name'    : 'logic_wasteland_crossing',
        'tags'    : ("Haunted Wasteland",),
        'tooltip' : '''\
                    You can beat the quicksand by backwalking across it
                    in a specific way.
                    Note that jumping to the carpet merchant as child
                    typically requires a fairly precise jump slash.
                    '''},
    'Colossus Hill GS with Hookshot': {
        'name'    : 'logic_colossus_gs',
        'tags'    : ("Desert Colossus", "Skulltulas",),
        'tooltip' : '''\
                    Somewhat precise. If you kill enough Leevers
                    you can get enough of a break to take some time
                    to aim more carefully.
                    '''},
    'Dodongo\'s Cavern Scarecrow GS with Armos Statue': {
        'name'    : 'logic_dc_scarecrow_gs',
        'tags'    : ("Dodongo's Cavern", "Skulltulas",),
        'tooltip' : '''\
                    You can jump off an Armos Statue to reach the
                    alcove with the Gold Skulltula. It takes quite
                    a long time to pull the statue the entire way.
                    The jump to the alcove can be a bit picky when
                    done as child.
                    '''},
    'Kakariko Tower GS with Jump Slash': {
        'name'    : 'logic_kakariko_tower_gs',
        'tags'    : ("Kakariko Village", "Skulltulas",),
        'tooltip' : '''\
                    Climb the tower as high as you can without
                    touching the Gold Skulltula, then let go and
                    jump slash immediately. By jump-slashing from
                    as low on the ladder as possible to still
                    hit the Skulltula, this trick can be done
                    without taking fall damage.
                    '''},
    'Deku Tree MQ Compass Room GS Boulders with Just Hammer': {
        'name'    : 'logic_deku_mq_compass_gs',
        'tags'    : ("Deku Tree", "Skulltulas",),
        'tooltip' : '''\
                    Climb to the top of the vines, then let go
                    and jump slash immediately to destroy the
                    boulders using the Hammer, without needing
                    to spawn a Song of Time block.
                    '''},
    'Lake Hylia Lab Wall GS with Jump Slash': {
        'name'    : 'logic_lab_wall_gs',
        'tags'    : ("Lake Hylia", "Skulltulas",),
        'tooltip' : '''\
                    The jump slash to actually collect the
                    token is somewhat precise.
                    '''},
    'Spirit Temple MQ Lower Adult without Fire Arrows': {
        'name'    : 'logic_spirit_mq_lower_adult',
        'tags'    : ("Spirit Temple",),
        'tooltip' : '''\
                    By standing in a precise position it is possible to
                    light two of the torches with a single use of Din\'s
                    Fire. This saves enough time to be able to light all
                    three torches with only Din\'s.
                    '''},
    'Spirit Temple Map Chest with Bow': {
        'name'    : 'logic_spirit_map_chest',
        'tags'    : ("Spirit Temple",),
        'tooltip' : '''\
                    To get a line of sight from the upper torch to
                    the map chest torches, you must pull an Armos
                    statue all the way up the stairs.
                    '''},
    'Spirit Temple Sun Block Room Chest with Bow': {
        'name'    : 'logic_spirit_sun_chest',
        'tags'    : ("Spirit Temple",),
        'tooltip' : '''\
                    Using the blocks in the room as platforms you can
                    get lines of sight to all three torches. The timer
                    on the torches is quite short so you must move
                    quickly in order to light all three.
                    '''},
    'Spirit Temple MQ Sun Block Room as Child without Song of Time': {
        'name'    : 'logic_spirit_mq_sun_block_sot',
        'tags'    : ("Spirit Temple",),
        'tooltip' : '''\
                    While adult can easily jump directly to the switch that
                    unbars the door to the sun block room, child Link cannot
                    make the jump without spawning a Song of Time block to
                    jump from. You can skip this by throwing the crate down
                    onto the switch from above, which does unbar the door,
                    however the crate immediately breaks, so you must move
                    quickly to get through the door before it closes back up.
                    '''},
    'Shadow Trial MQ Torch with Bow': {
        'name'    : 'logic_shadow_trial_mq',
        'tags'    : ("Ganon's Castle",),
        'tooltip' : '''\
                    You can light the torch in this room without a fire
                    source by shooting an arrow through the lit torch
                    at the beginning of the room. Because the room is
                    so dark and the unlit torch is so far away, it can
                    be difficult to aim the shot correctly.
                    '''},
    'Forest Temple NE Outdoors Ledge with Hover Boots': {
        'name'    : 'logic_forest_outdoors_ledge',
        'tags'    : ("Forest Temple", "Entrance",),
        'tooltip' : '''\
                    With precise Hover Boots movement you can fall down
                    to this ledge from upper balconies. If done precisely
                    enough, it is not necessary to take fall damage.
                    In MQ, this skips a Longshot requirement.
                    In Vanilla, this can skip a Hookshot requirement in
                    entrance randomizer.
                    '''},
    'Water Temple Boss Key Region with Hover Boots': {
        'name'    : 'logic_water_boss_key_region',
        'tags'    : ("Water Temple",),
        'tooltip' : '''\
                    With precise Hover Boots movement it is possible
                    to reach the boss key chest's region without
                    needing the Longshot. It is not necessary to take
                    damage from the spikes. The Gold Skulltula Token
                    in the following room can also be obtained with
                    just the Hover Boots.
                    '''},
    'Water Temple MQ North Basement GS without Small Key': {
        'name'    : 'logic_water_mq_locked_gs',
        'tags'    : ("Water Temple", "Skulltulas",),
        'tooltip' : '''\
                    There is an invisible Hookshot target that can be used
                    to get over the gate that blocks you from going to this
                    Skulltula early, skipping a small key as well as
                    needing Hovers or Scarecrow to reach the locked door.
                    '''},
    'Water Temple Falling Platform Room GS with Hookshot': {
        'name'    : 'logic_water_falling_platform_gs_hookshot',
        'tags'    : ("Water Temple", "Skulltulas",),
        'tooltip' : '''\
                    If you stand on the very edge of the platform, this
                    Gold Skulltula can be obtained with only the Hookshot.
                    '''},
    'Water Temple Falling Platform Room GS with Boomerang': {
        'name'    : 'logic_water_falling_platform_gs_boomerang',
        'tags'    : ("Water Temple", "Skulltulas", "Entrance",),
        'tooltip' : '''\
                    If you stand on the very edge of the platform, this
                    Gold Skulltula can be obtained with only the Boomerang.
                    '''},
    'Water Temple River GS without Iron Boots': {
        'name'    : 'logic_water_river_gs',
        'tags'    : ("Water Temple", "Skulltulas",),
        'tooltip' : '''\
                    Standing on the exposed ground toward the end of
                    the river, a precise Longshot use can obtain the
                    token. The Longshot cannot normally reach far
                    enough to kill the Skulltula, however. You'll
                    first have to find some other way of killing it.
                    '''},
    'Water Temple Entry without Iron Boots using Hookshot': {
        'name'    : 'logic_water_hookshot_entry',
        'tags'    : ("Lake Hylia",),
        'tooltip' : '''\
                    When entering Water Temple using Gold Scale instead
                    of Iron Boots, the Longshot is usually used to be
                    able to hit the switch and open the gate. But, by
                    standing in a particular spot, the switch can be hit
                    with only the reach of the Hookshot.
                    '''},
    'Death Mountain Trail Climb with Hover Boots': {
        'name'    : 'logic_dmt_climb_hovers',
        'tags'    : ("Death Mountain Trail",),
        'tooltip' : '''\
                    It is possible to use the Hover Boots to bypass
                    needing to destroy the boulders blocking the path
                    to the top of Death Mountain.
                    '''},
    'Death Mountain Trail Upper Red Rock GS without Hammer': {
        'name'    : 'logic_trail_gs_upper',
        'tags'    : ("Death Mountain Trail", "Skulltulas",),
        'tooltip' : '''\
                    After killing the Skulltula, the token can be collected
                    by backflipping into the rock at the correct angle.
                    '''},
    'Death Mountain Trail Lower Red Rock GS with Hookshot': {
        'name'    : 'logic_trail_gs_lower_hookshot',
        'tags'    : ("Death Mountain Trail", "Skulltulas",),
        'tooltip' : '''\
                    After killing the Skulltula, the token can be fished
                    out of the rock without needing to destroy it, by
                    using the Hookshot in the correct way.
                    '''},
    'Death Mountain Trail Lower Red Rock GS with Hover Boots': {
        'name'    : 'logic_trail_gs_lower_hovers',
        'tags'    : ("Death Mountain Trail", "Skulltulas",),
        'tooltip' : '''\
                    After killing the Skulltula, the token can be
                    collected without needing to destroy the rock by
                    backflipping down onto it with the Hover Boots.
                    First use the Hover Boots to stand on a nearby
                    fence, and go for the Skulltula Token from there.
                    '''},
    'Death Mountain Trail Lower Red Rock GS with Magic Bean': {
        'name'    : 'logic_trail_gs_lower_bean',
        'tags'    : ("Death Mountain Trail", "Skulltulas",),
        'tooltip' : '''\
                    After killing the Skulltula, the token can be
                    collected without needing to destroy the rock by
                    jumping down onto it from the bean plant,
                    midflight, with precise timing and positioning.
                    '''},
    'Death Mountain Crater Upper to Lower with Hammer': {
        'name'    : 'logic_crater_boulder_jumpslash',
        'tags'    : ("Death Mountain Crater",),
        'tooltip' : '''\
                    With the Hammer, you can jump slash the rock twice
                    in the same jump in order to destroy it before you
                    fall into the lava.
                    '''},
    'Death Mountain Crater Upper to Lower Boulder Skip': {
        'name'    : 'logic_crater_boulder_skip',
        'tags'    : ("Death Mountain Crater",),
        'tooltip' : '''\
                    With careful positioning, you can jump to the ledge
                    where the boulder is, then use repeated ledge grabs
                    to shimmy to a climbable ledge. This trick supersedes
                    "Death Mountain Crater Upper to Lower with Hammer".
                    '''},
    'Death Mountain Crater Jump to Bolero': {
        'name'    : 'logic_crater_bolero_jump',
        'tags'    : ("Death Mountain Crater",),
        'tooltip' : '''\
                    Using a shield to drop a pot while you have
                    the perfect speed and position, the pot can
                    push you that little extra distance you
                    need to jump across the gap in the bridge.
                    '''},
    'Zora\'s Domain Entry with Hover Boots': {
        'name'    : 'logic_zora_with_hovers',
        'tags'    : ("Zora's River",),
        'tooltip' : '''\
                    Can hover behind the waterfall as adult.
                    '''},
    'Zora\'s Domain GS with No Additional Items': {
        'name'    : 'logic_domain_gs',
        'tags'    : ("Zora's Domain", "Skulltulas",),
        'tooltip' : '''\
                    A precise jump slash can kill the Skulltula and
                    recoil back onto the top of the frozen waterfall.
                    To kill it, the logic normally guarantees one of
                    Hookshot, Bow, or Magic.
                    '''},
    'Skip King Zora as Adult with Nothing': {
        'name'    : 'logic_king_zora_skip',
        'tags'    : ("Zora's Domain",),
        'tooltip' : '''\
                    With a precise jump as adult, it is possible to
                    get on the fence next to King Zora from the front
                    to access Zora's Fountain.
                    '''},
    'Shadow Temple River Statue with Bombchu': {
        'name'    : 'logic_shadow_statue',
        'tags'    : ("Shadow Temple",),
        'tooltip' : '''\
                    By sending a Bombchu around the edge of the
                    gorge, you can knock down the statue without
                    needing a Bow.
                    Applies in both vanilla and MQ Shadow.
                    '''},
    'Shadow Temple Bongo Bongo without projectiles': {
        'name'    : 'logic_shadow_bongo',
        'tags'    : ("Shadow Temple",),
        'tooltip' : '''\
                    Using precise sword slashes, Bongo Bongo can be
                    defeated without using projectiles.  This is
                    only relevant in conjunction with Shadow Temple
                    dungeon shortcuts or shuffled dungeon bosses.
                    '''},
    'Shadow Temple Bongo Bongo without Lens of Truth': {
        'name'    : 'logic_lens_bongo',
        'tags'    : ("Shadow Temple", "Entrance"),
        'tooltip' : '''\
                    Bongo Bongo can be defeated without the use of
                    Lens of Truth, as the hands give a pretty good
                    idea of where the eye is.
                    '''},
    'Stop Link the Goron with Din\'s Fire': {
        'name'    : 'logic_link_goron_dins',
        'tags'    : ("Goron City",),
        'tooltip' : '''\
                    The timing is quite awkward.
                    '''},
    'Fire Temple Song of Time Room GS without Song of Time': {
        'name'    : 'logic_fire_song_of_time',
        'tags'    : ("Fire Temple", "Skulltulas",),
        'tooltip' : '''\
                    A precise jump can be used to reach this room.
                    '''},
    'Fire Temple Climb without Strength': {
        'name'    : 'logic_fire_strength',
        'tags'    : ("Fire Temple",),
        'tooltip' : '''\
                    A precise jump can be used to skip
                    pushing the block.
                    '''},
    'Fire Temple MQ Big Lava Room Blocked Door without Hookshot': {
        'name'    : 'logic_fire_mq_blocked_chest',
        'tags'    : ("Fire Temple",),
        'tooltip' : '''\
                    There is a gap between the hitboxes of the flame
                    wall in the big lava room. If you know where this
                    gap is located, you can jump through it and skip
                    needing to use the Hookshot. To do this without
                    taking damage is more precise.
                    '''},
    'Fire Temple MQ Lower to Upper Lizalfos Maze with Precise Jump': {
        'name'    : 'logic_fire_mq_maze_jump',
        'tags'    : ("Fire Temple",),
        'tooltip' : '''\
                    A precise jump off of a crate can be used to
                    climb to the upper maze without needing to spawn
                    and use the Hookshot targets. This trick
                    supersedes both "Fire Temple MQ Lower to Upper
                    Lizalfos Maze with Hover Boots" and "Fire Temple
                    MQ Lizalfos Maze Side Room without Box".
                    '''},
    'Light Trial MQ without Hookshot': {
        'name'    : 'logic_light_trial_mq',
        'tags'    : ("Ganon's Castle",),
        'tooltip' : '''\
                    If you move quickly you can sneak past the edge of
                    a flame wall before it can rise up to block you.
                    In this case to do it without taking damage is
                    especially precise.
                    '''},
    'Ice Cavern MQ Scarecrow GS with No Additional Items': {
        'name'    : 'logic_ice_mq_scarecrow',
        'tags'    : ("Ice Cavern", "Skulltulas",),
        'tooltip' : '''\
                    A precise jump can be used to reach this alcove.
                    '''},
    'Ice Cavern MQ Red Ice GS without Song of Time': {
        'name'    : 'logic_ice_mq_red_ice_gs',
        'tags'    : ("Ice Cavern", "Skulltulas",),
        'tooltip' : '''\
                    If you side-hop into the perfect position, you
                    can briefly stand on the platform with the red
                    ice just long enough to dump some blue fire.
                    '''},
    'Ice Cavern Block Room GS with Hover Boots': {
        'name'    : 'logic_ice_block_gs',
        'tags'    : ("Ice Cavern", "Skulltulas",),
        'tooltip' : '''\
                    The Hover Boots can be used to get in front of the
                    Skulltula to kill it with a jump slash. Then, the
                    Hover Boots can again be used to obtain the Token,
                    all without Hookshot or Boomerang.
                    '''},
    'Reverse Wasteland': {
        'name'    : 'logic_reverse_wasteland',
        'tags'    : ("Haunted Wasteland",),
        'tooltip' : '''\
                    By memorizing the path, you can travel through the
                    Wasteland in reverse.
                    Note that jumping to the carpet merchant as child
                    typically requires a fairly precise jump slash.
                    The equivalent trick for going forward through the
                    Wasteland is "Lensless Wasteland".
                    To cross the river of sand with no additional items,
                    be sure to also enable "Wasteland Crossing without
                    Hover Boots or Longshot".
                    Unless all overworld entrances are randomized, child
                    Link will not be expected to do anything at Gerudo's
                    Fortress.
                    '''},
    'Zora\'s River Upper Freestanding PoH as Adult with Nothing': {
        'name'    : 'logic_zora_river_upper',
        'tags'    : ("Zora's River",),
        'tooltip' : '''\
                    Adult can reach this PoH with a precise jump,
                    no Hover Boots required.
                    '''},
    'Shadow Temple MQ Truth Spinner Gap with Longshot': {
        'name'    : 'logic_shadow_mq_gap',
        'tags'    : ("Shadow Temple",),
        'tooltip' : '''\
                    You can Longshot a torch and jump-slash recoil onto
                    the tongue. It works best if you Longshot the right
                    torch from the left side of the room.
                    '''},
    'Lost Woods Adult GS without Bean': {
        'name'    : 'logic_lost_woods_gs_bean',
        'tags'    : ("the Lost Woods", "Skulltulas",),
        'tooltip' : '''\
                    You can collect the token with a precise
                    Hookshot use, as long as you can kill the
                    Skulltula somehow first. It can be killed
                    using Longshot, Bow, Bombchus or Din's Fire.
                    '''},
    'Jabu Near Boss Room with Hover Boots': {
        'name'    : 'logic_jabu_boss_hover',
        'tags'    : ("Jabu Jabu's Belly", "Skulltulas", "Entrance",),
        'tooltip' : '''\
                    A box for the blue switch can be carried over
                    by backwalking with one while the elevator is
                    at its peak. Alternatively, you can skip transporting
                    a box by quickly rolling from the switch and
                    opening the door before it closes. However,
                    the timing for this is very tight.
                    '''},
    'Jabu Near Boss Ceiling Switch with Explosives': {
        'name'    : 'logic_jabu_near_boss_explosives',
        'tags'    : ("Jabu Jabu's Belly", "Entrance",),
        'tooltip' : '''\
                    You can hit the switch that opens the door to the boss
                    room using a precisely-aimed Bombchu. Also, using the
                    Hover Boots, adult can throw a Bomb at the switch. This
                    trick is only relevant if "Shuffle Boss Entrances" is
                    enabled.
                    '''},
    'Jabu Near Boss Ceiling Switch/GS without Boomerang or Explosives': {
        'name'    : 'logic_jabu_near_boss_ranged',
        'tags'    : ("Jabu Jabu's Belly", "Skulltulas", "Entrance"),
        'tooltip' : '''\
                    Vanilla Jabu: From near the entrance into the room, you can
                    hit the switch that opens the door to the boss room using a
                    precisely-aimed use of the Slingshot, Bow, or Longshot. As well,
                    if you climb to the top of the vines you can stand on the right
                    edge of the platform and shoot around the glass. From this
                    distance, even the Hookshot can reach the switch. This trick is
                    only relevant if "Shuffle Boss Entrances" is enabled.

                    MQ Jabu: A Gold Skulltula Token can be collected with the
                    Hookshot or Longshot using the same methods as hitting the switch
                    in vanilla. This trick is usually only relevant if Jabu dungeon
                    shortcuts are enabled.
                    '''},
    'Kakariko Rooftop GS with Hover Boots': {
        'name'    : 'logic_kakariko_rooftop_gs',
        'tags'    : ("Kakariko Village", "Skulltulas",),
        'tooltip' : '''\
                    Take the Hover Boots from the entrance to Impa's
                    House over to the rooftop of Skulltula House. From
                    there, a precise Hover Boots backwalk with backflip
                    can be used to get onto a hill above the side of
                    the village. And then from there you can Hover onto
                    Impa's rooftop to kill the Skulltula and backflip
                    into the token.
                    '''},
    'Graveyard Freestanding PoH with Boomerang': {
        'name'    : 'logic_graveyard_poh',
        'tags'    : ("the Graveyard",),
        'tooltip' : '''\
                    Using a precise moving setup you can obtain
                    the Piece of Heart by having the Boomerang
                    interact with it along the return path.
                    '''},
    'Hyrule Castle Storms Grotto GS with Just Boomerang': {
        'name'    : 'logic_castle_storms_gs',
        'tags'    : ("Hyrule Castle", "Skulltulas",),
        'tooltip' : '''\
                    With precise throws, the Boomerang alone can
                    kill the Skulltula and collect the token,
                    without first needing to blow up the wall.
                    '''},
    'Death Mountain Trail Soil GS without Destroying Boulder': {
        'name'    : 'logic_dmt_soil_gs',
        'tags'    : ("Death Mountain Trail", "Skulltulas",),
        'tooltip' : '''\
                    Bugs will go into the soft soil even while the boulder is
                    still blocking the entrance.
                    Then, using a precise moving setup you can kill the Gold
                    Skulltula and obtain the token by having the Boomerang
                    interact with it along the return path.
                    '''},
    'Gerudo Training Ground Left Side Silver Rupees without Hookshot': {
        'name'    : 'logic_gtg_without_hookshot',
        'tags'    : ("Gerudo Training Ground",),
        'tooltip' : '''\
                    After collecting the rest of the silver rupees in the room,
                    you can reach the final silver rupee on the ceiling by being
                    pulled up into it after getting grabbed by the Wallmaster.
                    Then, you must also reach the exit of the room without the
                    use of the Hookshot. If you move quickly you can sneak past
                    the edge of a flame wall before it can rise up to block you.
                    To do so without taking damage is more precise.
                    '''},
    'Gerudo Training Ground MQ Left Side Silver Rupees without Hookshot': {
        'name'    : 'logic_gtg_mq_without_hookshot',
        'tags'    : ("Gerudo Training Ground",),
        'tooltip' : '''\
                    After collecting the rest of the silver rupees in the room,
                    you can reach the final silver rupee on the ceiling by being
                    pulled up into it after getting grabbed by the Wallmaster.
                    The Wallmaster will not track you to directly underneath the
                    rupee. You should take the last step to be under the rupee
                    after the Wallmaster has begun its attempt to grab you.
                    Also included with this trick is that fact that the switch
                    that unbars the door to the final chest of GTG can be hit
                    without a projectile, using a precise jump slash.
                    This trick supersedes "Gerudo Training Ground MQ Left Side
                    Silver Rupees with Hookshot".
                    '''},
    'Reach Gerudo Training Ground Fake Wall Ledge with Hover Boots': {
        'name'    : 'logic_gtg_fake_wall',
        'tags'    : ("Gerudo Training Ground",),
        'tooltip' : '''\
                    A precise Hover Boots use from the top of the chest can allow
                    you to grab the ledge without needing the usual requirements.
                    In Master Quest, this always skips a Song of Time requirement.
                    In Vanilla, this skips a Hookshot requirement, but is only
                    relevant if "Gerudo Training Ground Left Side Silver Rupees
                    without Hookshot" is enabled.
                    '''},
    'Water Temple Cracked Wall with No Additional Items': {
        'name'    : 'logic_water_cracked_wall_nothing',
        'tags'    : ("Water Temple",),
        'tooltip' : '''\
                    A precise jump slash (among other methods) will
                    get you to the cracked wall without needing the
                    Hover Boots or to raise the water to the middle
                    level. This trick supersedes "Water Temple
                    Cracked Wall with Hover Boots".
                    '''},
    'Water Temple North Basement Ledge with Precise Jump': {
        'name'    : 'logic_water_north_basement_ledge_jump',
        'tags'    : ("Water Temple",),
        'tooltip' : '''\
                    In the northern basement there's a ledge from where, in
                    vanilla Water Temple, boulders roll out into the room.
                    Normally to jump directly to this ledge logically
                    requires the Hover Boots, but with precise jump, it can
                    be done without them. This trick applies to both
                    Vanilla and Master Quest.
                    '''},
    'Water Temple Torch Longshot': {
        'name'    : 'logic_water_temple_torch_longshot',
        'tags'    : ("Water Temple",),
        'tooltip' : '''\
                    Stand on the eastern side of the central pillar and longshot
                    the torches on the bottom level. Swim through the corridor
                    and float up to the top level. This allows access to this
                    area and lower water levels without Iron Boots.
                    The majority of the tricks that allow you to skip Iron Boots
                    in the Water Temple are not going to be relevant unless this
                    trick is first enabled.
                    '''},
    'Water Temple Central Pillar GS with Farore\'s Wind': {
        'name'    : 'logic_water_central_gs_fw',
        'tags'    : ("Water Temple", "Skulltulas",),
        'tooltip' : '''\
                    If you set Farore's Wind inside the central pillar
                    and then return to that warp point after raising
                    the water to the highest level, you can obtain this
                    Skulltula Token with Hookshot or Boomerang.
                    '''},
    'Water Temple Central Pillar GS with Iron Boots': {
        'name'    : 'logic_water_central_gs_irons',
        'tags'    : ("Water Temple", "Skulltulas",),
        'tooltip' : '''\
                    After opening the middle water level door into the
                    central pillar, the door will stay unbarred so long
                    as you do not leave the room -- even if you were to
                    raise the water up to the highest level. With the
                    Iron Boots to go through the door after the water has
                    been raised, you can obtain the Skulltula Token with
                    the Hookshot.
                    '''},
    'Water Temple Boss Key Jump Dive': {
        'name'    : 'logic_water_bk_jump_dive',
        'tags'    : ("Water Temple",),
        'tooltip' : '''\
                    Stand on the very edge of the raised corridor leading from the
                    push block room to the rolling boulder corridor. Face the
                    gold skulltula on the waterfall and jump over the boulder
                    corridor floor into the pool of water, swimming right once
                    underwater. This allows access to the boss key room without
                    Iron boots.
                    '''},
    'Water Temple Dragon Statue Jump Dive': {
        'name'    : 'logic_water_dragon_jump_dive',
        'tags'    : ("Water Temple",),
        'tooltip' : '''\
                    If you come into the dragon statue room from the
                    serpent river, you can jump down from above and get
                    into the tunnel without needing either Iron Boots
                    or a Scale. This trick applies to both Vanilla and
                    Master Quest. In Vanilla, you must shoot the switch
                    from above with the Bow, and then quickly get
                    through the tunnel before the gate closes.
                    '''},
    'Water Temple Dragon Statue Switch from Above the Water as Adult': {
        'name'    : 'logic_water_dragon_adult',
        'tags'    : ("Water Temple",),
        'tooltip' : '''\
                    Normally you need both Hookshot and Iron Boots to hit the
                    switch and swim through the tunnel to get to the chest. But
                    by hitting the switch from dry land, using one of Bombchus,
                    Hookshot, or Bow, it is possible to skip one or both of
                    those requirements. After the gate has been opened, besides 
                    just using the Iron Boots, a well-timed dive with at least
                    the Silver Scale could be used to swim through the tunnel. If
                    coming from the serpent river, a jump dive can also be used
                    to get into the tunnel.
                    '''},
    'Water Temple Dragon Statue Switch from Above the Water as Child': {
        'name'    : 'logic_water_dragon_child',
        'tags'    : ("Water Temple", "Entrance",),
        'tooltip' : '''\
                    It is possible for child to hit the switch from dry land
                    using one of Bombchus, Slingshot or Boomerang. Then, to
                    get to the chest, child can dive through the tunnel using
                    at least the Silver Scale. The timing and positioning of
                    this dive needs to be perfect to actually make it under the
                    gate, and it all needs to be done very quickly to be able to
                    get through before the gate closes. Be sure to enable "Water
                    Temple Dragon Statue Switch from Above the Water as Adult"
                    for adult's variant of this trick.
                    '''},
    'Goron City Maze Left Chest with Hover Boots': {
        'name'    : 'logic_goron_city_leftmost',
        'tags'    : ("Goron City",),
        'tooltip' : '''\
                    A precise backwalk starting from on top of the
                    crate and ending with a precisely-timed backflip
                    can reach this chest without needing either
                    the Hammer or Silver Gauntlets.
                    '''},
    'Goron City Grotto with Hookshot While Taking Damage': {
        'name'    : 'logic_goron_grotto',
        'tags'    : ("Goron City",),
        'tooltip' : '''\
                    It is possible to reach the Goron City Grotto by
                    quickly using the Hookshot while in the midst of
                    taking damage from the lava floor. This trick will
                    not be expected on OHKO or quadruple damage.
                    '''},
    'Deku Tree Basement without Slingshot': {
        'name'    : 'logic_deku_b1_skip',
        'tags'    : ("Deku Tree",),
        'tooltip' : '''\
                    A precise jump can be used to skip
                    needing to use the Slingshot to go
                    around B1 of the Deku Tree. If used
                    with the "Closed Forest" setting, a
                    Slingshot will not be guaranteed to
                    exist somewhere inside the Forest.
                    This trick applies to both Vanilla
                    and Master Quest.
                    '''},
    'Spirit Temple Lower Adult Switch with Bombs': {
        'name'    : 'logic_spirit_lower_adult_switch',
        'tags'    : ("Spirit Temple",),
        'tooltip' : '''\
                    A bomb can be used to hit the switch on the ceiling,
                    but it must be thrown from a particular distance
                    away and with precise timing.
                    '''},
    'Forest Temple Outside Backdoor with Jump Slash': {
        'name'    : 'logic_forest_outside_backdoor',
        'tags'    : ("Forest Temple",),
        'tooltip' : '''\
                    A jump slash recoil can be used to reach the
                    ledge in the block puzzle room that leads to
                    the west courtyard. This skips a potential
                    Hover Boots requirement in vanilla, and it
                    can sometimes apply in MQ as well. This trick
                    can be performed as both ages.
                    '''},
    'Forest Temple East Courtyard Door Frame with Hover Boots': {
        'name'    : 'logic_forest_door_frame',
        'tags'    : ("Forest Temple",),
        'tooltip' : '''\
                    A precise Hover Boots movement from the upper
                    balconies in this courtyard can be used to get on
                    top of the door frame. Applies to both Vanilla and
                    Master Quest. In Vanilla, from on top the door
                    frame you can summon Pierre, allowing you to access
                    the falling ceiling room early. In Master Quest,
                    this allows you to obtain the GS on the door frame
                    as adult without Hookshot or Song of Time.
                    '''},
    'Dodongo\'s Cavern MQ Early Bomb Bag Area as Child': {
        'name'    : 'logic_dc_mq_child_bombs',
        'tags'    : ("Dodongo's Cavern",),
        'tooltip' : '''\
                    With a precise jump slash from above, you
                    can reach the Bomb Bag area as only child
                    without needing a Slingshot. You will
                    take fall damage.
                    '''},
    'Dodongo\'s Cavern Two Scrub Room with Strength': {
        'name'    : 'logic_dc_scrub_room',
        'tags'    : ("Dodongo's Cavern",),
        'tooltip' : '''\
                    With help from a conveniently-positioned block,
                    Adult can quickly carry a bomb flower over to
                    destroy the mud wall blocking the room with two
                    Deku Scrubs.
                    '''},
    'Dodongo\'s Cavern Child Slingshot Skips': {
        'name'    : 'logic_dc_slingshot_skip',
        'tags'    : ("Dodongo's Cavern",),
        'tooltip' : '''\
                    With precise platforming, child can cross the
                    platforms while the flame circles are there.
                    When enabling this trick, it's recommended that
                    you also enable the Adult variant: "Dodongo's
                    Cavern Spike Trap Room Jump without Hover Boots".
                    '''},
    'Dodongo\'s Cavern Smash the Boss Lobby Floor': {
        'name'    : 'logic_dc_hammer_floor',
        'tags'    : ("Dodongo's Cavern", "Entrance",),
        'tooltip' : '''\
                    The bombable floor before King Dodongo can be destroyed
                    with Hammer if hit in the very center. This is only
                    relevant with Shuffle Boss Entrances or if Dodongo's Cavern
                    is MQ and either variant of "Dodongo's Cavern MQ Light the
                    Eyes with Strength" is on.
                    '''},
    'Dodongo\'s Cavern MQ Light the Eyes with Strength as Adult': {
        'name'    : 'logic_dc_mq_eyes_adult',
        'tags'    : ("Dodongo's Cavern",),
        'tooltip' : '''\
                    If you move very quickly, it is possible to use
                    the bomb flower at the top of the room to light
                    the eyes.
                    '''},
    'Dodongo\'s Cavern MQ Light the Eyes with Strength as Child': {
        'name'    : 'logic_dc_mq_eyes_child',
        'tags'    : ("Dodongo's Cavern",),
        'tooltip' : '''\
                    If you move very quickly, it is possible to use
                    the bomb flower at the top of the room to light
                    the eyes. To perform this trick as child is
                    significantly more difficult than adult. The
                    player is also expected to complete the DC back
                    area without explosives, including getting past
                    the Armos wall to the switch for the boss door.
                    '''},
    'Rolling Goron (Hot Rodder Goron) as Child with Strength': {
        'name'    : 'logic_child_rolling_with_strength',
        'tags'    : ("Goron City",),
        'tooltip' : '''\
                    Use the bombflower on the stairs or near Medigoron.
                    Timing is tight, especially without backwalking.
                    '''},
    'Goron City Spinning Pot PoH with Bombchu': {
        'name'    : 'logic_goron_city_pot',
        'tags'    : ("Goron City",),
        'tooltip' : '''\
                    A Bombchu can be used to stop the spinning
                    pot, but it can be quite finicky to get it
                    to work.
                    '''},
    'Gerudo Valley Crate PoH as Adult with Hover Boots': {
        'name'    : 'logic_valley_crate_hovers',
        'tags'    : ("Gerudo Valley",),
        'tooltip' : '''\
                    From the far side of Gerudo Valley, a precise
                    Hover Boots movement and jump-slash recoil can
                    allow adult to reach the ledge with the crate
                    PoH without needing Longshot. You will take 
                    fall damage.
                    '''},
    'Jump onto the Lost Woods Bridge as Adult with Nothing': {
        'name'    : 'logic_lost_woods_bridge',
        'tags'    : ("the Lost Woods", "Entrance",),
        'tooltip' : '''\
                    With very precise movement it's possible for
                    adult to jump onto the bridge without needing
                    Longshot, Hover Boots, or Bean.
                    '''},
    'Spirit Trial without Hookshot': {
        'name'    : 'logic_spirit_trial_hookshot',
        'tags'    : ("Ganon's Castle",),
        'tooltip' : '''\
                    A precise jump off of an Armos can
                    collect the highest rupee.
                    '''},
    'Shadow Temple Stone Umbrella Skip': {
        'name'    : 'logic_shadow_umbrella',
        'tags'    : ("Shadow Temple",),
        'tooltip' : '''\
                    A very precise Hover Boots movement
                    from off of the lower chest can get you
                    on top of the crushing spikes without
                    needing to pull the block. Applies to
                    both Vanilla and Master Quest.
                    '''},
    'Shadow Temple Falling Spikes GS with Hover Boots': {
        'name'    : 'logic_shadow_umbrella_gs',
        'tags'    : ("Shadow Temple", "Skulltulas",),
        'tooltip' : '''\
                    After killing the Skulltula, a very precise Hover Boots
                    movement from off of the lower chest can get you on top
                    of the crushing spikes without needing to pull the block.
                    From there, another very precise Hover Boots movement can
                    be used to obtain the token without needing the Hookshot.
                    Applies to both Vanilla and Master Quest. For obtaining
                    the chests in this room with just Hover Boots, be sure to
                    enable "Shadow Temple Stone Umbrella Skip".
                    '''},
    'Water Temple Central Bow Target without Longshot or Hover Boots': {
        'name'    : 'logic_water_central_bow',
        'tags'    : ("Water Temple",),
        'tooltip' : '''\
                    A very precise Bow shot can hit the eye
                    switch from the floor above. Then, you
                    can jump down into the hallway and make
                    through it before the gate closes.
                    It can also be done as child, using the
                    Slingshot instead of the Bow.
                    '''},
    'Fire Temple East Tower without Scarecrow\'s Song': {
        'name'    : 'logic_fire_scarecrow',
        'tags'    : ("Fire Temple",),
        'tooltip' : '''\
                    Also known as "Pixelshot".
                    The Longshot can reach the target on the elevator
                    itself, allowing you to skip needing to spawn the
                    scarecrow.
                    '''},
    'Fire Trial MQ with Hookshot': {
        'name'    : 'logic_fire_trial_mq',
        'tags'    : ("Ganon's Castle",),
        'tooltip' : '''\
                    It's possible to hook the target at the end of
                    fire trial with just Hookshot, but it requires
                    precise aim and perfect positioning. The main
                    difficulty comes from getting on the very corner
                    of the obelisk without falling into the lava.
                    '''},
    'Shadow Temple Entry with Fire Arrows': {
        'name'    : 'logic_shadow_fire_arrow_entry',
        'tags'    : ("Shadow Temple",),
        'tooltip' : '''\
                    It is possible to light all of the torches to
                    open the Shadow Temple entrance with just Fire
                    Arrows, but you must be very quick, precise,
                    and strategic with how you take your shots.
                    '''},
    'Lensless Wasteland': {
        'name'    : 'logic_lens_wasteland',
        'tags'    : ("Lens of Truth", "Haunted Wasteland",),
        'tooltip' : '''\
                    By memorizing the path, you can travel through the
                    Wasteland without using the Lens of Truth to see
                    the Poe.
                    The equivalent trick for going in reverse through
                    the Wasteland is "Reverse Wasteland".
                    '''},
    'Bottom of the Well without Lens of Truth': {
        'name'    : 'logic_lens_botw',
        'tags'    : ("Lens of Truth", "Bottom of the Well",),
        'tooltip' : '''\
                    Removes the requirements for the Lens of Truth
                    in Bottom of the Well.
                    '''},
    'Ganon\'s Castle MQ without Lens of Truth': {
        'name'    : 'logic_lens_castle_mq',
        'tags'    : ("Lens of Truth", "Ganon's Castle",),
        'tooltip' : '''\
                    Removes the requirements for the Lens of Truth
                    in Ganon's Castle MQ.
                    '''},
    'Ganon\'s Castle without Lens of Truth': {
        'name'    : 'logic_lens_castle',
        'tags'    : ("Lens of Truth", "Ganon's Castle",),
        'tooltip' : '''\
                    Removes the requirements for the Lens of Truth
                    in Ganon's Castle.
                    '''},
    'Gerudo Training Ground MQ without Lens of Truth': {
        'name'    : 'logic_lens_gtg_mq',
        'tags'    : ("Lens of Truth", "Gerudo Training Ground",),
        'tooltip' : '''\
                    Removes the requirements for the Lens of Truth
                    in Gerudo Training Ground MQ.
                    '''},
    'Gerudo Training Ground without Lens of Truth': {
        'name'    : 'logic_lens_gtg',
        'tags'    : ("Lens of Truth", "Gerudo Training Ground",),
        'tooltip' : '''\
                    Removes the requirements for the Lens of Truth
                    in Gerudo Training Ground.
                    '''},
    'Jabu MQ without Lens of Truth': {
        'name'    : 'logic_lens_jabu_mq',
        'tags'    : ("Lens of Truth", "Jabu Jabu's Belly",),
        'tooltip' : '''\
                    Removes the requirements for the Lens of Truth
                    in Jabu MQ.
                    '''},
    'Shadow Temple MQ Stationary Objects without Lens of Truth': {
        'name'    : 'logic_lens_shadow_mq',
        'tags'    : ("Lens of Truth", "Shadow Temple",),
        'tooltip' : '''\
                    Removes the requirements for the Lens of Truth
                    in Shadow Temple MQ for most areas in the dungeon.
                    See "Shadow Temple MQ Invisible Moving Platform
                    without Lens of Truth", "Shadow Temple MQ Invisible
                    Blades Silver Rupees without Lens of Truth",
                    "Shadow Temple MQ 2nd Dead Hand without Lens of Truth",
                    and "Shadow Temple Bongo Bongo without Lens of Truth"
                    for exceptions.
                    '''},
    'Shadow Temple MQ Invisible Moving Platform without Lens of Truth': {
        'name'    : 'logic_lens_shadow_mq_platform',
        'tags'    : ("Lens of Truth", "Shadow Temple",),
        'tooltip' : '''\
                    Removes the requirements for the Lens of Truth
                    in Shadow Temple MQ to cross the invisible moving
                    platform in the huge pit room in either direction.
                    '''},
    'Shadow Temple MQ Invisible Blades Silver Rupees without Lens of Truth': {
        'name'    : 'logic_lens_shadow_mq_invisible_blades',
        'tags'    : ("Lens of Truth", "Shadow Temple",),
        'tooltip' : '''\
                    Removes the requirement for the Lens of Truth or
                    Nayru's Love in Shadow Temple MQ for the Invisible
                    Blades room silver rupee collection.
                    '''},
    'Shadow Temple MQ 2nd Dead Hand without Lens of Truth': {
        'name'    : 'logic_lens_shadow_mq_dead_hand',
        'tags'    : ("Lens of Truth", "Shadow Temple",),
        'tooltip' : '''\
                    Dead Hand spawns in a random spot within the room.
                    Having Lens removes the hassle of having to comb
                    the room looking for his spawn location.
                    '''},
    'Shadow Temple Stationary Objects without Lens of Truth': {
        'name'    : 'logic_lens_shadow',
        'tags'    : ("Lens of Truth", "Shadow Temple",),
        'tooltip' : '''\
                    Removes the requirements for the Lens of Truth
                    in Shadow Temple for most areas in the dungeon
                    except for crossing the moving platform in the huge
                    pit room and for fighting Bongo Bongo.
                    '''},
    'Shadow Temple Invisible Moving Platform without Lens of Truth': {
        'name'    : 'logic_lens_shadow_platform',
        'tags'    : ("Lens of Truth", "Shadow Temple",),
        'tooltip' : '''\
                    Removes the requirements for the Lens of Truth
                    in Shadow Temple to cross the invisible moving
                    platform in the huge pit room in either direction.
                    '''},
    'Spirit Temple MQ without Lens of Truth': {
        'name'    : 'logic_lens_spirit_mq',
        'tags'    : ("Lens of Truth", "Spirit Temple",),
        'tooltip' : '''\
                    Removes the requirements for the Lens of Truth
                    in Spirit Temple MQ.
                    '''},
    'Spirit Temple without Lens of Truth': {
        'name'    : 'logic_lens_spirit',
        'tags'    : ("Lens of Truth", "Spirit Temple",),
        'tooltip' : '''\
                    Removes the requirements for the Lens of Truth
                    in Spirit Temple.
                    '''},
}


# a list of the possible settings
setting_infos = [
    # Web Only Settings
    Setting_Info(
        name        = 'web_wad_file',
        type        = str,
        gui_text    = "WAD File",
        gui_type    = "Fileinput",
        shared      = False,
        choices     = {},
        gui_tooltip = "Your original OoT 1.2 NTSC-U / NTSC-J WAD file (.wad)",
        gui_params  = {
            "file_types": [
                {
                  "name": "WAD Files",
                  "extensions": [ "wad" ]
                },
                {
                  "name": "All Files",
                  "extensions": [ "*" ]
                }
            ],
            "hide_when_disabled": True,
        }
    ),
    Setting_Info(
        name        = 'web_common_key_file',
        type        = str,
        gui_text    = "Wii Common Key File",
        gui_type    = "Fileinput",
        shared      = False,
        choices     = {},
        gui_tooltip = """\
            The Wii Common Key is a copyrighted 32 character string needed for WAD encryption.
            Google to find it! Do not ask on Discord!
        """,
        gui_params  = {
            "file_types": [
                {
                  "name": "BIN Files",
                  "extensions": [ "bin" ]
                },
                {
                  "name": "All Files",
                  "extensions": [ "*" ]
                }
            ],
            "hide_when_disabled": True,
        }
    ),
    Setting_Info(
        name        = 'web_common_key_string',
        type        = str,
        gui_text    = "Alternatively Enter Wii Common Key",
        gui_type    = "Textinput",
        shared      = False,
        choices     = {},
        gui_tooltip = """\
            The Wii Common Key is a copyrighted 32 character string needed for WAD encryption.
            Google to find it! Do not ask on Discord!
        """,
        gui_params  = {
            "size"               : "full",
            "max_length"         : 32,
            "hide_when_disabled" : True,
        }
    ),
    Setting_Info(
        name        = 'web_wad_channel_id',
        type        = str,
        gui_text    = "WAD Channel ID",
        gui_type    = "Textinput",
        shared      = False,
        choices     = {},
        default     = "NICE",
        gui_tooltip = """\
            4 characters, should end with E to ensure Dolphin compatibility.
            Note: If you have multiple OoTR WAD files with different Channel IDs installed, the game can crash on a soft reset. Use a Title Deleter to remove old WADs.
        """,
        gui_params  = {
            "size"               : "small",
            "max_length"         : 4,
            "no_line_break"      : True,
            "hide_when_disabled" : True,
        }
    ),
    Setting_Info(
        name        = 'web_wad_channel_title',
        type        = str,
        gui_text    = "WAD Channel Title",
        gui_type    = "Textinput",
        shared      = False,
        choices     = {},
        default     = "OoTRandomizer",
        gui_tooltip = "20 characters max",
        gui_params  = {
            "size"               : "medium",
            "max_length"         : 20,
            "hide_when_disabled" : True,
        }
    ),
	Checkbutton(
        name           = 'web_wad_legacy_mode',
        gui_text       = 'WAD Legacy Mode',
		shared		   = False,
        default        = False,
		gui_tooltip	   = "Enabling this will avoid any patching of the VC emulator in case your Wii does not have support for it. Recommended to be left unchecked.",
		gui_params  = {
			"no_line_break"		 : False,
            "hide_when_disabled" : True,
        }
    ),
    Setting_Info(
        name       = 'web_output_type',
        type       = str,
        gui_text   = "Output Type",
        gui_type   = "Radiobutton",
        shared     = False,
        choices    = {
            'z64' : ".z64 (N64/Emulator)",
            'wad' : ".wad (WiiVC)"
        },
        gui_params  = {
            "hide_when_disabled" : True,
        },
        default    = "z64",
        disable    = {
            'z64' : {'settings' : [
                'web_wad_file',
                'web_common_key_file',
                'web_common_key_string',
                'web_wad_channel_id',
                'web_wad_channel_title',
				'web_wad_legacy_mode']
            }
        }
    ),
    Checkbutton(
        name           = 'web_persist_in_cache',
        gui_text       = 'Persist Files in Cache',
        default        = True,
        shared         = False,
    ),

    # Non-GUI Settings
    Checkbutton('cosmetics_only', None),
    Checkbutton('check_version', None),
    Checkbutton('output_settings', None),
    Checkbutton('patch_without_output', None),
    Checkbutton('disable_custom_music', None),
    Checkbutton(
        name           = 'generate_from_file',
        gui_text       = 'Generate From Patch File',
        default        = False,
        disable        = {
            True : {
                'tabs' : ['main_tab', 'detailed_tab', 'starting_tab', 'other_tab'],
                'sections' : ['preset_section'],
                'settings' : ['count', 'create_spoiler', 'world_count', 'enable_distribution_file', 'distribution_file', 'create_patch_file', 'show_seed_info', 'user_message'],
            },
            False : {
                'settings' : ['repatch_cosmetics'],
            },
        },
        gui_params     = {
            'web:disable' : {
                False : {
                    'settings' : [
                        'rom','web_output_type','player_num',
                        'web_wad_file', 'web_common_key_file', 'web_common_key_string',
                        'web_wad_channel_id','web_wad_channel_title','web_wad_legacy_mode'
                    ],
                },
            }
        },
        shared         = False,
    ),
    Checkbutton(
        name           = 'enable_distribution_file',
        gui_text       = 'Enable Plandomizer (Advanced)',
        gui_tooltip    = '''\
            Optional. Use a plandomizer JSON file to get 
            total control over the item placement.
        ''',
        gui_params     = {
            'no_line_break': True,
        },
        default        = False,
        disable        = {
            False  : {'settings' : ['distribution_file']},
        },
        shared         = False,
    ),
    Checkbutton(
        name           = 'enable_cosmetic_file',
        gui_text       = 'Enable Cosmetic Plandomizer (Advanced)',
        gui_tooltip    = '''\
            Optional. Use a cosmetic plandomizer JSON file to get 
            more control over your cosmetic and sound settings.
        ''',
        default        = False,
        disable        = {
            False  : {'settings' : ['cosmetic_file']},
        },
        shared         = False,
    ),
    Setting_Info('distribution_file', str, "Plandomizer File", "Fileinput", False, {},
        gui_tooltip = """\
            Optional. Place a plandomizer JSON file here 
            to get total control over the item placement.
        """,
        gui_params = {
            "file_types": [
                {
                  "name": "JSON Files",
                  "extensions": [ "json" ]
                },
                {
                  "name": "All Files",
                  "extensions": [ "*" ]
                }
            ],
            "hide_when_disabled" : True,
        }),
    Setting_Info('cosmetic_file', str, "Cosmetic Plandomizer File", "Fileinput", False, {},
        gui_tooltip = """\
            Optional. Use a cosmetic plandomizer JSON file to get 
            more control over your cosmetic and sound settings.
        """,
        gui_params = {
            "file_types": [
                {
                  "name": "JSON Files",
                  "extensions": [ "json" ]
                },
                {
                  "name": "All Files",
                  "extensions": [ "*" ]
                }
            ],
            "hide_when_disabled" : True,
        }),
    Setting_Info('checked_version',   str, None, None, False, {}),
    Setting_Info('rom',               str, "Base ROM", "Fileinput", False, {},
        gui_params = {
            "file_types": [
                {
                  "name": "ROM Files",
                  "extensions": [ "z64", "n64" ]
                },
                {
                  "name": "All Files",
                  "extensions": [ "*" ]
                }
            ],
            "web:hide_when_disabled" : True,
        }),
    Setting_Info('output_dir',        str, "Output Directory", "Directoryinput", False, {}),
    Setting_Info('output_file',       str, None, None, False, {}),
    Checkbutton(
        name           = 'show_seed_info',
        gui_text       = 'Show seed info on file screen',
        shared         = True,
        gui_tooltip    = '''\
            Display the version number, generation time, and user
            message on the file screen.
        ''',
        default        = True,
        disable        = {
            False : {'settings' : ["user_message"]}
        },
		gui_params = {
            "hide_when_disabled" : True,
        }
    ),
    Setting_Info(
        name           = 'user_message',
        type           = str,
        gui_text       = "User-configurable message",
        shared         = True,
        gui_type       = "Textinput",
        choices        = {},
        gui_tooltip    = """\
            Add a custom message to the seed info.
        """,
        default        = "",
        gui_params     = {
            "size"               : "full",
            "max_length"         : 42,
            "hide_when_disabled" : True,
        }
    ),
    Setting_Info('seed',              str, None, None, False, {}),
    Setting_Info('patch_file',        str, "Patch File", "Fileinput", False, {},
        gui_params = {
            "file_types": [
                {
                  "name": "Patch File Archive",
                  "extensions": [ "zpfz", "zpf", "patch" ]
                },
                {
                  "name": "All Files",
                  "extensions": [ "*" ]
                }
            ],
        }),
    Setting_Info('count',             int, "Generation Count", "Numberinput", False, {},
        default        = 1,
        gui_params = {
            'min' : 1,
        }
    ),
    Setting_Info('world_count',       int, "Player Count", "Numberinput", True, {},
        default        = 1,
        gui_params = {
            'min' : 1,
            'max' : 255,
            'no_line_break'     : True,
            'web:max'           : 15,
            'web:no_line_break' : True,
        }
    ),
    Setting_Info('player_num',        int, "Player ID", "Numberinput", False, {},
        default        = 1,
        gui_params = {
            'min' : 1,
            'max' : 255,
        }
    ),

    # GUI Settings
    Setting_Info('presets',           str, "", "Presetinput", False, {},
        default        = "[New Preset]",
        gui_tooltip    = '''\
            Select a setting preset to apply.

            Default/Beginner is aimed at those familiar with vanilla who desire a similar progression.
            Uses base glitchless logic. No timesavers (See the tab "Other") are enabled in this preset 
            and the world begins closed. Expect a long playthrough.

            Easy Mode is aimed and those who have perhaps seen a few randomizer runs previously and/or 
            wish to dive right in. Uses base glitchless logic. Most timesavers (See the tab "Other") 
            are enabled and the world is more open after leaving Kokiri Forest.

            Hell Mode enables every setting to provide maximum randomness, but still uses glitchless
            logic to ensure a beatable seed. However, be aware that all glitchless "tricks" are enabled
            which have the potential to require the player to perform difficult techniques. 
            Expect a long playthrough, even with good note-taking.

            The other presets are for racing and/or touranments. 

            After a preset is loaded, the settings can be viewed/changed in the other tabs before
            generating a seed.
            ''',
    ),
    Setting_Info('open_output_dir',   str, "Open Output Directory", "Button", False, {},
        gui_params = {
            'function' : "openOutputDir",
            'no_line_break' : True,
        }
    ),
    Setting_Info('open_python_dir',   str, "Open App Directory", "Button", False, {},
        gui_params = {
            'function' : "openPythonDir",
        }
    ),
    Checkbutton(
        name           = 'repatch_cosmetics',
        gui_text       = 'Override Original Cosmetics',
        default        = True,
        disable        = {
            False : {
                'tabs': ['cosmetics_tab','sfx_tab'],
                'settings' : ['create_cosmetics_log', 'enable_cosmetic_file', 'cosmetic_file'],
            },
        },
        shared         = False,
    ),
    Checkbutton(
        name           = 'create_spoiler',
        gui_text       = 'Create Spoiler Log',
        gui_tooltip    = '''\
                         Enabling this will change the seed.
                         Warning: Only disable this if you don't want any help in solving this seed!
                         ''',
        default        = True,
        gui_params     = {
            'no_line_break' : True,
            'web:no_line_break' : False,
        },
        shared         = True,
    ),
    Checkbutton(
        name           = 'create_cosmetics_log',
        gui_text       = 'Create Cosmetics Log',
        gui_tooltip='''\
                 Cosmetics Logs are only output if one of the output types below are enabled.
                 ''',
        default        = True,
        disabled_default = False,
    ),
    Setting_Info(
        name           = 'output_types',
        type           = str,
        gui_text       = "Output Types",
        gui_type       = "Textbox",
        shared         = False,
        choices        = {},
    ),
    Checkbutton(
        name           = 'create_patch_file',
        gui_text       = '.zpf (Patch File)',
        gui_tooltip    = '''\
            Patch files are used to send the patched data to other
            people without sending the ROM file.
        ''',
        shared         = False,
        gui_params     = {
            "no_line_break": True,
        },
    ),
    Checkbutton(
        name           = 'create_compressed_rom',
        gui_text       = '.z64 (N64/Emulator)',
        default        = True,
        gui_tooltip    = '''\
            A "compressed" .z64 ROM file for use on
            N64 emulators or with an N64 flash cart.
        ''',
        shared         = False,
        gui_params     = {
            "no_line_break": True,
        },
    ),
    Checkbutton(
        name           = 'create_wad_file',
        gui_text       = '.wad (Wii VC)',
        gui_tooltip    = '''\
            .wad files are used to play on Wii Virtual Console or Dolphin Emulator.
        ''',
        shared         = False,
        disable        = {
            False: {'settings' : ['wad_file', 'wad_channel_title', 'wad_channel_id']},
        },
        gui_params     = {
            "no_line_break": True,
        },
    ),
    Checkbutton(
        name           = 'create_uncompressed_rom',
        gui_text       = 'Uncompressed ROM (Development)',
        gui_tooltip    = '''\
            Uncompressed ROMs may be helpful for developers
            but should not be used to play through a seed
            normally as it will very likely cause crashes.
            Use a compressed ROM instead.
        ''',
        shared         = False,
    ),
    Setting_Info(
        name        = 'wad_file',
        type        = str,
        gui_text    = "Base WAD File",
        gui_type    = "Fileinput",
        shared      = False,
        choices     = {},
        gui_tooltip = "Your original OoT 1.2 NTSC-U / NTSC-J WAD file (.wad)",
        gui_params  = {
            "file_types": [
                {
                  "name": "WAD Files",
                  "extensions": [ "wad" ]
                },
                {
                  "name": "All Files",
                  "extensions": [ "*" ]
                }
            ],
            "hide_when_disabled": True,
        }
    ),
    Setting_Info(
        name        = 'wad_channel_id',
        type        = str,
        gui_text    = "WAD Channel ID",
        gui_type    = "Textinput",
        shared      = False,
        choices     = {},
        default     = "NICE",
        gui_tooltip = """\
            4 characters, should end with E to ensure Dolphin compatibility.
            Note: If you have multiple OoTR WAD files with different Channel IDs installed, the game can crash on a soft reset. Use a Title Deleter to remove old WADs.
        """,
        gui_params  = {
            "size"               : "small",
            "max_length"         : 4,
            "no_line_break": True,
            "hide_when_disabled" : True,
        }
    ),
    Setting_Info(
        name        = 'wad_channel_title',
        type        = str,
        gui_text    = "WAD Channel Title",
        gui_type    = "Textinput",
        shared      = False,
        choices     = {},
        default     = "OoTRandomizer",
        gui_tooltip = "20 characters max",
        gui_params  = {
            "size"               : "medium",
            "max_length"         : 20,
            "hide_when_disabled" : True,
        }
    ),
    Checkbutton(
        name           = 'randomize_settings',
        gui_text       = 'Randomize Main Rule Settings',
        gui_tooltip    = '''\
                         Randomizes all settings on the 'Main Rules' tab, except:

                         - Logic Rules
                         - (Random) Number of MQ Dungeons
                         - Rainbow Bridge/Ganon Boss Key Requirements: Gold Skulltula Tokens
                         - Variable numbers of Spiritual Stones, Medallions, or Dungeons
                         for Rainbow Bridge and Ganon's Boss Key
                         (you will always be required to obtain all the relevant rewards)
                         - Scrub Shuffle will either be "Off" or "On (Affordable)"
                         ''',
        default        = False,
        disable        = {
            True : {
                'sections' : ['various_section', 'shuffle_section', 'shuffle_dungeon_section'],
                'settings': ['starting_age', 'shuffle_interior_entrances', 'shuffle_grotto_entrances', 'shuffle_dungeon_entrances',
                             'shuffle_bosses', 'shuffle_overworld_entrances', 'owl_drops', 'warp_songs', 'spawn_positions', 'mix_entrance_pools', 'decouple_entrances',
                             'triforce_hunt', 'triforce_count_per_world', 'triforce_goal_per_world', 'bombchus_in_logic', 'one_item_per_dungeon'],
            }
        },
        shared         = True,
    ),
    Combobox(
        name           = 'open_forest',
        gui_text       = 'Forest',
        default        = 'closed',
        choices        = {
            'open':        'Open Forest',
            'closed_deku': 'Closed Deku',
            'closed':      'Closed Forest',
            },
        gui_tooltip    = '''\
            'Open Forest': Mido no longer blocks the path to the
            Deku Tree, and the Kokiri boy no longer blocks the path
            out of the forest.
            
            'Closed Deku': The Kokiri boy no longer blocks the path
            out of the forest, but Mido still blocks the path to the
            Deku Tree, requiring Kokiri Sword and Deku Shield to access
            the Deku Tree.

            'Closed Forest': Beating Deku Tree is logically required
            to leave the forest area (Kokiri Forest/Lost Woods/Sacred Forest
            Meadow/Deku Tree), while the Kokiri Sword and a Deku Shield are
            required to access the Deku Tree. Items needed for this will be
            guaranteed inside the forest area. This setting is incompatible
            with starting as adult, and so Starting Age will be locked to Child.
            With either "Shuffle Interior Entrances" set to "All", "Shuffle 
            Overworld Entrances" on, "Randomize Warp Song Destinations" on 
            or "Randomize Overworld Spawns" on, Closed Forest will instead 
            be treated as Closed Deku with starting age Child and WILL NOT 
            guarantee that these items are available in the forest area.
        ''',
        shared         = True,
        disable        = {
            'closed' : {'settings' : ['starting_age']}
        },
        gui_params     = {
            'randomize_key': 'randomize_settings',
            'distribution': [
                ('open', 1),
                ('closed_deku', 1),
                ('closed', 1),
            ],
        },
    ),
    Combobox(
        name           = 'open_kakariko',
        gui_text       = 'Kakariko Gate',
        default        = 'closed',
        choices        = {
            'open':   'Open Gate',
            'zelda':  "Zelda's Letter Opens Gate",
            'closed': 'Closed Gate',
            },
        gui_tooltip    = '''\
            This changes the behavior of the Kakariko Gate to
            Death Mountain Trail as child. The gate is always
            open as adult.
            
            "Open Gate": The gate is always open instead of
            needing Zelda's Letter. The Happy Mask Shop opens
            upon obtaining Zelda's Letter without needing to
            show it to the guard.
            
            "Zelda's Letter Opens Gate": The gate is closed at
            the start, but opens automatically along with the
            Happy Mask Shop upon obtaining Zelda's Letter.
            
            "Closed": The gate and the Happy Mask Shop both remain closed
            until showing Zelda's Letter to the guard in Kakariko.
        ''',
        shared         = True,
        gui_params     = {
            'randomize_key': 'randomize_settings',
        },
    ),
    Checkbutton(
        name           = 'open_door_of_time',
        gui_text       = 'Open Door of Time',
        gui_tooltip    = '''\
            The Door of Time starts opened instead of needing to
            play the Song of Time. If this is not set, only
            an Ocarina and Song of Time must be found to open
            the Door of Time.
        ''',
        shared         = True,
        gui_params     = {
            'randomize_key': 'randomize_settings',
        },
    ),
    Combobox(
        name           = 'zora_fountain',
        gui_text       = 'Zora\'s Fountain',
        default        = 'closed',
        choices        = {
            'closed': 'Default Behavior (Closed)',
            'adult':  'Open For Adult',
            'open':   'Always Open',
        },
        gui_tooltip    = '''\
            'Default Behavior': King Zora obstructs the way to
            Zora's Fountain. Ruto's Letter must be shown as
            child in order to move him for both eras.

            'Open For Adult': King Zora is always moved in 
            the adult era. This means Ruto's Letter is only
            required to access Zora's Fountain as child.

            'Always Open': King Zora starts as moved in
            both the child and adult eras. This also removes 
            Ruto's Letter from the pool since it can't be used.
        ''',
        shared         = True,
        gui_params     = {
            'randomize_key': 'randomize_settings',
        },
    ),
    Combobox(
        name           = 'gerudo_fortress',
        gui_text       = 'Gerudo\'s Fortress',
        default        = 'normal',
        choices        = {
            'normal': 'Default Behavior',
            'fast':   'Rescue One Carpenter',
            'open':   'Open Gerudo\'s Fortress',
        },
        gui_tooltip    = '''\
            'Rescue One Carpenter': Only the bottom left carpenter,
            in the cell with a single torch, must be rescued.
            This cell can be savewarped to from any room in the hideout.
            All but one of the Thieves' Hideout Keys are removed.

            'Open Gerudo's Fortress': The carpenters are rescued from
            the start of the game, and if 'Shuffle Gerudo Card' is disabled,
            the player starts with the Gerudo Card in the inventory 
            allowing access to Gerudo Training Ground.
        ''',
        shared         = True,
        disable        = {
            'open' : {'settings' : ['shuffle_hideoutkeys']}
        },
        gui_params     = {
            'randomize_key': 'randomize_settings',
        },
    ),
    Combobox(
        name           = 'bridge',
        gui_text       = 'Rainbow Bridge Requirement',
        default        = 'medallions',
        choices        = {
            'open':       'Always Open',
            'vanilla':    'Vanilla Requirements',
            'stones':	  'Spiritual Stones',
            'medallions': 'Medallions',
            'dungeons':   'Dungeons',
            'tokens':     'Gold Skulltula Tokens',
            'hearts':     'Hearts',
            'random':     'Random'
        },
        gui_tooltip    = '''\
            'Always Open': Rainbow Bridge is always present.
            'Vanilla Requirements': Spirit/Shadow Medallions and Light Arrows.
            'Spiritual Stones': A configurable amount of Spiritual Stones.
            'Medallions': A configurable amount of Medallions.
            'Dungeons': A configurable amount of Dungeon Rewards.
            'Gold Skulltula Tokens': A configurable amount of Gold Skulltula Tokens.
            'Hearts': A configurable amount of hearts.
            'Random': A random Rainbow Bridge requirement excluding Gold Skulltula Tokens.
        ''',
        shared         = True,
        disable        = {
            '!stones':     {'settings': ['bridge_stones']},
            '!medallions': {'settings': ['bridge_medallions']},
            '!dungeons':   {'settings': ['bridge_rewards']},
            '!tokens':     {'settings': ['bridge_tokens']},
            '!hearts':     {'settings': ['bridge_hearts']},
        },
        gui_params     = {
            'randomize_key': 'randomize_settings',
            'distribution':  [
                ('open',       1),
                ('vanilla',    1),
                ('stones',     1),
                ('medallions', 1),
                ('dungeons',   1),
            ],
        },
    ),
    Scale(
        name           = 'bridge_medallions',
        gui_text       = "Medallions Required for Bridge",
        default        = 6,
        min            = 1,
        max            = 6,
        gui_tooltip    = '''\
            Select the amount of Medallions required to spawn the rainbow bridge.
        ''',
        shared         = True,
        disabled_default = 0,
        gui_params     = {
            "randomize_key": "randomize_settings",
            "hide_when_disabled": True,
            'distribution': [(6, 1)],
        },
    ),
    Scale(
        name           = 'bridge_stones',
        gui_text       = "Spiritual Stones Required for Bridge",
        default        = 3,
        min            = 1,
        max            = 3,
        gui_tooltip    = '''\
            Select the amount of Spiritual Stones required to spawn the rainbow bridge.
        ''',
        shared         = True,
        disabled_default = 0,
        gui_params     = {
            "randomize_key": "randomize_settings",
            "hide_when_disabled": True,
            'distribution': [(3, 1)],
        },
    ),
    Scale(
        name           = 'bridge_rewards',
        gui_text       = "Dungeon Rewards Required for Bridge",
        default        = 9,
        min            = 1,
        max            = 9,
        gui_tooltip    = '''\
            Select the amount of Dungeon Rewards (Medallions and Spiritual Stones)
            required to spawn the rainbow bridge.
        ''',
        shared         = True,
        disabled_default = 0,
        gui_params     = {
            "randomize_key": "randomize_settings",
            "hide_when_disabled": True,
            'distribution': [(9, 1)],
        },
    ),
    Scale(
        name           = 'bridge_tokens',
        gui_text       = "Skulltulas Required for Bridge",
        default        = 100,
        min            = 1,
        max            = 999,
        gui_tooltip    = '''\
            Select the amount of Gold Skulltula Tokens required to spawn the rainbow bridge.
        ''',
        shared         = True,
        disabled_default = 0,
        gui_params     = {
            'hide_when_disabled': True,
            'web:max': 100,
            'electron:max': 100,
        },
    ),
    Scale(
        name           = 'bridge_hearts',
        gui_text       = "Hearts Required for Bridge",
        default        = 20,
        min            = 4,
        max            = 20,
        gui_tooltip    = '''\
            Select the amount of hearts required to spawn the rainbow bridge.
        ''',
        shared         = True,
        disabled_default = 0,
        gui_params     = {
            "hide_when_disabled": True,
        },
    ),
    Checkbutton(
        name           = 'triforce_hunt',
        gui_text       = 'Triforce Hunt',
        gui_tooltip    = '''\
            Pieces of the Triforce have been scattered around the world. 
            Find some of them to beat the game.

            Game is saved on completion, and Ganon's Castle key is given
            if beating the game again is desired.
        ''',
        shared         = True,
        gui_params     = {
            'randomize_key': 'randomize_settings',
        },
        disable        = {
            True  : {'settings' : ['shuffle_ganon_bosskey', 'ganon_bosskey_stones', 'ganon_bosskey_medallions', 'ganon_bosskey_rewards', 'ganon_bosskey_tokens', 'ganon_bosskey_hearts']},
            False : {'settings' : ['triforce_count_per_world', 'triforce_goal_per_world']}
        },
    ),
    Scale(
        name           = 'triforce_count_per_world',
        gui_text       = 'Triforces Per World',
        default        = 30,
        min            = 1,
        max            = 999,
        shared         = True,
        gui_tooltip    = '''\
            Select the amount of Triforce Pieces placed in each world.
            Each world will have the same number of triforces.

            A good number to choose is 1.5 times the amount of
            Triforce Pieces required per world, for example 30
            Triforces placed with a goal of 20. Higher ratios will
            result in easier and shorter seeds, while a ratio closer
            to 1 will generally be longer and more difficult.
        ''',
        gui_params     = {
            "hide_when_disabled": True,
            'web:max': 200,
            'electron:max': 200,
        },
    ),
    Scale(
        name           = 'triforce_goal_per_world',
        gui_text       = 'Required Triforces Per World',
        default        = 20,
        min            = 1,
        max            = 999,
        shared         = True,
        gui_tooltip    = '''\
            Select the amount of Triforce Pieces required to beat the game.

            In multiworld, the required amount will be per world collectively. 
            For example, if this is set to 20 in a 2 player multiworld, players 
            need 40 total, but one player could obtain 30 and the other 10. 
        ''',
        gui_params     = {
            "hide_when_disabled": True,
            'web:max': 100,
            'electron:max': 100,
        },
    ),
    Combobox(
        name           = 'logic_rules',
        gui_text       = 'Logic Rules',
        default        = 'glitchless',
        choices        = {
            'glitchless': 'Glitchless',
            'glitched':   'Glitched',
            'none':       'No Logic',
        },
        gui_tooltip    = '''\
            Logic provides guiding sets of rules for world generation
            which the Randomizer uses to ensure the generated seeds 
            are beatable.

            'Glitchless': No glitches are required, but may require 
            some minor tricks. Add minor tricks to consider for logic
            in the 'Detailed Logic' tab.

            'Glitched': Movement-oriented glitches are likely required.
            No locations excluded.

            'No Logic': Maximize randomization, All locations are 
            considered available. MAY BE IMPOSSIBLE TO BEAT.
        ''',
        disable        = {
            'glitchless': {'settings' : ['tricks_list_msg']},
            'glitched'  : {'settings' : ['allowed_tricks', 'shuffle_interior_entrances', 'shuffle_grotto_entrances',
                                         'shuffle_dungeon_entrances', 'shuffle_overworld_entrances', 'owl_drops',
                                         'warp_songs', 'spawn_positions', 'mq_dungeons_mode', 'mq_dungeons_specific',
                                         'mq_dungeons_count', 'shuffle_bosses', 'dungeon_shortcuts', 'deadly_bonks',
                                         'mix_entrance_pools', 'decouple_entrances']},
            'none'      : {'settings' : ['allowed_tricks', 'logic_no_night_tokens_without_suns_song', 'reachable_locations']},
        },
        shared         = True,
    ),
    Combobox(
        name           = 'reachable_locations',
        gui_text       = 'Guarantee Reachable Locations',
        default        = 'all',
        choices        = {
            'all':      'All',
            'goals':    'All Goals',
            'beatable': 'Required Only',
        },
        gui_tooltip    = '''\
            This determines which items and locations are guaranteed to be reachable.

            'All': The randomizer will guarantee that every item is obtainable and every location is reachable.

            'All Goals': The randomizer will guarantee that every goal item is obtainable, not just the amount required
            to beat the game, but otherwise behaves like 'Required Only'.
            Goal items are the items required for the rainbow bridge and/or Ganon's Boss Key, so for example if the bridge is
            set to 1 Medallion and Ganon's Boss Key to 1 Gold Skulltula Token, all 6 Medallions and all 100 Tokens will
            be obtainable. In Triforce Hunt, this will instead guarantee that all Triforce Pieces can be obtained.

            'Required Only': Only items and locations required to beat the game will be guaranteed reachable.
        ''',
        gui_params={
            "hide_when_disabled": True,
        },
        shared         = True
    ),
    Checkbutton(
        name           = 'bombchus_in_logic',
        gui_text       = 'Bombchus Are Considered in Logic',
        gui_tooltip    = '''\
            Bombchus are properly considered in logic and
            the game is changed to account for this fact.

            The first Bombchu pack will always be 20.
            Subsequent packs will be 5 or 10 based on
            how many you have.

            Bombchus are no longer tied to the Bomb Bag.
            Once Bombchus have been found, they can be 
            purchased for 60/99/180 rupees and Bombchu
            drops can be collected around the world.

            Bombchu Bowling opens with Bombchus.
            Additional Bombchu refills are available at 
            the Kokiri Shop and the Bazaar.
        ''',
        default        = False,
        shared         = True,
        gui_params     = {
            'randomize_key': 'randomize_settings',
        },
    ),
    Checkbutton(
        name           = 'one_item_per_dungeon',
        gui_text       = 'Dungeons Have One Major Item',
        gui_tooltip    = '''\
            Dungeons have exactly one major item.
            This naturally makes each dungeon similar in value
            rather than vary based on shuffled locations.

            Spirit Temple Colossus hands count as part
            of the dungeon. Spirit Temple has TWO items
            to match vanilla distribution.

            Boss Keys and Fortress Keys only count as
            major items if they are shuffled Anywhere
            (Keysanity) or in Any Dungeon, and Small
            Keys only count as major items if they are
            shuffled Anywhere (Keysanity). This setting
            is disabled if Small Keys are shuffled in
            Any Dungeon.

            GS Tokens only count as major items if the
            bridge or Ganon Boss Key requirements are
            set to "GS Tokens".

            Heart Containers and Pieces of Heart only
            count as major items if the bridge or Ganon
            Boss Key requirements are set to "Hearts".

            Bombchus only count as major items if they
            are considered in logic.

            This setting has potential to conflict with
            other randomizer settings. Should seeds continuously
            fail to generate, consider turning this option off.
        ''',
        shared         = True,
        gui_params     = {
            'randomize_key': 'randomize_settings',
        },
    ),
    Checkbutton(
        name           = 'trials_random',
        gui_text       = 'Random Number of Ganon\'s Trials',
        gui_tooltip    = '''\
            Sets a random number of trials to enter Ganon's Tower.
        ''',
        shared         = True,
        disable        = {
            True : {'settings' : ['trials']}
        },
        gui_params     = {
            'randomize_key': 'randomize_settings',
            'distribution':  [
                (True, 1),
            ]
        },
    ),
    Scale(
        name           = 'trials',
        gui_text       = "Ganon's Trials Count",
        default        = 6,
        min            = 0,
        max            = 6,
        gui_tooltip    = '''\
            Trials are randomly selected. If hints are
            enabled, then there will be hints for which
            trials need to be completed.
        ''',
        shared         = True,
        disabled_default = 0,
    ),
    Checkbutton(
        name           = 'skip_child_zelda',
        gui_text       = 'Skip Child Zelda',
        gui_tooltip    = '''\
            Start having already met Zelda and obtained
            Zelda's Letter along with the item from Impa.
            Supersedes "Skip Child Stealth" since the whole
            sequence is skipped. Similarly, this is
            incompatible with Shuffle Weird Egg.
        ''',
        shared         = True,
        disable = {
            True: {'settings': ['shuffle_weird_egg']},
        },
    ),
    Combobox(
        name           = 'dungeon_shortcuts_choice',
        gui_text       = 'Dungeon Boss Shortcuts Mode',
        default        = 'off',
        choices        = {
            'off':       'Off',
            'choice':    'Specific Dungeons',
            'all':       'All Dungeons',
            'random':    'Random Dungeons'
        },
        gui_tooltip    = '''\
            Shortcuts to dungeon bosses are available
            without any requirements.
            Incompatible with glitched logic.

            Changes include (vanilla shown, MQ similar):
            <b>Deku Tree</b>: webs burned, block in the
            basement moved, 231 scrubs defeated
            <b>Dodongo's Cavern</b>: mud wall bombed,
            mouth opened and boss lobby floor bombed
            <b>Jabu Jabu</b>: pathway lowered
            <b>Forest Temple</b>: elevator raised and
            basement gates open
            <b>Fire Temple</b>: pillar knocked down
            <b>Water Temple</b>: no change, but see the
            note on "Shuffle Boss Entrances" below
            <b>Shadow Temple</b>: Truthspinner solved, boat
            block moved, and statue bridge moved. You start
            with 2 small keys if Shuffle Small Keys is set
            to Vanilla.
            <b>Spirit Temple</b>: lobby elevator activated,
            shortcut silver blocks moved, central room
            platform lowered, and statue face melted

            With "Shuffle Boss Entrances", the floor above
            King Dodongo's arena is opened based on the
            shortcut setting for the dungeon that contains
            the entrance to King Dodongo's boss room, not
            necessarily Dodongo's Cavern.

            Choose: Select dungeons with shortcuts
            All: Enable all dungeons shortcuts
            Random: Random dungeon shortcuts
        ''',
        shared         = True,
        disable={
            'off': {'settings' : ['dungeon_shortcuts']},
            'all': {'settings' : ['dungeon_shortcuts']},
            'random': {'settings' : ['dungeon_shortcuts']},
        },
    ),
    Combobox(
        name            = 'dungeon_shortcuts',
        multiple_select = True,
        gui_text        = 'Dungeon Boss Shortcuts',
        choices         = {
            'Deku Tree':        "Deku Tree",
            'Dodongos Cavern':  "Dodongo's Cavern",
            'Jabu Jabus Belly': "Jabu Jabu's Belly",
            'Forest Temple':    "Forest Temple",
            'Fire Temple':      "Fire Temple",
            'Water Temple':     "Water Temple",  # affects King Dodongo if he's in Water
            'Shadow Temple':    "Shadow Temple",
            'Spirit Temple':    "Spirit Temple",
        },
        default        = [],
        gui_params     = {
            "hide_when_disabled": True,
        },
        gui_tooltip    = '''\
            Select dungeons with shortcuts
        ''',
        shared          = True,
    ),
    Checkbutton(
        name           = 'no_escape_sequence',
        gui_text       = 'Skip Tower Escape Sequence',
        gui_tooltip    = '''\
            The tower escape sequence between
            Ganondorf and Ganon will be skipped.
        ''',
        shared         = True,
    ),
    Checkbutton(
        name           = 'no_guard_stealth',
        gui_text       = 'Skip Child Stealth',
        gui_tooltip    = '''\
            The crawlspace into Hyrule Castle goes
            straight to Zelda, skipping the guards.
        ''',
        shared         = True,
    ),
    Checkbutton(
        name           = 'no_epona_race',
        gui_text       = 'Skip Epona Race',
        gui_tooltip    = '''\
            Epona can be summoned with Epona's Song
            without needing to race Ingo.
        ''',
        shared         = True,
    ),
    Checkbutton(
        name           = 'skip_some_minigame_phases',
        gui_text       = 'Skip Some Minigame Phases',
        gui_tooltip    = '''\
            Awards all eligible prizes after the first attempt for
            Dampe Race and Gerudo Horseback Archery.

            Dampe will start with the second race so you can finish 
            the race in under a minute and get both rewards at once. 
            You still get the first reward from the chest even if you 
            don't complete the race in under a minute.

            Both rewards at the Gerudo Horseback Archery will be 
            available from the first time you play the minigame. 
            This means you can get both rewards at once if you get 
            1500 points in a single attempt.
        ''',
        shared         = True,
    ),
    Checkbutton(
        name           = 'useful_cutscenes',
        gui_text       = 'Enable Specific Glitch-Useful Cutscenes',
        gui_tooltip    = '''\
            The cutscenes of the Poes in Forest Temple and Darunia in
            Fire Temple will not be skipped. These cutscenes are useful
            in glitched gameplay only and do not provide any timesave
            for glitchless playthroughs.
        ''',
        shared         = True,
    ),
    Checkbutton(
        name           = 'complete_mask_quest',
        gui_text       = 'Complete Mask Quest',
        gui_tooltip    = '''\
            Once the Happy Mask Shop is opened,
            all masks will be available to be borrowed.
        ''',
        shared         = True,
    ),
    Checkbutton(
        name           = 'fast_chests',
        gui_text       = 'Fast Chest Cutscenes',
        gui_tooltip    = '''\
            All chest animations are fast. If disabled,
            the animation time is slow for major items.
        ''',
        default        = True,
        shared         = True,
    ),
    Checkbutton(
        name           = 'logic_no_night_tokens_without_suns_song',
        gui_text       = 'Nighttime Skulltulas Expect Sun\'s Song',
        gui_tooltip    = '''\
            GS Tokens that can only be obtained
            during the night expect you to have Sun's
            Song to collect them. This prevents needing
            to wait until night for some locations.
        ''',
        gui_params={
            "hide_when_disabled": True,
        },
        shared         = True,
    ),
    Checkbutton(
        name           = 'free_scarecrow',
        gui_text       = 'Free Scarecrow\'s Song',
        gui_tooltip    = '''\
            Pulling out the Ocarina near a
            spot at which Pierre can spawn will
            do so, without needing the song.
        ''',
        shared         = True,
    ),
    Checkbutton(
        name           = 'fast_bunny_hood',
        gui_text       = 'Fast Bunny Hood',
        gui_tooltip    = '''\
            The Bunny Hood mask behaves like it does
            in Majora's Mask and makes you go 1.5× faster.
        ''',
        shared         = True,
    ),
    Checkbutton(
        name           = 'fast_tokens',
        gui_text       = 'Fast Gold Skulltula Drops',
        gui_tooltip    = '''\
            Collecting Gold Skulltula Tokens does
            not freeze the game. The text box showing the
            collected item automatically closes. Incompatible
            with shuffled tokens.
        ''',
        default        = False,
        shared         = True
    ),
    Checkbutton(
        name           = 'start_with_rupees',
        gui_text       = 'Start with Max Rupees',
        gui_tooltip    = '''\
            Start the game with a full wallet.
            Wallet upgrades will also fill the wallet.
        ''',
        shared         = True,
    ),
    Checkbutton(
        name           = 'start_with_consumables',
        gui_text       = 'Start with Consumables',
        gui_tooltip    = '''\
            Start the game with maxed out Deku Sticks and Deku Nuts.
        ''',
        shared         = True,
    ),
    Scale(
        name           = 'starting_hearts',
        gui_text       = "Starting Hearts",
        default        = 3,
        min            = 3,
        max            = 20,
        gui_tooltip    = '''\
            Start the game with the selected number of hearts.
            Heart Containers and Pieces of Heart are removed
            from the item pool in equal proportion.
        ''',
        disabled_default = 1,
        shared         = True,
    ),
    Checkbutton(
        name           = 'plant_beans',
        gui_text       = 'Plant Magic Beans',
        gui_tooltip    = '''\
            Enabling this plants all 10 magic beans in soft soil
            causing the bean plants to be available as adult. You
            can still get beans normally.
        ''',
        default        = False,
        shared         = True,
    ),
    Checkbutton(
        name           = 'chicken_count_random',
        gui_text       = 'Random Cucco Count',
        gui_tooltip    = '''\
            Anju will give a reward for collecting a random
            number of Cuccos.
        ''',
        disable        = {
            True : {'settings' : ['chicken_count']}
        },
        shared         = True,
    ),
    Scale(
        name           = 'chicken_count',
        gui_text       = 'Cucco Count',
        default        = 7,
        min            = 0,
        max            = 7,
        gui_tooltip    = '''\
            Anju will give a reward for turning
            in the chosen number of Cuccos.
        ''',
        shared         = True,
        gui_params     = {
            'no_line_break': True,
        },
    ),
    Checkbutton(
        name           = 'big_poe_count_random',
        gui_text       = 'Random Big Poe Target Count',
        gui_tooltip    = '''\
            The Poe buyer will give a reward for turning
            in a random number of Big Poes.
        ''',
        disable        = {
            True : {'settings' : ['big_poe_count']}
        },
        shared         = True,
    ),
    Scale(
        name           = 'big_poe_count',
        gui_text       = "Big Poe Target Count",
        default        = 10,
        min            = 1,
        max            = 10,
        gui_tooltip    = '''\
            The Poe buyer will give a reward for turning
            in the chosen number of Big Poes.
        ''',
        disabled_default = 1,
        shared         = True,
    ),
    Checkbutton(
        name           = 'shuffle_kokiri_sword',
        gui_text       = 'Shuffle Kokiri Sword',
        gui_tooltip    = '''\
            Enabling this shuffles the Kokiri Sword into the pool.

            This will require extensive use of sticks until the
            sword is found.
        ''',
        default        = True,
        shared         = True,
        gui_params     = {
            'randomize_key': 'randomize_settings',
        },
    ),
    Checkbutton(
        name           = 'shuffle_ocarinas',
        gui_text       = 'Shuffle Ocarinas',
        gui_tooltip    = '''\
            Enabling this shuffles the Fairy Ocarina and the Ocarina
            of Time into the pool.

            This will require finding an Ocarina before being able
            to play songs.
        ''',
        default        = False,
        shared         = True,
        gui_params     = {
            'randomize_key': 'randomize_settings',
        },
    ),
    Checkbutton(
        name           = 'shuffle_weird_egg',
        gui_text       = 'Shuffle Weird Egg',
        gui_tooltip    = '''\
            Enabling this shuffles the Weird Egg from Malon into the pool.

            This will require finding the Weird Egg to talk to Zelda in
            Hyrule Castle, which in turn locks rewards from Impa, Saria,
            Malon, and Talon, as well as the Happy Mask sidequest.
            The Weird Egg is also required for Zelda's Letter to open 
            the Kakariko Gate as child which can lock some progression.
        ''',
        disable        = {
            True : {'settings' : ['skip_child_zelda']}
        },
        shared         = True,
        gui_params     = {
            'randomize_key': 'randomize_settings',
        },
    ),
    Checkbutton(
        name           = 'shuffle_gerudo_card',
        gui_text       = "Shuffle Gerudo Card",
        gui_tooltip    = '''\
            Enabling this shuffles the Gerudo Card into the item pool.

            The Gerudo Card is required to enter the Gerudo Training Ground
            and prevents the guards from throwing you in jail.
        ''',
        shared         = True,
        gui_params     = {
            'randomize_key': 'randomize_settings',
        },
    ),
    Combobox(
        name           = 'shuffle_song_items',
        gui_text       = 'Shuffle Songs',
        default        = 'song',
        choices        = {
            'song':    'Song Locations',
            'dungeon': 'Dungeon Rewards',
            'any':     'Anywhere',
            },
        gui_tooltip    = '''\
            This restricts where song items can appear.

            'Song Locations': Song will only appear at locations that
            normally teach songs. In Multiworld, songs will only 
            appear in their own world.

            'Dungeon Rewards': Songs appear at the end of dungeons.
            For major dungeons, they will be at the boss heart
            container location. The remaining 4 songs are placed at:

            - Zelda's Lullaby Location
            - Ice Cavern's Serenade of Water Location
            - Bottom of the Well's Lens of Truth Location
            - Gerudo Training Ground's Ice Arrow Location

            'Anywhere': Songs can appear in any location.
        ''',
        gui_params     = {
            'randomize_key': 'randomize_settings',
            'distribution':  [
                ('song', 2),
                ('dungeon', 1),
                ('any', 1),
            ],
        },
        shared         = True,
    ),
    Checkbutton(
        name           = 'shuffle_cows',
        gui_text       = 'Shuffle Cows',
        gui_tooltip    = '''\
            Enabling this will let cows give you items
            upon performing Epona's song in front of them.
            There are 9 cows, and an extra in MQ Jabu.
        ''',
        default        = False,
        shared         = True,
        gui_params     = {
            'randomize_key': 'randomize_settings',
        },
    ),
    Checkbutton(
        name           = 'shuffle_beans',
        gui_text       = 'Shuffle Magic Beans',
        gui_tooltip    = '''\
            Enabling this adds a pack of 10 beans to the item pool
            and changes the Magic Bean Salesman to sell a random
            item once at the price of 60 Rupees.
        ''',
        default        = False,
        shared         = True,
        gui_params     = {
            'randomize_key': 'randomize_settings',
        },
    ),
    Checkbutton(
        name           = 'shuffle_medigoron_carpet_salesman',
        gui_text       = 'Shuffle Medigoron & Carpet Salesman',
        gui_tooltip    = '''\
            Enabling this adds a Giant's Knife and a pack of Bombchus 
            to the item pool and changes both Medigoron and the 
            Haunted Wasteland Carpet Salesman to sell a random item 
            once at the price of 200 Rupees.
        ''',
        default        = False,
        shared         = True,
        gui_params     = {
            'randomize_key': 'randomize_settings',
        },
    ),
    Checkbutton(
        name           = 'shuffle_frog_song_rupees',
        gui_text       = 'Shuffle Frog Song Rupees',
        gui_tooltip    = '''\
            Enabling this adds 5 Purple Rupees to the item pool 
            and shuffles the rewards from playing Zelda's Lullaby,
            Epona's Song, Saria's Song, Sun's Song, and Song of Time
            to the frogs in Zora's River.
        ''',
        default        = False,
        shared         = True,
        gui_params     = {
            'randomize_key': 'randomize_settings',
        },
    ),
    Combobox(
        name           = 'shuffle_interior_entrances',
        gui_text       = 'Shuffle Interior Entrances',
        default        = 'off',
        choices        = {
            'off':       'Off',
            'simple':    'Simple Interiors',
            'all':       'All Interiors',
        },
        gui_tooltip    = '''\
            'Simple Interiors': 
            Shuffle the pool of interior entrances which contains most Houses 
            and all Great Fairies.
    
            'All Interiors':
            Extended version of 'Simple Interiors' with some extra places:
            Windmill, Link's House, Temple of Time and Kakariko Potion Shop.

            When shuffling any interior entrances, trade quest timers are disabled 
            and items never revert, even when dying or loading a save.
        ''',
        shared         = True,
        gui_params     = {
            'randomize_key': 'randomize_settings',
            'distribution':  [
                ('off', 2),
                ('simple', 1),
                ('all', 1),
            ],
        },
    ),
    Checkbutton(
        name           = 'shuffle_grotto_entrances',
        gui_text       = 'Shuffle Grotto Entrances',
        gui_tooltip    = '''\
            Shuffle the pool of grotto entrances, including all graves, 
            small Fairy Fountains and the Lost Woods Stage.
        ''',
        default        = False,
        shared         = True,
        gui_params     = {
            'randomize_key': 'randomize_settings',
        },
    ),
    Checkbutton(
        name           = 'shuffle_dungeon_entrances',
        gui_text       = 'Shuffle Dungeon Entrances',
        gui_tooltip    = '''\
            Shuffle the pool of dungeon entrances, including Bottom 
            of the Well, Ice Cavern, and Gerudo Training Ground.
            However, Ganon's Castle and Thieves' Hideout are not shuffled.

            Additionally, the entrances of Deku Tree, Fire Temple and 
            Bottom of the Well are opened for both adult and child.
        ''',
        default        = False,
        shared         = True,
        gui_params     = {
            'randomize_key': 'randomize_settings',
        },
    ),
    Combobox(
        name           = 'shuffle_bosses',
        gui_text       = 'Shuffle Boss Entrances',
        gui_tooltip    = '''\
            Shuffle the pool of dungeon boss entrances.
            This affects the boss rooms of all stone and medallion dungeons.

            'Age-Restricted':
            Shuffle the entrances of child and adult boss rooms separately.

            'Full':
            Shuffle the entrances of all boss rooms together.
            Child may be expected to defeat Phantom Ganon and/or Bongo Bongo.
        ''',
        default        = 'off',
        choices        = {
            'off':       'Off',
            'limited':   'Age-Restricted',
            'full':      'Full',
        },
        shared         = True,
        gui_params     = {
            'randomize_key': 'randomize_settings',
        },
    ),
    Checkbutton(
        name           = 'shuffle_overworld_entrances',
        gui_text       = 'Shuffle Overworld Entrances',
        gui_tooltip    = '''\
            Shuffle the pool of Overworld entrances, which corresponds
            to almost all loading zones between Overworld areas.

            Some entrances are kept unshuffled to avoid issues:
            - Hyrule Castle Courtyard and Garden entrances
            - Both Market Back Alley entrances
            - Gerudo Valley to Lake Hylia (unless entrances are decoupled)

            Just like when shuffling interior entrances, shuffling overworld 
            entrances disables trade timers and trade items never revert, 
            even when dying or loading a save.
        ''',
        default        = False,
        shared         = True,
        gui_params     = {
            'randomize_key': 'randomize_settings',
        },
    ),
    Combobox(
        name            = 'mix_entrance_pools',
        multiple_select = True,
        gui_text        = 'Mix Entrance Pools',
        choices         = {
            'Interior': 'Interiors',
            'GrottoGrave': 'Grottos',
            'Dungeon': 'Dungeons',
            'Overworld': 'Overworld',
        },
        gui_tooltip    = '''\
            Shuffle the selected entrances into a mixed pool
            instead of separate ones. Has no effect on pools
            whose entrances aren't shuffled.

            For example, enabling the settings to shuffle
            grotto, dungeon, and overworld entrances and
            selecting grotto and dungeon entrances here will
            allow a dungeon to be inside a grotto or vice
            versa, while overworld entrances are shuffled in
            their own separate pool and indoors stay vanilla.
        ''',
        default        = [],
        shared         = True,
        gui_params     = {
            'randomize_key': 'randomize_settings',
            'distribution':  [
                ([], 2),
                (['Interior', 'GrottoGrave', 'Dungeon'], 1),
                (['Interior', 'GrottoGrave', 'Dungeon', 'Overworld'], 1),
            ],
        },
    ),
    Checkbutton(
        name           = 'decouple_entrances',
        gui_text       = 'Decouple Entrances',
        gui_tooltip    = '''\
            Decouple entrances when shuffling them.
            This means you are no longer guaranteed to end up back where you
            came from when you go back through an entrance.

            This also adds the one-way entrance from Gerudo Valley to Lake Hylia
            in the pool of overworld entrances when they are shuffled.

            Boss entrances are currently excluded from this setting and remain
            coupled regardless.
        ''',
        default        = False,
        shared         = True,
        gui_params     = {
            'randomize_key': 'randomize_settings',
        },
    ),
    Checkbutton(
        name           = 'owl_drops',
        gui_text       = 'Randomize Owl Drops',
        gui_tooltip    = '''\
            Randomize where Kaepora Gaebora (the Owl) drops you at 
            when you talk to him at Lake Hylia or at the top of 
            Death Mountain Trail.
        ''',
        default        = False,
        shared         = True,
        gui_params     = {
            'randomize_key': 'randomize_settings',
        },
    ),
    Checkbutton(
        name           = 'warp_songs',
        gui_text       = 'Randomize Warp Song Destinations',
        gui_tooltip    = '''\
            Randomize where each of the 6 warp songs leads to.
        ''',
        default        = False,
        shared         = True,
        gui_params     = {
            'randomize_key': 'randomize_settings',
        },
    ),
    Checkbutton(
        name           = 'spawn_positions',
        gui_text       = 'Randomize Overworld Spawns',
        gui_tooltip    = '''\
            Randomize where you start as Child or Adult when loading
            a save in the Overworld. This means you may not necessarily
            spawn inside Link's House or Temple of Time.

            This stays consistent after saving and loading the game again.
        ''',
        default        = False,
        shared         = True,
        gui_params     = {
            'randomize_key': 'randomize_settings',
        },
    ),
    Combobox(
        name           = 'shuffle_scrubs',
        gui_text       = 'Scrub Shuffle',
        default        = 'off',
        choices        = {
            'off':     'Off',
            'low':     'On (Affordable)',
            'regular': 'On (Expensive)',
            'random':  'On (Random Prices)',
        },
        gui_tooltip    = '''\
            'Off': Only the 3 Scrubs that give one-time
            items in the vanilla game (PoH, Deku Nut
            capacity, and Deku Stick capacity) will
            have random items.

            'Affordable': All Scrub prices will be
            reduced to 10 rupees each.

            'Expensive': All Scrub prices will be
            their vanilla prices. This will require
            spending over 1000 rupees on Scrubs.

            'Random Prices': All Scrub prices will be
            between 0-99 rupees. This will on average
            be very, very expensive overall.
        ''',
        shared         = True,
        gui_params     = {
            'randomize_key': 'randomize_settings',
            'distribution':  [
                ('off', 1),
                ('low', 1),
            ],
        },
    ),
    Combobox(
        name           = 'shopsanity',
        gui_text       = 'Shopsanity',
        default        = 'off',
        choices        = {
            'off':    'Off',
            '0':      '0 Items Per Shop',
            '1':      '1 Item Per Shop',
            '2':      '2 Items Per Shop',
            '3':      '3 Items Per Shop',
            '4':      '4 Items Per Shop',
            'random': 'Random # of Items Per Shop',
        },
        disable        = {
            'off':  {'settings': ['shopsanity_prices']},
            '0':    {'settings': ['shopsanity_prices']},
        },
        gui_tooltip    = '''\
            Randomizes Shop contents.
            
            'X Items Per Shop': Each shop will have the
            specified number of items randomized and they
            will always appear on the left side
            (identified by the Special Deal! text).
            Remaining items will be shuffled between shops.
            
            'Random # of Items Per Shop': Each shop will
            have 0 to 4 Special Deals.
            
            The randomized items have no requirements
            except money, while the remaining items retain
            normal requirements. Tunics that aren't a
            Special Deal! will still require you to be an
            adult to purchase for example.
            
            Bombchu Special Deals will unlock the Bombchu
            slot in your inventory and allow purchase of
            Bombchu Refills if "Bombchus are considered in
            logic" is enabled. Otherwise, the Bomb Bag is
            required to purchase Bombchu Refills.
        ''',
        shared         = True,
        gui_params     = {
            'randomize_key': 'randomize_settings',
            'distribution':  [
                ('off',    6),
                ('0',      1),
                ('1',      1),
                ('2',      1),
                ('3',      1),
                ('4',      1),
                ('random', 1),
            ],
        },
    ),
    Combobox(
        name           = 'shopsanity_prices',
        gui_text       = 'Shopsanity Prices',
        default        = 'random',
        choices        = {
            'random':          'Random',
            'random_starting':    'Starting Wallet',
            'random_adult':   'Adult\'s Wallet',
            'random_giant':    'Giant\'s Wallet',
            'random_tycoon':   'Tycoon\'s Wallet',
            'affordable':      'Affordable',
        },
        disable        = {
        },
        gui_tooltip    = '''\
            Controls the randomization of prices for shopsanity items.
            For more control, utilize the plandomizer.

            'Random': The default randomization. Shop prices for
            shopsanity items will range between 0 to 300 rupees,
            with a bias towards values slightly below the middle of the
            range, in multiples of 5.

            'X Wallet': Shop prices for shopsanity items will range
            between 0 and the specified wallet's maximum capacity,
            in multiples of 5.

            'Affordable': Shop prices for shopsanity items will be
            fixed to 10 rupees.
        ''',
        disabled_default =  'random',
        shared         = True,
        gui_params     = {
            "hide_when_disabled": True,
        },
    ),
    Combobox(
        name           = 'tokensanity',
        gui_text       = 'Tokensanity',
        default        = 'off',
        choices        = {
            'off':       'Off',
            'dungeons':  'Dungeons Only',
            'overworld': 'Overworld Only',
            'all':       'All Tokens',
            },
        gui_tooltip    = '''\
            Token reward from Gold Skulltulas are
            shuffled into the pool.

            'Dungeons Only': This only shuffles
            the GS locations that are within
            dungeons, increasing the value of
            most dungeons and making internal
            dungeon exploration more diverse.

            'Overworld Only': This only shuffles
            the GS locations that are outside
            of dungeons.

            'All Tokens': Effectively adds 100
            new locations for items to appear.
        ''',
        shared         = True,
        gui_params     = {
            'randomize_key': 'randomize_settings',
        },
        disable={
            'dungeons': {'settings' : ['fast_tokens']},
            'overworld': {'settings' : ['fast_tokens']},
            'all': {'settings' : ['fast_tokens']},
        }
    ),
    Combobox(
        name           = 'shuffle_mapcompass',
        gui_text       = 'Maps & Compasses',
        default        = 'dungeon',
        choices        = {
            'remove':      'Remove',
            'startwith':   'Start With',
            'vanilla':     'Vanilla Locations',
            'dungeon':     'Own Dungeon',
            'overworld':   'Overworld Only',
            'any_dungeon': 'Any Dungeon',
            'keysanity':   'Anywhere',
        },
        gui_tooltip    = '''\
            'Remove': Maps and Compasses are removed.
            This will add a small amount of money and
            refill items to the pool.

            'Start With': Maps and Compasses are given to
            you from the start. This will add a small
            amount of money and refill items to the pool.

            'Vanilla': Maps and Compasses will appear in
            their vanilla locations.

            'Own Dungeon': Maps and Compasses can only appear
            in their respective dungeon.
            
            'Overworld Only': Maps and Compasses can only appear
            outside of dungeons.

            'Any Dungeon': Maps and Compasses can only appear in a
            dungeon, but not necessarily the dungeon they are for.            

            'Anywhere': Maps and Compasses can appear
            anywhere in the world.

            Setting 'Remove', 'Start With, 'Overworld', or 'Anywhere'
            will add 2 more possible locations to each Dungeons.
            This makes dungeons more profitable, especially
            Ice Cavern, Water Temple, and Jabu Jabu's Belly.
        ''',
        shared         = True,
        gui_params     = {
            'randomize_key': 'randomize_settings',
        },
    ),
    Combobox(
        name           = 'shuffle_smallkeys',
        gui_text       = 'Small Keys',
        default        = 'dungeon',
        choices        = {
            'remove':      'Remove (Keysy)',
            'vanilla':     'Vanilla Locations',
            'dungeon':     'Own Dungeon',
            'overworld':   'Overworld Only',
            'any_dungeon': 'Any Dungeon',
            'keysanity':   'Anywhere (Keysanity)',
        },
        gui_tooltip    = '''\
            'Remove': Small Keys are removed. All locked
            doors in dungeons will be unlocked. An easier
            mode.

            'Vanilla': Small Keys will appear in their 
            vanilla locations. You start with 3 keys in 
            Spirit Temple MQ because the vanilla key 
            layout is not beatable in logic. You start with
            2 keys in Vanilla/MQ Shadow Temple with its
            dungeon shortcut enabled to prevent softlocks.

            'Own Dungeon': Small Keys can only appear in their
            respective dungeon. If Fire Temple is not a
            Master Quest dungeon, the door to the Boss Key
            chest will be unlocked.
            
            'Overworld Only': Small Keys can only appear outside
            of dungeons. You may need to enter a dungeon multiple
            times to gain items to access the overworld locations
            with the keys required to finish a dungeon.
            
            'Any Dungeon': Small Keys can only appear inside
            of any dungeon, but won't necessarily be in the
            dungeon that the key is for. A difficult mode since
            it is more likely to need to enter a dungeon
            multiple times.

            'Anywhere': Small Keys can appear
            anywhere in the world. A difficult mode since
            it is more likely to need to enter a dungeon
            multiple times.

            Try different combination out, such as:
            'Small Keys: Dungeon' + 'Boss Keys: Anywhere'
            for a milder Keysanity experience.
        ''',
        disable        = {
            'any_dungeon': {'settings': ['one_item_per_dungeon']}
        },
        shared         = True,
        gui_params     = {
            'randomize_key': 'randomize_settings',
        },
    ),
    Combobox(
        name           = 'shuffle_hideoutkeys',
        gui_text       = 'Thieves\' Hideout Keys',
        default        = 'vanilla',
        disabled_default = 'remove',
        choices        = {
            'vanilla':     'Vanilla Locations',
            'overworld':   'Overworld Only',
            'any_dungeon': 'Any Dungeon',
            'keysanity':   'Anywhere (Keysanity)',
        },
        gui_tooltip    = '''\
            'Vanilla': Thieves' Hideout Keys will appear in their
            vanilla location, dropping from fighting Gerudo guards
            that attack when trying to free the jailed carpenters.
            
            'Overworld Only': Thieves' Hideout Keys can only appear
            outside of dungeons.
            
            'Any Dungeon': Thieves' Hideout Keys can only appear
            inside of dungeons.

            'Anywhere': Thieves' Hideout Keys can appear anywhere
            in the world.
        ''',
        shared         = True,
        gui_params     = {
            'randomize_key': 'randomize_settings',
        },
    ),
    Combobox(
        name            = 'key_rings',
        multiple_select = True,
        gui_text        = 'Key Rings',
        choices         = {
            'Thieves Hideout':        "Thieves' Hideout",
            'Forest Temple':          "Forest Temple",
            'Fire Temple':            "Fire Temple",
            'Water Temple':           "Water Temple",
            'Shadow Temple':          "Shadow Temple",
            'Spirit Temple':          "Spirit Temple",
            'Bottom of the Well':     "Bottom of the Well",
            'Gerudo Training Ground': "Gerudo Training Ground",
            'Ganons Castle':          "Ganon's Castle"
        },
        default         = [],
        gui_tooltip     = '''\
            Selected dungeons will have all of their keys found 
            at once in a ring rather than individually. 

            For example, instead of shuffling 5 Forest Temple 
            small keys into the pool, you will find a single
            key ring which will give you all 5 keys at once.

            Selecting key ring for dungeons will have no effect
            if Small Keys are set to Remove or Vanilla.

            Selecting key ring for Thieves' Hideout will have 
            no effect if Thieves' Hideout keys are in vanilla 
            locations or Gerudo's Fortress is set to Rescue
            One Carpenter.
        ''',
        shared          = True,
    ),
    Combobox(
        name           = 'shuffle_bosskeys',
        gui_text       = 'Boss Keys',
        default        = 'dungeon',
        choices        = {
            'remove':      'Remove (Keysy)',
            'vanilla':     'Vanilla Locations',
            'dungeon':     'Own Dungeon',
            'overworld':   'Overworld Only',
            'any_dungeon': 'Any Dungeon',
            'keysanity':   'Anywhere (Keysanity)',
        },
        gui_tooltip    = '''\
            'Remove': Boss Keys are removed. All locked
            doors in dungeons will be unlocked. An easier
            mode.

            'Vanilla': Boss Keys will appear in their 
            vanilla locations.

            'Own Dungeon': Boss Keys can only appear in their
            respective dungeon.
            
            'Overworld Only': Boss Keys can only appear outside
            of dungeons. You may need to enter a dungeon without
            the boss key to get items required to find the key
            in the overworld.
            
            'Any Dungeon': Boss Keys can only appear inside
            of any dungeon, but won't necessarily be in the
            dungeon that the key is for. A difficult mode since
            it is more likely to need to enter a dungeon
            multiple times.

            'Anywhere': Boss Keys can appear
            anywhere in the world. A difficult mode since
            it is more likely to need to enter a dungeon
            multiple times.

            Try different combination out, such as:
            'Small Keys: Dungeon' + 'Boss Keys: Anywhere'
            for a milder Keysanity experience.
        ''',
        shared         = True,
        gui_params     = {
            'randomize_key': 'randomize_settings',
        },
    ),
    Combobox(
        name           = 'shuffle_ganon_bosskey',
        gui_text       = 'Ganon\'s Boss Key',
        default        = 'dungeon',
        disabled_default = 'triforce',
        choices        = {
            'remove':          "Remove (Keysy)",
            'vanilla':         "Vanilla Location",
            'dungeon':         "Own Dungeon",
            'overworld':       "Overworld Only",
            'any_dungeon':     "Any Dungeon",
            'keysanity':       "Anywhere (Keysanity)",
            'on_lacs':         "Light Arrow Cutscene",
            'stones':          "Stones",
            'medallions':      "Medallions",
            'dungeons':        "Dungeons",
            'tokens':          "Tokens",
            'hearts':          "Hearts",
        },
        gui_tooltip    = '''\
            'Remove': Ganon's Castle Boss Key is removed
            and the boss door in Ganon's Tower starts unlocked.

            'Own Dungeon': Ganon's Castle Boss Key can only appear
            inside Ganon's Castle.

            'Vanilla': Ganon's Castle Boss Key will appear in 
            the vanilla location.
            
            'Overworld Only': Ganon's Castle Boss Key can only appear
            outside of dungeons.
            
            'Any Dungeon': Ganon's Castle Boss Key can only appear
            inside of a dungeon, but not necessarily Ganon's Castle.

            'Anywhere': Ganon's Castle Boss Key can appear
            anywhere in the world.

            'Light Arrow Cutscene': Ganon's Castle Boss Key will
            appear on the Light Arrow Cutscene.
            
            'Stones': Ganon's Castle Boss Key will be awarded
            when reaching the target number of Spiritual Stones.
            
            'Medallions': Ganon's Castle Boss Key will be awarded
            when reaching the target number of Medallions.
                        
            'Dungeons': Ganon's Castle Boss Key will be awarded
            when reaching the target number of Dungeon Rewards.
            
            'Tokens': Ganon's Castle Boss Key will be awarded
            when reaching the target number of Gold Skulltula Tokens.

            'Hearts': Ganon's Castle Boss Key will be awarded
            when reaching the target number of hearts.
        ''',
        shared         = True,
        disable        = {
            '!stones':  {'settings': ['ganon_bosskey_stones']},
            '!medallions':  {'settings': ['ganon_bosskey_medallions']},
            '!dungeons':  {'settings': ['ganon_bosskey_rewards']},
            '!tokens':  {'settings': ['ganon_bosskey_tokens']},
            '!hearts':  {'settings': ['ganon_bosskey_hearts']},
        },
        gui_params     = {
            'randomize_key': 'randomize_settings',
            'distribution': [
                ('remove',          4),
                ('dungeon',         2),
                ('vanilla',         2),
                ('keysanity',       4),
                ('on_lacs',         1)
            ],
        },
    ),
    Scale(
        name           = 'ganon_bosskey_medallions',
        gui_text       = "Medallions Required for Ganon's BK",
        default        = 6,
        min            = 1,
        max            = 6,
        gui_tooltip    = '''\
            Select the amount of Medallions required to receive Ganon's Castle Boss Key.
        ''',
        shared         = True,
        disabled_default = 0,
        gui_params     = {
            "randomize_key": "randomize_settings",
            "hide_when_disabled": True,
            'distribution': [(6, 1)],
        },
    ),
    Scale(
        name           = 'ganon_bosskey_stones',
        gui_text       = "Spiritual Stones Required for Ganon's BK",
        default        = 3,
        min            = 1,
        max            = 3,
        gui_tooltip    = '''\
            Select the amount of Spiritual Stones required to receive Ganon's Castle Boss Key.
        ''',
        shared         = True,
        disabled_default = 0,
        gui_params     = {
            "randomize_key": "randomize_settings",
            "hide_when_disabled": True,
            'distribution': [(3, 1)],
        },
    ),
    Scale(
        name           = 'ganon_bosskey_rewards',
        gui_text       = "Dungeon Rewards Required for Ganon's BK",
        default        = 9,
        min            = 1,
        max            = 9,
        gui_tooltip    = '''\
            Select the amount of Dungeon Rewards (Medallions and Spiritual Stones)
            required to receive Ganon's Castle Boss Key.
        ''',
        shared         = True,
        disabled_default = 0,
        gui_params     = {
            "randomize_key": "randomize_settings",
            "hide_when_disabled": True,
            'distribution': [(9, 1)],
        },
    ),
    Scale(
        name           = 'ganon_bosskey_tokens',
        gui_text       = "Gold Skulltula Tokens Required for Ganon's BK",
        default        = 100,
        min            = 1,
        max            = 999,
        gui_tooltip    = '''\
            Select the amount of Gold Skulltula Tokens
            required to receive Ganon's Castle Boss Key.
        ''',
        shared         = True,
        disabled_default = 0,
        gui_params     = {
            "hide_when_disabled": True,
            'web:max': 100,
            'electron:max': 100,
        },
    ),
    Scale(
        name           = 'ganon_bosskey_hearts',
        gui_text       = "Hearts Required for Ganon's BK",
        default        = 20,
        min            = 4,
        max            = 20,
        gui_tooltip    = '''\
            Select the amount of hearts
            required to receive Ganon's Castle Boss Key.
        ''',
        shared         = True,
        disabled_default = 0,
        gui_params     = {
            "hide_when_disabled": True,
        },
    ),
    Combobox(
        name           = 'lacs_condition',
        gui_text       = 'LACS Condition',
        default        = 'vanilla',
        choices        = {
            'vanilla':    "Vanilla",
            'stones':     "Stones",
            'medallions': "Medallions",
            'dungeons':   "Dungeons",
            'tokens':     "Tokens",
            'hearts':     "Hearts",
        },
        gui_tooltip    = '''\
            Sets the condition for the Light Arrow Cutscene
            check to give you the item from Zelda.
            
            'Vanilla': Shadow and Spirit Medallions.
            'Stones': A configurable amount of Spiritual Stones.
            'Medallions': A configurable amount of Medallions.
            'Dungeons': A configurable amount of Dungeon Rewards.
            'Tokens': A configurable amount of Gold Skulltula Tokens.
            'Hearts': A configurable amount of hearts.
        ''',
        shared         = True,
        disable        = {
            '!stones':  {'settings': ['lacs_stones']},
            '!medallions':  {'settings': ['lacs_medallions']},
            '!dungeons':  {'settings': ['lacs_rewards']},
            '!tokens':  {'settings': ['lacs_tokens']},
            '!hearts':  {'settings': ['lacs_hearts']},
        },
        gui_params     = {
            'optional': True,
            'distribution': [
                ('vanilla',    1),
                ('medallions', 1),
                ('stones',     1),
                ('dungeons',   1),
            ],
        },
    ),
    Scale(
        name           = 'lacs_medallions',
        gui_text       = "Medallions Required for LACS",
        default        = 6,
        min            = 1,
        max            = 6,
        gui_tooltip    = '''\
            Select the amount of Medallions required to trigger the Light Arrow Cutscene.
        ''',
        shared         = True,
        disabled_default = 0,
        gui_params     = {
            'optional': True,
            "hide_when_disabled": True,
            'distribution': [(6, 1)],
        },
    ),
    Scale(
        name           = 'lacs_stones',
        gui_text       = "Spiritual Stones Required for LACS",
        default        = 3,
        min            = 1,
        max            = 3,
        gui_tooltip    = '''\
            Select the amount of Spiritual Stones required to trigger the Light Arrow Cutscene.
        ''',
        shared         = True,
        disabled_default = 0,
        gui_params     = {
            'optional': True,
            "hide_when_disabled": True,
            'distribution': [(3, 1)],
        },
    ),
    Scale(
        name           = 'lacs_rewards',
        gui_text       = "Dungeon Rewards Required for LACS",
        default        = 9,
        min            = 1,
        max            = 9,
        gui_tooltip    = '''\
            Select the amount of Dungeon Rewards (Medallions and Spiritual Stones)
            required to trigger the Light Arrow Cutscene.
        ''',
        shared         = True,
        disabled_default = 0,
        gui_params     = {
            'optional': True,
            "hide_when_disabled": True,
            'distribution': [(9, 1)],
        },
    ),
    Scale(
        name           = 'lacs_tokens',
        gui_text       = "Gold Skulltula Tokens Required for LACS",
        default        = 100,
        min            = 1,
        max            = 999,
        gui_tooltip    = '''\
            Select the amount of Gold Skulltula Tokens
            required to trigger the Light Arrow Cutscene.
        ''',
        shared         = True,
        disabled_default = 0,
        gui_params     = {
            'optional': True,
            "hide_when_disabled": True,
            'web:max': 100,
            'electron:max': 100,
        },
    ),
    Scale(
        name           = 'lacs_hearts',
        gui_text       = "Hearts Required for LACS",
        default        = 20,
        min            = 4,
        max            = 20,
        gui_tooltip    = '''\
            Select the amount of hearts
            required to trigger the Light Arrow Cutscene.
        ''',
        shared         = True,
        disabled_default = 0,
        gui_params     = {
            'optional': True,
            "hide_when_disabled": True,
        },
    ),
    Checkbutton(
        name           = 'enhance_map_compass',
        gui_text       = 'Maps and Compasses Give Information',
        gui_tooltip    = '''\
            Gives the Map and Compass extra functionality.
            Map will tell if a dungeon is vanilla or Master Quest.
            Compass will tell what medallion or stone is within.
            The Temple of Time Altar will no longer provide
            information on the location of medallions and stones.

            'Maps/Compasses: Remove': The dungeon information is
            not available anywhere in the game.

            'Maps/Compasses: Start With': The dungeon information
            is available immediately from the dungeon menu.
        ''',
        default        = False,
        shared         = True,
        gui_params     = {
            'randomize_key': 'randomize_settings',
        },
    ),
    Combobox(
        name           = 'mq_dungeons_mode',
        gui_text       = 'MQ Dungeon Mode',
        default        = 'vanilla',
        choices        = {
            'vanilla':    "Vanilla",
            'mq':         "Master Quest",
            'specific':   "Specific Dungeons",
            'count':      "Count",
            'random':     "Completely Random",
        },
        gui_tooltip    = '''\
            'Vanilla': All dungeons will be the original versions.
            'Master Quest': All dungeons will be the MQ versions.
            'Specific Dungeons': Choose which specific dungeons will be MQ versions.
            'Count': Choose how many MQ dungeons will be randomly chosen.
            'Completely Random': Each dungeon will vanilla or MQ at random.
        ''',
        shared         = True,
        disable        = {
            'vanilla':  {'settings': ['mq_dungeons_count', 'mq_dungeons_specific']},
            'mq':       {'settings': ['mq_dungeons_count', 'mq_dungeons_specific']},
            'specific': {'settings': ['mq_dungeons_count']},
            'count':    {'settings': ['mq_dungeons_specific']},
            'random':   {'settings': ['mq_dungeons_count', 'mq_dungeons_specific']},
        },
        gui_params     = {
            'distribution': [
                ('random', 1),
            ],
        },
    ),
    Combobox(
        name            = 'mq_dungeons_specific',
        multiple_select = True,
        gui_text        = 'MQ Dungeons',
        choices         = {
            'Deku Tree':              "Deku Tree",
            'Dodongos Cavern':        "Dodongo's Cavern",
            'Jabu Jabus Belly':       "Jabu Jabu's Belly",
            'Forest Temple':          "Forest Temple",
            'Fire Temple':            "Fire Temple",
            'Water Temple':           "Water Temple",
            'Shadow Temple':          "Shadow Temple",
            'Spirit Temple':          "Spirit Temple",
            'Bottom of the Well':     "Bottom of the Well",
            'Ice Cavern':             "Ice Cavern",
            'Gerudo Training Ground': "Gerudo Training Ground",
            'Ganons Castle':          "Ganon's Castle",
        },
        default         = [],
        gui_tooltip     = '''\
            Select the specific dungeons you would
            like the Master Quest version of.
            The unselected dungeons will be
            the original version.
        ''',
        shared          = True,
        gui_params     = {
            "hide_when_disabled": True,
        },
    ),
    Scale(
        name           = 'mq_dungeons_count',
        gui_text       = "MQ Dungeon Count",
        default        = 0,
        min            = 0,
        max            = 12,
        gui_tooltip    = '''\
            Specify the number of Master Quest
            dungeons to appear in the game.
        ''',
        shared         = True,
        gui_params     = {
            "hide_when_disabled": True,
        },
    ),
    Setting_Info(
        name           = 'disabled_locations',
        type           = list,
        gui_text       = "Exclude Locations",
        gui_type       = "SearchBox",
        shared         = True,
        choices        = [location.name for location in LocationIterator(lambda loc: loc.filter_tags is not None)],
        default        = [],
        gui_tooltip    = '''
            Locations in the left column may contain items
            required to complete the game. 
            
            Locations in the right column will never have 
            items that are required to complete the game, 
            and will only contain junk.

            Most dungeon locations have a MQ alternative.
            If the location does not exist because of MQ
            then it will be ignored. So make sure to
            disable both versions if that is the intent.
        ''',
        gui_params     = {
            'filterdata': {location.name: location.filter_tags for location in LocationIterator(lambda loc: loc.filter_tags is not None)},
        }
    ),
    Setting_Info(
        name           = 'allowed_tricks',
        type           = list,
        gui_text       = "Enable Tricks",
        gui_type       = "SearchBox",
        shared         = True,
        choices        = {
            val['name']: gui_text for gui_text, val in logic_tricks.items()
        },
        default        = [],
        gui_params     = {
            'choice_tooltip': {choice['name']: choice['tooltip'] for choice in logic_tricks.values()},
            'filterdata': {val['name']: val['tags'] for _, val in logic_tricks.items()},
            "hide_when_disabled": True,
        },
        gui_tooltip='''
            Tricks moved to the right column are in-logic
            and MAY be required to complete the game.
            
            Tricks in the left column are NEVER required.
            
            Tricks are only relevant for Glitchless logic.
        '''
    ),
    Setting_Info(
        name           = 'tricks_list_msg',
        type           = str,
        gui_text       = "Your current logic setting does not support the enabling of tricks.",
        gui_type       = "Textbox",
        shared         = False,
        gui_params     = {
            "hide_when_disabled": True
        },
        choices        = {},
    ),
    Combobox(
        name           = 'logic_earliest_adult_trade',
        gui_text       = 'Adult Trade Sequence Earliest Item',
        default        = 'pocket_egg',
        choices        = {
            'pocket_egg':   'Pocket Egg',
            'pocket_cucco': 'Pocket Cucco',
            'cojiro':       'Cojiro',
            'odd_mushroom': 'Odd Mushroom',
            'poachers_saw': "Poacher's Saw",
            'broken_sword': 'Broken Sword',
            'prescription': 'Prescription',
            'eyeball_frog': 'Eyeball Frog',
            'eyedrops':     'Eyedrops',
            'claim_check':  'Claim Check',
        },
        gui_tooltip    = '''\
            Select the earliest item that can appear in the adult trade sequence.
        ''',
        shared         = True,
    ),
    Combobox(
        name           = 'logic_latest_adult_trade',
        gui_text       = 'Adult Trade Sequence Latest Item',
        default        = 'claim_check',
        choices        = {
            'pocket_egg':   'Pocket Egg',
            'pocket_cucco': 'Pocket Cucco',
            'cojiro':       'Cojiro',
            'odd_mushroom': 'Odd Mushroom',
            'poachers_saw': "Poacher's Saw",
            'broken_sword': 'Broken Sword',
            'prescription': 'Prescription',
            'eyeball_frog': 'Eyeball Frog',
            'eyedrops':     'Eyedrops',
            'claim_check':  'Claim Check',
        },
        gui_tooltip    = '''\
            Select the latest item that can appear in the adult trade sequence.
        ''',
        shared         = True,
    ),
    Setting_Info(
        name           = 'starting_equipment',
        type           = list,
        gui_text       = "Starting Equipment",
        gui_type       = "SearchBox",
        shared         = True,
        choices        = {
            key: value.guitext for key, value in StartingItems.equipment.items()
        },
        default        = [],
        gui_tooltip    = '''\
            Begin the game with the selected equipment.
        ''',
    ),
    Setting_Info(
        name           = 'starting_items',
        type           = list,
        gui_text       = "Starting Items",
        gui_type       = "SearchBox",
        shared         = True,
        choices        = {
            key: value.guitext for key, value in StartingItems.inventory.items()
        },
        default        = [],
        gui_tooltip    = '''\
            Begin the game with the selected inventory items.
            Selecting multiple progressive items will give
            the appropriate number of upgrades.
            
            If playing with Open Zora's Fountain, the Ruto's Letter
            is converted to a regular Bottle.
        ''',
    ),
    Setting_Info(
        name           = 'starting_songs',
        type           = list,
        gui_text       = "Starting Songs",
        gui_type       = "SearchBox",
        shared         = True,
        choices        = {
            key: value.guitext for key, value in StartingItems.songs.items()
        },
        default        = [],
        gui_tooltip    = '''\
            Begin the game with the selected songs already learnt.
        ''',
    ),
    Combobox(
        name           = 'ocarina_songs',
        gui_text       = 'Randomize Ocarina Song Notes',
        default        = 'off',
        choices        = {
            'off': 'Off',
            'frog': 'Frog Songs Only',
            'warp': 'Warp Songs Only',
            'all':  'All Songs',
        },
        gui_tooltip    = '''\
            Will need to memorize a new set of songs.
            Can be silly, but difficult. All songs are
            generally sensible, but warp songs are
            typically more difficult than frog songs.
            ''',
        shared         = True,
    ),
    Combobox(
        name           = 'correct_chest_appearances',
        gui_text       = 'Chest Appearance Matches Contents',
        default        = 'off',
        choices        = {
            'off': 'Off',
            'textures': 'Texture',
            'both':  'Both Size and Texture',
            'classic': 'Classic'
        },
        gui_tooltip    = '''\
            
			
            If "Texture" is enabled, chest texture will reflect its contents
            regardless of size.  Fancy chests will contain keys,
            Gilded chests will contain major items, shuffled
            tokens will be in Webbed chests, and Wooden chests
            will contain the rest.
            This allows skipping chests if they are wooden. 
            However, skipping wooden chests will mean having 
            low health, ammo, and rupees, so doing so is a risk.
            
            "Size and Texture" will change chests with major
            items and boss keys into big chests, and everything
            else into small chests.
            
            "Classic" is the behavior of CSMC in previous versions of the randomizer.
            This will change chests with major items and boss keys into big chests.
            Boss keys will remain in their fancy chest, while small key will be in a
            smaller version of the fancy chest.
        ''',
        shared         = True,
    ),
    Checkbutton(
        name           = 'invisible_chests',
        gui_text       = 'Invisible Chests',
        gui_tooltip    = '''\
            Chests will be only be visible with
            the Lens of Truth. Lens is not logically
            required for normally visible chests.
        ''',
        shared         = True,
    ),
    Checkbutton(
        name           = 'clearer_hints',
        gui_text       = 'Clearer Hints',
        gui_tooltip    = '''\
            The hints provided by Gossip Stones will
            be very direct if this option is enabled.
        ''',
        shared         = True,
        default        = True,
    ),
    Checkbutton(
        name           = 'no_collectible_hearts',
        gui_text       = 'Hero Mode',
        gui_tooltip    = '''\
            No recovery hearts will drop from 
            enemies or objects.
            (You might still find some freestanding
            or in chests depending on other settings.)
        ''',
        default        = False,
        shared         = True,
    ),
    Checkbutton(
        name           = 'no_age_limits',
        gui_text       = 'Disable Item Age Checks',
        gui_tooltip    = '''\
            Make most items usable as both ages.
            Exceptions are the bow and magic arrows
            as child, hookshot as child, and magic
            beans as adult.

            Not considered by logic. It may be possible
            to softlock yourself if you are not careful.
        ''',
        default        = False,
        shared         = True,
    ),
    Combobox(
        name           = 'hints',
        gui_text       = 'Gossip Stones',
        default        = 'always',
        choices        = {
            'none':   'No Hints',
            'mask':   'Hints; Need Mask of Truth',
            'agony':  'Hints; Need Stone of Agony',
            'always': 'Hints; Need Nothing',
        },
        gui_tooltip    = '''\
            Gossip Stones can be made to give hints
            about where items can be found.

            Different settings can be chosen to
            decide which item is needed to
            speak to Gossip Stones. Choosing to
            stick with the Mask of Truth will
            make the hints very difficult to
            obtain.

            Hints for 'on the way of the hero' are
            locations that contain items that are
            required to beat the game.
        ''',
        shared         = True,
    ),
    Combobox(
        name           = 'hint_dist',
        gui_text       = 'Hint Distribution',
        default        = 'balanced',
        choices        = HintDistList(),
        gui_tooltip    = HintDistTips(),
        shared         = True,
        disable        = {
            '!bingo' : {'settings' : ['bingosync_url']},
        },
    ),
    Setting_Info(
        name           = "bingosync_url",
        type           = str,
        choices        = {},
        gui_type       = "Textinput",
        gui_text       = "Bingosync URL",
        shared         = False,
        gui_tooltip    = '''\
            Enter a URL to a Bingosync bingo board in
            order to have hints specific to items needed
            to beat the board. Goals which are completed simply
            by finding a specific item are not hinted
            (e.g. "Boomerang"). 
            In addition, overworld tokensanity will always
            hint the location of Sun's Song, and shopsanity
            will always hint the location of a wallet.

            Leaving this entry blank or providing an
            invalid URL will generate generic item hints
            designed to allow completion of most bingo goals.
            Non Bingosync bingo boards are not directly
            supported, and will also generate generic item hints.
        ''',
        disabled_default = None,
        gui_params       = {
            "size"               : "full",
            "hide_when_disabled" : True,
        },
    ),
    Setting_Info(
        name           = 'item_hints',
        type           =  list,
        gui_type       = None,
        gui_text       = None,
        shared         = True,
        choices        = [name for name, item in ItemInfo.items.items() if item.type == 'Item']
    ),
    Setting_Info('hint_dist_user',    dict, None, None, True, {}),
    Combobox(
        name           = 'text_shuffle',
        gui_text       = 'Text Shuffle',
        default        = 'none',
        choices        = {
            'none':         'No Text Shuffled',
            'except_hints': 'Shuffled except Important Text',
            'complete':     'All Text Shuffled',
        },
        gui_tooltip    = '''\
            Will make things confusing for comedic value.

            'Shuffled except Important Text': For when
            you want comedy but don't want to impact
            gameplay. Text that has an impact on gameplay
            is not shuffled. This includes all hint text,
            key text, Good Deal! items sold in shops, random
            price scrubs, chicken count and poe count.
        ''',
        shared         = True,
    ),
<<<<<<< HEAD
    Combobox(
        name            = 'misc_hints',
        multiple_select = True,
        gui_text        = 'Misc. Hints',
        choices         = {
            'altar':      'Temple of Time Altar',
            'ganondorf':  'Ganondorf',
            'warp_songs': 'Warp Songs',
        },
=======
    Checkbutton(
        name           = 'credits_autoscroll',
        gui_text       = 'Automatically Advance Credits Text',
        gui_tooltip    = '''\
            Zelda's text boxes in the cutscene that plays
            after defeating Ganon will automatically fade
            after a set amount of time, rather than only
            advancing on player input. This allows the
            entire cutscene and credits sequence to play
            automatically from the final hit on Ganon
            (or the final Triforce Piece).
        ''',
        shared         = True,
        default        = True,
    ),
    Checkbutton(
        name           = 'misc_hints',
        gui_text       = 'Misc. Hints',
>>>>>>> 058f5045
        gui_tooltip    = '''\
            This setting adds some hints at locations
            other than Gossip Stones:

            Reading the Temple of Time altar as child
            will tell you the locations of the
            Spiritual Stones (unless Maps and Compasses
            Give Information is enabled).

            Reading the Temple of Time altar as adult
            will tell you the locations of the Medallions
            (unless Maps and Compasses Give Information
            is enabled), as well as the conditions for
            building the Rainbow Bridge and getting the
            Boss Key for Ganon's Castle.

            Talking to Ganondorf in his boss room will
            tell you the location of the Light Arrows.
            If this option is enabled and Ganondorf
            is reachable without Light Arrows, Gossip
            Stones will never hint the Light Arrows.

            Playing a warp song will tell you where
            it leads. (If warp song destinations
            are vanilla, the vanilla text is used.)
        ''',
        shared         = True,
        default        = ['altar', 'ganondorf', 'warp_songs'],
    ),
    Combobox(
        name           = 'ice_trap_appearance',
        gui_text       = 'Ice Trap Appearance',
        default        = 'major_only',
        choices        = {
            'major_only': 'Major Items Only',
            'junk_only':  'Junk Items Only',
            'anything':   'Anything',
        },
        gui_tooltip    = '''\
            Changes the categories of items Ice Traps may
            appear as, both when freestanding and when in
            chests with Chest Size Matches Contents enabled. 

            'Major Items Only': Ice Traps appear as Major
            Items (and in large chests if CSMC enabled).

            'Junk Items Only': Ice Traps appear as Junk
            Items (and in small chests if CSMC enabled).

            'Anything': Ice Traps may appear as anything.
        ''',
        shared         = True,
    ),
    Combobox(
        name           = 'junk_ice_traps',
        gui_text       = 'Ice Traps',
        default        = 'normal',
        choices        = {
            'off':       'No Ice Traps',
            'normal':    'Normal Ice Traps',
            'on':        'Extra Ice Traps',
            'mayhem':    'Ice Trap Mayhem',
            'onslaught': 'Ice Trap Onslaught',
        },
        gui_tooltip    = '''\
            'Off': All Ice Traps are removed.

            'Normal': Only Ice Traps from the base item pool
            are placed.

            'Extra Ice Traps': Chance to add extra Ice Traps
            when junk items are added to the itempool.

            'Ice Trap Mayhem': All added junk items will
            be Ice Traps.

            'Ice Trap Onslaught': All junk items will be
            replaced by Ice Traps, even those in the
            base pool.
        ''',
        shared         = True,
    ),
    Combobox(
        name           = 'item_pool_value',
        gui_text       = 'Item Pool',
        default        = 'balanced',
        choices        = {
            'ludicrous': 'Ludicrous',
            'plentiful': 'Plentiful',
            'balanced':  'Balanced',
            'scarce':    'Scarce',
            'minimal':   'Minimal'
        },
        gui_tooltip    = '''\
            'Ludicrous': Every item in the game is a major
            item.

            'Plentiful': One additional copy of each major 
            item is added.

            'Balanced': Original item pool.

            'Scarce': An extra copy of major item upgrades 
            that are not required to open location checks 
            is removed (e.g. Bow upgrade, Magic upgrade). 
            Heart Containers are removed as well. Number
            of Bombchu items is reduced.

            'Minimal': All major item upgrades not used to 
            open location checks are removed. All health 
            upgrades are removed. Only one Bombchu item is 
            available.
        ''',
        shared         = True,
    ),
    Combobox(
        name           = 'damage_multiplier',
        gui_text       = 'Damage Multiplier',
        default        = 'normal',
        choices        = {
            'half':      'Half',
            'normal':    'Normal',
            'double':    'Double',
            'quadruple': 'Quadruple',
            'ohko':      'OHKO',
        },
        gui_tooltip    = '''\
            Changes the amount of damage taken.

            'OHKO': Link dies in one hit.
        ''',
        shared         = True,
    ),
    Checkbutton(
        name           = 'deadly_bonks',
        gui_text       = 'One Bonk KO',
        gui_tooltip    = '''\
            When rolling, hitting a wall or object
            will kill Link.
        ''',
        shared         = True,
        default        = False,
    ),
    Combobox(
        name           = 'starting_tod',
        gui_text       = 'Starting Time of Day',
        default        = 'default',
        choices        = {
            'default':       'Default (10:00)',
            'random':        'Random Choice',
            'sunrise':       'Sunrise (6:30)',
            'morning':       'Morning (9:00)',
            'noon':          'Noon (12:00)',
            'afternoon':     'Afternoon (15:00)',
            'sunset':        'Sunset (18:00)',
            'evening':       'Evening (21:00)',
            'midnight':      'Midnight (00:00)',
            'witching-hour': 'Witching Hour (03:00)',
        },
        gui_tooltip    = '''\
            Change up Link's sleep routine.

            Daytime officially starts at 6:30,
            nighttime at 18:00 (6:00 PM).
        ''',
        shared         = True,
    ),
    Combobox(
        name           = 'starting_age',
        gui_text       = 'Starting Age',
        default        = 'child',
        choices        = {
            'child':  'Child',
            'adult':  'Adult',
            'random': 'Random',
        },
        gui_tooltip    = '''\
            Choose which age Link will start as.

            Starting as adult means you start with
            the master sword in your inventory.

            Only the child option is compatible with
            Closed Forest.
        ''',
        shared         = True,
        gui_params     = {
            'randomize_key': 'randomize_settings',
            'distribution': [
                ('random', 1),
            ],
        }
    ),
    Combobox(
        name           = 'default_targeting',
        gui_text       = 'Default Targeting Option',
        shared         = False,
        cosmetic       = True,
        default        = 'hold',
        choices        = {
            'hold':   'Hold',
            'switch': 'Switch',
        },
    ),
    Combobox(
        name           = 'background_music',
        gui_text       = 'Background Music',
        shared         = False,
        cosmetic       = True,
        default        = 'normal',
        choices        = {
            'normal':               'Normal',
            'off':                  'No Music',
            'random':               'Random',
            'random_custom_only':   'Random (Custom Only)',
        },
        gui_tooltip    = '''\
            'No Music': No background music is played.

            'Random': Area background music is randomized. 
            Additional music can be loaded from data/Music/
        ''',
        gui_params  = {
            'randomize_key': 'randomize_all_sfx',
            'distribution': [
                ('random', 1),
            ],
            'web:option_remove': ['random_custom_only'],
        },
    ),
    Checkbutton(
        name           = 'disable_battle_music',
        gui_text       = 'Disable Battle Music',
        shared         = False,
        cosmetic       = True,
        gui_tooltip    = '''\
            Disable standard battle music.
	        This prevents background music from being
	        interrupted by the battle theme when being
	        near enemies.
        ''',
        default        = False,
    ),
    Combobox(
        name           = 'fanfares',
        gui_text       = 'Fanfares',
        shared         = False,
        cosmetic       = True,
        default        = 'normal',
        choices        = {
            'normal':               'Normal',
            'off':                  'No Fanfares',
            'random':               'Random',
            'random_custom_only':   'Random (Custom Only)',
        },
        disable        = {
            'normal' : {'settings' : ['ocarina_fanfares']},
        },
        gui_tooltip    = '''\
            'No Fanfares': No fanfares (short non-looping tracks) are played.

            'Random': Fanfares are randomized.
            Additional fanfares can be loaded from data/Music/
        ''',
        gui_params  = {
            'randomize_key': 'randomize_all_sfx',
            'distribution': [
                ('random', 1),
            ],
            'web:option_remove': ['random_custom_only'],
        },
    ),
    Checkbutton(
        name           = 'ocarina_fanfares',
        gui_text       = 'Ocarina Songs as Fanfares',
        shared         = False,
        cosmetic       = True,
        gui_tooltip    = '''\
            Include the songs that play when an ocarina song
            is played as part of the fanfare pool when
            shuffling or disabling fanfares. Note that these
            are a bit longer than most fanfares.
        ''',
        gui_params  = {
            "hide_when_disabled": True,
            'randomize_key': 'randomize_all_sfx',
            'distribution': [
                (True, 1),
            ]
        },
        default        = False,
    ),
    Checkbutton(
        name           = 'display_dpad',
        gui_text       = 'Display D-Pad HUD',
        shared         = False,
        cosmetic       = True,
        gui_tooltip    = '''\
            Shows an additional HUD element displaying
            current available options on the D-Pad.
        ''',
        default        = True,
    ),
    Checkbutton(
        name           = 'correct_model_colors',
        gui_text       = 'Item Model Colors Match Cosmetics',
        shared         = False,
        cosmetic       = True,
        gui_tooltip    = '''\
            In-game models for items such as Heart Containers have
            colors matching the colors chosen for cosmetic settings.
            Heart and magic drop icons also have matching colors.

            Tunic colors are excluded from this to prevent not being 
            able to discern freestanding Tunics from each other.
        ''',
        default        = False,
    ),
    Checkbutton(
        name           = 'randomize_all_cosmetics',
        gui_text       = 'Randomize All Cosmetics',
        shared         = False,
        cosmetic       = True,
        gui_tooltip    = '''\
            Randomize all cosmetics settings.
        ''',
        default        = False,
        disable    = {
            True : {'sections' : [ "equipment_color_section", "ui_color_section", "misc_color_section" ]
            }
        }
    ),
    Setting_Info(
        name           = 'kokiri_color',
        type           = str,
        gui_text       = "Kokiri Tunic",
        gui_type       = "Combobox",
        shared         = False,
        cosmetic       = True,
        choices        = get_tunic_color_options(),
        default        = 'Kokiri Green',
        gui_tooltip    = '''\
            'Random Choice': Choose a random
            color from this list of colors.
            'Completely Random': Choose a random
            color from any color the N64 can draw.
        ''',
        gui_params     = {
            'randomize_key': 'randomize_all_cosmetics',
            'distribution': [
                ('Completely Random', 1),
            ]
        }
    ),
    Setting_Info(
        name           = 'goron_color',
        type           = str,
        gui_text       = "Goron Tunic",
        gui_type       = "Combobox",
        shared         = False,
        cosmetic       = True,
        choices        = get_tunic_color_options(),
        default        = 'Goron Red',
        gui_tooltip    = '''\
            'Random Choice': Choose a random
            color from this list of colors.
            'Completely Random': Choose a random
            color from any color the N64 can draw.
        ''',
        gui_params     = {
            'randomize_key': 'randomize_all_cosmetics',
            'distribution': [
                ('Completely Random', 1),
            ]
        }

    ),
    Setting_Info(
        name           = 'zora_color',
        type           = str,
        gui_text       = "Zora Tunic",
        gui_type       = "Combobox",
        shared         = False,
        cosmetic       = True,
        choices        = get_tunic_color_options(),
        default        = 'Zora Blue',
        gui_tooltip    = '''\
            'Random Choice': Choose a random
            color from this list of colors.
            'Completely Random': Choose a random
            color from any color the N64 can draw.
        ''',
        gui_params     = {
            'randomize_key': 'randomize_all_cosmetics',
            'distribution': [
                ('Completely Random', 1),
            ]
        }

    ),
    Setting_Info(
        name           = 'navi_color_default_inner',
        type           = str,
        gui_text       = "Navi Idle Inner",
        gui_type       = "Combobox",
        shared         = False,
        cosmetic       = True,
        choices        = get_navi_color_options(),
        default        = 'White',
        gui_tooltip    = '''\
            'Random Choice': Choose a random
            color from this list of colors.
            'Completely Random': Choose a random
            color from any color the N64 can draw.
            'Rainbow': Cycle through a color rainbow.
        ''',
        gui_params     = {
            'no_line_break' : True,
            'randomize_key': 'randomize_all_cosmetics',
            'distribution': [
                ('Completely Random', 1),
            ]
        }
    ),
    Setting_Info(
        name           = 'navi_color_default_outer',
        type           = str,
        gui_text       = "Outer",
        gui_type       = "Combobox",
        shared         = False,
        cosmetic       = True,
        choices        = get_navi_color_options(True),
        default        = '[Same as Inner]',
        gui_tooltip    = '''\
            'Random Choice': Choose a random
            color from this list of colors.
            'Completely Random': Choose a random
            color from any color the N64 can draw.
            'Rainbow': Cycle through a color rainbow.
        ''',
        gui_params     = {
            'randomize_key': 'randomize_all_cosmetics',
            'distribution': [
                ('Completely Random', 1),
            ]
        }

    ),
    Setting_Info(
        name           = 'navi_color_enemy_inner',
        type           = str,
        gui_text       = 'Navi Targeting Enemy Inner',
        gui_type       = "Combobox",
        shared         = False,
        cosmetic       = True,
        choices        = get_navi_color_options(),
        default        = 'Yellow',
        gui_tooltip    = '''\
            'Random Choice': Choose a random
            color from this list of colors.
            'Completely Random': Choose a random
            color from any color the N64 can draw.
            'Rainbow': Cycle through a color rainbow.
        ''',
        gui_params     = {
            'no_line_break' : True,
            'randomize_key': 'randomize_all_cosmetics',
            'distribution': [
                ('Completely Random', 1),
            ]
        }

    ),
    Setting_Info(
        name           = 'navi_color_enemy_outer',
        type           = str,
        gui_text       = 'Outer',
        gui_type       = "Combobox",
        shared         = False,
        cosmetic       = True,
        choices        = get_navi_color_options(True),
        default        = '[Same as Inner]',
        gui_tooltip    = '''\
            'Random Choice': Choose a random
            color from this list of colors.
            'Completely Random': Choose a random
            color from any color the N64 can draw.
            'Rainbow': Cycle through a color rainbow.
        ''',
        gui_params     = {
            'randomize_key': 'randomize_all_cosmetics',
            'distribution': [
                ('Completely Random', 1),
            ]
        }

    ),
    Setting_Info(
        name           = 'navi_color_npc_inner',
        type           = str,
        gui_text       = 'Navi Targeting NPC Inner',
        gui_type       = "Combobox",
        shared         = False,
        cosmetic       = True,
        choices        = get_navi_color_options(),
        default        = 'Light Blue',
        gui_tooltip    = '''\
            'Random Choice': Choose a random
            color from this list of colors.
            'Completely Random': Choose a random
            color from any color the N64 can draw.
            'Rainbow': Cycle through a color rainbow.
        ''',
        gui_params     = {
            'no_line_break' : True,
            'randomize_key': 'randomize_all_cosmetics',
            'distribution': [
                ('Completely Random', 1),
            ]
        }

    ),
    Setting_Info(
        name           = 'navi_color_npc_outer',
        type           = str,
        gui_text       = 'Outer',
        gui_type       = "Combobox",
        shared         = False,
        cosmetic       = True,
        choices        = get_navi_color_options(True),
        default        = '[Same as Inner]',
        gui_tooltip    = '''\
            'Random Choice': Choose a random
            color from this list of colors.
            'Completely Random': Choose a random
            color from any color the N64 can draw.
            'Rainbow': Cycle through a color rainbow.
        ''',
        gui_params     = {
            'randomize_key': 'randomize_all_cosmetics',
            'distribution': [
                ('Completely Random', 1),
            ]
        }

    ),
    Setting_Info(
        name           = 'navi_color_prop_inner',
        type           = str,
        gui_text       = 'Navi Targeting Prop Inner',
        gui_type       = "Combobox",
        shared         = False,
        cosmetic       = True,
        choices        = get_navi_color_options(),
        default        = 'Green',
        gui_tooltip    = '''\
            'Random Choice': Choose a random
            color from this list of colors.
            'Completely Random': Choose a random
            color from any color the N64 can draw.
            'Rainbow': Cycle through a color rainbow.
        ''',
        gui_params     = {
            'no_line_break' : True,
            'randomize_key': 'randomize_all_cosmetics',
            'distribution': [
                ('Completely Random', 1),
            ]
        }

    ),
    Setting_Info(
        name           = 'navi_color_prop_outer',
        type           = str,
        gui_text       = 'Outer',
        gui_type       = "Combobox",
        shared         = False,
        cosmetic       = True,
        choices        = get_navi_color_options(True),
        default        = '[Same as Inner]',
        gui_tooltip    = '''\
            'Random Choice': Choose a random
            color from this list of colors.
            'Completely Random': Choose a random
            color from any color the N64 can draw.
            'Rainbow': Cycle through a color rainbow.
        ''',
        gui_params     = {
            'randomize_key': 'randomize_all_cosmetics',
            'distribution': [
                ('Completely Random', 1),
            ]
        }

    ),
    Setting_Info(
        name           = 'bombchu_trail_color_inner',
        type           = str,
        gui_text       = 'Bombchu Trail Inner',
        gui_type       = "Combobox",
        shared         = False,
        cosmetic       = True,
        choices        = get_bombchu_trail_color_options(),
        default        = 'Red',
        gui_tooltip    = '''\
            'Random Choice': Choose a random
            color from this list of colors.
            'Completely Random': Choose a random
            color from any color the N64 can draw.
            'Rainbow': Cycle through a color rainbow.
        ''',
        gui_params     = {
            'no_line_break' : True,
            'randomize_key': 'randomize_all_cosmetics',
            'distribution': [
                ('Completely Random', 1),
            ]
        }

    ),
    Setting_Info(
        name           = 'bombchu_trail_color_outer',
        type           = str,
        gui_text       = 'Outer',
        gui_type       = "Combobox",
        shared         = False,
        cosmetic       = True,
        choices        = get_bombchu_trail_color_options(True),
        default        = '[Same as Inner]',
        gui_tooltip    = '''\
            'Random Choice': Choose a random
            color from this list of colors.
            'Completely Random': Choose a random
            color from any color the N64 can draw.
            'Rainbow': Cycle through a color rainbow.
        ''',
        gui_params     = {
            'randomize_key': 'randomize_all_cosmetics',
            'distribution': [
                ('Completely Random', 1),
            ]
        }

    ),
    Setting_Info(
        name           = 'boomerang_trail_color_inner',
        type           = str,
        gui_text       = 'Boomerang Trail Inner',
        gui_type       = "Combobox",
        shared         = False,
        cosmetic       = True,
        choices        = get_boomerang_trail_color_options(),
        default        = 'Yellow',
        gui_tooltip    = '''\
            'Random Choice': Choose a random
            color from this list of colors.
            'Completely Random': Choose a random
            color from any color the N64 can draw.
            'Rainbow': Cycle through a color rainbow.
        ''',
        gui_params     = {
            'no_line_break' : True,
            'randomize_key': 'randomize_all_cosmetics',
            'distribution': [
                ('Completely Random', 1),
            ]
        }

    ),
    Setting_Info(
        name           = 'boomerang_trail_color_outer',
        type           = str,
        gui_text       = 'Outer',
        gui_type       = "Combobox",
        shared         = False,
        cosmetic       = True,
        choices        = get_boomerang_trail_color_options(True),
        default        = '[Same as Inner]',
        gui_tooltip    = '''\
            'Random Choice': Choose a random
            color from this list of colors.
            'Completely Random': Choose a random
            color from any color the N64 can draw.
            'Rainbow': Cycle through a color rainbow.
        ''',
        gui_params     = {
            'randomize_key': 'randomize_all_cosmetics',
            'distribution': [
                ('Completely Random', 1),
            ]
        }

    ),
    Setting_Info(
        name           = 'sword_trail_color_inner',
        type           = str,
        gui_text       = 'Sword Trail Inner',
        gui_type       = "Combobox",
        shared         = False,
        cosmetic       = True,
        choices        = get_sword_trail_color_options(),
        default        = 'White',
        gui_tooltip    = '''\
            'Random Choice': Choose a random
            color from this list of colors.
            'Completely Random': Choose a random
            color from any color the N64 can draw.
            'Rainbow': Cycle through a color rainbow.
        ''',
        gui_params     = {
            'no_line_break' : True,
            'randomize_key': 'randomize_all_cosmetics',
            'distribution': [
                ('Completely Random', 1),
            ]
        }

    ),
    Setting_Info(
        name           = 'sword_trail_color_outer',
        type           = str,
        gui_text       = 'Outer',
        gui_type       = "Combobox",
        shared         = False,
        cosmetic       = True,
        choices        = get_sword_trail_color_options(True),
        default        = '[Same as Inner]',
        gui_tooltip    = '''\
            'Random Choice': Choose a random
            color from this list of colors.
            'Completely Random': Choose a random
            color from any color the N64 can draw.
            'Rainbow': Cycle through a color rainbow.
        ''',
        gui_params     = {
            'randomize_key': 'randomize_all_cosmetics',
            'distribution': [
                ('Completely Random', 1),
            ]
        }

    ),
    Combobox(
        name           = 'sword_trail_duration',
        gui_text       = 'Sword Trail Duration',
        shared         = False,
        cosmetic       = True,
        choices        = {
            4: 'Default',
            10: 'Long',
            15: 'Very Long',
            20: 'Lightsaber',
        },
        default        = 4,
        gui_tooltip    = '''\
            Select the duration for sword trails.
        ''',
        gui_params     = {
            'randomize_key': 'randomize_all_cosmetics',
            'distribution': [
                (4, 1),
                (10, 1),
                (15, 1),
                (20, 1)
            ]
        }
    ),
    Setting_Info(
        name           = 'silver_gauntlets_color',
        type           = str,
        gui_text       = 'Silver Gauntlets Color',
        gui_type       = "Combobox",
        shared         = False,
        cosmetic       = True,
        choices        = get_gauntlet_color_options(),
        default        = 'Silver',
        gui_tooltip    = '''\
            'Random Choice': Choose a random
            color from this list of colors.
            'Completely Random': Choose a random
            color from any color the N64 can draw.
        ''',
        gui_params     = {
            'randomize_key': 'randomize_all_cosmetics',
            'distribution': [
                ('Completely Random', 1),
            ]
        }

    ),
    Setting_Info(
        name           = 'golden_gauntlets_color',
        type           = str,
        gui_text       = 'Golden Gauntlets Color',
        gui_type       = "Combobox",
        shared         = False,
        cosmetic       = True,
        choices        = get_gauntlet_color_options(),
        default        = 'Gold',
        gui_tooltip    = '''\
            'Random Choice': Choose a random
            color from this list of colors.
            'Completely Random': Choose a random
            color from any color the N64 can draw.
        ''',
        gui_params     = {
            'randomize_key': 'randomize_all_cosmetics',
            'distribution': [
                ('Completely Random', 1),
            ]
        }

    ),
    Setting_Info(
        name           = 'mirror_shield_frame_color',
        type           = str,
        gui_text       = 'Mirror Shield Frame Color',
        gui_type       = "Combobox",
        shared         = False,
        cosmetic       = True,
        choices        = get_shield_frame_color_options(),
        default        = 'Red',
        gui_tooltip    = '''\
            'Random Choice': Choose a random
            color from this list of colors.
            'Completely Random': Choose a random
            color from any color the N64 can draw.
        ''',
        gui_params     = {
            'randomize_key': 'randomize_all_cosmetics',
            'distribution': [
                ('Completely Random', 1),
            ]
        }
    ),
    Checkbutton(
        name           = 'extra_equip_colors',
        gui_text       = 'Randomize Extra Colors (Experimental)',
        shared         = False,
        cosmetic       = True,
        gui_tooltip    = '''\
            Randomize many other equipment and item colors.

            More colors may be added to this setting in the future.
        ''',
        default        = False,
        gui_params     = {
            'randomize_key': 'randomize_all_cosmetics',
            'distribution': [
                (True, 1),
            ]
        }
    ),
    Setting_Info(
        name           = 'heart_color',
        type           = str,
        gui_text       = 'Heart Color',
        gui_type       = "Combobox",
        shared         = False,
        cosmetic       = True,
        choices        = get_heart_color_options(),
        default        = 'Red',
        gui_tooltip    = '''\
            'Random Choice': Choose a random
            color from this list of colors.
            'Completely Random': Choose a random
            color from any color the N64 can draw.
        ''',
        gui_params     = {
            'randomize_key': 'randomize_all_cosmetics',
            'distribution': [
                ('Completely Random', 1),
            ]
        }

    ),
    Setting_Info(
        name           = 'magic_color',
        type           = str,
        gui_text       = 'Magic Color',
        gui_type       = "Combobox",
        shared         = False,
        cosmetic       = True,
        choices        = get_magic_color_options(),
        default        = 'Green',
        gui_tooltip    = '''\
            'Random Choice': Choose a random
            color from this list of colors.
            'Completely Random': Choose a random
            color from any color the N64 can draw.
        ''',
        gui_params     = {
            'randomize_key': 'randomize_all_cosmetics',
            'distribution': [
                ('Completely Random', 1),
            ]
        }

    ),
    Setting_Info(
        name           = 'a_button_color',
        type           = str,
        gui_text       = 'A Button Color',
        gui_type       = "Combobox",
        shared         = False,
        cosmetic       = True,
        choices        = get_a_button_color_options(),
        default        = 'N64 Blue',
        gui_tooltip    = '''\
            'Random Choice': Choose a random
            color from this list of colors.
            'Completely Random': Choose a random
            color from any color the N64 can draw.
        ''',
        gui_params     = {
            'randomize_key': 'randomize_all_cosmetics',
            'distribution': [
                ('Completely Random', 1),
            ]
        }

    ),
    Setting_Info(
        name           = 'b_button_color',
        type           = str,
        gui_text       = 'B Button Color',
        gui_type       = "Combobox",
        shared         = False,
        cosmetic       = True,
        choices        = get_b_button_color_options(),
        default        = 'N64 Green',
        gui_tooltip    = '''\
            'Random Choice': Choose a random
            color from this list of colors.
            'Completely Random': Choose a random
            color from any color the N64 can draw.
        ''',
        gui_params     = {
            'randomize_key': 'randomize_all_cosmetics',
            'distribution': [
                ('Completely Random', 1),
            ]
        }

    ),
    Setting_Info(
        name           = 'c_button_color',
        type           = str,
        gui_text       = 'C Button Color',
        gui_type       = "Combobox",
        shared         = False,
        cosmetic       = True,
        choices        = get_c_button_color_options(),
        default        = 'Yellow',
        gui_tooltip    = '''\
            'Random Choice': Choose a random
            color from this list of colors.
            'Completely Random': Choose a random
            color from any color the N64 can draw.
        ''',
        gui_params     = {
            'randomize_key': 'randomize_all_cosmetics',
            'distribution': [
                ('Completely Random', 1),
            ]
        }

    ),
    Setting_Info(
        name           = 'start_button_color',
        type           = str,
        gui_text       = 'Start Button Color',
        gui_type       = "Combobox",
        shared         = False,
        cosmetic       = True,
        choices        = get_start_button_color_options(),
        default        = 'N64 Red',
        gui_tooltip    = '''\
            'Random Choice': Choose a random
            color from this list of colors.
            'Completely Random': Choose a random
            color from any color the N64 can draw.
        ''',
        gui_params     = {
            'randomize_key': 'randomize_all_cosmetics',
            'distribution': [
                ('Completely Random', 1),
            ]
        }

    ),
    Checkbutton(
        name           = 'randomize_all_sfx',
        gui_text       = 'Randomize All Sound Effects',
        shared         = False,
        cosmetic       = True,
        gui_tooltip    = '''\
            Randomize all sound effects and music settings (ear safe)
        ''',
        default        = False,
        disable    = {
            True : {'sections' : [ "generalsfx_section", "menusfx_section", "npcsfx_section" ]
            }
        }

    ),
    Combobox(
        name           = 'sfx_low_hp',
        gui_text       = 'Low HP',
        shared         = False,
        cosmetic       = True,
        choices        = sfx.get_setting_choices(sfx.SoundHooks.HP_LOW),
        default        = 'default',
        gui_tooltip    = '''\
            'Random Choice': Choose a random sound from this list.
            'Default': Beep. Beep. Beep.
        ''',
        gui_params     = {
            'randomize_key': 'randomize_all_sfx',
            'distribution': [
                ('random-ear-safe', 1),
            ]
        }
    ),
    Combobox(
        name           = 'sfx_navi_overworld',
        gui_text       = 'Navi Overworld',
        shared         = False,
        cosmetic       = True,
        choices        = sfx.get_setting_choices(sfx.SoundHooks.NAVI_OVERWORLD),
        default        = 'default',
        gui_params     = {
            'randomize_key': 'randomize_all_sfx',
            'distribution': [
                ('random-ear-safe', 1),
            ]
        }
    ),
    Combobox(
        name           = 'sfx_navi_enemy',
        gui_text       = 'Navi Enemy',
        shared         = False,
        cosmetic       = True,
        choices        = sfx.get_setting_choices(sfx.SoundHooks.NAVI_ENEMY),
        default        = 'default',
        gui_params     = {
            'randomize_key': 'randomize_all_sfx',
            'distribution': [
                ('random-ear-safe', 1),
            ]
        }
    ),
    Combobox(
        name           = 'sfx_menu_cursor',
        gui_text       = 'Menu Cursor',
        shared         = False,
        cosmetic       = True,
        choices        = sfx.get_setting_choices(sfx.SoundHooks.MENU_CURSOR),
        default        = 'default',
        gui_params     = {
            'randomize_key': 'randomize_all_sfx',
            'distribution': [
                ('random-ear-safe', 1),
            ]
        }
    ),
    Combobox(
        name           = 'sfx_menu_select',
        gui_text       = 'Menu Select',
        shared         = False,
        cosmetic       = True,
        choices        = sfx.get_setting_choices(sfx.SoundHooks.MENU_SELECT),
        default        = 'default',
        gui_params     = {
            'randomize_key': 'randomize_all_sfx',
            'distribution': [
                ('random-ear-safe', 1),
            ]
        }
    ),
    Combobox(
        name           = 'sfx_horse_neigh',
        gui_text       = 'Horse',
        shared         = False,
        cosmetic       = True,
        choices        = sfx.get_setting_choices(sfx.SoundHooks.HORSE_NEIGH),
        default        = 'default',
        gui_params     = {
            'randomize_key': 'randomize_all_sfx',
            'distribution': [
                ('random-ear-safe', 1),
            ]
        }
    ),
    Combobox(
        name           = 'sfx_nightfall',
        gui_text       = 'Nightfall',
        shared         = False,
        cosmetic       = True,
        choices        = sfx.get_setting_choices(sfx.SoundHooks.NIGHTFALL),
        default        = 'default',
        gui_params     = {
            'randomize_key': 'randomize_all_sfx',
            'distribution': [
                ('random-ear-safe', 1),
            ]
        }
    ),
    Combobox(
        name           = 'sfx_hover_boots',
        gui_text       = 'Hover Boots',
        shared         = False,
        cosmetic       = True,
        choices        = sfx.get_setting_choices(sfx.SoundHooks.BOOTS_HOVER),
        default        = 'default',
        gui_params     = {
            'randomize_key': 'randomize_all_sfx',
            'distribution': [
                ('random-ear-safe', 1),
            ]
        }
    ),
    Combobox(
        name           = 'sfx_ocarina',
        gui_text       = 'Ocarina',
        shared         = False,
        cosmetic       = True,
        choices        = {
            'ocarina':       'Default',
            'random-choice': 'Random Choice',
            'flute':         'Flute',
            'harp':          'Harp',
            'whistle':       'Whistle',
            'malon':         'Malon',
            'grind-organ':   'Grind Organ',
        },
        default        = 'ocarina',
        gui_tooltip    = '''\
            Change the sound of the ocarina.
        ''',
        gui_params     = {
            'randomize_key': 'randomize_all_sfx',
            'distribution': [
                ('random-choice', 1),
            ]
        }
    ),
    Checkbutton(
        name           = 'easier_fire_arrow_entry',
        gui_text       = 'Easier Fire Arrow Entry',
        gui_tooltip    = '''\
            It is possible to open the Shadow Temple entrance
            by lighting the torches with Fire Arrows, but
            can be difficult to light all 24 torches in time.
            Enabling this setting allows you to reduce the
            number of torches that need to be lit to open
            the entrance, making it easier to perform
            Fire Arrow Entry.

            Note that this setting does not affect logic.
            Whether it's used or not, the trick "Shadow Temple
            Entry with Fire Arrows" must be enabled for it to be
            in logic.
        ''',
        disable        = {
            False : {'settings' : ['fae_torch_count']}
        },
        shared         = True,
    ),
    Scale(
        name           = 'fae_torch_count',
        gui_text       = 'Fire Arrow Entry Torch Count',
        default        = 3,
        min            = 1,
        max            = 23,
        gui_tooltip    = '''\
            The entrance to Shadow Temple will open
            after the chosen number of torches are lit.
        ''',
        shared         = True,
        gui_params     = {
            "hide_when_disabled": True,
        }
    ),
]


si_dict = {si.name: si for si in setting_infos}
def get_setting_info(name):
    return si_dict[name]


def create_dependency(setting, disabling_setting, option, negative=False):
    disabled_info = get_setting_info(setting)
    op = operator.__ne__ if negative else operator.__eq__
    if disabled_info.dependency is None:
        disabled_info.dependency = lambda settings: op(getattr(settings, disabling_setting.name), option)
    else:
        old_dependency = disabled_info.dependency
        disabled_info.dependency = lambda settings: op(getattr(settings, disabling_setting.name), option) or old_dependency(settings)


def get_settings_from_section(section_name):
    for tab in setting_map['Tabs']:
        for section in tab['sections']:
            if section['name'] == section_name:
                for setting in section['settings']:
                    yield setting
                return


def get_settings_from_tab(tab_name):
    for tab in setting_map['Tabs']:
        if tab['name'] == tab_name:
            for section in tab['sections']:
                for setting in section['settings']:
                    yield setting
            return

def is_mapped(setting_name):
    for tab in setting_map['Tabs']:
        for section in tab['sections']:
            if setting_name in section['settings']:
                return True
    return False


# When a string isn't found in the source list, attempt to get closest match from the list
# ex. Given "Recovery Hart" returns "Did you mean 'Recovery Heart'?"
def build_close_match(name, value_type, source_list=None):
    source = []
    if value_type == 'item':
        source = ItemInfo.items.keys()
    elif value_type == 'location':
        source = location_table.keys()
    elif value_type == 'entrance':
        for pool in source_list.values():
            for entrance in pool:
                source.append(entrance.name)
    elif value_type == 'stone':
        source = [x.name for x in gossipLocations.values()]
    elif value_type == 'setting':
        source = [x.name for x in setting_infos]
    elif value_type == 'choice':
        source = source_list
    # Ensure name and source are type string to prevent errors
    close_match = difflib.get_close_matches(str(name), map(str, source), 1)
    if len(close_match) > 0:
        return "Did you mean %r?" % (close_match[0])
    return "" # No matches


def validate_settings(settings_dict):
    for setting, choice in settings_dict.items():
        # Ensure the supplied setting name is a real setting
        if setting not in [x.name for x in setting_infos]:
            raise TypeError('%r is not a valid setting. %s' % (setting, build_close_match(setting, 'setting')))
        info = get_setting_info(setting)
        # Ensure the type of the supplied choice is correct
        if type(choice) != info.type:
            if setting != 'starting_items' or type(choice) != dict: # allow dict (plando syntax) for starting items in addition to the list syntax used by the GUI
                raise TypeError('Supplied choice %r for setting %r is of type %r, expecting %r' % (choice, setting, type(choice).__name__, info.type.__name__))
        # If setting is a list, must check each element
        if isinstance(choice, list):
            for element in choice:
                if element not in info.choice_list:
                    raise ValueError('%r is not a valid choice for setting %r. %s' % (element, setting, build_close_match(element, 'choice', info.choice_list)))
        # Ignore dictionary settings such as hint_dist_user
        elif isinstance(choice, dict):
            continue
        # Ensure that the given choice is a valid choice for the setting
        elif info.choice_list and choice not in info.choice_list:
            raise ValueError('%r is not a valid choice for setting %r. %s' % (choice, setting, build_close_match(choice, 'choice', info.choice_list)))
        # Ensure no conflicting settings are specified
        if info.disable != None:
            for option, disabling in info.disable.items():
                negative = False
                if isinstance(option, str) and option[0] == '!':
                    negative = True
                    option = option[1:]
                if (choice == option) != negative:
                    for other_setting in disabling.get('settings', []):
                        validate_disabled_setting(settings_dict, setting, choice, other_setting)
                    for section in disabling.get('sections', []):
                        for other_setting in get_settings_from_section(section):
                            validate_disabled_setting(settings_dict, setting, choice, other_setting)
                    for tab in disabling.get('tabs', []):
                        for other_setting in get_settings_from_tab(tab):
                            validate_disabled_setting(settings_dict, setting, choice, other_setting)

def validate_disabled_setting(settings_dict, setting, choice, other_setting):
    if other_setting in settings_dict:
        disabled_default = get_setting_info(other_setting).disabled_default
        if settings_dict[other_setting] != disabled_default:
            raise ValueError(f'{other_setting!r} must be set to {disabled_default!r} since {setting!r} is set to {choice!r}')

class UnmappedSettingError(Exception):
    pass


with open(data_path('settings_mapping.json')) as f:
    setting_map = json.load(f)

for info in setting_infos:
    if info.gui_text is not None and not info.gui_params.get('optional') and not is_mapped(info.name):
        raise UnmappedSettingError(f'{info.name} is defined but is not in the settings map. Add it to the settings_mapping or set the gui_text to None to suppress.')

    if info.disable != None:
        for option, disabling in info.disable.items():
            negative = False
            if isinstance(option, str) and option[0] == '!':
                negative = True
                option = option[1:]
            for setting in disabling.get('settings', []):
                create_dependency(setting, info, option, negative)
            for section in disabling.get('sections', []):
                for setting in get_settings_from_section(section):
                    create_dependency(setting, info, option, negative)
            for tab in disabling.get('tabs', []):
                for setting in get_settings_from_tab(tab):
                    create_dependency(setting, info, option, negative)<|MERGE_RESOLUTION|>--- conflicted
+++ resolved
@@ -4460,7 +4460,21 @@
         ''',
         shared         = True,
     ),
-<<<<<<< HEAD
+    Checkbutton(
+        name           = 'credits_autoscroll',
+        gui_text       = 'Automatically Advance Credits Text',
+        gui_tooltip    = '''\
+            Zelda's text boxes in the cutscene that plays
+            after defeating Ganon will automatically fade
+            after a set amount of time, rather than only
+            advancing on player input. This allows the
+            entire cutscene and credits sequence to play
+            automatically from the final hit on Ganon
+            (or the final Triforce Piece).
+        ''',
+        shared         = True,
+        default        = True,
+    ),
     Combobox(
         name            = 'misc_hints',
         multiple_select = True,
@@ -4470,26 +4484,6 @@
             'ganondorf':  'Ganondorf',
             'warp_songs': 'Warp Songs',
         },
-=======
-    Checkbutton(
-        name           = 'credits_autoscroll',
-        gui_text       = 'Automatically Advance Credits Text',
-        gui_tooltip    = '''\
-            Zelda's text boxes in the cutscene that plays
-            after defeating Ganon will automatically fade
-            after a set amount of time, rather than only
-            advancing on player input. This allows the
-            entire cutscene and credits sequence to play
-            automatically from the final hit on Ganon
-            (or the final Triforce Piece).
-        ''',
-        shared         = True,
-        default        = True,
-    ),
-    Checkbutton(
-        name           = 'misc_hints',
-        gui_text       = 'Misc. Hints',
->>>>>>> 058f5045
         gui_tooltip    = '''\
             This setting adds some hints at locations
             other than Gossip Stones:
