import argparse
import re
import math
import json
from Cosmetics import get_tunic_color_options, get_navi_color_options, get_sword_color_options,\
    get_gauntlet_color_options, get_magic_color_options, get_heart_color_options, get_a_button_color_options,\
    get_b_button_color_options, get_c_button_color_options, get_start_button_color_options
from Location import LocationIterator
import Sounds as sfx
from Utils import data_path
from itertools import chain
import StartingItems

# holds the info for a single setting
class Setting_Info():

    def __init__(self, name, type, gui_text, gui_type, shared, choices, default=None, disabled_default=None, disable=None, gui_tooltip=None, gui_params=None):
        self.name = name # name of the setting, used as a key to retrieve the setting's value everywhere
        self.type = type # type of the setting's value, used to properly convert types to setting strings
        self.shared = shared # whether or not the setting is one that should be shared, used in converting settings to a string
        self.gui_text = gui_text
        self.gui_type = gui_type
        if gui_tooltip is None:
            self.gui_tooltip = ""
        else:
            self.gui_tooltip = gui_tooltip

        if gui_params == None:
            gui_params = {}
        self.gui_params = gui_params # additional parameters that the randomizer uses for the gui
        self.disable = disable # dictionary of settings this this setting disabled
        self.dependency = None # lambda the determines if this is disabled. Generated later

        # dictionary of options to their text names
        if isinstance(choices, list):
            self.choices = {k: k for k in choices}
            self.choice_list = list(choices)
        else:
            self.choices = dict(choices)
            self.choice_list = list(choices.keys())
        self.reverse_choices = {v: k for k, v in self.choices.items()}

        # number of bits needed to store the setting, used in converting settings to a string
        if shared:
            if self.gui_params.get('min') and self.gui_params.get('max') and not choices:
                self.bitwidth = math.ceil(math.log(self.gui_params.get('max') - self.gui_params.get('min') + 1, 2))
            else:
                self.bitwidth = self.calc_bitwidth(choices)
        else:
            self.bitwidth = 0

        # default value if undefined/unset
        if default != None:
            self.default = default
        elif self.type == bool:
            self.default = False
        elif self.type == str:
            self.default = ""
        elif self.type == int:
            self.default = 0
        elif self.type == list:
            self.default = []

        # default value if disabled
        if disabled_default == None:
            self.disabled_default = self.default
        else:
            self.disabled_default = disabled_default

        # used to when random options are set for this setting
        if 'distribution' not in gui_params:
            self.gui_params['distribution'] = [(choice, 1) for choice in self.choice_list]


    def calc_bitwidth(self, choices):
        count = len(choices)
        if count > 0:
            return math.ceil(math.log(count, 2))
        return 0


class Checkbutton(Setting_Info):

    def __init__(self, name, gui_text, gui_tooltip=None, disable=None,
            disabled_default=None, default=False, shared=False, gui_params=None):

        choices = {
            True:  'checked',
            False: 'unchecked',
        }

        super().__init__(name, bool, gui_text, 'Checkbutton', shared, choices, default, disabled_default, disable, gui_tooltip, gui_params)


class Combobox(Setting_Info):

    def __init__(self, name, gui_text, choices, default, gui_tooltip=None,
            disable=None, disabled_default=None, shared=False, gui_params=None):

        super().__init__(name, str, gui_text, 'Combobox', shared, choices, default, disabled_default, disable, gui_tooltip, gui_params)


class Scale(Setting_Info):

    def __init__(self, name, gui_text, min, max, default, step=1,
            gui_tooltip=None, disable=None, disabled_default=None,
            shared=False, gui_params=None):

        choices = {
            i: str(i) for i in range(min, max+1, step)
        }
        if gui_params == None:
            gui_params = {}
        gui_params['min']    = min
        gui_params['max']    = max
        gui_params['step']   = step

        super().__init__(name, int, gui_text, 'Scale', shared, choices, default, disabled_default, disable, gui_tooltip, gui_params)


logic_tricks = {
    'Fewer Tunic Requirements': {
        'name'    : 'logic_fewer_tunic_requirements',
        'tooltip' : '''\
                    Allows the following possible without Tunics:
                    - Enter Water Temple. The key below the center
                    pillar still requires Zora Tunic.
                    - Enter Fire Temple. Only the first floor is
                    accessible, and not Volvagia.
                    - Zora's Fountain Bottom Freestanding PoH.
                    Might not have enough health to resurface.
                    - Gerudo Training Grounds Underwater
                    Silver Rupee Chest. May need to make multiple
                    trips.
                    '''},
    'Hidden Grottos without Stone of Agony': {
        'name'    : 'logic_grottos_without_agony',
        'tooltip' : '''\
                    Allows entering hidden grottos without the
                    Stone of Agony.
                    '''},
    'Pass Through Visible One-Way Collisions': {
        'name'    : 'logic_visible_collisions',
        'tooltip' : '''\
                    Allows climbing through the platform to reach 
                    Impa's House Back as adult with no items and 
                    going through the Kakariko Village Gate as child
                    when coming from the Mountain Trail side.
                    '''},
    'Child Deadhand without Kokiri Sword': {
        'name'    : 'logic_child_deadhand',
        'tooltip' : '''\
                    Requires 9 sticks or 5 jump slashes.
                    '''},
    'Second Dampe Race as Child': {
        'name'    : 'logic_child_dampe_race_poh',
        'tooltip' : '''\
                    It is possible to complete the second dampe
                    race as child in under a minute, but it is
                    a strict time limit.
                    '''},
    'Man on Roof without Hookshot': {
        'name'    : 'logic_man_on_roof',
        'tooltip' : '''\
                    Can be reached by side-hopping off
                    the watchtower.
                    '''},
    'Dodongo\'s Cavern Staircase with Bow': {
        'name'    : 'logic_dc_staircase',
        'tooltip' : '''\
                    The Bow can be used to knock down the stairs
                    with two well-timed shots.
                    '''},
    'Dodongo\'s Cavern Spike Trap Room Jump without Hover Boots': {
        'name'    : 'logic_dc_jump',
        'tooltip' : '''\
                    Jump is adult only.
                    '''},
    'Gerudo Fortress "Kitchen" with No Additional Items': {
        'name'    : 'logic_gerudo_kitchen',
        'tooltip' : '''\
                    The logic normally guarantees one of Bow, Hookshot,
                    or Hover Boots.
                    '''},
    'Deku Tree Basement Vines GS with Jump Slash': {
        'name'    : 'logic_deku_basement_gs',
        'tooltip' : '''\
                    Can be defeated by doing a precise jump slash.
                    '''},
    'Deku Tree Basement Webs with Bow': {
        'name'    : 'logic_deku_b1_webs_with_bow',
        'tooltip' : '''\
                    All spider web walls in Deku Tree basement can be burnt
                    by adult using just a bow shooting through torches. Applies
                    to the web obstructing the door to the single scrub room,
                    the web obstructing the bombable wall in the back room
                    and the circular floor web dropping to Gohma.

                    For the circular web dropping to Gohma, backflip onto the
                    chest near the torch at the bottom of the vine wall. With a
                    precise position you can shoot through the torch to the
                    right edge of the circular web.

                    This allows completion of adult Deku Tree with no fire source.
                    '''},
    'Hammer Rusted Switches Through Walls': {
        'name'    : 'logic_rusted_switches',
        'tooltip' : '''\
                    Applies to:
                    - Fire Temple Highest Goron Chest.
                    - MQ Fire Temple Lizalfos Maze.
                    - MQ Spirit Trial.
                    '''},
    'Bottom of the Well Basement Chest with Strength & Sticks': {
        'name'    : 'logic_botw_basement',
        'tooltip' : '''\
                    The chest in the basement can be reached with
                    strength by doing a jump slash with a lit
                    stick to access the bomb flowers.
                    '''},
    'Skip Forest Temple MQ Block Puzzle with Bombchu': {
        'name'    : 'logic_forest_mq_block_puzzle',
        'tooltip' : '''\
                    Send the Bombchu straight up the center of the
                    wall directly to the left upon entering the room.
                    '''},
    'Spirit Temple Child Side Bridge with Bombchu': {
        'name'    : 'logic_spirit_child_bombchu',
        'tooltip' : '''\
                    A carefully-timed Bombchu can hit the switch.
                    '''},
    'Windmill PoH as Adult with Nothing': {
        'name'    : 'logic_windmill_poh',
        'tooltip' : '''\
                    Can jump up to the spinning platform from
                    below as adult.
                    '''},
    'Crater\'s Bean PoH with Hover Boots': {
        'name'    : 'logic_crater_bean_poh_with_hovers',
        'tooltip' : '''\
                    Hover from the base of the bridge
                    near Goron City and walk up the
                    very steep slope.
                    '''},
    'Zora\'s Domain Entry with Cucco': {
        'name'    : 'logic_zora_with_cucco',
        'tooltip' : '''\
                    Can fly behind the waterfall with
                    a cucco as child.
                    '''},
    'Gerudo Training Grounds MQ Left Side Silver Rupees with Hookshot': {
        'name'    : 'logic_gtg_mq_with_hookshot',
        'tooltip' : '''\
                    The highest silver rupee can be obtained by
                    hookshotting the target and then immediately jump
                    slashing toward the rupee.
                    '''},
    'Forest Temple East Courtyard Vines with Hookshot': {
        'name'    : 'logic_forest_vines',
        'tooltip' : '''\
                    The vines in Forest Temple leading to where the well
                    drain switch is in the standard form can be barely
                    reached with just the Hookshot.
                    '''},
    'Forest Temple East Courtyard GS with Boomerang': {
        'name'    : 'logic_forest_outdoor_east_gs',
        'tooltip' : '''\
                    Precise Boomerang throws can allow child to
                    kill the Skulltula and collect the token.
                    '''},
    'Swim Through Forest Temple MQ Well with Hookshot': {
        'name'    : 'logic_forest_well_swim',
        'tooltip' : '''\
                    Shoot the vines in the well as low and as far to
                    the right as possible, and then immediately swim
                    under the ceiling to the right. This can only be
                    required if Forest Temple is in its Master Quest
                    form.
                    '''},
    'Reach Forest Temple MQ Twisted Hallway Switch with Hookshot': {
        'name'    : 'logic_forest_mq_hallway_switch',
        'tooltip' : '''\
                    There's a very small gap between the glass block
                    and the wall. Through that gap you can hookshot
                    the target on the ceiling.
                    '''},
    'Death Mountain Trail Bombable Chest with Strength': {
        'name'    : 'logic_dmt_bombable',
        'tooltip' : '''\
                    Child Link can blow up the wall using a nearby bomb
                    flower. You must backwalk with the flower and then
                    quickly throw it toward the wall.
                    '''},
    'Goron City Spinning Pot PoH with Strength': {
        'name'    : 'logic_goron_city_pot_with_strength',
        'tooltip' : '''\
                    Allows for stopping the Goron City Spinning
                    Pot using a bomb flower alone, requiring 
                    strength in lieu of inventory explosives.
                    '''},
    'Water Temple Boss Key Chest with Iron Boots': {
        'name'    : 'logic_water_bk_chest',
        'tooltip' : '''\
                    Stand on the blue switch in the Stinger room with the
                    Iron Boots, wait for the water to rise all the way up,
                    and then swim straight to the exit. You should grab the
                    ledge as you surface. It works best if you don't mash B.
                    '''},
    'Adult Kokiri Forest GS with Hover Boots': {
        'name'    : 'logic_adult_kokiri_gs',
        'tooltip' : '''\
                    Can be obtained without Hookshot by using the Hover
                    Boots off of one of the roots.
                    '''},
    'Spirit Temple MQ Frozen Eye Switch without Fire': {
        'name'    : 'logic_spirit_mq_frozen_eye',
        'tooltip' : '''\
                    You can melt the ice by shooting an arrow through a
                    torch. The only way to find a line of sight for this
                    shot is to first spawn a Song of Time block, and then
                    stand on the very edge of it.
                    '''},
    'Spirit Temple Shifting Wall with No Additional Items': {
        'name'    : 'logic_spirit_wall',
        'tooltip' : '''\
                    The logic normally guarantees a way of dealing with both
                    the Beamos and the Walltula before climbing the wall.
                    '''},
    'Spirit Temple Main Room GS with Boomerang': {
        'name'    : 'logic_spirit_lobby_gs',
        'tooltip' : '''\
                    Standing on the highest part of the arm of the statue, a
                    precise Boomerang throw can kill and obtain this Gold
                    Skulltula. You must throw the Boomerang slightly off to
                    the side so that it curves into the Skulltula, as aiming
                    directly at it will clank off of the wall in front.
                    '''},
    'Spirit Temple MQ Sun Block Room GS with Boomerang': {
        'name'    : 'logic_spirit_mq_sun_block_gs',
        'tooltip' : '''\
                    Throw the Boomerang in such a way that it
                    curves through the side of the glass block
                    to hit the Gold Skulltula.
                    '''},
    'Jabu Scrub as Adult with Jump Dive': {
        'name'    : 'logic_jabu_scrub_jump_dive',
        'tooltip' : '''\
                    Standing above the underwater tunnel leading to the scrub,
                    jump down and swim through the tunnel. This allows adult to
                    access the scrub with no Scale or Iron Boots.
                    '''},
    'Jabu MQ Song of Time Block GS with Boomerang': {
        'name'    : 'logic_jabu_mq_sot_gs',
        'tooltip' : '''\
                    Allow the Boomerang to return to you through
                    the Song of Time block to grab the token.
                    '''},
    'Bottom of the Well Cage GS without Boomerang': {
        'name'    : 'logic_botw_cage_gs',
        'tooltip' : '''\
                    After killing the Skulltula, the Like Like
                    can be used to boost you into the token.
                    It is possible to do this in such a way
                    that you collect the token prior to taking
                    damage from the Like Like.
                    '''},
    'Bottom of the Well MQ Dead Hand Freestanding Key with Boomerang': {
        'name'    : 'logic_botw_mq_dead_hand_key',
        'tooltip' : '''\
                    Boomerang can fish the item out of the rubble without
                    needing explosives to blow it up.
                    '''},
    'Fire Temple Flame Wall Maze Skip': {
        'name'    : 'logic_fire_flame_maze',
        'tooltip' : '''\
                    If you move quickly you can sneak past the edge of
                    a flame wall before it can rise up to block you.
                    To do it without taking damage is more precise.
                    Allows you to progress without needing either a
                    Small Key or Hover Boots.
                    '''},
    'Fire Temple MQ Flame Wall Maze Skip': {
        'name'    : 'logic_fire_mq_flame_maze',
        'tooltip' : '''\
                    If you move quickly you can sneak past the edge of
                    a flame wall before it can rise up to block you.
                    To do it without taking damage is more precise.
                    Allows you to reach a GS without needing either
                    Song of Time or Hover Boots.
                    '''},
    'Fire Temple MQ Climb without Fire Source': {
        'name'    : 'logic_fire_mq_climb',
        'tooltip' : '''\
                    You can use the Hover Boots to hover around to
                    the climbable wall, skipping the need to use a
                    fire source and spawn a Hookshot target.
                    '''},
    'Fire Temple MQ Chest Near Boss without Breaking Crate': {
        'name'    : 'logic_fire_mq_near_boss',
        'tooltip' : '''\
                    The hitbox for the torch extends a bit outside of the crate.
                    Shoot a flaming arrow at the side of the crate to light the
                    torch without needing to get over there and break the crate.
                    '''},
    'Fire Temple MQ Boulder Maze Side Room without Box': {
        'name'    : 'logic_fire_mq_maze_side_room',
        'tooltip' : '''\
                    You can walk from the blue switch to the door and
                    quickly open the door before the bars reclose. This
                    skips needing the Hookshot in order to reach a box
                    to place on the switch.
                    '''},
    'Fire Temple MQ Boss Key Chest without Bow': {
        'name'    : 'logic_fire_mq_bk_chest',
        'tooltip' : '''\
                    Din\'s alone can be used to unbar the door to
                    the boss key chest's room thanks to an
                    oversight in the way the game counts how many
                    torches have been lit.
                    '''},
    'Zora\'s River Lower Freestanding PoH as Adult with Nothing': {
        'name'    : 'logic_zora_river_lower',
        'tooltip' : '''\
                    Adult can reach this PoH with a precise jump,
                    no Hover Boots required.
                    '''},
    'Water Temple Cracked Wall with Hover Boots': {
        'name'    : 'logic_water_cracked_wall_hovers',
        'tooltip' : '''\
                    With a midair side-hop while wearing the Hover
                    Boots, you can reach the cracked wall without
                    needing to raise the water up to the middle level.
                    '''},
    'Shadow Temple Freestanding Key with Bombchu': {
        'name'    : 'logic_shadow_freestanding_key',
        'tooltip' : '''\
                    Release the Bombchu with good timing so that
                    it explodes near the bottom of the pot.
                    '''},
    'Shadow Temple MQ Lower Huge Pit without Fire Source': {
        'name'    : 'logic_shadow_mq_huge_pit',
        'tooltip' : '''\
                    Normally a frozen eye switch spawns some platforms
                    that you can use to climb down, but there's actually
                    a small piece of ground that you can stand on that
                    you can just jump down to.
                    '''},
    'Backflip over Mido as Adult': {
        'name'    : 'logic_mido_backflip',
        'tooltip' : '''\
                    With a specific position and angle, you can
                    backflip over Mido.
                    '''},
    'Fire Temple Boss Door without Hover Boots or Pillar': {
        'name'    : 'logic_fire_boss_door_jump',
        'tooltip' : '''\
                    The Fire Temple Boss Door can be reached with a precise
                    jump. You must be touching the side wall of the room so
                    so that Link will grab the ledge from farther away than
                    is normally possible.
                    '''},
    'Diving in the Lab without Gold Scale': {
        'name'    : 'logic_lab_diving',
        'tooltip' : '''\
                    Remove the Iron Boots in the midst of
                    Hookshotting the underwater crate.
                    '''},
    'Deliver Eye Drops with Bolero of Fire': {
        'name'    : 'logic_biggoron_bolero',
        'tooltip' : '''\
                    If you do not wear the Goron Tunic, the heat timer
                    inside the crater will override the trade item's timer.
                    When you exit to Death Mountain Trail you will have
                    one second to deliver the Eye Drops before the timer
                    expires. It works best if you play Bolero as quickly as
                    possible upon receiving the Eye Drops. If you have few
                    hearts, there is enough time to dip Goron City to
                    refresh the heat timer as long as you've already
                    pulled the block.
                    '''},
    'Wasteland Crossing without Hover Boots or Longshot': {
        'name'    : 'logic_wasteland_crossing',
        'tooltip' : '''\
                    You can beat the quicksand by backwalking across it
                    in a specific way.
                    '''},
    'Desert Colossus Hill GS with Hookshot': {
        'name'    : 'logic_colossus_gs',
        'tooltip' : '''\
                    Somewhat precise. If you kill enough Leevers
                    you can get enough of a break to take some time
                    to aim more carefully.
                    '''},
    'Dodongo\'s Cavern Scarecrow GS with Armos Statue': {
        'name'    : 'logic_dc_scarecrow_gs',
        'tooltip' : '''\
                    You can jump off an Armos Statue to reach the
                    alcove with the Gold Skulltula. It takes quite
                    a long time to pull the statue the entire way.
                    The jump to the alcove can be a pit picky when
                    done as child.
                    '''},
    'Kakariko Tower GS with Jump Slash': {
        'name'    : 'logic_kakariko_tower_gs',
        'tooltip' : '''\
                    Climb the tower as high as you can without
                    touching the Gold Skulltula, then let go and
                    jump slash immediately. You will take fall
                    damage.
                    '''},
    'Lake Hylia Lab Wall GS with Jump Slash': {
        'name'    : 'logic_lab_wall_gs',
        'tooltip' : '''\
                    The jump slash to actually collect the
                    token is somewhat precise.
                    '''},
    'Spirit Temple MQ Lower Adult without Fire Arrows': {
        'name'    : 'logic_spirit_mq_lower_adult',
        'tooltip' : '''\
                    It can be done with Din\'s Fire and Bow.
                    Whenever an arrow passes through a lit torch, it
                    resets the timer. It's finicky but it's also
                    possible to stand on the pillar next to the center
                    torch, which makes it easier.
                    '''},
    'Spirit Temple Map Chest with Bow': {
        'name'    : 'logic_spirit_map_chest',
        'tooltip' : '''\
                    To get a line of sight from the upper torch to
                    the map chest torches, you must pull an Armos
                    statue all the way up the stairs.
                    '''},
    'Spirit Temple Sun Block Room Chest with Bow': {
        'name'    : 'logic_spirit_sun_chest',
        'tooltip' : '''\
                    Using the blocks in the room as platforms you can
                    get lines of sight to all three torches. The timer
                    on the torches is quite short so you must move
                    quickly in order to light all three.
                    '''},
    'Shadow Trial MQ Torch with Bow': {
        'name'    : 'logic_shadow_trial_mq',
        'tooltip' : '''\
                    You can light the torch in this room without a fire
                    source by shooting an arrow through the lit torch
                    at the beginning of the room. Because the room is
                    so dark and the unlit torch is so far away, it can
                    be difficult to aim the shot correctly.
                    '''},
    'Forest Temple NE Outdoors Ledge with Hover Boots': {
        'name'    : 'logic_forest_outdoors_ledge',
        'tooltip' : '''\
                    With precise Hover Boots movement you can fall down
                    to this ledge from upper balconies. If done precisely
                    enough, it is not necessary to take fall damage.
                    In MQ, this skips a Longshot requirement.
                    In Vanilla, this can skip a Hookshot requirement in
                    entrance randomizer.
                    '''},
    'Water Temple Boss Key Region with Hover Boots': {
        'name'    : 'logic_water_boss_key_region',
        'tooltip' : '''\
                    With precise Hover Boots movement it is possible
                    to reach the boss key chest's region without
                    needing the Longshot. It is not necessary to take
                    damage from the spikes. The Gold Skulltula Token
                    in the following room can also be obtained with
                    just the Hover Boots.
                    '''},
    'Water Temple Falling Platform Room GS with Hookshot': {
        'name'    : 'logic_water_falling_platform_gs',
        'tooltip' : '''\
                    If you stand on the very edge of the platform, this
                    Gold Skulltula can be obtained with only the Hookshot.
                    '''},
    'Water Temple Serpent River GS without Iron Boots': {
        'name'    : 'logic_water_river_gs',
        'tooltip' : '''\
                    Standing on the exposed ground toward the end of
                    the river, a precise Longshot use can obtain the
                    token. The Longshot cannot normally reach far
                    enough to kill the Skulltula, however. You'll
                    first have to find some other way of killing it.
                    '''},
    'Water Temple Entry without Iron Boots using Hookshot': {
        'name'    : 'logic_water_hookshot_entry',
        'tooltip' : '''\
                    When entering Water Temple using Gold Scale instead
                    of Iron Boots, the Longshot is usually used to be
                    able to hit the switch and open the gate. But, by
                    standing in a particular spot, the switch can be hit
                    with only the reach of the Hookshot.
                    '''},
    'Death Mountain Trail Upper Red Rock GS without Hammer': {
        'name'    : 'logic_trail_gs_upper',
        'tooltip' : '''\
                    After killing the Skulltula, the token can be collected
                    by backflipping into the rock at the correct angle.
                    '''},
    'Death Mountain Trail Lower Red Rock GS with Hookshot': {
        'name'    : 'logic_trail_gs_lower_hookshot',
        'tooltip' : '''\
                    After killing the Skulltula, the token can be fished
                    out of the rock without needing to destroy it, by
                    using the Hookshot in the correct way.
                    '''},
    'Death Mountain Trail Lower Red Rock GS with Magic Bean': {
        'name'    : 'logic_trail_gs_lower_bean',
        'tooltip' : '''\
                    After killing the Skulltula, the token can be
                    collected without needing to destroy the rock by
                    jumping down onto it from the bean plant,
                    midflight, with precise timing and positioning.
                    '''},
    'Death Mountain Crater Upper to Lower with Hammer': {
        'name'    : 'logic_crater_upper_to_lower',
        'tooltip' : '''\
                    With the Hammer, you can jumpslash the rock twice
                    in the same jump in order to destroy it before you
                    fall into the lava.
                    '''},
    'Zora\'s Domain Entry with Hover Boots': {
        'name'    : 'logic_zora_with_hovers',
        'tooltip' : '''\
                    Can hover behind the waterfall as adult.
                    '''},
    'Shadow Temple River Statue with Bombchu': {
        'name'    : 'logic_shadow_statue',
        'tooltip' : '''\
                    By sending a Bombchu around the edge of the
                    gorge, you can knock down the statue without
                    needing a Bow.
                    Applies in both vanilla and MQ Shadow.
                    '''},
    'Stop Link the Goron with Din\'s Fire': {
        'name'    : 'logic_link_goron_dins',
        'tooltip' : '''\
                    The timing is quite awkward.
                    '''},
    'Fire Temple Song of Time Room GS without Song of Time': {
        'name'    : 'logic_fire_song_of_time',
        'tooltip' : '''\
                    A precise jump can be used to reach this room.
                    '''},
    'Fire Temple Climb without Strength': {
        'name'    : 'logic_fire_strength',
        'tooltip' : '''\
                    A precise jump can be used to skip
                    pushing the block.
                    '''},
    'Fire Temple MQ Big Lava Room Bombable Chest without Hookshot': {
        'name'    : 'logic_fire_mq_bombable_chest',
        'tooltip' : '''\
                    A precisely-angled jump can get over the wall
                    of fire in this room. It's expected that you
                    will take damage as you do this. As it may
                    take multiple attempts, you won't be expected
                    to use a fairy to survive.
                    '''},
    'Light Trial MQ without Hookshot': {
        'name'    : 'logic_light_trial_mq',
        'tooltip' : '''\
                    If you move quickly you can sneak past the edge of
                    a flame wall before it can rise up to block you.
                    In this case it doesn't seem possible to do it
                    without taking damage.
                    '''},
    'Ice Cavern MQ Scarecrow GS with No Additional Items': {
        'name'    : 'logic_ice_mq_scarecrow',
        'tooltip' : '''\
                    A precise jump can be used to reach this alcove.
                    '''},
    'Reverse Wasteland': {
        'name'    : 'logic_reverse_wasteland',
        'tooltip' : '''\
                    By memorizing the path, you can travel through the
                    Wasteland in reverse.
                    Note that jumping to the carpet merchant as child
                    requires a fairly precise jumpslash.
                    To enable the equivalent trick for going forward
                    through the Wasteland, set the Lens of Truth logic
                    to "Only Chest Minigame."
                    To cross the river of sand with no additional items,
                    be sure to also enable "Wasteland Crossing without
                    Hover Boots or Longshot."
                    Unless all overworld entrances are randomized, child
                    Link will not be expected to do anything at Gerudo's
                    Fortress.
                    '''},
    'Zora\'s River Upper Freestanding PoH as Adult with Nothing': {
        'name'    : 'logic_zora_river_upper',
        'tooltip' : '''\
                    Adult can reach this PoH with a precise jump,
                    no Hover Boots required.
                    '''},
    'Shadow Temple MQ Truth Spinner Gap with Longshot': {
        'name'    : 'logic_shadow_mq_gap',
        'tooltip' : '''\
                    You can Longshot a torch and jumpslash-recoil onto
                    the tongue. It works best if you Longshot the right
                    torch from the left side of the room.
                    '''},
    'Lost Woods Adult GS without Bean': {
        'name'    : 'logic_lost_woods_gs_bean',
        'tooltip' : '''\
                    You can collect the token with a precise
                    Hookshot use, as long as you can kill the
                    Skulltula somehow first. It can be killed
                    using Longshot, Bow, Bombchus or Din's Fire.
                    '''},
    'Jabu Near Boss GS without Boomerang as Adult': {
        'name'    : 'logic_jabu_boss_gs_adult',
        'tooltip' : '''\
                    You can easily get over to the door to the
                    near boss area early with Hover Boots. The
                    tricky part is getting through the door
                    without being able to use a box to keep the
                    switch pressed. One way is to quickly roll
                    from the switch and open the door before it
                    closes.
                    '''},
    'Graveyard Freestanding PoH with Boomerang': {
        'name'    : 'logic_graveyard_poh',
        'tooltip' : '''\
                    Using a precise moving setup you can obtain
                    the Piece of Heart by having the Boomerang
                    interact with it along the return path.
                    '''},
    'Death Mountain Trail Soil GS without Destroying Boulder': {
        'name'    : 'logic_dmt_soil_gs',
        'tooltip' : '''\
                    Bugs will go into the soft soil even while the boulder is
                    still blocking the entrance.
                    Then, using a precise moving setup you can kill the Gold
                    Skulltula and obtain the token by having the Boomerang
                    interact with it along the return path.
                    '''},
    'Gerudo Training Grounds Left Side Silver Rupees without Hookshot': {
        'name'    : 'logic_gtg_without_hookshot',
        'tooltip' : '''\
                    After collecting the rest of the silver rupees in the room,
                    you can reach the final silver rupee on the ceiling by being
                    pulled up into it after getting grabbed by the Wallmaster.
                    Then, you must also reach the exit of the room without the
                    use of the Hookshot. If you move quickly you can sneak past
                    the edge of a flame wall before it can rise up to block you.
                    To do so without taking damage is more precise.
                    '''},
    'Gerudo Training Grounds MQ Left Side Silver Rupees without Hookshot': {
        'name'    : 'logic_gtg_mq_without_hookshot',
        'tooltip' : '''\
                    After collecting the rest of the silver rupees in the room,
                    you can reach the final silver rupee on the ceiling by being
                    pulled up into it after getting grabbed by the Wallmaster.
                    The Wallmaster will not track you to directly underneath the
                    rupee. You should take the last step to be under the rupee
                    after the Wallmaster has begun its attempt to grab you.
                    Also included with this trick is that fact that the switch
                    that unbars the door to the final chest of GTG can be hit
                    without a projectile, using a precise jumpslash.
                    This trick supersedes "Gerudo Training Grounds MQ Left Side
                    Silver Rupees with Hookshot".
                    '''},
    'Reach Gerudo Training Grounds Fake Wall Ledge with Hover Boots': {
        'name'    : 'logic_gtg_fake_wall',
        'tooltip' : '''\
                    A precise Hover Boots use from the top of the chest can allow
                    you to grab the ledge without needing the usual requirements.
                    In Master Quest, this always skips a Song of Time requirement.
                    In Vanilla, this skips a Hookshot requirement, but is only
                    relevant if "Gerudo Training Grounds Left Side Silver Rupees
                    without Hookshot" is enabled.
                    '''},
    'Water Temple Cracked Wall with No Additional Items': {
        'name'    : 'logic_water_cracked_wall_nothing',
        'tooltip' : '''\
                    A precise jumpslash (among other methods) will
                    get you to the cracked wall without needing the
                    Hover Boots or to raise the water to the middle
                    level. This trick supersedes "Water Temple
                    Cracked Wall with Hover Boots".
                    '''},
    'Water Temple North Basement Ledge with Precise Jump': {
        'name'    : 'logic_water_north_basement_ledge_jump',
        'tooltip' : '''\
                    In the northern basement there's a ledge from where, in
                    vanilla Water Temple, boulders roll out into the room.
                    Normally to jump directly to this ledge logically
                    requires the Hover Boots, but with precise jump, it can
                    be done without them. This trick supersedes "Water Temple
                    Boss Key Chest with Iron Boots" and applies to both
                    Vanilla and Master Quest.
                    '''},
    'Water Temple Torch Longshot': {
        'name'    : 'logic_water_temple_torch_longshot',
        'tooltip' : '''\
                    Stand on the eastern side of the central pillar and longshot
                    the torches on the bottom level. Swim through the corridor
                    and float up to the top level. This allows access to this
                    area and lower water levels without Iron Boots.
                    The majority of the tricks that allow you to skip Iron Boots
                    in the Water Temple are not going to be relevant unless this
                    trick is first enabled.
                    '''},
    'Water Temple Boss Key Jump Dive': {
        'name'    : 'logic_water_bk_jump_dive',
        'tooltip' : '''\
                    Stand on the very edge of raised corridor leading from the
                    push block room to the rolling boulder corridor. Face the
                    gold skulltula on the waterfall and jump over the boulder
                    corridor floor into the pool of water, swimming right once
                    underwater. This allows access to the boss key room without
                    Iron boots.
                    '''},
    'Water Temple Dragon Statue Jump Dive': {
        'name'    : 'logic_water_dragon_jump_dive',
        'tooltip' : '''\
                    If you come into the dragon statue room from the
                    serpent river, you can jump down from above and get
                    into the tunnel without needing either Iron Boots
                    or a Scale. You must shoot the switch from above
                    with the Bow, and then quickly get through the
                    tunnel before the gate closes.
                    '''},
    'Water Temple Dragon Statue with Bombchu': {
        'name'    : 'logic_water_dragon_bombchu',
        'tooltip' : '''\
                    You can hit the switch in the dragon statue room
                    with a Bombchu. Use the time that the Bombchu is
                    traveling to the switch to begin a dive (with at
                    least Silver Scale) into the tunnel. This allows
                    you to reach the chest without Iron Boots or
                    coming into this room from above by going through
                    the serpent river.
                    '''},
    'Goron City Leftmost Maze Chest with Hover Boots': {
        'name'    : 'logic_goron_city_leftmost',
        'tooltip' : '''\
                    A precise backwalk starting from on top of the
                    crate and ending with a precisely-timed backflip
                    can reach this chest without needing either
                    the Hammer or Silver Gauntlets.
                    '''},
    'Deku Tree Basement without Slingshot': {
        'name'    : 'logic_deku_b1_skip',
        'tooltip' : '''\
                    A precise jump can be used to skip
                    needing to use the Slingshot to go
                    around B1 of the Deku Tree. If used
                    with the "Closed Forest" setting, a
                    Slingshot will not be guaranteed to
                    exist somewhere inside the Forest.
                    This trick applies to both Vanilla
                    and Master Quest.
                    '''},
    'Spirit Temple Lower Adult Switch with Bombs': {
        'name'    : 'logic_spirit_lower_adult_switch',
        'tooltip' : '''\
                    A bomb can be used to hit the switch on the ceiling,
                    but it must be thrown from a particular distance
                    away and with precise timing.
                    '''},
    'Forest Temple Outside Backdoor without Hover Boots': {
        'name'    : 'logic_forest_outside_backdoor',
        'tooltip' : '''\
                    With a precise jumpslash from above, you
                    can reach the backdoor to the west
                    courtyard without Hover Boots.
                    '''},
    'Forest Temple Scarecrow Route': {
        'name'    : 'logic_forest_scarecrow',
        'tooltip' : '''\
                    From on top of the door frame in the NE
                    courtyard, you can summon Pierre. You
                    can get there with a precise Hover Boots
                    movement. You will take fall damage.
                    This allows you to reach the falling
                    ceiling room early.
                    '''},
    'Dodongo\'s Cavern MQ Early Bomb Bag Area as Child': {
        'name'    : 'logic_dc_mq_child_bombs',
        'tooltip' : '''\
                    With a precise jumpslash from above, you
                    can reach the Bomb Bag area as only child
                    without needing a Slingshot. You will
                    take fall damage.
                    '''},
    'Dodongo\'s Cavern Child Slingshot Skips': {
        'name'    : 'logic_dc_slingshot_skip',
        'tooltip' : '''\
                    With precise platforming, child can cross the
                    platforms while the flame circles are there.
                    When enabling this trick, it's recommended that
                    you also enable the Adult variant: "Dodongo's
                    Cavern Spike Trap Room Jump without Hover Boots."
                    '''},
    'Rolling Goron (Hot Rodder Goron) as Child with Strength': {
        'name'    : 'logic_child_rolling_with_strength',
        'tooltip' : '''\
                    Use the bombflower on the stairs or near Medigoron.
                    Timing is tight, especially without backwalking.
                    '''},
    'Goron City Spinning Pot PoH with Bombchu': {
        'name'    : 'logic_goron_city_pot',
        'tooltip' : '''\
                    A Bombchu can be used to stop the spinning
                    pot, but it can be quite finicky to get it
                    to work.
                    '''},
    'Gerudo Valley Crate PoH as Adult with Hover Boots': {
        'name'    : 'logic_valley_crate_hovers',
        'tooltip' : '''\
                    From the far side of Gerudo Valley, a precise
                    Hover Boots movement and jumpslash recoil can
                    allow adult to reach the ledge with the crate
                    PoH without needing Longshot. You will take 
                    fall damage.
                    '''},
    'Jump onto the Lost Woods Bridge as Adult with Nothing': {
        'name'    : 'logic_lost_woods_bridge',
        'tooltip' : '''\
                    With very precise movement it's possible for
                    adult to jump onto the bridge without needing
                    Longshot, Hover Boots, or Bean.
                    '''},
    'Spirit Trial without Hookshot': {
        'name'    : 'logic_spirit_trial_hookshot',
        'tooltip' : '''\
                    A precise jump off of an Armos can
                    collect the highest rupee.
                    '''},
    'Shadow Temple Stone Umbrella Skip': {
        'name'    : 'logic_shadow_umbrella',
        'tooltip' : '''\
                    A very precise Hover Boots movement
                    from off of the lower chest can get you
                    on top of the crushing spikes without
                    needing to pull the block. Applies to
                    both Vanilla and Master Quest.
                    '''},
    'Water Temple Central Bow Target without Longshot or Hover Boots': {
        'name'    : 'logic_water_central_bow',
        'tooltip' : '''\
                    A very precise Bow shot can hit the eye
                    switch from the floor above. Then, you
                    can jump down into the hallway and make
                    through it before the gate closes.
                    It can also be done as child, using the
                    Slingshot instead of the Bow.
                    '''},
    'Fire Temple East Tower without Scarecrow\'s Song': {
        'name'    : 'logic_fire_scarecrow',
        'tooltip' : '''\
                    Also known as "Pixelshot."
                    The Longshot can reach the target on the elevator
                    itself, allowing you to skip needing to spawn the
                    scarecrow.
                    '''},
    'Shadow Temple Entry with Fire Arrows': {
        'name'    : 'logic_shadow_fire_arrow_entry',
        'tooltip' : '''\
                    It is possible to light all of the torches to
                    open the Shadow Temple entrance with just Fire
                    Arrows, but you must be very quick, precise,
                    and strategic with how you take your shots.
                    '''},
}


# a list of the possible settings
setting_infos = [
    # Web Only Settings
    Setting_Info(
        name        = 'web_wad_file',
        type        = str,
        gui_text    = "WAD File",
        gui_type    = "Fileinput",
        shared      = False,
        choices     = {},
        gui_tooltip = "Your original OoT 1.2 NTSC-U / NTSC-J WAD file (.wad)",
        gui_params  = {
            "file_types": [
                {
                  "name": "WAD Files",
                  "extensions": [ "wad" ]
                },
                {
                  "name": "All Files",
                  "extensions": [ "*" ]
                }
            ],
            "hide_when_disabled": True,
        }
    ),
    Setting_Info(
        name        = 'web_common_key_file',
        type        = str,
        gui_text    = "Wii Common Key File",
        gui_type    = "Fileinput",
        shared      = False,
        choices     = {},
        gui_tooltip = """\
            The Wii Common Key is a copyrighted 32 character string needed for WAD encryption.
            Google to find it! Do not ask on Discord!
        """,
        gui_params  = {
            "file_types": [
                {
                  "name": "BIN Files",
                  "extensions": [ "bin" ]
                },
                {
                  "name": "All Files",
                  "extensions": [ "*" ]
                }
            ],
            "hide_when_disabled": True,
        }
    ),
    Setting_Info(
        name        = 'web_common_key_string',
        type        = str,
        gui_text    = "Alternatively Enter Wii Common Key",
        gui_type    = "Textinput",
        shared      = False,
        choices     = {},
        gui_tooltip = """\
            The Wii Common Key is a copyrighted 32 character string needed for WAD encryption.
            Google to find it! Do not ask on Discord!
        """,
        gui_params  = {
            "size"               : "full",
            "max_length"         : 32,
            "hide_when_disabled" : True,
        }
    ),
    Setting_Info(
        name        = 'web_wad_channel_id',
        type        = str,
        gui_text    = "WAD Channel ID",
        gui_type    = "Textinput",
        shared      = False,
        choices     = {},
        default     = "OOTE",
        gui_tooltip = """\
            4 characters, should end with E to ensure Dolphin compatibility.
            Note: If you have multiple OoTR WAD files with different Channel IDs installed, the game can crash on a soft reset. Use a Title Deleter to remove old WADs.
        """,
        gui_params  = {
            "size"               : "small",
            "max_length"         : 4,
            "no_line_break"      : True,
            "hide_when_disabled" : True,
        }
    ),
    Setting_Info(
        name        = 'web_wad_channel_title',
        type        = str,
        gui_text    = "WAD Channel Title",
        gui_type    = "Textinput",
        shared      = False,
        choices     = {},
        default     = "OoTRandomizer",
        gui_tooltip = "20 characters max",
        gui_params  = {
            "size"               : "medium",
            "max_length"         : 20,
            "hide_when_disabled" : True,
        }
    ),
    Setting_Info(
        name       = 'web_output_type',
        type       = str,
        gui_text   = "Output Type",
        gui_type   = "Radiobutton",
        shared     = False,
        choices    = {
            'z64' : ".z64 (N64/Emulator)",
            'wad' : ".wad (WiiVC)"
        },
        gui_params  = {
            "hide_when_disabled" : True,
        },
        default    = "z64",
        disable    = {
            'z64' : {'settings' : [
                'web_wad_file',
                'web_common_key_file',
                'web_common_key_string',
                'web_wad_channel_id',
                'web_wad_channel_title']
            }
        }
    ),
    Checkbutton(
        name           = 'web_persist_in_cache',
        gui_text       = 'Persist Files in Cache',
        default        = True,
        shared         = False,
    ),

    # Non-GUI Settings
    Checkbutton('cosmetics_only', None),
    Checkbutton('check_version', None),
    Checkbutton('output_settings', None),
    Checkbutton(
        name           = 'generate_from_file',
        gui_text       = 'Generate From File',
        default        = False,
        disable        = {
            True : {
                'tabs' : ['main_tab', 'detailed_tab', 'starting_tab', 'other_tab'],
                'sections' : ['preset_section'],
                'settings' : ['count', 'create_spoiler', 'world_count', 'enable_distribution_file', 'distribution_file'],
            },
            False : {
                'settings' : ['repatch_cosmetics'],
            },
        },
        gui_params     = {
            'web:disable' : {
                False : {
                    'settings' : [
                        'rom','web_output_type','player_num',
                        'web_wad_file', 'web_common_key_file', 'web_common_key_string',
                        'web_wad_channel_id','web_wad_channel_title'
                    ],
                },
            }
        },
        shared         = False,
    ),
    Checkbutton(
        name           = 'enable_distribution_file',
        gui_text       = 'Enable Plandomizer (Optional)',
        gui_tooltip    = '''\
            Optional. Use a plandomizer JSON file to get 
            total control over the item placement.
        ''',
        default        = False,
        disable        = {
            False  : {'settings' : ['distribution_file']},
        },
        shared         = False,
    ),
    Setting_Info('distribution_file', str, "Plandomizer File", "Fileinput", False, {},
        gui_tooltip = """\
            Optional. Place a plandomizer JSON file here 
            to get total control over the item placement.
        """,
        gui_params = {
            "file_types": [
                {
                  "name": "JSON Files",
                  "extensions": [ "json" ]
                },
                {
                  "name": "All Files",
                  "extensions": [ "*" ]
                }
            ],
            "hide_when_disabled" : True,
        }),
    Setting_Info('checked_version',   str, None, None, False, {}),
    Setting_Info('rom',               str, "Base ROM", "Fileinput", False, {},
        gui_params = {
            "file_types": [
                {
                  "name": "ROM Files",
                  "extensions": [ "z64", "n64" ]
                },
                {
                  "name": "All Files",
                  "extensions": [ "*" ]
                }
            ],
            "web:hide_when_disabled" : True,
        }),
    Setting_Info('output_dir',        str, "Output Directory", "Directoryinput", False, {}),
    Setting_Info('output_file',       str, None, None, False, {}),
    Setting_Info('seed',              str, None, None, False, {}),
    Setting_Info('patch_file',        str, "Patch File", "Fileinput", False, {},
        gui_params = {
            "file_types": [
                {
                  "name": "Patch File Archive",
                  "extensions": [ "zpfz", "zpf" ]
                },
                {
                  "name": "All Files",
                  "extensions": [ "*" ]
                }
            ],
        }),
    Setting_Info('count',             int, "Generation Count", "Numberinput", False, {},
        default        = 1,
        gui_params = {
            'min' : 1,
        }
    ),
    Setting_Info('world_count',       int, "Player Count", "Numberinput", True, {},
        default        = 1,
        gui_params = {
            'min' : 1,
            'max' : 255,
            'no_line_break'     : True,
            'web:max'           : 15,
            'web:no_line_break' : True,
        }
    ),
    Setting_Info('player_num',        int, "Player ID", "Numberinput", False, {},
        default        = 1,
        gui_params = {
            'min' : 1,
            'max' : 255,
        }
    ),

    # GUI Settings
    Setting_Info('presets',           str, "", "Presetinput", False, {},
        default        = "[New Preset]",
        gui_tooltip    = 'Select a setting preset to apply.',
    ),
    Setting_Info('open_output_dir',   str, "Open Output Directory", "Button", False, {},
        gui_params = {
            'function' : "openOutputDir",
            'no_line_break' : True,
        }
    ),
    Setting_Info('open_python_dir',   str, "Open App Directory", "Button", False, {},
        gui_params = {
            'function' : "openPythonDir",
        }
    ),
    Checkbutton(
        name           = 'repatch_cosmetics',
        gui_text       = 'Update Cosmetics',
        default        = True,
        disable        = {
            False : {
                'tabs': ['cosmetics_tab','sfx_tab'],
                'settings' : ['create_cosmetics_log'],
            },
        },
        shared         = False,
    ),
    Checkbutton(
        name           = 'create_spoiler',
        gui_text       = 'Create Spoiler Log',
        gui_tooltip    = '''\
                         Enabling this will change the seed.
                         ''',
        default        = True,
        gui_params     = {
            'no_line_break' : True,
            'web:no_line_break' : False,
        },
        shared         = True,
    ),
    Checkbutton(
        name           = 'create_cosmetics_log',
        gui_text       = 'Create Cosmetics Log',
        default        = True,
        disabled_default = False,
    ),
    Setting_Info(
        name           = 'compress_rom',
        type           = str,
        gui_text       = "Output Type",
        gui_type       = "Radiobutton",
        shared         = False,
        choices        = {
            'True':  'Compressed [Stable]',
            'False': 'Uncompressed [Crashes]',
            'Patch': 'Patch File',
            'None':  'No Output',
        },
        default        = 'True',
        disable        = {
            'None'  : {'settings' : ['player_num', 'create_cosmetics_log', 'rom']},
            'Patch' : {'settings' : ['player_num']}
        },
        gui_tooltip = '''\
            The first time compressed generation will take a while,
            but subsequent generations will be quick. It is highly
            recommended to compress or the game will crash
            frequently except on real N64 hardware.

            Patch files are used to send the patched data to other
            people without sending the ROM file.
        ''',
        gui_params={
            'horizontal': True
        },
    ),
    Checkbutton(
        name           = 'randomize_settings',
        gui_text       = 'Randomize Main Rule Settings',
        gui_tooltip    = '''\
                         Randomizes most Main Rules.
                         ''',
        default        = False,
        disable        = {
            True : {
                'sections' : ['various_section', 'shuffle_section', 'shuffle_dungeon_section'],
                'settings': ['starting_age', 'shuffle_interior_entrances', 'shuffle_grotto_entrances', 'shuffle_dungeon_entrances', 'shuffle_overworld_entrances', 'mix_entrance_pools', 'decouple_entrances', 'owl_drops', 'warp_songs', 'spawn_positions'],
            }
        },
        shared         = True,
    ),
    Combobox(
        name           = 'open_forest',
        gui_text       = 'Forest',
        default        = 'closed',
        choices        = {
            'open':        'Open Forest',
            'closed_deku': 'Closed Deku',
            'closed':      'Closed Forest',
            },
        gui_tooltip    = '''\
            'Open Forest': Mido no longer blocks the path to the
            Deku Tree, and the Kokiri boy no longer blocks the path
            out of the forest.
            
            'Closed Deku': The Kokiri boy no longer blocks the path
            out of the forest, but Mido still blocks the path to the
            Deku Tree, requiring Kokiri Sword and Deku Shield to access
            the Deku Tree.

            'Closed Forest': The Kokiri Sword and Slingshot are always
            available somewhere in the forest. This is incompatible with
            Start as Adult and shuffling "All Indoors" and/or "Overworld"
            entrances will force this to Closed Deku if selected.
        ''',
        shared         = True,
        disable        = {
            'closed' : {'settings' : ['starting_age']}
        },
        gui_params     = {
            'randomize_key': 'randomize_settings',
            'distribution': [
                ('open', 1),
                ('closed_deku', 1),
                ('closed', 1),
            ],
        },
    ),
    Checkbutton(
        name           = 'open_kakariko',
        gui_text       = 'Open Kakariko Gate',
        gui_tooltip    = '''\
            The gate in Kakariko Village to Death Mountain Trail
            is always open instead of needing Zelda's Letter.
            The Happy Mask shop opens upon obtaining Zelda's
            Letter without requiring showing it to the guard.

            Either way, the gate is always open as an adult.
        ''',
        shared         = True,
        gui_params     = {
            'randomize_key': 'randomize_settings',
        },
    ),
    Checkbutton(
        name           = 'open_door_of_time',
        gui_text       = 'Open Door of Time',
        gui_tooltip    = '''\
            The Door of Time starts opened instead of needing to
            play the Song of Time. If this is not set, only
            an Ocarina and Song of Time must be found to open
            the Door of Time.
        ''',
        shared         = True,
        gui_params     = {
            'randomize_key': 'randomize_settings',
        },
    ),
    Combobox(
        name           = 'zora_fountain',
        gui_text       = 'Zora\'s Fountain',
        default        = 'closed',
        choices        = {
            'closed': 'Default Behavior (Closed)',
            'adult':  'Open For Adult',
            'open':   'Always Open',
        },
        gui_tooltip    = '''\
            'Default Behavior': King Zora obstructs the way to
            Zora's Fountain. Ruto's Letter must be shown as
            child in order to move him for both eras.

            'Open For Adult': King Zora is always moved in 
            the adult era. This means Ruto's Letter is only
            required to access Zora's Fountain as child.

            'Always Open': King Zora starts as moved in
            both the child and adult eras. This also removes 
            Ruto's Letter from the pool since it can't be used.
        ''',
        shared         = True,
        gui_params     = {
            'randomize_key': 'randomize_settings',
        },
    ),
    Combobox(
        name           = 'gerudo_fortress',
        gui_text       = 'Gerudo Fortress',
        default        = 'normal',
        choices        = {
            'normal': 'Default Behavior',
            'fast':   'Rescue One Carpenter',
            'open':   'Open Gerudo Fortress',
        },
        gui_tooltip    = '''\
            'Rescue One Carpenter': Only the bottom left
            carpenter must be rescued.

            'Open Gerudo Fortress': The carpenters are rescued from
            the start of the game, and if 'Shuffle Gerudo Card' is disabled,
            the player starts with the Gerudo Card in the inventory 
            allowing access to Gerudo Training Grounds.
        ''',
        shared         = True,
        gui_params     = {
            'randomize_key': 'randomize_settings',
        },
    ),
    Combobox(
        name           = 'bridge',
        gui_text       = 'Rainbow Bridge Requirement',
        default        = 'medallions',
        choices        = {
            'open':       'Always Open',
            'vanilla':    'Vanilla Requirements',
            'stones':	  'All Spiritual Stones',
            'medallions': 'All Medallions',
            'dungeons':   'All Dungeons',
            'tokens':     'Gold Skulltula Tokens'
        },
        gui_tooltip    = '''\
            'Always Open': Rainbow Bridge is always present.
            'Vanilla Requirements': Spirit/Shadow Medallions and Light Arrows.
            'All Spiritual Stones': All 3 Spiritual Stones.
            'All Medallions': All 6 Medallions.
            'All Dungeons': All Medallions and Spiritual Stones.
            'Gold Skulltula Tokens': A configurable amount of Gold Skulltula Tokens.
        ''',
        shared         = True,
        disable={
            'open':       {'settings': ['bridge_tokens']},
            'vanilla':    {'settings': ['bridge_tokens']},
            'stones':     {'settings': ['bridge_tokens']},
            'medallions': {'settings': ['bridge_tokens']},
            'dungeons':   {'settings': ['bridge_tokens']},
        },
        gui_params     = {
            'randomize_key': 'randomize_settings',
            'distribution':  [
                ('open',       1),
                ('vanilla',    1),
                ('stones',     1),
                ('medallions', 1),
                ('dungeons',   1),
            ],
        },
    ),
    Scale(
        name           = 'bridge_tokens',
        gui_text       = "Skulltulas Required for Bridge",
        default        = 100,
        min            = 1,
        max            = 100,
        gui_tooltip    = '''\
            Select the amount of Gold Skulltula Tokens required to spawn the rainbow bridge.
        ''',
        shared         = True,
        disabled_default = 0,
        gui_params     = {
            "hide_when_disabled": True,
        },
    ),
    Checkbutton(
        name           = 'triforce_hunt',
        gui_text       = 'Triforce Hunt',
        gui_tooltip    = '''\
            Pieces of the Triforce have been scattered around the world. 
            Find some of them to beat the game.

            Game is saved on completion, and Ganon's Castle key is given
            if beating the game again is desired.
        ''',
        shared         = True,
        gui_params     = {
            'randomize_key': 'randomize_settings',
        },
        disable        = {
            True  : {'settings' : ['shuffle_ganon_bosskey']},
            False : {'settings' : ['triforce_goal_per_world']}
        },
    ),
    Scale(
        name           = 'triforce_goal_per_world',
        gui_text       = 'Required Triforces Per World',
        default        = 20,
        min            = 1,
        max            = 100,
        shared         = True,
        gui_tooltip    = '''\
            Select the amount of Triforce Pieces required to beat the game.

            In multiworld, each world will have the same number of triforces 
            in them. The required amount will be per world collectively. 
            For example, if this is set to 20 in a 2 player multiworld, players 
            need 40 total, but one player could obtain 30 and the other 10. 

            Extra pieces are determined by the the Item Pool setting:
            'Plentiful': 100% Extra
            'Balanced': 50% Extra
            'Scarce': 25% Extra
            'Minimal: No Extra
        ''',
        gui_params     = {
            "hide_when_disabled": True,
        },
    ),
    Combobox(
        name           = 'logic_rules',
        gui_text       = 'Logic Rules',
        default        = 'glitchless',
        choices        = {
            'glitchless': 'Glitchless',
            'glitched':   'Glitched',
            'none':       'No Logic',
            },
        gui_tooltip    = '''\
            Logic provides guiding sets of rules for world generation
            which the Randomizer uses to ensure the generated seeds 
            are beatable.

            'Glitchless': No glitches are required, but may require 
            some minor tricks. Add minor tricks to consider for logic
            in the 'Detailed Logic' tab.

            'Glitched': Movement-oriented glitches are likely required.
            No locations excluded.

            'No Logic': Maximize randomization, All locations are 
            considered available. MAY BE IMPOSSIBLE TO BEAT.
        ''',
        disable        = {
            'glitched'  : {'settings' : ['allowed_tricks', 'mq_dungeons_random', 'mq_dungeons', 'shuffle_interior_entrances', 'shuffle_grotto_entrances', 'shuffle_dungeon_entrances', 'shuffle_overworld_entrances', 'mix_entrance_pools', 'decouple_entrances', 'owl_drops', 'warp_songs', 'spawn_positions']},
            'none'      : {'tabs'     : ['detailed_tab']},
        },
        shared         = True,
    ),
    Checkbutton(
        name           = 'all_reachable',
        gui_text       = 'All Locations Reachable',
        gui_tooltip    = '''\
            When this option is enabled, the randomizer will
            guarantee that every item is obtainable and every
            location is reachable.

            When disabled, only required items and locations
            to beat the game will be guaranteed reachable.
        ''',
        default        = True,
        shared         = True
    ),
    Checkbutton(
        name           = 'bombchus_in_logic',
        gui_text       = 'Bombchus Are Considered in Logic',
        gui_tooltip    = '''\
            Bombchus are properly considered in logic and
            the game is changed to account for this fact.

            The first Bombchu pack will always be 20.
            Subsequent packs will be 5 or 10 based on
            how many you have.

            Bombchus are no longer tied to the Bomb Bag.
            Once Bombchus have been found, they can be 
            purchased for 60/99/180 rupees and Bombchu
            drops can be collected around the world.

            Bombchu Bowling opens with Bombchus.
            Additional Bombchu refills are available at 
            the Kokiri Shop and the Bazaar.
        ''',
        default        = False,
        shared         = True,
        gui_params     = {
            'randomize_key': 'randomize_settings',
        },
    ),
    Checkbutton(
        name           = 'one_item_per_dungeon',
        gui_text       = 'Dungeons Have One Major Item',
        gui_tooltip    = '''\
            Dungeons have exactly one major item. 
            This naturally makes each dungeon similar in 
            value instead of valued based on chest count.

            Spirit Temple Colossus hands count as part 
            of the dungeon. Spirit Temple has TWO items 
            to match vanilla distribution.

            Keys only count as major items if they are 
            shuffled everywhere (ie. in keysanity).
            GS Tokens only count as major items if the 
            bridge requirement is set to "GS Tokens".
            Bombchus only count as major items if they
            are considered in logic.
        ''',
        shared         = True,
        gui_params     = {
            'randomize_key': 'randomize_settings',
        },
    ),
    Checkbutton(
        name           = 'trials_random',
        gui_text       = 'Random Number of Ganon\'s Trials',
        gui_tooltip    = '''\
            Sets a random number of trials to enter Ganon's Tower.
        ''',
        shared         = True,
        disable        = {
            True : {'settings' : ['trials']}
        },
        gui_params     = {
            'randomize_key': 'randomize_settings',
            'distribution':  [
                (True, 1),
            ]
        },
    ),
    Scale(
        name           = 'trials',
        gui_text       = "Ganon's Trials Count",
        default        = 6,
        min            = 0,
        max            = 6,
        gui_tooltip    = '''\
            Trials are randomly selected. If hints are
            enabled, then there will be hints for which
            trials need to be completed.
        ''',
        shared         = True,
        disabled_default = 0,
    ),
    Checkbutton(
        name           = 'no_escape_sequence',
        gui_text       = 'Skip Tower Escape Sequence',
        gui_tooltip    = '''\
            The tower escape sequence between
            Ganondorf and Ganon will be skipped.
        ''',
        shared         = True,
    ),
    Checkbutton(
        name           = 'no_guard_stealth',
        gui_text       = 'Skip Child Stealth',
        gui_tooltip    = '''\
            The crawlspace into Hyrule Castle goes
            straight to Zelda, skipping the guards.
        ''',
        shared         = True,
    ),
    Checkbutton(
        name           = 'no_epona_race',
        gui_text       = 'Skip Epona Race',
        gui_tooltip    = '''\
            Epona can be summoned with Epona's Song
            without needing to race Ingo.
        ''',
        shared         = True,
    ),
    Checkbutton(
<<<<<<< HEAD
        name           = 'no_first_minigame_phases',
        gui_text       = 'Skip First Minigame Phases',
        gui_tooltip    = '''\
            Skip the first phase of two-phase minigames:
=======
        name           = 'skip_some_minigame_phases',
        gui_text       = 'Skip Some Minigame Phases',
        gui_tooltip    = '''\
            Awards all eligible prizes after the first attempt for
>>>>>>> 5bc53159
            Dampe Race and Gerudo Horseback Archery.

            Dampe will start with the second race so you can finish 
            the race in under a minute and get both rewards at once. 
            You still get the first reward from the chest even if you 
            don't complete the race in under a minute.

            Both rewards at the Gerudo Horseback Archery will be 
            available from the first time you play the minigame. 
            This means you can get both rewards at once if you get 
            1500 points in a single attempt.
        ''',
        shared         = True,
    ),
    Checkbutton(
        name           = 'useful_cutscenes',
        gui_text       = 'Enable Useful Cutscenes',
        gui_tooltip    = '''\
            The cutscenes of the Poes in Forest Temple and
            Darunia in Fire Temple will not be skipped.
        ''',
        shared         = True,
    ),
    Checkbutton(
        name           = 'fast_chests',
        gui_text       = 'Fast Chest Cutscenes',
        gui_tooltip    = '''\
            All chest animations are fast. If disabled,
            the animation time is slow for major items.
        ''',
        default        = True,
        shared         = True,
    ),
    Checkbutton(
        name           = 'logic_no_night_tokens_without_suns_song',
        gui_text       = 'Nighttime Skulltulas Expect Sun\'s Song',
        gui_tooltip    = '''\
            GS Tokens that can only be obtained
            during the night expect you to have Sun's
            Song to collect them. This prevents needing
            to wait until night for some locations.
        ''',
        shared         = True,
    ),
    Checkbutton(
        name           = 'free_scarecrow',
        gui_text       = 'Free Scarecrow\'s Song',
        gui_tooltip    = '''\
            Pulling out the Ocarina near a
            spot at which Pierre can spawn will
            do so, without needing the song.
        ''',
        shared         = True,
    ),
    Checkbutton(
        name           = 'start_with_rupees',
        gui_text       = 'Start with Max Rupees',
        gui_tooltip    = '''\
            Start the game with a full wallet.
            Wallet upgrades will also fill the wallet.
        ''',
        shared         = True,
    ),
    Checkbutton(
        name           = 'start_with_consumables',
        gui_text       = 'Start with Consumables',
        gui_tooltip    = '''\
            Start the game with maxed out Deku Sticks and Deku Nuts.
        ''',
        shared         = True,
    ),
    Scale(
        name           = 'starting_hearts',
        gui_text       = "Starting Hearts",
        default        = 3,
        min            = 3,
        max            = 20,
        gui_tooltip    = '''\
            Start the game with the selected number of hearts.
            Heart Containers and Pieces of Heart are removed
            from the item pool in equal proportion.
        ''',
        disabled_default = 1,
        shared         = True,
    ),
    Checkbutton(
        name           = 'chicken_count_random',
        gui_text       = 'Random Cucco Count',
        gui_tooltip    = '''\
            Anju will give a reward for collecting a random
            number of Cuccos.
        ''',
        disable        = {
            True : {'settings' : ['chicken_count']}
        },
        shared         = True,
    ),
    Scale(
        name           = 'chicken_count',
        gui_text       = 'Cucco Count',
        default        = 7,
        min            = 0,
        max            = 7,
        gui_tooltip    = '''\
            Anju will give a reward for turning
            in the chosen number of Cuccos.
        ''',
        shared         = True,
        gui_params     = {
            'no_line_break': True,
        },
    ),
    Checkbutton(
        name           = 'big_poe_count_random',
        gui_text       = 'Random Big Poe Target Count',
        gui_tooltip    = '''\
            The Poe buyer will give a reward for turning
            in a random number of Big Poes.
        ''',
        disable        = {
            True : {'settings' : ['big_poe_count']}
        },
        shared         = True,
    ),
    Scale(
        name           = 'big_poe_count',
        gui_text       = "Big Poe Target Count",
        default        = 10,
        min            = 1,
        max            = 10,
        gui_tooltip    = '''\
            The Poe buyer will give a reward for turning
            in the chosen number of Big Poes.
        ''',
        disabled_default = 1,
        shared         = True,
    ),
    Checkbutton(
        name           = 'shuffle_kokiri_sword',
        gui_text       = 'Shuffle Kokiri Sword',
        gui_tooltip    = '''\
            Enabling this shuffles the Kokiri Sword into the pool.

            This will require extensive use of sticks until the
            sword is found.
        ''',
        default        = True,
        shared         = True,
        gui_params     = {
            'randomize_key': 'randomize_settings',
        },
    ),
    Checkbutton(
        name           = 'shuffle_ocarinas',
        gui_text       = 'Shuffle Ocarinas',
        gui_tooltip    = '''\
            Enabling this shuffles the Fairy Ocarina and the Ocarina
            of Time into the pool.

            This will require finding an Ocarina before being able
            to play songs.
        ''',
        default        = False,
        shared         = True,
        gui_params     = {
            'randomize_key': 'randomize_settings',
        },
    ),
    Checkbutton(
        name           = 'shuffle_weird_egg',
        gui_text       = 'Shuffle Weird Egg',
        gui_tooltip    = '''\
            Enabling this shuffles the Weird Egg from Malon into the pool.

            This will require finding the Weird Egg to talk to Zelda in
            Hyrule Castle, which in turn locks rewards from Impa, Saria,
            Malon, and Talon, as well as the Happy Mask sidequest.
            The Weird Egg is also required for Zelda's Letter to open 
            the Kakariko Gate as child which can lock some progression.
        ''',
        default        = True,
        shared         = True,
        gui_params     = {
            'randomize_key': 'randomize_settings',
        },
    ),
    Checkbutton(
        name           = 'shuffle_gerudo_card',
        gui_text       = "Shuffle Gerudo Card",
        gui_tooltip    = '''\
            Enabling this shuffles the Gerudo Card into the item pool.

            The Gerudo Card is required to enter the Gerudo Training Ground
            and prevents the guards from throwing you in jail.
        ''',
        shared         = True,
        gui_params     = {
            'randomize_key': 'randomize_settings',
        },
    ),
    Checkbutton(
        name           = 'shuffle_song_items',
        gui_text       = 'Shuffle Songs with Items',
        gui_tooltip    = '''\
            Enabling this shuffles the songs into the rest of the
            item pool.

            This means that song locations can contain other items,
            and any location can contain a song. Otherwise, songs
            are only shuffled among themselves.
        ''',
        default        = False,
        shared         = True,
        gui_params     = {
            'randomize_key': 'randomize_settings',
        },
    ),
    Checkbutton(
        name           = 'shuffle_cows',
        gui_text       = 'Shuffle Cows',
        gui_tooltip    = '''\
            Enabling this causes playing Epona's song infront
            of cows to give an item. There are 9 cows, and an
            extra in MQ Jabu.
        ''',
        default        = False,
        shared         = True,
        gui_params     = {
            'randomize_key': 'randomize_settings',
        },
    ),
    Checkbutton(
        name           = 'shuffle_beans',
        gui_text       = 'Shuffle Magic Beans',
        gui_tooltip    = '''\
            Enabling this adds a pack of 10 beans to the item pool
            and changes the Magic Bean Salesman to sell a random
            item once at the price of 60 Rupees.
        ''',
        default        = False,
        shared         = True,
        gui_params     = {
            'randomize_key': 'randomize_settings',
        },
    ),
    Checkbutton(
        name           = 'shuffle_medigoron_carpet_salesman',
        gui_text       = 'Shuffle Medigoron & Carpet Salesman',
        gui_tooltip    = '''\
            Enabling this adds a Giant's Knife and a pack of Bombchus 
            to the item pool and changes both Medigoron and the 
            Haunted Wasteland Carpet Salesman to sell a random item 
            once at the price of 200 Rupees.
        ''',
        default        = False,
        shared         = True,
        gui_params     = {
            'randomize_key': 'randomize_settings',
        },
    ),
    Combobox(
        name           = 'shuffle_interior_entrances',
        gui_text       = 'Shuffle Interior Entrances',
        default        = 'off',
        choices        = {
            'off':       'Off',
            'simple':    'Simple Interiors',
            'all':       'All Interiors',
        },
        gui_tooltip    = '''\
            'Simple Interiors': 
            Shuffle the pool of interior entrances which contains most Houses 
            and all Great Fairies.
    
            'All Interiors':
            Extended version of 'Simple Interiors' with some extra places:
            Windmill, Link's House, Temple of Time and Kakariko Potion Shop.

            When shuffling any interior entrances, trade quest timers are disabled 
            and items never revert, even when dying or loading a save.
        ''',
        shared         = True,
        gui_params     = {
            'randomize_key': 'randomize_settings',
            'distribution':  [
                ('off', 2),
                ('simple', 1),
                ('all', 1),
            ],
        },
    ),
    Checkbutton(
        name           = 'shuffle_grotto_entrances',
        gui_text       = 'Shuffle Grotto Entrances',
        gui_tooltip    = '''\
            Shuffle the pool of grotto entrances, including all graves, 
            small Fairy Fountains and the Lost Woods Stage.
        ''',
        default        = False,
        shared         = True,
        gui_params     = {
            'randomize_key': 'randomize_settings',
        },
    ),
    Checkbutton(
        name           = 'shuffle_dungeon_entrances',
        gui_text       = 'Shuffle Dungeon Entrances',
        gui_tooltip    = '''\
            Shuffle the pool of dungeon entrances, including Bottom 
            of the Well, Ice Cavern, and Gerudo Training Grounds.
            However, Ganon's Castle is not shuffled.

            Additionally, the entrances of Deku Tree, Fire Temple and 
            Bottom of the Well are opened for both adult and child.
        ''',
        default        = False,
        shared         = True,
        gui_params     = {
            'randomize_key': 'randomize_settings',
        },
    ),
    Checkbutton(
        name           = 'shuffle_overworld_entrances',
        gui_text       = 'Shuffle Overworld Entrances',
        gui_tooltip    = '''\
            Shuffle the pool of Overworld entrances, which corresponds
            to almost all loading zones between Overworld areas.

            Some entrances are kept unshuffled to avoid issues:
            - Hyrule Castle Courtyard and Garden entrances
            - Both Market Back Alley entrances
            - Gerudo Valley to Lake Hylia (unless entrances are decoupled)

            Just like when shuffling interior entrances, shuffling overworld 
            entrances disables trade timers and trade items never revert, 
            even when dying or loading a save.
        ''',
        default        = False,
        shared         = True,
        gui_params     = {
            'randomize_key': 'randomize_settings',
        },
    ), 
    Checkbutton(
        name           = 'mix_entrance_pools',
        gui_text       = 'Mix Entrance Pools',
        gui_tooltip    = '''\
            Shuffle all entrances into a single mixed pool.
            This means any shuffled entrance could lead to any type 
            of area: Dungeon, Grotto, Interior or Overworld.
        ''',
        default        = False,
        shared         = True,
        gui_params     = {
            'randomize_key': 'randomize_settings',
        },
    ),
    Checkbutton(
        name           = 'decouple_entrances',
        gui_text       = 'Decouple Entrances',
        gui_tooltip    = '''\
            Decouple entrances when shuffling them.
            This means you are no longer guaranteed to end up back where you
            came from when you go back through an entrance.

            This also adds the one-way entrance from Gerudo Valley to Lake Hylia
            in the pool of overworld entrances when they are shuffled.
        ''',
        default        = False,
        shared         = True,
        gui_params     = {
            'randomize_key': 'randomize_settings',
        },
    ),
    Checkbutton(
        name           = 'owl_drops',
        gui_text       = 'Randomize Owl Drops',
        gui_tooltip    = '''\
            Randomize where Kaepora Gaebora (the Owl) drops you at 
            when you talk to him at Lake Hylia or at the top of 
            Death Mountain Trail.
        ''',
        default        = False,
        shared         = True,
        gui_params     = {
            'randomize_key': 'randomize_settings',
        },
    ),
    Checkbutton(
        name           = 'warp_songs',
        gui_text       = 'Randomize Warp Song Destinations',
        gui_tooltip    = '''\
            Randomize where each of the 6 warp songs leads to.
        ''',
        default        = False,
        shared         = True,
        gui_params     = {
            'randomize_key': 'randomize_settings',
        },
    ),
    Checkbutton(
        name           = 'spawn_positions',
        gui_text       = 'Randomize Overworld Spawns',
        gui_tooltip    = '''\
            Randomize where you start as Child or Adult when loading
            a save in the Overworld. This means you may not necessarily
            spawn inside Link's House or Temple of Time.

            This stays consistent after saving and loading the game again.
        ''',
        default        = False,
        shared         = True,
        gui_params     = {
            'randomize_key': 'randomize_settings',
        },
    ),
    Combobox(
        name           = 'shuffle_scrubs',
        gui_text       = 'Scrub Shuffle',
        default        = 'off',
        choices        = {
            'off':     'Off',
            'low':     'On (Affordable)',
            'regular': 'On (Expensive)',
            'random':  'On (Random Prices)',
        },
        gui_tooltip    = '''\
            'Off': Only the 3 Scrubs that give one-time
            items in the vanilla game (PoH, Deku Nut
            capacity, and Deku Stick capacity) will
            have random items.

            'Affordable': All Scrub prices will be
            reduced to 10 rupees each.

            'Expensive': All Scrub prices will be
            their vanilla prices. This will require
            spending over 1000 rupees on Scrubs.

            'Random Prices': All Scrub prices will be
            between 0-99 rupees. This will on average
            be very, very expensive overall.
        ''',
        shared         = True,
        gui_params     = {
            'randomize_key': 'randomize_settings',
            'distribution':  [
                ('off', 1),
                ('low', 1),
            ],
        },
    ),
    Combobox(
        name           = 'shopsanity',
        gui_text       = 'Shopsanity',
        default        = 'off',
        choices        = {
            'off':    'Off',
            '0':      'Shuffled Shops (0 Items)',
            '1':      'Shuffled Shops (1 Items)',
            '2':      'Shuffled Shops (2 Items)',
            '3':      'Shuffled Shops (3 Items)',
            '4':      'Shuffled Shops (4 Items)',
            'random': 'Shuffled Shops (Random)',
        },
        gui_tooltip    = '''\
            Shop contents are randomized.
            (X Items): Shops have X random non-shop (Special
            Deal!) items. They will always be on the left
            side, and some of the lower value shop items
            will be replaced to make room for these.

            (Random): Each shop will have a random number
            of non-shop items up to a maximum of 4.

            The non-shop items have no requirements except
            money, while the normal shop items (such as
            200/300 rupee tunics) have normal vanilla
            requirements. This means that, for example,
            as a child you cannot buy 200/300 rupee
            tunics, but you can buy non-shop tunics.

            Non-shop Bombchus will unlock the chu slot
            in your inventory, which, if Bombchus are in
            logic, is needed to buy Bombchu refills.
            Otherwise, the Bomb Bag is required.
        ''',
        shared         = True,
        gui_params     = {
            'randomize_key': 'randomize_settings',
            'distribution':  [
                ('off',    6),
                ('0',      1),
                ('1',      1),
                ('2',      1),
                ('3',      1),
                ('4',      1),
                ('random', 1),
            ],
        },
    ),
    Combobox(
        name           = 'tokensanity',
        gui_text       = 'Tokensanity',
        default        = 'off',
        choices        = {
            'off':       'Off',
            'dungeons':  'Dungeons Only',
            'overworld': 'Overworld Only',
            'all':       'All Tokens',
            },
        gui_tooltip    = '''\
            Token reward from Gold Skulltulas are
            shuffled into the pool.

            'Dungeons Only': This only shuffles
            the GS locations that are within
            dungeons, increasing the value of
            most dungeons and making internal
            dungeon exploration more diverse.

            'Overworld Only': This only shuffles
            the GS locations that are outside
            of dungeons.

            'All Tokens': Effectively adds 100
            new locations for items to appear.
        ''',
        shared         = True,
        gui_params     = {
            'randomize_key': 'randomize_settings',
        },
    ),
    Combobox(
        name           = 'shuffle_mapcompass',
        gui_text       = 'Maps & Compasses',
        default        = 'dungeon',
        choices        = {
            'remove':    'Remove',
            'startwith': 'Start With',
            'vanilla':   'Vanilla Locations',
            'dungeon':   'Dungeon Only',
            'keysanity': 'Anywhere'
        },
        gui_tooltip    = '''\
            'Remove': Maps and Compasses are removed.
            This will add a small amount of money and
            refill items to the pool.

            'Start With': Maps and Compasses are given to
            you from the start. This will add a small
            amount of money and refill items to the pool.

            'Vanilla': Maps and Compasses will appear in
            their vanilla locations.

            'Dungeon': Maps and Compasses can only appear
            in their respective dungeon.

            'Anywhere': Maps and Compasses can appear
            anywhere in the world.

            Setting 'Remove', 'Start With, or 'Anywhere' will
            add 2 more possible locations to each Dungeons.
            This makes dungeons more profitable, especially
            Ice Cavern, Water Temple, and Jabu Jabu's Belly.
        ''',
        shared         = True,
        gui_params     = {
            'randomize_key': 'randomize_settings',
        },
    ),
    Combobox(
        name           = 'shuffle_smallkeys',
        gui_text       = 'Small Keys',
        default        = 'dungeon',
        choices        = {
            'remove':    'Remove (Keysy)',
            'vanilla':   'Vanilla Locations',
            'dungeon':   'Dungeon Only',
            'keysanity': 'Anywhere (Keysanity)'
        },
        gui_tooltip    = '''\
            'Remove': Small Keys are removed. All locked
            doors in dungeons will be unlocked. An easier
            mode.

            'Vanilla': Small Keys will appear in their 
            vanilla locations. You start with 3 keys in 
            Spirit Temple MQ because the vanilla key 
            layout is not beatable in logic.

            'Dungeon': Small Keys can only appear in their
            respective dungeon. If Fire Temple is not a
            Master Quest dungeon, the door to the Boss Key
            chest will be unlocked

            'Anywhere': Small Keys can appear
            anywhere in the world. A difficult mode since
            it is more likely to need to enter a dungeon
            multiple times.

            Try different combination out, such as:
            'Small Keys: Dungeon' + 'Boss Keys: Anywhere'
            for a milder Keysanity experience.
        ''',
        shared         = True,
        gui_params     = {
            'randomize_key': 'randomize_settings',
        },
    ),
    Combobox(
        name           = 'shuffle_bosskeys',
        gui_text       = 'Boss Keys',
        default        = 'dungeon',
        choices        = {
            'remove':    'Remove (Keysy)',
            'vanilla':   'Vanilla Locations',
            'dungeon':   'Dungeon Only',
            'keysanity': 'Anywhere (Keysanity)',
        },
        gui_tooltip    = '''\
            'Remove': Boss Keys are removed. All locked
            doors in dungeons will be unlocked. An easier
            mode.

            'Vanilla': Boss Keys will appear in their 
            vanilla locations.

            'Dungeon': Boss Keys can only appear in their
            respective dungeon.

            'Anywhere': Boss Keys can appear
            anywhere in the world. A difficult mode since
            it is more likely to need to enter a dungeon
            multiple times.

            Try different combination out, such as:
            'Small Keys: Dungeon' + 'Boss Keys: Anywhere'
            for a milder Keysanity experience.
        ''',
        shared         = True,
        gui_params     = {
            'randomize_key': 'randomize_settings',
        },
    ),
    Combobox(
        name           = 'shuffle_ganon_bosskey',
        gui_text       = 'Ganon\'s Boss Key',
        default        = 'dungeon',
        disabled_default = 'triforce',
        choices        = {
            'remove':          "Remove (Keysy)",
            'vanilla':         "Vanilla Location",
            'dungeon':         "Dungeon Only",
            'keysanity':       "Anywhere (Keysanity)",
            'lacs_vanilla':    "On LACS: Vanilla",
            'lacs_medallions': "On LACS: Medallions",
            'lacs_stones':     "On LACS: Stones",
            'lacs_dungeons':   "On LACS: Dungeons",
        },
        gui_tooltip    = '''\
            'Remove': Ganon's Castle Boss Key is removed
            and the boss door in Ganon's Tower starts unlocked.

            'Dungeon': Ganon's Castle Boss Key can only appear
            inside Ganon's Castle.

            'Vanilla': Ganon's Castle Boss Key will appear in 
            the vanilla location.

            'Anywhere': Ganon's Castle Boss Key can appear
            anywhere in the world.
            
            'On LACS': These settings put the boss key on the
            Light Arrow Cutscene location, from Zelda in Temple
            of Time as adult, with differing requirements.
            
            'On LACS: Vanilla': Shadow and Spirit Medallions.
            'On LACS: Medallions': All 6 Medallions.
            'On LACS: Stones': All 3 Spiritual Stones.
            'On LACS: Dungeons': All Spiritual Stones & Medallions.
        ''',
        shared         = True,
        gui_params     = {
            'randomize_key': 'randomize_settings',
            'distribution': [
                ('remove',          4),
                ('dungeon',         2),
                ('vanilla',         2),
                ('keysanity',       4),
                ('lacs_vanilla',    1),
                ('lacs_medallions', 1),
                ('lacs_stones',     1),
                ('lacs_dungeons',   1),
            ],
        },
    ),
    Checkbutton(
        name           = 'enhance_map_compass',
        gui_text       = 'Maps and Compasses Give Information',
        gui_tooltip    = '''\
            Gives the Map and Compass extra functionality.
            Map will tell if a dungeon is vanilla or Master Quest.
            Compass will tell what medallion or stone is within.
            The Temple of Time Altar will no longer provide
            information on the location of medallions and stones.

            'Maps/Compasses: Remove': The dungeon information is
            not available anywhere in the game.

            'Maps/Compasses: Start With': The dungeon information
            is available immediately from the dungeon menu.
        ''',
        default        = False,
        shared         = True,
        gui_params     = {
            'randomize_key': 'randomize_settings',
        },
    ),
    Checkbutton(
        name           = 'mq_dungeons_random',
        gui_text       = 'Random Number of MQ Dungeons',
        gui_tooltip    = '''\
            If set, a random number of dungeons
            will have Master Quest designs.
        ''',
        shared         = True,
        disable        = {
            True : {'settings' : ['mq_dungeons']}
        },
    ),
    Scale(
        name           = 'mq_dungeons',
        gui_text       = "MQ Dungeon Count",
        default        = 0,
        min            = 0,
        max            = 12,
        gui_tooltip    = '''\
            Specify the number of Master Quest
            dungeons to appear in the game.

            0: All dungeon will have their
            original designs. (default)

            6: Half of all dungeons will
            be from Master Quest.

            12: All dungeons will have
            Master Quest redesigns.
        ''',
        shared         = True,
    ),
    Setting_Info(
        name           = 'disabled_locations',
        type           = list,
        gui_text       = "Exclude Locations",
        gui_type       = "SearchBox",
        shared         = True,
        choices        = [location.name for location in LocationIterator(lambda loc: loc.filter_tags is not None)],
        default        = [],
        gui_tooltip    = '''
            Locations in the left column may contain items
            required to complete the game. 
            
            Locations in the right column will never have 
            items that are required to complete the game, 
            and will only contain junk.

            Most dungeon locations have a MQ alternative.
            If the location does not exist because of MQ
            then it will be ignored. So make sure to
            disable both versions if that is the intent.
        ''',
        gui_params     = {
            'filterdata': {location.name: location.filter_tags for location in LocationIterator(lambda loc: loc.filter_tags is not None)},
        }
    ),
    Setting_Info(
        name           = 'allowed_tricks',
        type           = list,
        gui_text       = "Enable Tricks",
        gui_type       = "SearchBox",
        shared         = True,
        choices        = {
            val['name']: gui_text for gui_text, val in logic_tricks.items()
        },
        default        = [],
        gui_params     = {
            'choice_tooltip': {choice['name']: choice['tooltip'] for choice in logic_tricks.values()},
        },
        gui_tooltip='''
            Tricks moved to the right column are in-logic
            and MAY be required to complete the game.
            
            Tricks in the left column are NEVER required.
            
            Tricks are only relevant for Glitchless logic.
        '''
    ),
    Combobox(
        name           = 'logic_earliest_adult_trade',
        gui_text       = 'Adult Trade Sequence Earliest Item',
        default        = 'pocket_egg',
        choices        = {
            'pocket_egg':   'Pocket Egg',
            'pocket_cucco': 'Pocket Cucco',
            'cojiro':       'Cojiro',
            'odd_mushroom': 'Odd Mushroom',
            'poachers_saw': "Poacher's Saw",
            'broken_sword': 'Broken Sword',
            'prescription': 'Prescription',
            'eyeball_frog': 'Eyeball Frog',
            'eyedrops':     'Eyedrops',
            'claim_check':  'Claim Check',
        },
        gui_tooltip    = '''\
            Select the earliest item that can appear in the adult trade sequence.
        ''',
        shared         = True,
    ),
    Combobox(
        name           = 'logic_latest_adult_trade',
        gui_text       = 'Adult Trade Sequence Latest Item',
        default        = 'claim_check',
        choices        = {
            'pocket_egg':   'Pocket Egg',
            'pocket_cucco': 'Pocket Cucco',
            'cojiro':       'Cojiro',
            'odd_mushroom': 'Odd Mushroom',
            'poachers_saw': "Poacher's Saw",
            'broken_sword': 'Broken Sword',
            'prescription': 'Prescription',
            'eyeball_frog': 'Eyeball Frog',
            'eyedrops':     'Eyedrops',
            'claim_check':  'Claim Check',
        },
        gui_tooltip    = '''\
            Select the latest item that can appear in the adult trade sequence.
        ''',
        shared         = True,
    ),
    Combobox(
        name           = 'logic_lens',
        gui_text       = 'Lens of Truth',
        default        = 'all',
        choices        = {
            'all':             'Required Everywhere',
            'chest-wasteland': 'Wasteland and Chest Minigame',
            'chest':           'Only Chest Minigame',
        },
        gui_tooltip    = '''\
            'Required everywhere': every invisible or
            fake object will expect you to have the
            Lens of Truth and Magic. The exception is
            passing through the first wall in Bottom of
            the Well, since that is required in vanilla.

            'Wasteland': The lens is needed to follow
            the ghost guide across the Haunted Wasteland.
        ''',
        shared         = True,
    ),
    Setting_Info(
        name           = 'starting_equipment',
        type           = list,
        gui_text       = "Starting Equipment",
        gui_type       = "SearchBox",
        shared         = True,
        choices        = {
            key: value.guitext for key, value in StartingItems.equipment.items()
        },
        default        = [],
        gui_tooltip    = '''\
            Begin the game with the selected equipment.
        ''',
    ),
    Setting_Info(
        name           = 'starting_items',
        type           = list,
        gui_text       = "Starting Items",
        gui_type       = "SearchBox",
        shared         = True,
        choices        = {
            key: value.guitext for key, value in StartingItems.inventory.items()
        },
        default        = [],
        gui_tooltip    = '''\
            Begin the game with the selected inventory items.
            Selecting multiple progressive items will give
            the appropriate number of upgrades.
            
            If playing with Open Zora Fountain, the Bottle
            with Letter is converted to a regular Bottle.
        ''',
    ),
    Setting_Info(
        name           = 'starting_songs',
        type           = list,
        gui_text       = "Starting Songs",
        gui_type       = "SearchBox",
        shared         = True,
        choices        = {
            key: value.guitext for key, value in StartingItems.songs.items()
        },
        default        = [],
        gui_tooltip    = '''\
            Begin the game with the selected songs already learnt.
        ''',
    ),
    Checkbutton(
        name           = 'ocarina_songs',
        gui_text       = 'Randomize Ocarina Song Notes',
        gui_tooltip    = '''\
                         Will need to memorize a new set of songs.
                         Can be silly, but difficult. Songs are
                         generally sensible, and warp songs are
                         typically more difficult.
                         ''',
        shared         = True,
    ),
    Checkbutton(
        name           = 'correct_chest_sizes',
        gui_text       = 'Chest Size Matches Contents',
        gui_tooltip    = '''\
            Chests will be large if they contain a major
            item and small if they don't. Boss keys will
            be in gold chests. This allows skipping
            chests if they are small. However, skipping
            small chests will mean having low health,
            ammo, and rupees, so doing so is a risk.
        ''',
        shared         = True,
    ),
    Checkbutton(
        name           = 'clearer_hints',
        gui_text       = 'Clearer Hints',
        gui_tooltip    = '''\
            The hints provided by Gossip Stones will
            be very direct if this option is enabled.
        ''',
        shared         = True,
        default        = True,
    ),
    Combobox(
        name           = 'hints',
        gui_text       = 'Gossip Stones',
        default        = 'always',
        choices        = {
            'none':   'No Hints',
            'mask':   'Hints; Need Mask of Truth',
            'agony':  'Hints; Need Stone of Agony',
            'always': 'Hints; Need Nothing',
        },
        gui_tooltip    = '''\
            Gossip Stones can be made to give hints
            about where items can be found.

            Different settings can be chosen to
            decide which item is needed to
            speak to Gossip Stones. Choosing to
            stick with the Mask of Truth will
            make the hints very difficult to
            obtain.

            Hints for 'on the way of the hero' are
            locations that contain items that are
            required to beat the game.
        ''',
        shared         = True,
    ),
    Combobox(
        name           = 'hint_dist',
        gui_text       = 'Hint Distribution',
        default        = 'balanced',
        choices        = {
            'useless':     'Useless',
            'balanced':    'Balanced',
            'strong':      'Strong',
            'very_strong': 'Very Strong',
            'tournament':  'Tournament',
        },
        gui_tooltip    = '''\
            'Useless': Only junk hints.

            'Balanced': Recommended hint spread.

            'Strong': More useful hints.

            'Very Strong': Many powerful hints.

            'Tournament': Fixed number of hints 
            for each type, contains duplicates,
            and only useful hints.
        ''',
        shared         = True,
    ),
    Combobox(
        name           = 'text_shuffle',
        gui_text       = 'Text Shuffle',
        default        = 'none',
        choices        = {
            'none':         'No Text Shuffled',
            'except_hints': 'Shuffled except Hints and Keys',
            'complete':     'All Text Shuffled',
        },
        gui_tooltip    = '''\
            Will make things confusing for comedic value.

            'Shuffled except Hints and Keys': Key texts
            are not shuffled because in keysanity it is
            inconvenient to figure out which keys are which
            without the correct text. Similarly, non-shop
            items sold in shops will also retain standard
            text for the purpose of accurate price checks.
        ''',
        shared         = True,
    ),
    Combobox(
        name           = 'ice_trap_appearance',
        gui_text       = 'Ice Trap Appearance',
        default        = 'major_only',
        choices        = {
            'major_only': 'Major Items Only',
            'junk_only':  'Junk Items Only',
            'anything':   'Anything',
        },
        gui_tooltip    = '''\
            Changes the categories of items Ice Traps may
            appear as, both when freestanding and when in
            chests with Chest Size Matches Contents enabled. 

            'Major Items Only': Ice Traps appear as Major
            Items (and in large chests if CSMC enabled).

            'Junk Items Only': Ice Traps appear as Junk
            Items (and in small chests if CSMC enabled).

            'Anything': Ice Traps may appear as anything.
        ''',
        shared         = True,
    ),
    Combobox(
        name           = 'junk_ice_traps',
        gui_text       = 'Ice Traps',
        default        = 'normal',
        choices        = {
            'off':       'No Ice Traps',
            'normal':    'Normal Ice Traps',
            'on':        'Extra Ice Traps',
            'mayhem':    'Ice Trap Mayhem',
            'onslaught': 'Ice Trap Onslaught',
        },
        gui_tooltip    = '''\
            'Off': All Ice Traps are removed.

            'Normal': Only Ice Traps from the base item pool
            are placed.

            'Extra Ice Traps': Chance to add extra Ice Traps
            when junk items are added to the itempool.

            'Ice Trap Mayhem': All added junk items will
            be Ice Traps.

            'Ice Trap Onslaught': All junk items will be
            replaced by Ice Traps, even those in the
            base pool.
        ''',
        shared         = True,
    ),
    Combobox(
        name           = 'item_pool_value',
        gui_text       = 'Item Pool',
        default        = 'balanced',
        choices        = {
            'plentiful': 'Plentiful',
            'balanced':  'Balanced',
            'scarce':    'Scarce',
            'minimal':   'Minimal'
        },
        gui_tooltip    = '''\
            Changes the amount of bonus items that
            are available in the game.

            'Plentiful': Extra major items are added.

            'Balanced': Original item pool.

            'Scarce': Some excess items are removed,
            including health upgrades.

            'Minimal': Most excess items are removed.
        ''',
        shared         = True,
    ),
    Combobox(
        name           = 'damage_multiplier',
        gui_text       = 'Damage Multiplier',
        default        = 'normal',
        choices        = {
            'half':      'Half',
            'normal':    'Normal',
            'double':    'Double',
            'quadruple': 'Quadruple',
            'ohko':      'OHKO',
        },
        gui_tooltip    = '''\
            Changes the amount of damage taken.

            'OHKO': Link dies in one hit.
        ''',
        shared         = True,
    ),
    Combobox(
        name           = 'starting_tod',
        gui_text       = 'Starting Time of Day',
        default        = 'default',
        choices        = {
            'default':       'Default (10:00)',
            'random':        'Random Choice',
            'sunrise':       'Sunrise (6:30)',
            'morning':       'Morning (9:00)',
            'noon':          'Noon (12:00)',
            'afternoon':     'Afternoon (15:00)',
            'sunset':        'Sunset (18:00)',
            'evening':       'Evening (21:00)',
            'midnight':      'Midnight (00:00)',
            'witching-hour': 'Witching Hour (03:00)',
        },
        gui_tooltip    = '''\
            Change up Link's sleep routine.

            Daytime officially starts at 6:30,
            nighttime at 18:00 (6:00 PM).
        ''',
        shared         = True,
    ),
    Combobox(
        name           = 'starting_age',
        gui_text       = 'Starting Age',
        default        = 'child',
        choices        = {
            'child':  'Child',
            'adult':  'Adult',
            'random': 'Random',
        },
        gui_tooltip    = '''\
            Choose which age Link will start as.

            Starting as adult means you start with
            the master sword in your inventory.

            Only the child option is compatible with
            Closed Forest.
        ''',
        shared         = True,
        gui_params     = {
            'randomize_key': 'randomize_settings',
            'distribution': [
                ('random', 1),
            ],
        }
    ),
    Combobox(
        name           = 'default_targeting',
        gui_text       = 'Default Targeting Option',
        default        = 'hold',
        choices        = {
            'hold':   'Hold',
            'switch': 'Switch',
        },
    ),
    Combobox(
        name           = 'background_music',
        gui_text       = 'Background Music',
        default        = 'normal',
        choices        = {
            'normal': 'Normal',
            'off':    'No Music',
            'random': 'Random',
        },
        gui_tooltip    = '''\
            'No Music': No background music is played.

            'Random': Area background music is randomized. 
            Additional music can be loaded from data/Music/
        ''',
        gui_params  = {
            'randomize_key': 'randomize_all_sfx',
            'distribution': [
                ('random', 1),
            ]
        },
    ),
    Combobox(
        name           = 'fanfares',
        gui_text       = 'Fanfares',
        default        = 'normal',
        choices        = {
            'normal': 'Normal',
            'off':    'No Fanfares',
            'random': 'Random',
        },
        disable        = {
            'normal' : {'settings' : ['ocarina_fanfares']},
        },
        gui_tooltip    = '''\
            'No Fanfares': No fanfares (short non-looping tracks) are played.

            'Random': Fanfares are randomized.
            Additional fanfares can be loaded from data/Music/
        ''',
        gui_params  = {
            'randomize_key': 'randomize_all_sfx',
            'distribution': [
                ('random', 1),
            ]
        },
    ),
    Checkbutton(
        name           = 'ocarina_fanfares',
        gui_text       = 'Ocarina Songs as Fanfares',
        gui_tooltip    = '''\
            Include the songs that play when an ocarina song
            is played as part of the fanfare pool when
            shuffling or disabling fanfares. Note that these
            are a bit longer than most fanfares.
        ''',
        gui_params  = {
            "hide_when_disabled": True,
            'randomize_key': 'randomize_all_sfx',
            'distribution': [
                (True, 1),
            ]
        },
        default        = False,
    ),
    Checkbutton(
        name           = 'display_dpad',
        gui_text       = 'Display D-Pad HUD',
        gui_tooltip    = '''\
            Shows an additional HUD element displaying
            current available options on the D-Pad.
        ''',
        default        = True,
    ),
    Checkbutton(
        name           = 'correct_model_colors',
        gui_text       = 'Item Model Colors Match Cosmetics',
        gui_tooltip    = '''\
            Ingame models for items such as Heart Containers have 
            colors matching the colors chosen for cosmetic settings.
            Heart and magic drop icons also have matching colors.

            Tunic colors are excluded from this to prevent not being 
            able to discern freestanding Tunics from each other.
        ''',
        default        = False,
    ),
    Checkbutton(
        name           = 'randomize_all_cosmetics',
        gui_text       = 'Randomize All Cosmetics',
        gui_tooltip    = '''\
            Randomize all cosmetics settings.
        ''',
        default        = False,
        disable    = {
            True : {'sections' : [ "equipment_section", "ui_section", "navi_section" ]
            }
        }
    ),
    Setting_Info(
        name           = 'kokiri_color',
        type           = str,
        gui_text       = "Kokiri Tunic",
        gui_type       = "Combobox",
        shared         = False,
        choices        = get_tunic_color_options(),
        default        = 'Kokiri Green',
        gui_tooltip    = '''\
            'Random Choice': Choose a random
            color from this list of colors.
            'Completely Random': Choose a random
            color from any color the N64 can draw.
        ''',
        gui_params     = {
            'randomize_key': 'randomize_all_cosmetics',
            'distribution': [
                ('Completely Random', 1),
            ]
        }
    ),
    Setting_Info(
        name           = 'goron_color',
        type           = str,
        gui_text       = "Goron Tunic",
        gui_type       = "Combobox",
        shared         = False,
        choices        = get_tunic_color_options(),
        default        = 'Goron Red',
        gui_tooltip    = '''\
            'Random Choice': Choose a random
            color from this list of colors.
            'Completely Random': Choose a random
            color from any color the N64 can draw.
        ''',
        gui_params     = {
            'randomize_key': 'randomize_all_cosmetics',
            'distribution': [
                ('Completely Random', 1),
            ]
        }

    ),
    Setting_Info(
        name           = 'zora_color',
        type           = str,
        gui_text       = "Zora Tunic",
        gui_type       = "Combobox",
        shared         = False,
        choices        = get_tunic_color_options(),
        default        = 'Zora Blue',
        gui_tooltip    = '''\
            'Random Choice': Choose a random
            color from this list of colors.
            'Completely Random': Choose a random
            color from any color the N64 can draw.
        ''',
        gui_params     = {
            'randomize_key': 'randomize_all_cosmetics',
            'distribution': [
                ('Completely Random', 1),
            ]
        }

    ),
    Setting_Info(
        name           = 'navi_color_default_inner',
        type           = str,
        gui_text       = "Navi Idle Inner",
        gui_type       = "Combobox",
        shared         = False,
        choices        = get_navi_color_options(),
        default        = 'White',
        gui_tooltip    = '''\
            'Random Choice': Choose a random
            color from this list of colors.
            'Completely Random': Choose a random
            color from any color the N64 can draw.
        ''',
        gui_params     = {
            'no_line_break' : True,
            'randomize_key': 'randomize_all_cosmetics',
            'distribution': [
                ('Completely Random', 1),
            ]
        }
    ),
        Setting_Info(
        name           = 'navi_color_default_outer',
        type           = str,
        gui_text       = "Outer",
        gui_type       = "Combobox",
        shared         = False,
        choices        = get_navi_color_options(True),
        default        = '[Same as Inner]',
        gui_tooltip    = '''\
            'Random Choice': Choose a random
            color from this list of colors.
            'Completely Random': Choose a random
            color from any color the N64 can draw.
        ''',
        gui_params     = {
            'randomize_key': 'randomize_all_cosmetics',
            'distribution': [
                ('Completely Random', 1),
            ]
        }

    ),
    Setting_Info(
        name           = 'navi_color_enemy_inner',
        type           = str,
        gui_text       = 'Navi Targeting Enemy Inner',
        gui_type       = "Combobox",
        shared         = False,
        choices        = get_navi_color_options(),
        default        = 'Yellow',
        gui_tooltip    = '''\
            'Random Choice': Choose a random
            color from this list of colors.
            'Completely Random': Choose a random
            color from any color the N64 can draw.
        ''',
        gui_params     = {
            'no_line_break' : True,
            'randomize_key': 'randomize_all_cosmetics',
            'distribution': [
                ('Completely Random', 1),
            ]
        }

    ),
    Setting_Info(
        name           = 'navi_color_enemy_outer',
        type           = str,
        gui_text       = 'Outer',
        gui_type       = "Combobox",
        shared         = False,
        choices        = get_navi_color_options(True),
        default        = '[Same as Inner]',
        gui_tooltip    = '''\
            'Random Choice': Choose a random
            color from this list of colors.
            'Completely Random': Choose a random
            color from any color the N64 can draw.
        ''',
        gui_params     = {
            'randomize_key': 'randomize_all_cosmetics',
            'distribution': [
                ('Completely Random', 1),
            ]
        }

    ),
    Setting_Info(
        name           = 'navi_color_npc_inner',
        type           = str,
        gui_text       = 'Navi Targeting NPC Inner',
        gui_type       = "Combobox",
        shared         = False,
        choices        = get_navi_color_options(),
        default        = 'Light Blue',
        gui_tooltip    = '''\
            'Random Choice': Choose a random
            color from this list of colors.
            'Completely Random': Choose a random
            color from any color the N64 can draw.
        ''',
        gui_params     = {
            'no_line_break' : True,
            'randomize_key': 'randomize_all_cosmetics',
            'distribution': [
                ('Completely Random', 1),
            ]
        }

    ),
    Setting_Info(
        name           = 'navi_color_npc_outer',
        type           = str,
        gui_text       = 'Outer',
        gui_type       = "Combobox",
        shared         = False,
        choices        = get_navi_color_options(True),
        default        = '[Same as Inner]',
        gui_tooltip    = '''\
            'Random Choice': Choose a random
            color from this list of colors.
            'Completely Random': Choose a random
            color from any color the N64 can draw.
        ''',
        gui_params     = {
            'randomize_key': 'randomize_all_cosmetics',
            'distribution': [
                ('Completely Random', 1),
            ]
        }

    ),
    Setting_Info(
        name           = 'navi_color_prop_inner',
        type           = str,
        gui_text       = 'Navi Targeting Prop Inner',
        gui_type       = "Combobox",
        shared         = False,
        choices        = get_navi_color_options(),
        default        = 'Green',
        gui_tooltip    = '''\
            'Random Choice': Choose a random
            color from this list of colors.
            'Completely Random': Choose a random
            color from any color the N64 can draw.
        ''',
        gui_params     = {
            'no_line_break' : True,
            'randomize_key': 'randomize_all_cosmetics',
            'distribution': [
                ('Completely Random', 1),
            ]
        }

    ),
    Setting_Info(
        name           = 'navi_color_prop_outer',
        type           = str,
        gui_text       = 'Outer',
        gui_type       = "Combobox",
        shared         = False,
        choices        = get_navi_color_options(True),
        default        = '[Same as Inner]',
        gui_tooltip    = '''\
            'Random Choice': Choose a random
            color from this list of colors.
            'Completely Random': Choose a random
            color from any color the N64 can draw.
        ''',
        gui_params     = {
            'randomize_key': 'randomize_all_cosmetics',
            'distribution': [
                ('Completely Random', 1),
            ]
        }

    ),
    Combobox(
        name           = 'sword_trail_duration',
        gui_text       = 'Sword Trail Duration',
        choices        = {
            4: 'Default',
            10: 'Long',
            15: 'Very Long',
            20: 'Lightsaber',
        },
        default        = 4,
        gui_tooltip    = '''\
            Select the duration for sword trails.
        ''',
        gui_params     = {
            'randomize_key': 'randomize_all_cosmetics',
            'distribution': [
                (4, 1),
                (10, 1),
                (15, 1),
                (20, 1)
            ]
        }
    ),
    Setting_Info(
        name           = 'sword_trail_color_inner',
        type           = str,
        gui_text       = 'Sword Trail Inner Color',
        gui_type       = "Combobox",
        shared         = False,
        choices        = get_sword_color_options(),
        default        = 'White',
        gui_tooltip    = '''\
            'Random Choice': Choose a random
            color from this list of colors.
            'Completely Random': Choose a random
            color from any color the N64 can draw.
            'Rainbow': Rainbow sword trails.
        ''',
        gui_params     = {
            'randomize_key': 'randomize_all_cosmetics',
            'distribution': [
                ('Completely Random', 1),
            ]
        }

    ),
    Setting_Info(
        name           = 'sword_trail_color_outer',
        type           = str,
        gui_text       = 'Sword Trail Outer Color',
        gui_type       = "Combobox",
        shared         = False,
        choices        = get_sword_color_options(),
        default        = 'White',
        gui_tooltip    = '''\
                  'Random Choice': Choose a random
                  color from this list of colors.
                  'Completely Random': Choose a random
                  color from any color the N64 can draw.
                  'Rainbow': Rainbow sword trails.
        ''',
        gui_params     = {
            'randomize_key': 'randomize_all_cosmetics',
            'distribution': [
                ('Completely Random', 1),
            ]
        }

    ),
    Setting_Info(
        name           = 'silver_gauntlets_color',
        type           = str,
        gui_text       = 'Silver Gauntlets Color',
        gui_type       = "Combobox",
        shared         = False,
        choices        = get_gauntlet_color_options(),
        default        = 'Silver',
        gui_tooltip    = '''\
            'Random Choice': Choose a random
            color from this list of colors.
            'Completely Random': Choose a random
            color from any color the N64 can draw.
        ''',
        gui_params     = {
            'randomize_key': 'randomize_all_cosmetics',
            'distribution': [
                ('Completely Random', 1),
            ]
        }

    ),
    Setting_Info(
        name           = 'golden_gauntlets_color',
        type           = str,
        gui_text       = 'Golden Gauntlets Color',
        gui_type       = "Combobox",
        shared         = False,
        choices        = get_gauntlet_color_options(),
        default        = 'Gold',
        gui_tooltip    = '''\
            'Random Choice': Choose a random
            color from this list of colors.
            'Completely Random': Choose a random
            color from any color the N64 can draw.
        ''',
        gui_params     = {
            'randomize_key': 'randomize_all_cosmetics',
            'distribution': [
                ('Completely Random', 1),
            ]
        }

    ),
    Setting_Info(
        name           = 'heart_color',
        type           = str,
        gui_text       = 'Heart Color',
        gui_type       = "Combobox",
        shared         = False,
        choices        = get_heart_color_options(),
        default        = 'Red',
        gui_tooltip    = '''\
            'Random Choice': Choose a random
            color from this list of colors.
            'Completely Random': Choose a random
            color from any color the N64 can draw.
        ''',
        gui_params     = {
            'randomize_key': 'randomize_all_cosmetics',
            'distribution': [
                ('Completely Random', 1),
            ]
        }

    ),
    Setting_Info(
        name           = 'magic_color',
        type           = str,
        gui_text       = 'Magic Color',
        gui_type       = "Combobox",
        shared         = False,
        choices        = get_magic_color_options(),
        default        = 'Green',
        gui_tooltip    = '''\
            'Random Choice': Choose a random
            color from this list of colors.
            'Completely Random': Choose a random
            color from any color the N64 can draw.
        ''',
        gui_params     = {
            'randomize_key': 'randomize_all_cosmetics',
            'distribution': [
                ('Completely Random', 1),
            ]
        }

    ),
    Setting_Info(
        name           = 'a_button_color',
        type           = str,
        gui_text       = 'A Button Color',
        gui_type       = "Combobox",
        shared         = False,
        choices        = get_a_button_color_options(),
        default        = 'N64 Blue',
        gui_tooltip    = '''\
            'Random Choice': Choose a random
            color from this list of colors.
            'Completely Random': Choose a random
            color from any color the N64 can draw.
        ''',
        gui_params     = {
            'randomize_key': 'randomize_all_cosmetics',
            'distribution': [
                ('Completely Random', 1),
            ]
        }

    ),
    Setting_Info(
        name           = 'b_button_color',
        type           = str,
        gui_text       = 'B Button Color',
        gui_type       = "Combobox",
        shared         = False,
        choices        = get_b_button_color_options(),
        default        = 'N64 Green',
        gui_tooltip    = '''\
            'Random Choice': Choose a random
            color from this list of colors.
            'Completely Random': Choose a random
            color from any color the N64 can draw.
        ''',
        gui_params     = {
            'randomize_key': 'randomize_all_cosmetics',
            'distribution': [
                ('Completely Random', 1),
            ]
        }

    ),
    Setting_Info(
        name           = 'c_button_color',
        type           = str,
        gui_text       = 'C Button Color',
        gui_type       = "Combobox",
        shared         = False,
        choices        = get_c_button_color_options(),
        default        = 'Yellow',
        gui_tooltip    = '''\
            'Random Choice': Choose a random
            color from this list of colors.
            'Completely Random': Choose a random
            color from any color the N64 can draw.
        ''',
        gui_params     = {
            'randomize_key': 'randomize_all_cosmetics',
            'distribution': [
                ('Completely Random', 1),
            ]
        }

    ),
    Setting_Info(
        name           = 'start_button_color',
        type           = str,
        gui_text       = 'Start Button Color',
        gui_type       = "Combobox",
        shared         = False,
        choices        = get_start_button_color_options(),
        default        = 'N64 Red',
        gui_tooltip    = '''\
            'Random Choice': Choose a random
            color from this list of colors.
            'Completely Random': Choose a random
            color from any color the N64 can draw.
        ''',
        gui_params     = {
            'randomize_key': 'randomize_all_cosmetics',
            'distribution': [
                ('Completely Random', 1),
            ]
        }

    ),
    Checkbutton(
        name           = 'randomize_all_sfx',
        gui_text       = 'Randomize All Sound Effects',
        gui_tooltip    = '''\
            Randomize all sound effects and music settings (ear safe)
        ''',
        default        = False,
        disable    = {
            True : {'sections' : [ "generalsfx_section", "menusfx_section", "npcsfx_section" ]
            }
        }

    ),
    Combobox(
        name           = 'sfx_low_hp',
        gui_text       = 'Low HP',
        choices        = sfx.get_setting_choices(sfx.SoundHooks.HP_LOW),
        default        = 'default',
        gui_tooltip    = '''\
            'Random Choice': Choose a random sound from this list.
            'Default': Beep. Beep. Beep.
        ''',
        gui_params     = {
            'randomize_key': 'randomize_all_sfx',
            'distribution': [
                ('random-ear-safe', 1),
            ]
        }
    ),
    Combobox(
        name           = 'sfx_navi_overworld',
        gui_text       = 'Navi Overworld',
        choices        = sfx.get_setting_choices(sfx.SoundHooks.NAVI_OVERWORLD),
        default        = 'default',
        gui_params     = {
            'randomize_key': 'randomize_all_sfx',
            'distribution': [
                ('random-ear-safe', 1),
            ]
        }
    ),
    Combobox(
        name           = 'sfx_navi_enemy',
        gui_text       = 'Navi Enemy',
        choices        = sfx.get_setting_choices(sfx.SoundHooks.NAVI_ENEMY),
        default        = 'default',
        gui_params     = {
            'randomize_key': 'randomize_all_sfx',
            'distribution': [
                ('random-ear-safe', 1),
            ]
        }
    ),
    Combobox(
        name           = 'sfx_menu_cursor',
        gui_text       = 'Menu Cursor',
        choices        = sfx.get_setting_choices(sfx.SoundHooks.MENU_CURSOR),
        default        = 'default',
        gui_params     = {
            'randomize_key': 'randomize_all_sfx',
            'distribution': [
                ('random-ear-safe', 1),
            ]
        }
    ),
    Combobox(
        name           = 'sfx_menu_select',
        gui_text       = 'Menu Select',
        choices        = sfx.get_setting_choices(sfx.SoundHooks.MENU_SELECT),
        default        = 'default',
        gui_params     = {
            'randomize_key': 'randomize_all_sfx',
            'distribution': [
                ('random-ear-safe', 1),
            ]
        }
    ),
    Combobox(
        name           = 'sfx_horse_neigh',
        gui_text       = 'Horse',
        choices        = sfx.get_setting_choices(sfx.SoundHooks.HORSE_NEIGH),
        default        = 'default',
        gui_params     = {
            'randomize_key': 'randomize_all_sfx',
            'distribution': [
                ('random-ear-safe', 1),
            ]
        }
    ),
    Combobox(
        name           = 'sfx_nightfall',
        gui_text       = 'Nightfall',
        choices        = sfx.get_setting_choices(sfx.SoundHooks.NIGHTFALL),
        default        = 'default',
        gui_params     = {
            'randomize_key': 'randomize_all_sfx',
            'distribution': [
                ('random-ear-safe', 1),
            ]
        }
    ),
    Combobox(
        name           = 'sfx_hover_boots',
        gui_text       = 'Hover Boots',
        choices        = sfx.get_setting_choices(sfx.SoundHooks.BOOTS_HOVER),
        default        = 'default',
        gui_params     = {
            'randomize_key': 'randomize_all_sfx',
            'distribution': [
                ('random-ear-safe', 1),
            ]
        }
    ),
    Combobox(
        name           = 'sfx_ocarina',
        gui_text       = 'Ocarina',
        choices        = {
            'ocarina':       'Default',
            'random-choice': 'Random Choice',
            'flute':         'Flute',
            'harp':          'Harp',
            'whistle':       'Whistle',
            'malon':         'Malon',
            'grind-organ':   'Grind Organ',
        },
        default        = 'ocarina',
        gui_tooltip    = '''\
            Change the sound of the ocarina.
        ''',
        gui_params     = {
            'randomize_key': 'randomize_all_sfx',
            'distribution': [
                ('random-choice', 1),
            ]
        }
    ),
]


si_dict = {si.name: si for si in setting_infos}
def get_setting_info(name):
    return si_dict[name]


def create_dependency(setting, disabling_setting, option):
    disabled_info = get_setting_info(setting)
    if disabled_info.dependency is None:
        disabled_info.dependency = lambda settings: getattr(settings, disabling_setting.name) == option
    else:
        old_dependency = disabled_info.dependency
        disabled_info.dependency = lambda settings: getattr(settings, disabling_setting.name) == option or old_dependency(settings)


def get_settings_from_section(section_name):
    for tab in setting_map['Tabs']:
        for section in tab['sections']:
            if section['name'] == section_name:
                for setting in section['settings']:
                    yield setting
                return


def get_settings_from_tab(tab_name):
    for tab in setting_map['Tabs']:
        if tab['name'] == tab_name:
            for section in tab['sections']:
                for setting in section['settings']:
                    yield setting
            return


def is_mapped(setting_name):
    for tab in setting_map['Tabs']:
        for section in tab['sections']:
            if setting_name in section['settings']:
                return True
    return False


class UnmappedSettingError(Exception):
    pass


with open(data_path('settings_mapping.json')) as f:
    setting_map = json.load(f)

for info in setting_infos:
    if info.gui_text is not None and not is_mapped(info.name):
        raise UnmappedSettingError(f'{info.name} is defined but is not in the settings map. Add it to the settings_mapping or set the gui_text to None to suppress.')

    if info.disable != None:
        for option, disabling in info.disable.items():
            for setting in disabling.get('settings', []):
                create_dependency(setting, info, option)
            for section in disabling.get('sections', []):
                for setting in get_settings_from_section(section):
                    create_dependency(setting, info, option)
            for tab in disabling.get('tabs', []):
                for setting in get_settings_from_tab(tab):
                    create_dependency(setting, info, option)<|MERGE_RESOLUTION|>--- conflicted
+++ resolved
@@ -1676,17 +1676,10 @@
         shared         = True,
     ),
     Checkbutton(
-<<<<<<< HEAD
-        name           = 'no_first_minigame_phases',
-        gui_text       = 'Skip First Minigame Phases',
-        gui_tooltip    = '''\
-            Skip the first phase of two-phase minigames:
-=======
         name           = 'skip_some_minigame_phases',
         gui_text       = 'Skip Some Minigame Phases',
         gui_tooltip    = '''\
             Awards all eligible prizes after the first attempt for
->>>>>>> 5bc53159
             Dampe Race and Gerudo Horseback Archery.
 
             Dampe will start with the second race so you can finish 
