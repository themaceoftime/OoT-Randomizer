--- conflicted
+++ resolved
@@ -1287,12 +1287,8 @@
         default        = False,
         disable        = {
             True : {
-<<<<<<< HEAD
-                'sections' : ['various_section', 'world_section', 'shuffle_section', 'shuffle_dungeon_section'],
-=======
-                'sections' : ['open_section', 'shuffle_section', 'shuffle_dungeon_section'],
-                'settings' : ['starting_age', 'entrance_shuffle', 'bombchus_in_logic', 'one_item_per_dungeon'],
->>>>>>> 66fa2b54
+                'sections' : ['various_section', 'shuffle_section', 'shuffle_dungeon_section'],
+                'settings': ['starting_age', 'shuffle_interior_entrances', 'shuffle_grotto_entrances', 'shuffle_dungeon_entrances', 'shuffle_overworld_entrances', 'mix_entrance_pools', 'decouple_entrances', 'owl_drops', 'warp_songs', 'spawn_positions'],
             }
         },
         shared         = True,
