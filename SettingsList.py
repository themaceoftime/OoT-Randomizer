--- conflicted
+++ resolved
@@ -1336,11 +1336,8 @@
         gui_tooltip    = '''\
             The gate in Kakariko Village to Death Mountain Trail
             is always open instead of needing Zelda's Letter.
-<<<<<<< HEAD
-=======
             The Happy Mask shop opens upon obtaining Zelda's
             Letter without requiring showing it to the guard.
->>>>>>> c0a65b6f
 
             Either way, the gate is always open as an adult.
         ''',
