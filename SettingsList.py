import argparse
import difflib
from itertools import chain
import re
import math
import json
import operator

from Colors import get_tunic_color_options, get_navi_color_options, get_sword_trail_color_options, \
    get_bombchu_trail_color_options, get_boomerang_trail_color_options, get_gauntlet_color_options, \
    get_magic_color_options, get_heart_color_options, get_shield_frame_color_options, get_a_button_color_options,\
    get_b_button_color_options, get_c_button_color_options, get_start_button_color_options
from Hints import HintDistList, HintDistTips, gossipLocations
from Item import item_table
from Location import LocationIterator
from LocationList import location_table
import Sounds as sfx
import StartingItems
from Utils import data_path
from ItemList import item_table

# holds the info for a single setting
class Setting_Info():

    def __init__(self, name, type, gui_text, gui_type, shared, choices, default=None, disabled_default=None, disable=None, gui_tooltip=None, gui_params=None, cosmetic=False):
        self.name = name # name of the setting, used as a key to retrieve the setting's value everywhere
        self.type = type # type of the setting's value, used to properly convert types to setting strings
        self.shared = shared # whether or not the setting is one that should be shared, used in converting settings to a string
        self.cosmetic = cosmetic # whether or not the setting should be included in the cosmetic log
        self.gui_text = gui_text
        self.gui_type = gui_type
        if gui_tooltip is None:
            self.gui_tooltip = ""
        else:
            self.gui_tooltip = gui_tooltip

        if gui_params == None:
            gui_params = {}
        self.gui_params = gui_params # additional parameters that the randomizer uses for the gui
        self.disable = disable # dictionary of settings this this setting disabled
        self.dependency = None # lambda the determines if this is disabled. Generated later

        # dictionary of options to their text names
        if isinstance(choices, list):
            self.choices = {k: k for k in choices}
            self.choice_list = list(choices)
        else:
            self.choices = dict(choices)
            self.choice_list = list(choices.keys())
        self.reverse_choices = {v: k for k, v in self.choices.items()}

        # number of bits needed to store the setting, used in converting settings to a string
        if shared:
            if self.gui_params.get('min') and self.gui_params.get('max') and not choices:
                self.bitwidth = math.ceil(math.log(self.gui_params.get('max') - self.gui_params.get('min') + 1, 2))
            else:
                self.bitwidth = self.calc_bitwidth(choices)
        else:
            self.bitwidth = 0

        # default value if undefined/unset
        if default != None:
            self.default = default
        elif self.type == bool:
            self.default = False
        elif self.type == str:
            self.default = ""
        elif self.type == int:
            self.default = 0
        elif self.type == list:
            self.default = []
        elif self.type == dict:
            self.default = {}

        # default value if disabled
        if disabled_default == None:
            self.disabled_default = self.default
        else:
            self.disabled_default = disabled_default

        # used to when random options are set for this setting
        if 'distribution' not in gui_params:
            self.gui_params['distribution'] = [(choice, 1) for choice in self.choice_list]


    def calc_bitwidth(self, choices):
        count = len(choices)
        if count > 0:
            if self.type == list:
                # Need two special values for terminating additive and subtractive lists
                count = count + 2
            return math.ceil(math.log(count, 2))
        return 0


class Checkbutton(Setting_Info):

    def __init__(self, name, gui_text, gui_tooltip=None, disable=None,
            disabled_default=None, default=False, shared=False, gui_params=None, cosmetic=False):

        choices = {
            True:  'checked',
            False: 'unchecked',
        }

        super().__init__(name, bool, gui_text, 'Checkbutton', shared, choices, default, disabled_default, disable, gui_tooltip, gui_params, cosmetic)


class Combobox(Setting_Info):

    def __init__(self, name, gui_text, choices, default, gui_tooltip=None,
            disable=None, disabled_default=None, shared=False, gui_params=None, cosmetic=False):

        super().__init__(name, str, gui_text, 'Combobox', shared, choices, default, disabled_default, disable, gui_tooltip, gui_params, cosmetic)


class Scale(Setting_Info):

    def __init__(self, name, gui_text, min, max, default, step=1,
            gui_tooltip=None, disable=None, disabled_default=None,
            shared=False, gui_params=None, cosmetic=False):

        choices = {
            i: str(i) for i in range(min, max+1, step)
        }
        if gui_params == None:
            gui_params = {}
        gui_params['min']    = min
        gui_params['max']    = max
        gui_params['step']   = step

        super().__init__(name, int, gui_text, 'Scale', shared, choices, default, disabled_default, disable, gui_tooltip, gui_params, cosmetic)


logic_tricks = {
    'Fewer Tunic Requirements': {
        'name'    : 'logic_fewer_tunic_requirements',
        'tags'    : ("General", "Fire Temple", "Water Temple", "Gerudo Training Ground", "Zora's Fountain",),
        'tooltip' : '''\
                    Allows the following possible without Tunics:
                    - Enter Water Temple. The key below the center
                    pillar still requires Zora Tunic.
                    - Enter Fire Temple. Only the first floor is
                    accessible, and not Volvagia.
                    - Zora's Fountain Bottom Freestanding PoH.
                    Might not have enough health to resurface.
                    - Gerudo Training Ground Underwater
                    Silver Rupee Chest. May need to make multiple
                    trips.
                    '''},
    'Hidden Grottos without Stone of Agony': {
        'name'    : 'logic_grottos_without_agony',
        'tags'    : ("General", "Entrance",),
        'tooltip' : '''\
                    Allows entering hidden grottos without the
                    Stone of Agony.
                    '''},
    'Pass Through Visible One-Way Collisions': {
        'name'    : 'logic_visible_collisions',
        'tags'    : ("Entrance", "Kakariko Village",),
        'tooltip' : '''\
                    Allows climbing through the platform to reach 
                    Impa's House Back as adult with no items and 
                    going through the Kakariko Village Gate as child
                    when coming from the Mountain Trail side.
                    '''},
    'Child Dead Hand without Kokiri Sword': {
        'name'    : 'logic_child_deadhand',
        'tags'    : ("Bottom of the Well",),
        'tooltip' : '''\
                    Requires 9 sticks or 5 jump slashes.
                    '''},
    'Second Dampe Race as Child': {
        'name'    : 'logic_child_dampe_race_poh',
        'tags'    : ("the Graveyard", "Entrance",),
        'tooltip' : '''\
                    It is possible to complete the second dampe
                    race as child in under a minute, but it is
                    a strict time limit.
                    '''},
    'Man on Roof without Hookshot': {
        'name'    : 'logic_man_on_roof',
        'tags'    : ("Kakariko Village",),
        'tooltip' : '''\
                    Can be reached by side-hopping off
                    the watchtower.
                    '''},
    'Dodongo\'s Cavern Staircase with Bow': {
        'name'    : 'logic_dc_staircase',
        'tags'    : ("Dodongo's Cavern",),
        'tooltip' : '''\
                    The Bow can be used to knock down the stairs
                    with two well-timed shots.
                    '''},
    'Dodongo\'s Cavern Spike Trap Room Jump without Hover Boots': {
        'name'    : 'logic_dc_jump',
        'tags'    : ("Dodongo's Cavern",),
        'tooltip' : '''\
                    Jump is adult only.
                    '''},
    'Dodongo\'s Cavern Vines GS from Below with Longshot': {
        'name'    : 'logic_dc_vines_gs',
        'tags'    : ("Dodongo's Cavern", "Skulltulas",),
        'tooltip' : '''\
                    The vines upon which this Skulltula rests are one-
                    sided collision. You can use the Longshot to get it
                    from below, by shooting it through the vines,
                    bypassing the need to lower the staircase.
                    '''},
    'Thieves\' Hideout "Kitchen" with No Additional Items': {
        'name'    : 'logic_gerudo_kitchen',
        'tags'    : ("Thieves' Hideout", "Gerudo's Fortress",),
        'tooltip' : '''\
                    The logic normally guarantees one of Bow, Hookshot,
                    or Hover Boots.
                    '''},
    'Deku Tree Basement Vines GS with Jump Slash': {
        'name'    : 'logic_deku_basement_gs',
        'tags'    : ("Deku Tree", "Skulltulas",),
        'tooltip' : '''\
                    Can be defeated by doing a precise jump slash.
                    '''},
    'Deku Tree Basement Web to Gohma with Bow': {
        'name'    : 'logic_deku_b1_webs_with_bow',
        'tags'    : ("Deku Tree", "Entrance",),
        'tooltip' : '''\
                    All spider web walls in the Deku Tree basement can be burnt
                    as adult with just a bow by shooting through torches. This
                    trick only applies to the circular web leading to Gohma;
                    the two vertical webs are always in logic.

                    Backflip onto the chest near the torch at the bottom of
                    the vine wall. With precise positioning you can shoot
                    through the torch to the right edge of the circular web.

                    This allows completion of adult Deku Tree with no fire source.
                    '''},
    'Deku Tree MQ Roll Under the Spiked Log': {
        'name'    : 'logic_deku_mq_log',
        'tags'    : ("Deku Tree",),
        'tooltip' : '''\
                    You can get past the spiked log by rolling
                    to briefly shrink your hitbox. As adult,
                    the timing is a bit more precise.
                    '''},
    'Hammer Rusted Switches Through Walls': {
        'name'    : 'logic_rusted_switches',
        'tags'    : ("Fire Temple", "Ganon's Castle",),
        'tooltip' : '''\
                    Applies to:
                    - Fire Temple Highest Goron Chest.
                    - MQ Fire Temple Lizalfos Maze.
                    - MQ Spirit Trial.
                    '''},
    'Bottom of the Well Map Chest with Strength & Sticks': {
        'name'    : 'logic_botw_basement',
        'tags'    : ("Bottom of the Well",),
        'tooltip' : '''\
                    The chest in the basement can be reached with
                    strength by doing a jump slash with a lit
                    stick to access the bomb flowers.
                    '''},
    'Bottom of the Well MQ Jump Over the Pits': {
        'name'    : 'logic_botw_mq_pits',
        'tags'    : ("Bottom of the Well",),
        'tooltip' : '''\
                    While the pits in Bottom of the Well don't allow you to
                    jump just by running straight at them, you can still get
                    over them by side-hopping or backflipping across. With
                    explosives, this allows you to access the central areas
                    without Zelda's Lullaby. With Zelda's Lullaby, it allows
                    you to access the west inner room without explosives.
                    '''},
    'Skip Forest Temple MQ Block Puzzle with Bombchu': {
        'name'    : 'logic_forest_mq_block_puzzle',
        'tags'    : ("Forest Temple",),
        'tooltip' : '''\
                    Send the Bombchu straight up the center of the
                    wall directly to the left upon entering the room.
                    '''},
    'Spirit Temple Child Side Bridge with Bombchu': {
        'name'    : 'logic_spirit_child_bombchu',
        'tags'    : ("Spirit Temple",),
        'tooltip' : '''\
                    A carefully-timed Bombchu can hit the switch.
                    '''},
    'Windmill PoH as Adult with Nothing': {
        'name'    : 'logic_windmill_poh',
        'tags'    : ("Kakariko Village",),
        'tooltip' : '''\
                    Can jump up to the spinning platform from
                    below as adult.
                    '''},
    'Crater\'s Bean PoH with Hover Boots': {
        'name'    : 'logic_crater_bean_poh_with_hovers',
        'tags'    : ("Death Mountain Crater",),
        'tooltip' : '''\
                    Hover from the base of the bridge
                    near Goron City and walk up the
                    very steep slope.
                    '''},
    'Zora\'s Domain Entry with Cucco': {
        'name'    : 'logic_zora_with_cucco',
        'tags'    : ("Zora's River",),
        'tooltip' : '''\
                    Can fly behind the waterfall with
                    a cucco as child.
                    '''},
    'Water Temple MQ Central Pillar with Fire Arrows': {
        'name'    : 'logic_water_mq_central_pillar',
        'tags'    : ("Water Temple",),
        'tooltip' : '''\
                    Slanted torches have misleading hitboxes. Whenever
                    you see a slanted torch jutting out of the wall,
                    you can expect most or all of its hitbox is actually
                    on the other side that wall. This can make slanted
                    torches very finicky to light when using arrows. The
                    torches in the central pillar of MQ Water Temple are
                    a particularly egregious example. Logic normally
                    expects Din's Fire and Song of Time.
                    '''},
    'Gerudo Training Ground MQ Left Side Silver Rupees with Hookshot': {
        'name'    : 'logic_gtg_mq_with_hookshot',
        'tags'    : ("Gerudo Training Ground",),
        'tooltip' : '''\
                    The highest silver rupee can be obtained by
                    hookshotting the target and then immediately jump
                    slashing toward the rupee.
                    '''},
    'Forest Temple East Courtyard Vines with Hookshot': {
        'name'    : 'logic_forest_vines',
        'tags'    : ("Forest Temple",),
        'tooltip' : '''\
                    The vines in Forest Temple leading to where the well
                    drain switch is in the standard form can be barely
                    reached with just the Hookshot.
                    '''},
    'Forest Temple East Courtyard GS with Boomerang': {
        'name'    : 'logic_forest_outdoor_east_gs',
        'tags'    : ("Forest Temple", "Entrance", "Skulltulas",),
        'tooltip' : '''\
                    Precise Boomerang throws can allow child to
                    kill the Skulltula and collect the token.
                    '''},
    'Forest Temple First Room GS with Difficult-to-Use Weapons': {
        'name'    : 'logic_forest_first_gs',
        'tags'    : ("Forest Temple", "Entrance", "Skulltulas",),
        'tooltip' : '''\
                    Allows killing this Skulltula with Sword or Sticks by
                    jump slashing it as you let go from the vines. You will
                    take fall damage.
                    Also allows killing it as Child with a Bomb throw. It's
                    much more difficult to use a Bomb as child due to
                    Child Link's shorter height.
                    '''},
    'Swim Through Forest Temple MQ Well with Hookshot': {
        'name'    : 'logic_forest_well_swim',
        'tags'    : ("Forest Temple",),
        'tooltip' : '''\
                    Shoot the vines in the well as low and as far to
                    the right as possible, and then immediately swim
                    under the ceiling to the right. This can only be
                    required if Forest Temple is in its Master Quest
                    form.
                    '''},
    'Forest Temple MQ Twisted Hallway Switch with Jump Slash': {
        'name'    : 'logic_forest_mq_hallway_switch_jumpslash',
        'tags'    : ("Forest Temple",),
        'tooltip' : '''\
                    The switch to twist the hallway can be hit with
                    a jump slash through the glass block. To get in
                    front of the switch, either use the Hover Boots
                    or hit the shortcut switch at the top of the
                    room and jump from the glass blocks that spawn.
                    '''},
    #'Forest Temple MQ Twisted Hallway Switch with Hookshot': {
    #    'name'    : 'logic_forest_mq_hallway_switch_hookshot',
    #    'tags'    : ("Forest Temple",),
    #    'tooltip' : '''\
    #                There's a very small gap between the glass block
    #                and the wall. Through that gap you can hookshot
    #                the target on the ceiling.
    #                '''},
    'Death Mountain Trail Chest with Strength': {
        'name'    : 'logic_dmt_bombable',
        'tags'    : ("Death Mountain Trail",),
        'tooltip' : '''\
                    Child Link can blow up the wall using a nearby bomb
                    flower. You must backwalk with the flower and then
                    quickly throw it toward the wall.
                    '''},
    'Goron City Spinning Pot PoH with Strength': {
        'name'    : 'logic_goron_city_pot_with_strength',
        'tags'    : ("Goron City",),
        'tooltip' : '''\
                    Allows for stopping the Goron City Spinning
                    Pot using a bomb flower alone, requiring 
                    strength in lieu of inventory explosives.
                    '''},
    'Adult Kokiri Forest GS with Hover Boots': {
        'name'    : 'logic_adult_kokiri_gs',
        'tags'    : ("Kokiri Forest", "Skulltulas",),
        'tooltip' : '''\
                    Can be obtained without Hookshot by using the Hover
                    Boots off of one of the roots.
                    '''},
    'Spirit Temple MQ Frozen Eye Switch without Fire': {
        'name'    : 'logic_spirit_mq_frozen_eye',
        'tags'    : ("Spirit Temple",),
        'tooltip' : '''\
                    You can melt the ice by shooting an arrow through a
                    torch. The only way to find a line of sight for this
                    shot is to first spawn a Song of Time block, and then
                    stand on the very edge of it.
                    '''},
    'Spirit Temple Shifting Wall with No Additional Items': {
        'name'    : 'logic_spirit_wall',
        'tags'    : ("Spirit Temple",),
        'tooltip' : '''\
                    The logic normally guarantees a way of dealing with both
                    the Beamos and the Walltula before climbing the wall.
                    '''},
    'Spirit Temple Main Room GS with Boomerang': {
        'name'    : 'logic_spirit_lobby_gs',
        'tags'    : ("Spirit Temple", "Skulltulas",),
        'tooltip' : '''\
                    Standing on the highest part of the arm of the statue, a
                    precise Boomerang throw can kill and obtain this Gold
                    Skulltula. You must throw the Boomerang slightly off to
                    the side so that it curves into the Skulltula, as aiming
                    directly at it will clank off of the wall in front.
                    '''},
    'Spirit Temple Main Room Jump from Hands to Upper Ledges': {
        'name'    : 'logic_spirit_lobby_jump',
        'tags'    : ("Spirit Temple", "Skulltulas",),
        'tooltip' : '''\
                    A precise jump to obtain the following as adult
                    without needing one of Hookshot or Hover Boots:
                    - Spirit Temple Statue Room Northeast Chest
                    - Spirit Temple GS Lobby
                    '''},
    'Spirit Temple MQ Sun Block Room GS with Boomerang': {
        'name'    : 'logic_spirit_mq_sun_block_gs',
        'tags'    : ("Spirit Temple", "Skulltulas",),
        'tooltip' : '''\
                    Throw the Boomerang in such a way that it
                    curves through the side of the glass block
                    to hit the Gold Skulltula.
                    '''},
    'Jabu Scrub as Adult with Jump Dive': {
        'name'    : 'logic_jabu_scrub_jump_dive',
        'tags'    : ("Jabu Jabu's Belly", "Entrance",),
        'tooltip' : '''\
                    Standing above the underwater tunnel leading to the scrub,
                    jump down and swim through the tunnel. This allows adult to
                    access the scrub with no Scale or Iron Boots.
                    '''},
    'Jabu MQ Song of Time Block GS with Boomerang': {
        'name'    : 'logic_jabu_mq_sot_gs',
        'tags'    : ("Jabu Jabu's Belly", "Skulltulas",),
        'tooltip' : '''\
                    Allow the Boomerang to return to you through
                    the Song of Time block to grab the token.
                    '''},
    'Bottom of the Well MQ Dead Hand Freestanding Key with Boomerang': {
        'name'    : 'logic_botw_mq_dead_hand_key',
        'tags'    : ("Bottom of the Well",),
        'tooltip' : '''\
                    Boomerang can fish the item out of the rubble without
                    needing explosives to blow it up.
                    '''},
    'Fire Temple Flame Wall Maze Skip': {
        'name'    : 'logic_fire_flame_maze',
        'tags'    : ("Fire Temple",),
        'tooltip' : '''\
                    If you move quickly you can sneak past the edge of
                    a flame wall before it can rise up to block you.
                    To do it without taking damage is more precise.
                    Allows you to progress without needing either a
                    Small Key or Hover Boots.
                    '''},
    'Fire Temple MQ Flame Wall Maze Skip': {
        'name'    : 'logic_fire_mq_flame_maze',
        'tags'    : ("Fire Temple", "Skulltulas",),
        'tooltip' : '''\
                    If you move quickly you can sneak past the edge of
                    a flame wall before it can rise up to block you.
                    To do it without taking damage is more precise.
                    Allows you to reach the side room GS without needing
                    Song of Time or Hover Boots. If either of "Fire Temple
                    MQ Lower to Upper Lizalfos Maze with Hover Boots" or
                    "with Precise Jump" are enabled, this also allows you
                    to progress deeper into the dungeon without Hookshot.
                    '''},
    'Fire Temple MQ Climb without Fire Source': {
        'name'    : 'logic_fire_mq_climb',
        'tags'    : ("Fire Temple",),
        'tooltip' : '''\
                    You can use the Hover Boots to hover around to
                    the climbable wall, skipping the need to use a
                    fire source and spawn a Hookshot target.
                    '''},
    'Fire Temple MQ Lower to Upper Lizalfos Maze with Hover Boots': {
        'name'    : 'logic_fire_mq_maze_hovers',
        'tags'    : ("Fire Temple",),
        'tooltip' : '''\
                    Use the Hover Boots off of a crate to
                    climb to the upper maze without needing
                    to spawn and use the Hookshot targets.
                    '''},
    'Fire Temple MQ Chest Near Boss without Breaking Crate': {
        'name'    : 'logic_fire_mq_near_boss',
        'tags'    : ("Fire Temple",),
        'tooltip' : '''\
                    The hitbox for the torch extends a bit outside of the crate.
                    Shoot a flaming arrow at the side of the crate to light the
                    torch without needing to get over there and break the crate.
                    '''},
    'Fire Temple MQ Lizalfos Maze Side Room without Box': {
        'name'    : 'logic_fire_mq_maze_side_room',
        'tags'    : ("Fire Temple",),
        'tooltip' : '''\
                    You can walk from the blue switch to the door and
                    quickly open the door before the bars reclose. This
                    skips needing to reach the upper sections of the
                    maze to get a box to place on the switch.
                    '''},
    'Fire Temple MQ Boss Key Chest without Bow': {
        'name'    : 'logic_fire_mq_bk_chest',
        'tags'    : ("Fire Temple",),
        'tooltip' : '''\
                    It is possible to light both of the timed torches
                    to unbar the door to the boss key chest's room
                    with just Din's Fire if you move very quickly
                    between the two torches. It is also possible to
                    unbar the door with just Din's by abusing an
                    oversight in the way the game counts how many
                    torches have been lit.
                    '''},
    'Fire Temple MQ Above Flame Wall Maze GS from Below with Longshot': {
        'name'    : 'logic_fire_mq_above_maze_gs',
        'tags'    : ("Fire Temple", "Skulltulas",),
        'tooltip' : '''\
                    The floor of the room that contains this Skulltula
                    is only solid from above. From the maze below, the
                    Longshot can be shot through the ceiling to obtain 
                    the token with two fewer small keys than normal.
                    '''},
    'Zora\'s River Lower Freestanding PoH as Adult with Nothing': {
        'name'    : 'logic_zora_river_lower',
        'tags'    : ("Zora's River",),
        'tooltip' : '''\
                    Adult can reach this PoH with a precise jump,
                    no Hover Boots required.
                    '''},
    'Water Temple Cracked Wall with Hover Boots': {
        'name'    : 'logic_water_cracked_wall_hovers',
        'tags'    : ("Water Temple",),
        'tooltip' : '''\
                    With a midair side-hop while wearing the Hover
                    Boots, you can reach the cracked wall without
                    needing to raise the water up to the middle level.
                    '''},
    'Shadow Temple Freestanding Key with Bombchu': {
        'name'    : 'logic_shadow_freestanding_key',
        'tags'    : ("Shadow Temple",),
        'tooltip' : '''\
                    Release the Bombchu with good timing so that
                    it explodes near the bottom of the pot.
                    '''},
    'Shadow Temple MQ Invisible Blades Silver Rupees without Song of Time': {
        'name'    : 'logic_shadow_mq_invisible_blades',
        'tags'    : ("Shadow Temple",),
        'tooltip' : '''\
                    The Like Like can be used to boost you into the
                    silver rupee that normally requires Song of Time.
                    This cannot be performed on OHKO since the Like
                    Like does not boost you high enough if you die.
                    '''},
    'Shadow Temple MQ Lower Huge Pit without Fire Source': {
        'name'    : 'logic_shadow_mq_huge_pit',
        'tags'    : ("Shadow Temple",),
        'tooltip' : '''\
                    Normally a frozen eye switch spawns some platforms
                    that you can use to climb down, but there's actually
                    a small piece of ground that you can stand on that
                    you can just jump down to.
                    '''},
    'Backflip over Mido as Adult': {
        'name'    : 'logic_mido_backflip',
        'tags'    : ("the Lost Woods",),
        'tooltip' : '''\
                    With a specific position and angle, you can
                    backflip over Mido.
                    '''},
    'Fire Temple Boss Door without Hover Boots or Pillar': {
        'name'    : 'logic_fire_boss_door_jump',
        'tags'    : ("Fire Temple",),
        'tooltip' : '''\
                    The Fire Temple Boss Door can be reached with a precise
                    jump. You must be touching the side wall of the room so
                    that Link will grab the ledge from farther away than
                    is normally possible.
                    '''},
    'Lake Hylia Lab Dive without Gold Scale': {
        'name'    : 'logic_lab_diving',
        'tags'    : ("Lake Hylia",),
        'tooltip' : '''\
                    Remove the Iron Boots in the midst of
                    Hookshotting the underwater crate.
                    '''},
    'Deliver Eye Drops with Bolero of Fire': {
        'name'    : 'logic_biggoron_bolero',
        'tags'    : ("Death Mountain Trail",),
        'tooltip' : '''\
                    Playing a warp song normally causes a trade item to
                    spoil immediately, however, it is possible use Bolero
                    to reach Biggoron and still deliver the Eye Drops
                    before they spoil. If you do not wear the Goron Tunic,
                    the heat timer inside the crater will override the trade
                    item's timer. When you exit to Death Mountain Trail you
                    will have one second to show the Eye Drops before they
                    expire. You can get extra time to show the Eye Drops if
                    you warp immediately upon receiving them. If you don't
                    have many hearts, you may have to reset the heat timer
                    by quickly dipping in and out of Darunia's chamber.
                    This trick does not apply if "Randomize Warp Song
                    Destinations" is enabled, or if the settings are such
                    that trade items do not need to be delivered within a
                    time limit.
                    '''},
    'Wasteland Crossing without Hover Boots or Longshot': {
        'name'    : 'logic_wasteland_crossing',
        'tags'    : ("Haunted Wasteland",),
        'tooltip' : '''\
                    You can beat the quicksand by backwalking across it
                    in a specific way.
                    Note that jumping to the carpet merchant as child
                    typically requires a fairly precise jump slash.
                    '''},
    'Colossus Hill GS with Hookshot': {
        'name'    : 'logic_colossus_gs',
        'tags'    : ("Desert Colossus", "Skulltulas",),
        'tooltip' : '''\
                    Somewhat precise. If you kill enough Leevers
                    you can get enough of a break to take some time
                    to aim more carefully.
                    '''},
    'Dodongo\'s Cavern Scarecrow GS with Armos Statue': {
        'name'    : 'logic_dc_scarecrow_gs',
        'tags'    : ("Dodongo's Cavern", "Skulltulas",),
        'tooltip' : '''\
                    You can jump off an Armos Statue to reach the
                    alcove with the Gold Skulltula. It takes quite
                    a long time to pull the statue the entire way.
                    The jump to the alcove can be a bit picky when
                    done as child.
                    '''},
    'Kakariko Tower GS with Jump Slash': {
        'name'    : 'logic_kakariko_tower_gs',
        'tags'    : ("Kakariko Village", "Skulltulas",),
        'tooltip' : '''\
                    Climb the tower as high as you can without
                    touching the Gold Skulltula, then let go and
                    jump slash immediately. You will take fall
                    damage.
                    '''},
    'Deku Tree MQ Compass Room GS Boulders with Just Hammer': {
        'name'    : 'logic_deku_mq_compass_gs',
        'tags'    : ("Deku Tree", "Skulltulas",),
        'tooltip' : '''\
                    Climb to the top of the vines, then let go
                    and jump slash immediately to destroy the
                    boulders using the Hammer, without needing
                    to spawn a Song of Time block.
                    '''},
    'Lake Hylia Lab Wall GS with Jump Slash': {
        'name'    : 'logic_lab_wall_gs',
        'tags'    : ("Lake Hylia", "Skulltulas",),
        'tooltip' : '''\
                    The jump slash to actually collect the
                    token is somewhat precise.
                    '''},
    'Spirit Temple MQ Lower Adult without Fire Arrows': {
        'name'    : 'logic_spirit_mq_lower_adult',
        'tags'    : ("Spirit Temple",),
        'tooltip' : '''\
                    It can be done with Din\'s Fire and Bow.
                    Whenever an arrow passes through a lit torch, it
                    resets the timer. It's finicky but it's also
                    possible to stand on the pillar next to the center
                    torch, which makes it easier.
                    '''},
    'Spirit Temple Map Chest with Bow': {
        'name'    : 'logic_spirit_map_chest',
        'tags'    : ("Spirit Temple",),
        'tooltip' : '''\
                    To get a line of sight from the upper torch to
                    the map chest torches, you must pull an Armos
                    statue all the way up the stairs.
                    '''},
    'Spirit Temple Sun Block Room Chest with Bow': {
        'name'    : 'logic_spirit_sun_chest',
        'tags'    : ("Spirit Temple",),
        'tooltip' : '''\
                    Using the blocks in the room as platforms you can
                    get lines of sight to all three torches. The timer
                    on the torches is quite short so you must move
                    quickly in order to light all three.
                    '''},
    'Spirit Temple MQ Sun Block Room as Child without Song of Time': {
        'name'    : 'logic_spirit_mq_sun_block_sot',
        'tags'    : ("Spirit Temple",),
        'tooltip' : '''\
                    While adult can easily jump directly to the switch that
                    unbars the door to the sun block room, child Link cannot
                    make the jump without spawning a Song of Time block to
                    jump from. You can skip this by throwing the crate down
                    onto the switch from above, which does unbar the door,
                    however the crate immediately breaks, so you must move
                    quickly to get through the door before it closes back up.
                    '''},
    'Shadow Trial MQ Torch with Bow': {
        'name'    : 'logic_shadow_trial_mq',
        'tags'    : ("Ganon's Castle",),
        'tooltip' : '''\
                    You can light the torch in this room without a fire
                    source by shooting an arrow through the lit torch
                    at the beginning of the room. Because the room is
                    so dark and the unlit torch is so far away, it can
                    be difficult to aim the shot correctly.
                    '''},
    'Forest Temple NE Outdoors Ledge with Hover Boots': {
        'name'    : 'logic_forest_outdoors_ledge',
        'tags'    : ("Forest Temple", "Entrance",),
        'tooltip' : '''\
                    With precise Hover Boots movement you can fall down
                    to this ledge from upper balconies. If done precisely
                    enough, it is not necessary to take fall damage.
                    In MQ, this skips a Longshot requirement.
                    In Vanilla, this can skip a Hookshot requirement in
                    entrance randomizer.
                    '''},
    'Water Temple Boss Key Region with Hover Boots': {
        'name'    : 'logic_water_boss_key_region',
        'tags'    : ("Water Temple",),
        'tooltip' : '''\
                    With precise Hover Boots movement it is possible
                    to reach the boss key chest's region without
                    needing the Longshot. It is not necessary to take
                    damage from the spikes. The Gold Skulltula Token
                    in the following room can also be obtained with
                    just the Hover Boots.
                    '''},
    'Water Temple MQ North Basement GS without Small Key': {
        'name'    : 'logic_water_mq_locked_gs',
        'tags'    : ("Water Temple", "Skulltulas",),
        'tooltip' : '''\
                    There is an invisible Hookshot target that can be used
                    to get over the gate that blocks you from going to this
                    Skulltula early. This avoids going through some rooms
                    that normally require a Small Key to access. If "Water
                    Temple North Basement Ledge with Precise Jump" is not
                    enabled, this also skips needing Hover Boots or
                    Scarecrow's Song to reach the locked door.
                    '''},
    'Water Temple Falling Platform Room GS with Hookshot': {
        'name'    : 'logic_water_falling_platform_gs_hookshot',
        'tags'    : ("Water Temple", "Skulltulas",),
        'tooltip' : '''\
                    If you stand on the very edge of the platform, this
                    Gold Skulltula can be obtained with only the Hookshot.
                    '''},
    'Water Temple Falling Platform Room GS with Boomerang': {
        'name'    : 'logic_water_falling_platform_gs_boomerang',
        'tags'    : ("Water Temple", "Skulltulas", "Entrance",),
        'tooltip' : '''\
                    If you stand on the very edge of the platform, this
                    Gold Skulltula can be obtained with only the Boomerang.
                    '''},
    'Water Temple River GS without Iron Boots': {
        'name'    : 'logic_water_river_gs',
        'tags'    : ("Water Temple", "Skulltulas",),
        'tooltip' : '''\
                    Standing on the exposed ground toward the end of
                    the river, a precise Longshot use can obtain the
                    token. The Longshot cannot normally reach far
                    enough to kill the Skulltula, however. You'll
                    first have to find some other way of killing it.
                    '''},
    'Water Temple Entry without Iron Boots using Hookshot': {
        'name'    : 'logic_water_hookshot_entry',
        'tags'    : ("Lake Hylia",),
        'tooltip' : '''\
                    When entering Water Temple using Gold Scale instead
                    of Iron Boots, the Longshot is usually used to be
                    able to hit the switch and open the gate. But, by
                    standing in a particular spot, the switch can be hit
                    with only the reach of the Hookshot.
                    '''},
    'Death Mountain Trail Climb with Hover Boots': {
        'name'    : 'logic_dmt_climb_hovers',
        'tags'    : ("Death Mountain Trail",),
        'tooltip' : '''\
                    It is possible to use the Hover Boots to bypass
                    needing to destroy the boulders blocking the path
                    to the top of Death Mountain.
                    '''},
    'Death Mountain Trail Upper Red Rock GS without Hammer': {
        'name'    : 'logic_trail_gs_upper',
        'tags'    : ("Death Mountain Trail", "Skulltulas",),
        'tooltip' : '''\
                    After killing the Skulltula, the token can be collected
                    by backflipping into the rock at the correct angle.
                    '''},
    'Death Mountain Trail Lower Red Rock GS with Hookshot': {
        'name'    : 'logic_trail_gs_lower_hookshot',
        'tags'    : ("Death Mountain Trail", "Skulltulas",),
        'tooltip' : '''\
                    After killing the Skulltula, the token can be fished
                    out of the rock without needing to destroy it, by
                    using the Hookshot in the correct way.
                    '''},
    'Death Mountain Trail Lower Red Rock GS with Hover Boots': {
        'name'    : 'logic_trail_gs_lower_hovers',
        'tags'    : ("Death Mountain Trail", "Skulltulas",),
        'tooltip' : '''\
                    After killing the Skulltula, the token can be
                    collected without needing to destroy the rock by
                    backflipping down onto it with the Hover Boots.
                    First use the Hover Boots to stand on a nearby
                    fence, and go for the Skulltula Token from there.
                    '''},
    'Death Mountain Trail Lower Red Rock GS with Magic Bean': {
        'name'    : 'logic_trail_gs_lower_bean',
        'tags'    : ("Death Mountain Trail", "Skulltulas",),
        'tooltip' : '''\
                    After killing the Skulltula, the token can be
                    collected without needing to destroy the rock by
                    jumping down onto it from the bean plant,
                    midflight, with precise timing and positioning.
                    '''},
    'Death Mountain Crater Upper to Lower with Hammer': {
        'name'    : 'logic_crater_upper_to_lower',
        'tags'    : ("Death Mountain Crater",),
        'tooltip' : '''\
                    With the Hammer, you can jump slash the rock twice
                    in the same jump in order to destroy it before you
                    fall into the lava.
                    '''},
    'Zora\'s Domain Entry with Hover Boots': {
        'name'    : 'logic_zora_with_hovers',
        'tags'    : ("Zora's River",),
        'tooltip' : '''\
                    Can hover behind the waterfall as adult.
                    '''},
    'Zora\'s Domain GS with No Additional Items': {
        'name'    : 'logic_domain_gs',
        'tags'    : ("Zora's Domain", "Skulltulas",),
        'tooltip' : '''\
                    A precise jump slash can kill the Skulltula and
                    recoil back onto the top of the frozen waterfall.
                    To kill it, the logic normally guarantees one of
                    Hookshot, Bow, or Magic.
                    '''},
    'Skip King Zora as Adult with Nothing': {
        'name'    : 'logic_king_zora_skip',
        'tags'    : ("Zora's Domain",),
        'tooltip' : '''\
                    With a precise jump as adult, it is possible to
                    get on the fence next to King Zora from the front
                    to access Zora's Fountain.
                    '''},
    'Shadow Temple River Statue with Bombchu': {
        'name'    : 'logic_shadow_statue',
        'tags'    : ("Shadow Temple",),
        'tooltip' : '''\
                    By sending a Bombchu around the edge of the
                    gorge, you can knock down the statue without
                    needing a Bow.
                    Applies in both vanilla and MQ Shadow.
                    '''},
    'Stop Link the Goron with Din\'s Fire': {
        'name'    : 'logic_link_goron_dins',
        'tags'    : ("Goron City",),
        'tooltip' : '''\
                    The timing is quite awkward.
                    '''},
    'Fire Temple Song of Time Room GS without Song of Time': {
        'name'    : 'logic_fire_song_of_time',
        'tags'    : ("Fire Temple", "Skulltulas",),
        'tooltip' : '''\
                    A precise jump can be used to reach this room.
                    '''},
    'Fire Temple Climb without Strength': {
        'name'    : 'logic_fire_strength',
        'tags'    : ("Fire Temple",),
        'tooltip' : '''\
                    A precise jump can be used to skip
                    pushing the block.
                    '''},
    'Fire Temple MQ Big Lava Room Blocked Door without Hookshot': {
        'name'    : 'logic_fire_mq_blocked_chest',
        'tags'    : ("Fire Temple",),
        'tooltip' : '''\
                    There is a gap between the hitboxes of the flame
                    wall in the big lava room. If you know where this
                    gap is located, you can jump through it and skip
                    needing to use the Hookshot. To do this without
                    taking damage is more precise.
                    '''},
    'Fire Temple MQ Lower to Upper Lizalfos Maze with Precise Jump': {
        'name'    : 'logic_fire_mq_maze_jump',
        'tags'    : ("Fire Temple",),
        'tooltip' : '''\
                    A precise jump off of a crate can be used to
                    climb to the upper maze without needing to spawn
                    and use the Hookshot targets. This trick
                    supersedes both "Fire Temple MQ Lower to Upper
                    Lizalfos Maze with Hover Boots" and "Fire Temple
                    MQ Lizalfos Maze Side Room without Box".
                    '''},
    'Light Trial MQ without Hookshot': {
        'name'    : 'logic_light_trial_mq',
        'tags'    : ("Ganon's Castle",),
        'tooltip' : '''\
                    If you move quickly you can sneak past the edge of
                    a flame wall before it can rise up to block you.
                    In this case to do it without taking damage is
                    especially precise.
                    '''},
    'Ice Cavern MQ Scarecrow GS with No Additional Items': {
        'name'    : 'logic_ice_mq_scarecrow',
        'tags'    : ("Ice Cavern", "Skulltulas",),
        'tooltip' : '''\
                    A precise jump can be used to reach this alcove.
                    '''},
    'Ice Cavern MQ Red Ice GS without Song of Time': {
        'name'    : 'logic_ice_mq_red_ice_gs',
        'tags'    : ("Ice Cavern", "Skulltulas",),
        'tooltip' : '''\
                    If you side-hop into the perfect position, you
                    can briefly stand on the platform with the red
                    ice just long enough to dump some blue fire.
                    '''},
    'Ice Cavern Block Room GS with Hover Boots': {
        'name'    : 'logic_ice_block_gs',
        'tags'    : ("Ice Cavern", "Skulltulas",),
        'tooltip' : '''\
                    The Hover Boots can be used to get in front of the
                    Skulltula to kill it with a jump slash. Then, the
                    Hover Boots can again be used to obtain the Token,
                    all without Hookshot or Boomerang.
                    '''},
    'Reverse Wasteland': {
        'name'    : 'logic_reverse_wasteland',
        'tags'    : ("Haunted Wasteland",),
        'tooltip' : '''\
                    By memorizing the path, you can travel through the
                    Wasteland in reverse.
                    Note that jumping to the carpet merchant as child
                    typically requires a fairly precise jump slash.
                    The equivalent trick for going forward through the
                    Wasteland is "Lensless Wasteland".
                    To cross the river of sand with no additional items,
                    be sure to also enable "Wasteland Crossing without
                    Hover Boots or Longshot".
                    Unless all overworld entrances are randomized, child
                    Link will not be expected to do anything at Gerudo's
                    Fortress.
                    '''},
    'Zora\'s River Upper Freestanding PoH as Adult with Nothing': {
        'name'    : 'logic_zora_river_upper',
        'tags'    : ("Zora's River",),
        'tooltip' : '''\
                    Adult can reach this PoH with a precise jump,
                    no Hover Boots required.
                    '''},
    'Shadow Temple MQ Truth Spinner Gap with Longshot': {
        'name'    : 'logic_shadow_mq_gap',
        'tags'    : ("Shadow Temple",),
        'tooltip' : '''\
                    You can Longshot a torch and jump-slash recoil onto
                    the tongue. It works best if you Longshot the right
                    torch from the left side of the room.
                    '''},
    'Lost Woods Adult GS without Bean': {
        'name'    : 'logic_lost_woods_gs_bean',
        'tags'    : ("the Lost Woods", "Skulltulas",),
        'tooltip' : '''\
                    You can collect the token with a precise
                    Hookshot use, as long as you can kill the
                    Skulltula somehow first. It can be killed
                    using Longshot, Bow, Bombchus or Din's Fire.
                    '''},
    'Jabu Near Boss GS without Boomerang as Adult': {
        'name'    : 'logic_jabu_boss_gs_adult',
        'tags'    : ("Jabu Jabu's Belly", "Skulltulas", "Entrance",),
        'tooltip' : '''\
                    You can easily get over to the door to the
                    near boss area early with Hover Boots. The
                    tricky part is getting through the door
                    without being able to use a box to keep the
                    switch pressed. One way is to quickly roll
                    from the switch and open the door before it
                    closes.
                    '''},
    'Kakariko Rooftop GS with Hover Boots': {
        'name'    : 'logic_kakariko_rooftop_gs',
        'tags'    : ("Kakariko Village", "Skulltulas",),
        'tooltip' : '''\
                    Take the Hover Boots from the entrance to Impa's
                    House over to the rooftop of Skulltula House. From
                    there, a precise Hover Boots backwalk with backflip
                    can be used to get onto a hill above the side of
                    the village. And then from there you can Hover onto
                    Impa's rooftop to kill the Skulltula and backflip
                    into the token.
                    '''},
    'Graveyard Freestanding PoH with Boomerang': {
        'name'    : 'logic_graveyard_poh',
        'tags'    : ("the Graveyard",),
        'tooltip' : '''\
                    Using a precise moving setup you can obtain
                    the Piece of Heart by having the Boomerang
                    interact with it along the return path.
                    '''},
    'Hyrule Castle Storms Grotto GS with Just Boomerang': {
        'name'    : 'logic_castle_storms_gs',
        'tags'    : ("Hyrule Castle", "Skulltulas",),
        'tooltip' : '''\
                    With precise throws, the Boomerang alone can
                    kill the Skulltula and collect the token,
                    without first needing to blow up the wall.
                    '''},
    'Death Mountain Trail Soil GS without Destroying Boulder': {
        'name'    : 'logic_dmt_soil_gs',
        'tags'    : ("Death Mountain Trail", "Skulltulas",),
        'tooltip' : '''\
                    Bugs will go into the soft soil even while the boulder is
                    still blocking the entrance.
                    Then, using a precise moving setup you can kill the Gold
                    Skulltula and obtain the token by having the Boomerang
                    interact with it along the return path.
                    '''},
    'Gerudo Training Ground Left Side Silver Rupees without Hookshot': {
        'name'    : 'logic_gtg_without_hookshot',
        'tags'    : ("Gerudo Training Ground",),
        'tooltip' : '''\
                    After collecting the rest of the silver rupees in the room,
                    you can reach the final silver rupee on the ceiling by being
                    pulled up into it after getting grabbed by the Wallmaster.
                    Then, you must also reach the exit of the room without the
                    use of the Hookshot. If you move quickly you can sneak past
                    the edge of a flame wall before it can rise up to block you.
                    To do so without taking damage is more precise.
                    '''},
    'Gerudo Training Ground MQ Left Side Silver Rupees without Hookshot': {
        'name'    : 'logic_gtg_mq_without_hookshot',
        'tags'    : ("Gerudo Training Ground",),
        'tooltip' : '''\
                    After collecting the rest of the silver rupees in the room,
                    you can reach the final silver rupee on the ceiling by being
                    pulled up into it after getting grabbed by the Wallmaster.
                    The Wallmaster will not track you to directly underneath the
                    rupee. You should take the last step to be under the rupee
                    after the Wallmaster has begun its attempt to grab you.
                    Also included with this trick is that fact that the switch
                    that unbars the door to the final chest of GTG can be hit
                    without a projectile, using a precise jump slash.
                    This trick supersedes "Gerudo Training Ground MQ Left Side
                    Silver Rupees with Hookshot".
                    '''},
    'Reach Gerudo Training Ground Fake Wall Ledge with Hover Boots': {
        'name'    : 'logic_gtg_fake_wall',
        'tags'    : ("Gerudo Training Ground",),
        'tooltip' : '''\
                    A precise Hover Boots use from the top of the chest can allow
                    you to grab the ledge without needing the usual requirements.
                    In Master Quest, this always skips a Song of Time requirement.
                    In Vanilla, this skips a Hookshot requirement, but is only
                    relevant if "Gerudo Training Ground Left Side Silver Rupees
                    without Hookshot" is enabled.
                    '''},
    'Water Temple Cracked Wall with No Additional Items': {
        'name'    : 'logic_water_cracked_wall_nothing',
        'tags'    : ("Water Temple",),
        'tooltip' : '''\
                    A precise jump slash (among other methods) will
                    get you to the cracked wall without needing the
                    Hover Boots or to raise the water to the middle
                    level. This trick supersedes "Water Temple
                    Cracked Wall with Hover Boots".
                    '''},
    'Water Temple North Basement Ledge with Precise Jump': {
        'name'    : 'logic_water_north_basement_ledge_jump',
        'tags'    : ("Water Temple",),
        'tooltip' : '''\
                    In the northern basement there's a ledge from where, in
                    vanilla Water Temple, boulders roll out into the room.
                    Normally to jump directly to this ledge logically
                    requires the Hover Boots, but with precise jump, it can
                    be done without them. This trick applies to both
                    Vanilla and Master Quest.
                    '''},
    'Water Temple Torch Longshot': {
        'name'    : 'logic_water_temple_torch_longshot',
        'tags'    : ("Water Temple",),
        'tooltip' : '''\
                    Stand on the eastern side of the central pillar and longshot
                    the torches on the bottom level. Swim through the corridor
                    and float up to the top level. This allows access to this
                    area and lower water levels without Iron Boots.
                    The majority of the tricks that allow you to skip Iron Boots
                    in the Water Temple are not going to be relevant unless this
                    trick is first enabled.
                    '''},
    'Water Temple Central Pillar GS with Farore\'s Wind': {
        'name'    : 'logic_water_central_gs_fw',
        'tags'    : ("Water Temple", "Skulltulas",),
        'tooltip' : '''\
                    If you set Farore's Wind inside the central pillar
                    and then return to that warp point after raising
                    the water to the highest level, you can obtain this
                    Skulltula Token with Hookshot or Boomerang.
                    '''},
    'Water Temple Central Pillar GS with Iron Boots': {
        'name'    : 'logic_water_central_gs_irons',
        'tags'    : ("Water Temple", "Skulltulas",),
        'tooltip' : '''\
                    After opening the middle water level door into the
                    central pillar, the door will stay unbarred so long
                    as you do not leave the room -- even if you were to
                    raise the water up to the highest level. With the
                    Iron Boots to go through the door after the water has
                    been raised, you can obtain the Skulltula Token with
                    the Hookshot.
                    '''},
    'Water Temple Boss Key Jump Dive': {
        'name'    : 'logic_water_bk_jump_dive',
        'tags'    : ("Water Temple",),
        'tooltip' : '''\
                    Stand on the very edge of the raised corridor leading from the
                    push block room to the rolling boulder corridor. Face the
                    gold skulltula on the waterfall and jump over the boulder
                    corridor floor into the pool of water, swimming right once
                    underwater. This allows access to the boss key room without
                    Iron boots.
                    '''},
    'Water Temple Dragon Statue Jump Dive': {
        'name'    : 'logic_water_dragon_jump_dive',
        'tags'    : ("Water Temple",),
        'tooltip' : '''\
                    If you come into the dragon statue room from the
                    serpent river, you can jump down from above and get
                    into the tunnel without needing either Iron Boots
                    or a Scale. This trick applies to both Vanilla and
                    Master Quest. In Vanilla, you must shoot the switch
                    from above with the Bow, and then quickly get
                    through the tunnel before the gate closes.
                    '''},
    'Water Temple Dragon Statue Switch from Above the Water as Adult': {
        'name'    : 'logic_water_dragon_adult',
        'tags'    : ("Water Temple",),
        'tooltip' : '''\
                    Normally you need both Hookshot and Iron Boots to hit the
                    switch and swim through the tunnel to get to the chest. But
                    by hitting the switch from dry land, using one of Bombchus,
                    Hookshot, or Bow, it is possible to skip one or both of
                    those requirements. After the gate has been opened, besides 
                    just using the Iron Boots, a well-timed dive with at least
                    the Silver Scale could be used to swim through the tunnel. If
                    coming from the serpent river, a jump dive can also be used
                    to get into the tunnel.
                    '''},
    'Water Temple Dragon Statue Switch from Above the Water as Child': {
        'name'    : 'logic_water_dragon_child',
        'tags'    : ("Water Temple", "Entrance",),
        'tooltip' : '''\
                    It is possible for child to hit the switch from dry land
                    using one of Bombchus, Slingshot or Boomerang. Then, to
                    get to the chest, child can dive through the tunnel using
                    at least the Silver Scale. The timing and positioning of
                    this dive needs to be perfect to actually make it under the
                    gate, and it all needs to be done very quickly to be able to
                    get through before the gate closes. Be sure to enable "Water
                    Temple Dragon Statue Switch from Above the Water as Adult"
                    for adult's variant of this trick.
                    '''},
    'Goron City Maze Left Chest with Hover Boots': {
        'name'    : 'logic_goron_city_leftmost',
        'tags'    : ("Goron City",),
        'tooltip' : '''\
                    A precise backwalk starting from on top of the
                    crate and ending with a precisely-timed backflip
                    can reach this chest without needing either
                    the Hammer or Silver Gauntlets.
                    '''},
    'Goron City Grotto with Hookshot While Taking Damage': {
        'name'    : 'logic_goron_grotto',
        'tags'    : ("Goron City",),
        'tooltip' : '''\
                    It is possible to reach the Goron City Grotto by
                    quickly using the Hookshot while in the midst of
                    taking damage from the lava floor. This trick will
                    not be expected on OHKO or quadruple damage.
                    '''},
    'Deku Tree Basement without Slingshot': {
        'name'    : 'logic_deku_b1_skip',
        'tags'    : ("Deku Tree",),
        'tooltip' : '''\
                    A precise jump can be used to skip
                    needing to use the Slingshot to go
                    around B1 of the Deku Tree. If used
                    with the "Closed Forest" setting, a
                    Slingshot will not be guaranteed to
                    exist somewhere inside the Forest.
                    This trick applies to both Vanilla
                    and Master Quest.
                    '''},
    'Spirit Temple Lower Adult Switch with Bombs': {
        'name'    : 'logic_spirit_lower_adult_switch',
        'tags'    : ("Spirit Temple",),
        'tooltip' : '''\
                    A bomb can be used to hit the switch on the ceiling,
                    but it must be thrown from a particular distance
                    away and with precise timing.
                    '''},
    'Forest Temple Outside Backdoor with Jump Slash': {
        'name'    : 'logic_forest_outside_backdoor',
        'tags'    : ("Forest Temple",),
        'tooltip' : '''\
                    With a precise jump slash from above,
                    you can reach the backdoor to the west
                    courtyard without Hover Boots. Applies
                    to both Vanilla and Master Quest.
                    '''},
    'Forest Temple East Courtyard Door Frame with Hover Boots': {
        'name'    : 'logic_forest_door_frame',
        'tags'    : ("Forest Temple",),
        'tooltip' : '''\
                    A precise Hover Boots movement from the upper
                    balconies in this courtyard can be used to get on
                    top of the door frame. Applies to both Vanilla and
                    Master Quest. In Vanilla, from on top the door
                    frame you can summon Pierre, allowing you to access
                    the falling ceiling room early. In Master Quest,
                    this allows you to obtain the GS on the door frame
                    as adult without Hookshot or Song of Time.
                    '''},
    'Dodongo\'s Cavern MQ Early Bomb Bag Area as Child': {
        'name'    : 'logic_dc_mq_child_bombs',
        'tags'    : ("Dodongo's Cavern",),
        'tooltip' : '''\
                    With a precise jump slash from above, you
                    can reach the Bomb Bag area as only child
                    without needing a Slingshot. You will
                    take fall damage.
                    '''},
    'Dodongo\'s Cavern Two Scrub Room with Strength': {
        'name'    : 'logic_dc_scrub_room',
        'tags'    : ("Dodongo's Cavern",),
        'tooltip' : '''\
                    With help from a conveniently-positioned block,
                    Adult can quickly carry a bomb flower over to
                    destroy the mud wall blocking the room with two
                    Deku Scrubs.
                    '''},
    'Dodongo\'s Cavern Child Slingshot Skips': {
        'name'    : 'logic_dc_slingshot_skip',
        'tags'    : ("Dodongo's Cavern",),
        'tooltip' : '''\
                    With precise platforming, child can cross the
                    platforms while the flame circles are there.
                    When enabling this trick, it's recommended that
                    you also enable the Adult variant: "Dodongo's
                    Cavern Spike Trap Room Jump without Hover Boots".
                    '''},
    'Dodongo\'s Cavern MQ Light the Eyes with Strength': {
        'name'    : 'logic_dc_mq_eyes',
        'tags'    : ("Dodongo's Cavern",),
        'tooltip' : '''\
                    If you move very quickly, it is possible to use
                    the bomb flower at the top of the room to light
                    the eyes. To perform this trick as child is
                    significantly more difficult, but child will never
                    be expected to do so unless "Dodongo's Cavern MQ
                    Back Areas as Child without Explosives" is enabled.
                    Also, the bombable floor before King Dodongo can be
                    destroyed with Hammer if hit in the very center.
                    '''},
    'Dodongo\'s Cavern MQ Back Areas as Child without Explosives': {
        'name'    : 'logic_dc_mq_child_back',
        'tags'    : ("Dodongo's Cavern",),
        'tooltip' : '''\
                    Child can progress through the back areas without
                    explosives by throwing a pot at a switch to lower a
                    fire wall, and by defeating Armos to detonate bomb
                    flowers (among other methods). While these techniques
                    themselves are relatively simple, they're not
                    relevant unless "Dodongo's Cavern MQ Light the Eyes
                    with Strength" is enabled, which is a trick that
                    is particularly difficult for child to perform.
                    '''},
    'Rolling Goron (Hot Rodder Goron) as Child with Strength': {
        'name'    : 'logic_child_rolling_with_strength',
        'tags'    : ("Goron City",),
        'tooltip' : '''\
                    Use the bombflower on the stairs or near Medigoron.
                    Timing is tight, especially without backwalking.
                    '''},
    'Goron City Spinning Pot PoH with Bombchu': {
        'name'    : 'logic_goron_city_pot',
        'tags'    : ("Goron City",),
        'tooltip' : '''\
                    A Bombchu can be used to stop the spinning
                    pot, but it can be quite finicky to get it
                    to work.
                    '''},
    'Gerudo Valley Crate PoH as Adult with Hover Boots': {
        'name'    : 'logic_valley_crate_hovers',
        'tags'    : ("Gerudo Valley",),
        'tooltip' : '''\
                    From the far side of Gerudo Valley, a precise
                    Hover Boots movement and jump-slash recoil can
                    allow adult to reach the ledge with the crate
                    PoH without needing Longshot. You will take 
                    fall damage.
                    '''},
    'Jump onto the Lost Woods Bridge as Adult with Nothing': {
        'name'    : 'logic_lost_woods_bridge',
        'tags'    : ("the Lost Woods", "Entrance",),
        'tooltip' : '''\
                    With very precise movement it's possible for
                    adult to jump onto the bridge without needing
                    Longshot, Hover Boots, or Bean.
                    '''},
    'Spirit Trial without Hookshot': {
        'name'    : 'logic_spirit_trial_hookshot',
        'tags'    : ("Ganon's Castle",),
        'tooltip' : '''\
                    A precise jump off of an Armos can
                    collect the highest rupee.
                    '''},
    'Shadow Temple Stone Umbrella Skip': {
        'name'    : 'logic_shadow_umbrella',
        'tags'    : ("Shadow Temple",),
        'tooltip' : '''\
                    A very precise Hover Boots movement
                    from off of the lower chest can get you
                    on top of the crushing spikes without
                    needing to pull the block. Applies to
                    both Vanilla and Master Quest.
                    '''},
    'Shadow Temple Falling Spikes GS with Hover Boots': {
        'name'    : 'logic_shadow_umbrella_gs',
        'tags'    : ("Shadow Temple", "Skulltulas",),
        'tooltip' : '''\
                    After killing the Skulltula, a very precise Hover Boots
                    movement from off of the lower chest can get you on top
                    of the crushing spikes without needing to pull the block.
                    From there, another very precise Hover Boots movement can
                    be used to obtain the token without needing the Hookshot.
                    Applies to both Vanilla and Master Quest. For obtaining
                    the chests in this room with just Hover Boots, be sure to
                    enable "Shadow Temple Stone Umbrella Skip".
                    '''},
    'Water Temple Central Bow Target without Longshot or Hover Boots': {
        'name'    : 'logic_water_central_bow',
        'tags'    : ("Water Temple",),
        'tooltip' : '''\
                    A very precise Bow shot can hit the eye
                    switch from the floor above. Then, you
                    can jump down into the hallway and make
                    through it before the gate closes.
                    It can also be done as child, using the
                    Slingshot instead of the Bow.
                    '''},
    'Fire Temple East Tower without Scarecrow\'s Song': {
        'name'    : 'logic_fire_scarecrow',
        'tags'    : ("Fire Temple",),
        'tooltip' : '''\
                    Also known as "Pixelshot".
                    The Longshot can reach the target on the elevator
                    itself, allowing you to skip needing to spawn the
                    scarecrow.
                    '''},
    'Fire Trial MQ with Hookshot': {
        'name'    : 'logic_fire_trial_mq',
        'tags'    : ("Ganon's Castle",),
        'tooltip' : '''\
                    It's possible to hook the target at the end of
                    fire trial with just Hookshot, but it requires
                    precise aim and perfect positioning. The main
                    difficulty comes from getting on the very corner
                    of the obelisk without falling into the lava.
                    '''},
    'Shadow Temple Entry with Fire Arrows': {
        'name'    : 'logic_shadow_fire_arrow_entry',
        'tags'    : ("Shadow Temple",),
        'tooltip' : '''\
                    It is possible to light all of the torches to
                    open the Shadow Temple entrance with just Fire
                    Arrows, but you must be very quick, precise,
                    and strategic with how you take your shots.
                    '''},
    'Lensless Wasteland': {
        'name'    : 'logic_lens_wasteland',
        'tags'    : ("Lens of Truth","Haunted Wasteland",),
        'tooltip' : '''\
                    By memorizing the path, you can travel through the
                    Wasteland without using the Lens of Truth to see
                    the Poe.
                    The equivalent trick for going in reverse through
                    the Wasteland is "Reverse Wasteland".
                    '''},
    'Bottom of the Well without Lens of Truth': {
        'name'    : 'logic_lens_botw',
        'tags'    : ("Lens of Truth","Bottom of the Well",),
        'tooltip' : '''\
                    Removes the requirements for the Lens of Truth
                    in Bottom of the Well.
                    '''},
    'Ganon\'s Castle MQ without Lens of Truth': {
        'name'    : 'logic_lens_castle_mq',
        'tags'    : ("Lens of Truth","Ganon's Castle",),
        'tooltip' : '''\
                    Removes the requirements for the Lens of Truth
                    in Ganon's Castle MQ.
                    '''},
    'Ganon\'s Castle without Lens of Truth': {
        'name'    : 'logic_lens_castle',
        'tags'    : ("Lens of Truth","Ganon's Castle",),
        'tooltip' : '''\
                    Removes the requirements for the Lens of Truth
                    in Ganon's Castle.
                    '''},
    'Gerudo Training Ground MQ without Lens of Truth': {
        'name'    : 'logic_lens_gtg_mq',
        'tags'    : ("Lens of Truth","Gerudo Training Ground",),
        'tooltip' : '''\
                    Removes the requirements for the Lens of Truth
                    in Gerudo Training Ground MQ.
                    '''},
    'Gerudo Training Ground without Lens of Truth': {
        'name'    : 'logic_lens_gtg',
        'tags'    : ("Lens of Truth","Gerudo Training Ground",),
        'tooltip' : '''\
                    Removes the requirements for the Lens of Truth
                    in Gerudo Training Ground.
                    '''},
    'Jabu MQ without Lens of Truth': {
        'name'    : 'logic_lens_jabu_mq',
        'tags'    : ("Lens of Truth","Jabu Jabu's Belly",),
        'tooltip' : '''\
                    Removes the requirements for the Lens of Truth
                    in Jabu MQ.
                    '''},
    'Shadow Temple MQ before Invisible Moving Platform without Lens of Truth': {
        'name'    : 'logic_lens_shadow_mq',
        'tags'    : ("Lens of Truth","Shadow Temple",),
        'tooltip' : '''\
                    Removes the requirements for the Lens of Truth
                    in Shadow Temple MQ before the invisible moving platform.
                    '''},
    'Shadow Temple MQ beyond Invisible Moving Platform without Lens of Truth': {
        'name'    : 'logic_lens_shadow_mq_back',
        'tags'    : ("Lens of Truth","Shadow Temple",),
        'tooltip' : '''\
                    Removes the requirements for the Lens of Truth
                    in Shadow Temple MQ beyond the invisible moving platform.
                    '''},
    'Shadow Temple before Invisible Moving Platform without Lens of Truth': {
        'name'    : 'logic_lens_shadow',
        'tags'    : ("Lens of Truth","Shadow Temple",),
        'tooltip' : '''\
                    Removes the requirements for the Lens of Truth
                    in Shadow Temple before the invisible moving platform.
                    '''},
    'Shadow Temple beyond Invisible Moving Platform without Lens of Truth': {
        'name'    : 'logic_lens_shadow_back',
        'tags'    : ("Lens of Truth","Shadow Temple",),
        'tooltip' : '''\
                    Removes the requirements for the Lens of Truth
                    in Shadow Temple beyond the invisible moving platform.
                    '''},
    'Spirit Temple MQ without Lens of Truth': {
        'name'    : 'logic_lens_spirit_mq',
        'tags'    : ("Lens of Truth","Spirit Temple",),
        'tooltip' : '''\
                    Removes the requirements for the Lens of Truth
                    in Spirit Temple MQ.
                    '''},
    'Spirit Temple without Lens of Truth': {
        'name'    : 'logic_lens_spirit',
        'tags'    : ("Lens of Truth","Spirit Temple",),
        'tooltip' : '''\
                    Removes the requirements for the Lens of Truth
                    in Spirit Temple.
                    '''},
}


# a list of the possible settings
setting_infos = [
    # Web Only Settings
    Setting_Info(
        name        = 'web_wad_file',
        type        = str,
        gui_text    = "WAD File",
        gui_type    = "Fileinput",
        shared      = False,
        choices     = {},
        gui_tooltip = "Your original OoT 1.2 NTSC-U / NTSC-J WAD file (.wad)",
        gui_params  = {
            "file_types": [
                {
                  "name": "WAD Files",
                  "extensions": [ "wad" ]
                },
                {
                  "name": "All Files",
                  "extensions": [ "*" ]
                }
            ],
            "hide_when_disabled": True,
        }
    ),
    Setting_Info(
        name        = 'web_common_key_file',
        type        = str,
        gui_text    = "Wii Common Key File",
        gui_type    = "Fileinput",
        shared      = False,
        choices     = {},
        gui_tooltip = """\
            The Wii Common Key is a copyrighted 32 character string needed for WAD encryption.
            Google to find it! Do not ask on Discord!
        """,
        gui_params  = {
            "file_types": [
                {
                  "name": "BIN Files",
                  "extensions": [ "bin" ]
                },
                {
                  "name": "All Files",
                  "extensions": [ "*" ]
                }
            ],
            "hide_when_disabled": True,
        }
    ),
    Setting_Info(
        name        = 'web_common_key_string',
        type        = str,
        gui_text    = "Alternatively Enter Wii Common Key",
        gui_type    = "Textinput",
        shared      = False,
        choices     = {},
        gui_tooltip = """\
            The Wii Common Key is a copyrighted 32 character string needed for WAD encryption.
            Google to find it! Do not ask on Discord!
        """,
        gui_params  = {
            "size"               : "full",
            "max_length"         : 32,
            "hide_when_disabled" : True,
        }
    ),
    Setting_Info(
        name        = 'web_wad_channel_id',
        type        = str,
        gui_text    = "WAD Channel ID",
        gui_type    = "Textinput",
        shared      = False,
        choices     = {},
        default     = "NICE",
        gui_tooltip = """\
            4 characters, should end with E to ensure Dolphin compatibility.
            Note: If you have multiple OoTR WAD files with different Channel IDs installed, the game can crash on a soft reset. Use a Title Deleter to remove old WADs.
        """,
        gui_params  = {
            "size"               : "small",
            "max_length"         : 4,
            "no_line_break"      : True,
            "hide_when_disabled" : True,
        }
    ),
    Setting_Info(
        name        = 'web_wad_channel_title',
        type        = str,
        gui_text    = "WAD Channel Title",
        gui_type    = "Textinput",
        shared      = False,
        choices     = {},
        default     = "OoTRandomizer",
        gui_tooltip = "20 characters max",
        gui_params  = {
            "size"               : "medium",
            "max_length"         : 20,
            "hide_when_disabled" : True,
        }
    ),
    Setting_Info(
        name       = 'web_output_type',
        type       = str,
        gui_text   = "Output Type",
        gui_type   = "Radiobutton",
        shared     = False,
        choices    = {
            'z64' : ".z64 (N64/Emulator)",
            'wad' : ".wad (WiiVC)"
        },
        gui_params  = {
            "hide_when_disabled" : True,
        },
        default    = "z64",
        disable    = {
            'z64' : {'settings' : [
                'web_wad_file',
                'web_common_key_file',
                'web_common_key_string',
                'web_wad_channel_id',
                'web_wad_channel_title']
            }
        }
    ),
    Checkbutton(
        name           = 'web_persist_in_cache',
        gui_text       = 'Persist Files in Cache',
        default        = True,
        shared         = False,
    ),

    # Non-GUI Settings
    Checkbutton('cosmetics_only', None),
    Checkbutton('check_version', None),
    Checkbutton('output_settings', None),
    Checkbutton(
        name           = 'generate_from_file',
        gui_text       = 'Generate From Patch File',
        default        = False,
        disable        = {
            True : {
                'tabs' : ['main_tab', 'detailed_tab', 'starting_tab', 'other_tab'],
                'sections' : ['preset_section'],
                'settings' : ['count', 'create_spoiler', 'world_count', 'enable_distribution_file', 'distribution_file'],
            },
            False : {
                'settings' : ['repatch_cosmetics'],
            },
        },
        gui_params     = {
            'web:disable' : {
                False : {
                    'settings' : [
                        'rom','web_output_type','player_num',
                        'web_wad_file', 'web_common_key_file', 'web_common_key_string',
                        'web_wad_channel_id','web_wad_channel_title'
                    ],
                },
            }
        },
        shared         = False,
    ),
    Checkbutton(
        name           = 'enable_distribution_file',
        gui_text       = 'Enable Plandomizer (Advanced)',
        gui_tooltip    = '''\
            Optional. Use a plandomizer JSON file to get 
            total control over the item placement.
        ''',
        gui_params     = {
            'no_line_break': True,
        },
        default        = False,
        disable        = {
            False  : {'settings' : ['distribution_file']},
        },
        shared         = False,
    ),
    Checkbutton(
        name           = 'enable_cosmetic_file',
        gui_text       = 'Enable Cosmetic Plandomizer (Advanced)',
        gui_tooltip    = '''\
            Optional. Use a cosmetic plandomizer JSON file to get 
            more control over your cosmetic and sound settings.
        ''',
        default        = False,
        disable        = {
            False  : {'settings' : ['cosmetic_file']},
        },
        shared         = False,
    ),
    Setting_Info('distribution_file', str, "Plandomizer File", "Fileinput", False, {},
        gui_tooltip = """\
            Optional. Place a plandomizer JSON file here 
            to get total control over the item placement.
        """,
        gui_params = {
            "file_types": [
                {
                  "name": "JSON Files",
                  "extensions": [ "json" ]
                },
                {
                  "name": "All Files",
                  "extensions": [ "*" ]
                }
            ],
            "hide_when_disabled" : True,
        }),
    Setting_Info('cosmetic_file', str, "Cosmetic Plandomizer File", "Fileinput", False, {},
        gui_tooltip = """\
            Optional. Use a cosmetic plandomizer JSON file to get 
            more control over your cosmetic and sound settings.
        """,
        gui_params = {
            "file_types": [
                {
                  "name": "JSON Files",
                  "extensions": [ "json" ]
                },
                {
                  "name": "All Files",
                  "extensions": [ "*" ]
                }
            ],
            "hide_when_disabled" : True,
        }),
    Setting_Info('checked_version',   str, None, None, False, {}),
    Setting_Info('rom',               str, "Base ROM", "Fileinput", False, {},
        gui_params = {
            "file_types": [
                {
                  "name": "ROM Files",
                  "extensions": [ "z64", "n64" ]
                },
                {
                  "name": "All Files",
                  "extensions": [ "*" ]
                }
            ],
            "web:hide_when_disabled" : True,
        }),
    Setting_Info('output_dir',        str, "Output Directory", "Directoryinput", False, {}),
    Setting_Info('output_file',       str, None, None, False, {}),
    Setting_Info('seed',              str, None, None, False, {}),
    Setting_Info('patch_file',        str, "Patch File", "Fileinput", False, {},
        gui_params = {
            "file_types": [
                {
                  "name": "Patch File Archive",
                  "extensions": [ "zpfz", "zpf" ]
                },
                {
                  "name": "All Files",
                  "extensions": [ "*" ]
                }
            ],
        }),
    Setting_Info('count',             int, "Generation Count", "Numberinput", False, {},
        default        = 1,
        gui_params = {
            'min' : 1,
        }
    ),
    Setting_Info('world_count',       int, "Player Count", "Numberinput", True, {},
        default        = 1,
        gui_params = {
            'min' : 1,
            'max' : 255,
            'no_line_break'     : True,
            'web:max'           : 15,
            'web:no_line_break' : True,
        }
    ),
    Setting_Info('player_num',        int, "Player ID", "Numberinput", False, {},
        default        = 1,
        gui_params = {
            'min' : 1,
            'max' : 255,
        }
    ),

    # GUI Settings
    Setting_Info('presets',           str, "", "Presetinput", False, {},
        default        = "[New Preset]",
        gui_tooltip    = 'Select a setting preset to apply.',
    ),
    Setting_Info('open_output_dir',   str, "Open Output Directory", "Button", False, {},
        gui_params = {
            'function' : "openOutputDir",
            'no_line_break' : True,
        }
    ),
    Setting_Info('open_python_dir',   str, "Open App Directory", "Button", False, {},
        gui_params = {
            'function' : "openPythonDir",
        }
    ),
    Checkbutton(
        name           = 'repatch_cosmetics',
        gui_text       = 'Override Original Cosmetics',
        default        = True,
        disable        = {
            False : {
                'tabs': ['cosmetics_tab','sfx_tab'],
                'settings' : ['create_cosmetics_log', 'enable_cosmetic_file', 'cosmetic_file'],
            },
        },
        shared         = False,
    ),
    Checkbutton(
        name           = 'create_spoiler',
        gui_text       = 'Create Spoiler Log',
        gui_tooltip    = '''\
                         Enabling this will change the seed.
                         Warning: Only disable this if you don't want any help in solving this seed!
                         ''',
        default        = True,
        gui_params     = {
            'no_line_break' : True,
            'web:no_line_break' : False,
        },
        shared         = True,
    ),
    Checkbutton(
        name           = 'create_cosmetics_log',
        gui_text       = 'Create Cosmetics Log',
        default        = True,
        disabled_default = False,
    ),
    Setting_Info(
        name           = 'compress_rom',
        type           = str,
        gui_text       = "Output Type",
        gui_type       = "Radiobutton",
        shared         = False,
        choices        = {
            'True':  'Compressed [Stable]',
            'False': 'Uncompressed [Crashes]',
            'Patch': 'Patch File',
            'None':  'No Output',
        },
        default        = 'True',
        disable        = {
            'None'  : {'settings' : ['player_num', 'create_cosmetics_log', 'enable_cosmetic_file', 'cosmetic_file', 'rom']},
            'Patch' : {'settings' : ['player_num']}
        },
        gui_tooltip = '''\
            The first time compressed generation will take a while,
            but subsequent generations will be quick. It is highly
            recommended to compress or the game will crash
            frequently except on real N64 hardware.

            Patch files are used to send the patched data to other
            people without sending the ROM file.
        ''',
        gui_params={
            'horizontal': True
        },
    ),
    Checkbutton(
        name           = 'randomize_settings',
        gui_text       = 'Randomize Main Rule Settings',
        gui_tooltip    = '''\
                         Randomizes all settings on the 'Main Rules' tab, except:

                         - Logic Rules
                         - (Random) Number of MQ Dungeons
                         - Rainbow Bridge/LACS Requirements: Gold Skulltula Tokens
                         - Variable numbers of Spiritual Stones, Medallions, or Dungeons
                         for Rainbow Bridge and Ganon's Boss Key on LACS 
                         (you will always be required to obtain all the relevant rewards)
                         - Scrub Shuffle will either be "Off" or "On (Affordable)"
                         ''',
        default        = False,
        disable        = {
            True : {
                'sections' : ['various_section', 'shuffle_section', 'shuffle_dungeon_section'],
                'settings': ['starting_age', 'shuffle_interior_entrances', 'shuffle_grotto_entrances', 'shuffle_dungeon_entrances',
                             'shuffle_overworld_entrances', 'mix_entrance_pools', 'decouple_entrances',
                             'owl_drops', 'warp_songs', 'spawn_positions'],
            }
        },
        shared         = True,
    ),
    Combobox(
        name           = 'open_forest',
        gui_text       = 'Forest',
        default        = 'closed',
        choices        = {
            'open':        'Open Forest',
            'closed_deku': 'Closed Deku',
            'closed':      'Closed Forest',
            },
        gui_tooltip    = '''\
            'Open Forest': Mido no longer blocks the path to the
            Deku Tree, and the Kokiri boy no longer blocks the path
            out of the forest.
            
            'Closed Deku': The Kokiri boy no longer blocks the path
            out of the forest, but Mido still blocks the path to the
            Deku Tree, requiring Kokiri Sword and Deku Shield to access
            the Deku Tree.

            'Closed Forest': Beating Deku Tree is logically required
            to leave the forest area (Kokiri Forest/Lost Woods/Sacred Forest
            Meadow/Deku Tree), while the Kokiri Sword and a Deku Shield are
            required to access the Deku Tree. Items needed for this will be
            guaranteed inside the forest area. This setting is incompatible
            with starting as adult, and so Starting Age will be locked to Child.
            With either "Shuffle Interior Entrances" set to "All", "Shuffle 
            Overworld Entrances" on, "Randomize Warp Song Destinations" on 
            or "Randomize Overworld Spawns" on, Closed Forest will instead 
            be treated as Closed Deku with starting age Child and WILL NOT 
            guarantee that these items are available in the forest area.
        ''',
        shared         = True,
        disable        = {
            'closed' : {'settings' : ['starting_age']}
        },
        gui_params     = {
            'randomize_key': 'randomize_settings',
            'distribution': [
                ('open', 1),
                ('closed_deku', 1),
                ('closed', 1),
            ],
        },
    ),
    Combobox(
        name           = 'open_kakariko',
        gui_text       = 'Kakariko Gate',
        default        = 'closed',
        choices        = {
            'open':   'Open Gate',
            'zelda':  "Zelda's Letter Opens Gate",
            'closed': 'Closed Gate',
            },
        gui_tooltip    = '''\
            This changes the behavior of the Kakariko Gate to
            Death Mountain Trail as child. The gate is always
            open as adult.
            
            "Open Gate": The gate is always open instead of
            needing Zelda's Letter. The Happy Mask Shop opens
            upon obtaining Zelda's Letter without needing to
            show it to the guard.
            
            "Zelda's Letter Opens Gate": The gate is closed at
            the start, but opens automatically along with the
            Happy Mask Shop upon obtaining Zelda's Letter.
            
            "Closed": The gate and the Happy Mask Shop both remain closed
            until showing Zelda's Letter to the guard in Kakariko.
        ''',
        shared         = True,
        gui_params     = {
            'randomize_key': 'randomize_settings',
        },
    ),
    Checkbutton(
        name           = 'open_door_of_time',
        gui_text       = 'Open Door of Time',
        gui_tooltip    = '''\
            The Door of Time starts opened instead of needing to
            play the Song of Time. If this is not set, only
            an Ocarina and Song of Time must be found to open
            the Door of Time.
        ''',
        shared         = True,
        gui_params     = {
            'randomize_key': 'randomize_settings',
        },
    ),
    Combobox(
        name           = 'zora_fountain',
        gui_text       = 'Zora\'s Fountain',
        default        = 'closed',
        choices        = {
            'closed': 'Default Behavior (Closed)',
            'adult':  'Open For Adult',
            'open':   'Always Open',
        },
        gui_tooltip    = '''\
            'Default Behavior': King Zora obstructs the way to
            Zora's Fountain. Ruto's Letter must be shown as
            child in order to move him for both eras.

            'Open For Adult': King Zora is always moved in 
            the adult era. This means Ruto's Letter is only
            required to access Zora's Fountain as child.

            'Always Open': King Zora starts as moved in
            both the child and adult eras. This also removes 
            Ruto's Letter from the pool since it can't be used.
        ''',
        shared         = True,
        gui_params     = {
            'randomize_key': 'randomize_settings',
        },
    ),
    Combobox(
        name           = 'gerudo_fortress',
        gui_text       = 'Gerudo\'s Fortress',
        default        = 'normal',
        choices        = {
            'normal': 'Default Behavior',
            'fast':   'Rescue One Carpenter',
            'open':   'Open Gerudo\'s Fortress',
        },
        gui_tooltip    = '''\
            'Rescue One Carpenter': Only the bottom left carpenter,
            in the cell with a single torch, must be rescued.
            This cell can be savewarped to from any room in the hideout.
            All but one of the Thieves' Hideout Keys are removed.

            'Open Gerudo's Fortress': The carpenters are rescued from
            the start of the game, and if 'Shuffle Gerudo Card' is disabled,
            the player starts with the Gerudo Card in the inventory 
            allowing access to Gerudo Training Ground.
        ''',
        shared         = True,
        disable        = {
            'open' : {'settings' : ['shuffle_hideoutkeys']}
        },
        gui_params     = {
            'randomize_key': 'randomize_settings',
        },
    ),
    Combobox(
        name           = 'bridge',
        gui_text       = 'Rainbow Bridge Requirement',
        default        = 'medallions',
        choices        = {
            'open':       'Always Open',
            'vanilla':    'Vanilla Requirements',
            'stones':	  'Spiritual Stones',
            'medallions': 'Medallions',
            'dungeons':   'Dungeons',
            'tokens':     'Gold Skulltula Tokens',
            'random':     'Random'
        },
        gui_tooltip    = '''\
            'Always Open': Rainbow Bridge is always present.
            'Vanilla Requirements': Spirit/Shadow Medallions and Light Arrows.
            'Spiritual Stones': A configurable amount of Spiritual Stones.
            'Medallions': A configurable amount of Medallions.
            'Dungeons': A configurable amount of Dungeon Rewards.
            'Gold Skulltula Tokens': A configurable amount of Gold Skulltula Tokens.
            'Random': A random Rainbow Bridge requirement excluding Gold Skulltula Tokens.
        ''',
        shared         = True,
        disable={
            'open':       {'settings': ['bridge_medallions', 'bridge_stones', 'bridge_rewards', 'bridge_tokens']},
            'vanilla':    {'settings': ['bridge_medallions', 'bridge_stones', 'bridge_rewards', 'bridge_tokens']},
            'stones':     {'settings': ['bridge_medallions', 'bridge_rewards', 'bridge_tokens']},
            'medallions': {'settings': ['bridge_stones', 'bridge_rewards', 'bridge_tokens']},
            'dungeons':   {'settings': ['bridge_medallions', 'bridge_stones', 'bridge_tokens']},
            'tokens':     {'settings': ['bridge_medallions', 'bridge_stones', 'bridge_rewards']},
            'random':     {'settings': ['bridge_medallions', 'bridge_stones', 'bridge_rewards', 'bridge_tokens']}
        },
        gui_params     = {
            'randomize_key': 'randomize_settings',
            'distribution':  [
                ('open',       1),
                ('vanilla',    1),
                ('stones',     1),
                ('medallions', 1),
                ('dungeons',   1),
            ],
        },
    ),
    Scale(
        name           = 'bridge_medallions',
        gui_text       = "Medallions Required for Bridge",
        default        = 6,
        min            = 1,
        max            = 6,
        gui_tooltip    = '''\
            Select the amount of Medallions required to spawn the rainbow bridge.
        ''',
        shared         = True,
        disabled_default = 0,
        gui_params     = {
            "randomize_key": "randomize_settings",
            "hide_when_disabled": True,
            'distribution': [(6, 1)],
        },
    ),
    Scale(
        name           = 'bridge_stones',
        gui_text       = "Spiritual Stones Required for Bridge",
        default        = 3,
        min            = 1,
        max            = 3,
        gui_tooltip    = '''\
            Select the amount of Spiritual Stones required to spawn the rainbow bridge.
        ''',
        shared         = True,
        disabled_default = 0,
        gui_params     = {
            "randomize_key": "randomize_settings",
            "hide_when_disabled": True,
            'distribution': [(3, 1)],
        },
    ),
    Scale(
        name           = 'bridge_rewards',
        gui_text       = "Dungeon Rewards Required for Bridge",
        default        = 9,
        min            = 1,
        max            = 9,
        gui_tooltip    = '''\
            Select the amount of Dungeon Rewards (Medallions and Spiritual Stones)
            required to spawn the rainbow bridge.
        ''',
        shared         = True,
        disabled_default = 0,
        gui_params     = {
            "randomize_key": "randomize_settings",
            "hide_when_disabled": True,
            'distribution': [(9, 1)],
        },
    ),
    Scale(
        name           = 'bridge_tokens',
        gui_text       = "Skulltulas Required for Bridge",
        default        = 100,
        min            = 1,
        max            = 100,
        gui_tooltip    = '''\
            Select the amount of Gold Skulltula Tokens required to spawn the rainbow bridge.
        ''',
        shared         = True,
        disabled_default = 0,
        gui_params     = {
            "hide_when_disabled": True,
        },
    ),
    Checkbutton(
        name           = 'triforce_hunt',
        gui_text       = 'Triforce Hunt',
        gui_tooltip    = '''\
            Pieces of the Triforce have been scattered around the world. 
            Find some of them to beat the game.

            Game is saved on completion, and Ganon's Castle key is given
            if beating the game again is desired.
        ''',
        shared         = True,
        gui_params     = {
            'randomize_key': 'randomize_settings',
        },
        disable        = {
            True  : {'settings' : ['shuffle_ganon_bosskey', 'ganon_bosskey_stones', 'ganon_bosskey_medallions', 'ganon_bosskey_rewards', 'ganon_bosskey_tokens']},
            False : {'settings' : ['triforce_goal_per_world']}
        },
    ),
    Scale(
        name           = 'triforce_goal_per_world',
        gui_text       = 'Required Triforces Per World',
        default        = 20,
        min            = 1,
        max            = 100,
        shared         = True,
        gui_tooltip    = '''\
            Select the amount of Triforce Pieces required to beat the game.

            In multiworld, each world will have the same number of triforces 
            in them. The required amount will be per world collectively. 
            For example, if this is set to 20 in a 2 player multiworld, players 
            need 40 total, but one player could obtain 30 and the other 10. 

            Extra pieces are determined by the the Item Pool setting:
            'Plentiful': 100% Extra
            'Balanced': 50% Extra
            'Scarce': 25% Extra
            'Minimal: No Extra
        ''',
        gui_params     = {
            "hide_when_disabled": True,
        },
    ),
    Combobox(
        name           = 'logic_rules',
        gui_text       = 'Logic Rules',
        default        = 'glitchless',
        choices        = {
            'glitchless': 'Glitchless',
            'glitched':   'Glitched',
            'none':       'No Logic',
        },
        gui_tooltip    = '''\
            Logic provides guiding sets of rules for world generation
            which the Randomizer uses to ensure the generated seeds 
            are beatable.

            'Glitchless': No glitches are required, but may require 
            some minor tricks. Add minor tricks to consider for logic
            in the 'Detailed Logic' tab.

            'Glitched': Movement-oriented glitches are likely required.
            No locations excluded.

            'No Logic': Maximize randomization, All locations are 
            considered available. MAY BE IMPOSSIBLE TO BEAT.
        ''',
        disable        = {
            'glitchless': {'settings' : ['tricks_list_msg']},
            'glitched'  : {'settings' : ['allowed_tricks', 'shuffle_interior_entrances', 'shuffle_grotto_entrances',
                                         'shuffle_dungeon_entrances', 'shuffle_overworld_entrances', 'owl_drops',
                                         'warp_songs', 'spawn_positions', 'mq_dungeons_random', 'mq_dungeons',
                                         'mix_entrance_pools', 'decouple_entrances' ]},
            'none'      : {'settings' : ['allowed_tricks', 'logic_no_night_tokens_without_suns_song', 'reachable_locations']},
        },
        shared         = True,
    ),
    Combobox(
        name           = 'reachable_locations',
        gui_text       = 'Guarantee Reachable Locations',
        default        = 'all',
        choices        = {
            'all':      'All',
            'goals':    'All Goals',
            'beatable': 'Required Only',
        },
        gui_tooltip    = '''\
            This determines which items and locations are guaranteed to be reachable.

            'All': The randomizer will guarantee that every item is obtainable and every location is reachable.

            'All Goals': The randomizer will guarantee that every goal item is obtainable, not just the amount required
            to beat the game, but otherwise behaves like 'Required Only'.
            Goal items are the items required for the rainbow bridge and/or Ganon's Boss Key, so for example if the bridge is
            set to 1 Medallion and Ganon's Boss Key to 1 Gold Skulltula Token, all 6 Medallions and all 100 Tokens will
            be obtainable. In Triforce Hunt, this will instead guarantee that all Triforce Pieces can be obtained.

            'Required Only': Only items and locations required to beat the game will be guaranteed reachable.
        ''',
        gui_params={
            "hide_when_disabled": True,
        },
        shared         = True
    ),
    Checkbutton(
        name           = 'bombchus_in_logic',
        gui_text       = 'Bombchus Are Considered in Logic',
        gui_tooltip    = '''\
            Bombchus are properly considered in logic and
            the game is changed to account for this fact.

            The first Bombchu pack will always be 20.
            Subsequent packs will be 5 or 10 based on
            how many you have.

            Bombchus are no longer tied to the Bomb Bag.
            Once Bombchus have been found, they can be 
            purchased for 60/99/180 rupees and Bombchu
            drops can be collected around the world.

            Bombchu Bowling opens with Bombchus.
            Additional Bombchu refills are available at 
            the Kokiri Shop and the Bazaar.
        ''',
        default        = False,
        shared         = True,
        gui_params     = {
            'randomize_key': 'randomize_settings',
        },
    ),
    Checkbutton(
        name           = 'one_item_per_dungeon',
        gui_text       = 'Dungeons Have One Major Item',
        gui_tooltip    = '''\
            Dungeons have exactly one major item. 
            This naturally makes each dungeon similar in value
            rather than vary based on shuffled locations.

            Spirit Temple Colossus hands count as part 
            of the dungeon. Spirit Temple has TWO items 
            to match vanilla distribution.

            Boss Keys and Fortress Keys only count as 
            major items if they are shuffled Anywhere 
            (Keysanity) or in Any Dungeon, and Small 
            Keys only count as major items if they are 
            shuffled Anywhere (Keysanity). This setting 
            is disabled if Small Keys are shuffled in 
            Any Dungeon.

            GS Tokens only count as major items if the 
            bridge or LACS requirements are set to 
            "GS Tokens".

            Bombchus only count as major items if they
            are considered in logic.

            This setting has potential to conflict with
            other randomizer settings. Should seeds continuously
            fail to generate, consider turning this option off.
        ''',
        shared         = True,
        gui_params     = {
            'randomize_key': 'randomize_settings',
        },
    ),
    Checkbutton(
        name           = 'trials_random',
        gui_text       = 'Random Number of Ganon\'s Trials',
        gui_tooltip    = '''\
            Sets a random number of trials to enter Ganon's Tower.
        ''',
        shared         = True,
        disable        = {
            True : {'settings' : ['trials']}
        },
        gui_params     = {
            'randomize_key': 'randomize_settings',
            'distribution':  [
                (True, 1),
            ]
        },
    ),
    Scale(
        name           = 'trials',
        gui_text       = "Ganon's Trials Count",
        default        = 6,
        min            = 0,
        max            = 6,
        gui_tooltip    = '''\
            Trials are randomly selected. If hints are
            enabled, then there will be hints for which
            trials need to be completed.
        ''',
        shared         = True,
        disabled_default = 0,
    ),
    Checkbutton(
        name           = 'skip_child_zelda',
        gui_text       = 'Skip Child Zelda',
        gui_tooltip    = '''\
            Start having already met Zelda and obtained
            Zelda's Letter along with the item from Impa.
            Supersedes "Skip Child Stealth" since the whole
            sequence is skipped. Similarly, this is
            incompatible with Shuffle Weird Egg.
        ''',
        shared         = True,
        disable = {
            True: {'settings': ['shuffle_weird_egg']},
        },
    ),
    Checkbutton(
        name           = 'no_escape_sequence',
        gui_text       = 'Skip Tower Escape Sequence',
        gui_tooltip    = '''\
            The tower escape sequence between
            Ganondorf and Ganon will be skipped.
        ''',
        shared         = True,
    ),
    Checkbutton(
        name           = 'no_guard_stealth',
        gui_text       = 'Skip Child Stealth',
        gui_tooltip    = '''\
            The crawlspace into Hyrule Castle goes
            straight to Zelda, skipping the guards.
        ''',
        shared         = True,
    ),
    Checkbutton(
        name           = 'no_epona_race',
        gui_text       = 'Skip Epona Race',
        gui_tooltip    = '''\
            Epona can be summoned with Epona's Song
            without needing to race Ingo.
        ''',
        shared         = True,
    ),
    Checkbutton(
        name           = 'skip_some_minigame_phases',
        gui_text       = 'Skip Some Minigame Phases',
        gui_tooltip    = '''\
            Awards all eligible prizes after the first attempt for
            Dampe Race and Gerudo Horseback Archery.

            Dampe will start with the second race so you can finish 
            the race in under a minute and get both rewards at once. 
            You still get the first reward from the chest even if you 
            don't complete the race in under a minute.

            Both rewards at the Gerudo Horseback Archery will be 
            available from the first time you play the minigame. 
            This means you can get both rewards at once if you get 
            1500 points in a single attempt.
        ''',
        shared         = True,
    ),
    Checkbutton(
        name           = 'useful_cutscenes',
        gui_text       = 'Enable Specific Glitch-Useful Cutscenes',
        gui_tooltip    = '''\
<<<<<<< HEAD
            The cutscenes of the Poes in Forest Temple and
            Darunia in Fire Temple will not be skipped.
=======
            The cutscenes of the Poes in Forest Temple and Darunia in
            Fire Temple will not be skipped. These cutscenes are useful
            in glitched gameplay only and do not provide any timesave
            for glitchless playthroughs.
>>>>>>> 72aac8d6
        ''',
        shared         = True,
    ),
    Checkbutton(
        name           = 'complete_mask_quest',
        gui_text       = 'Complete Mask Quest',
        gui_tooltip    = '''\
            Once the Happy Mask Shop is opened,
            all masks will be available to be borrowed.
        ''',
        shared         = True,
    ),
    Checkbutton(
        name           = 'fast_chests',
        gui_text       = 'Fast Chest Cutscenes',
        gui_tooltip    = '''\
            All chest animations are fast. If disabled,
            the animation time is slow for major items.
        ''',
        default        = True,
        shared         = True,
    ),
    Checkbutton(
        name           = 'logic_no_night_tokens_without_suns_song',
        gui_text       = 'Nighttime Skulltulas Expect Sun\'s Song',
        gui_tooltip    = '''\
            GS Tokens that can only be obtained
            during the night expect you to have Sun's
            Song to collect them. This prevents needing
            to wait until night for some locations.
        ''',
        gui_params={
            "hide_when_disabled": True,
        },
        shared         = True,
    ),
    Checkbutton(
        name           = 'free_scarecrow',
        gui_text       = 'Free Scarecrow\'s Song',
        gui_tooltip    = '''\
            Pulling out the Ocarina near a
            spot at which Pierre can spawn will
            do so, without needing the song.
        ''',
        shared         = True,
    ),
    Checkbutton(
        name           = 'fast_bunny_hood',
        gui_text       = 'Fast Bunny Hood',
        gui_tooltip    = '''\
            The Bunny Hood mask behaves like it does
            in Majora's Mask and makes you go 1.5× faster.
        ''',
        shared         = True,
    ),
    Checkbutton(
        name           = 'start_with_rupees',
        gui_text       = 'Start with Max Rupees',
        gui_tooltip    = '''\
            Start the game with a full wallet.
            Wallet upgrades will also fill the wallet.
        ''',
        shared         = True,
    ),
    Checkbutton(
        name           = 'start_with_consumables',
        gui_text       = 'Start with Consumables',
        gui_tooltip    = '''\
            Start the game with maxed out Deku Sticks and Deku Nuts.
        ''',
        shared         = True,
    ),
    Scale(
        name           = 'starting_hearts',
        gui_text       = "Starting Hearts",
        default        = 3,
        min            = 3,
        max            = 20,
        gui_tooltip    = '''\
            Start the game with the selected number of hearts.
            Heart Containers and Pieces of Heart are removed
            from the item pool in equal proportion.
        ''',
        disabled_default = 1,
        shared         = True,
    ),
    Checkbutton(
        name           = 'chicken_count_random',
        gui_text       = 'Random Cucco Count',
        gui_tooltip    = '''\
            Anju will give a reward for collecting a random
            number of Cuccos.
        ''',
        disable        = {
            True : {'settings' : ['chicken_count']}
        },
        shared         = True,
    ),
    Scale(
        name           = 'chicken_count',
        gui_text       = 'Cucco Count',
        default        = 7,
        min            = 0,
        max            = 7,
        gui_tooltip    = '''\
            Anju will give a reward for turning
            in the chosen number of Cuccos.
        ''',
        shared         = True,
        gui_params     = {
            'no_line_break': True,
        },
    ),
    Checkbutton(
        name           = 'big_poe_count_random',
        gui_text       = 'Random Big Poe Target Count',
        gui_tooltip    = '''\
            The Poe buyer will give a reward for turning
            in a random number of Big Poes.
        ''',
        disable        = {
            True : {'settings' : ['big_poe_count']}
        },
        shared         = True,
    ),
    Scale(
        name           = 'big_poe_count',
        gui_text       = "Big Poe Target Count",
        default        = 10,
        min            = 1,
        max            = 10,
        gui_tooltip    = '''\
            The Poe buyer will give a reward for turning
            in the chosen number of Big Poes.
        ''',
        disabled_default = 1,
        shared         = True,
    ),
    Checkbutton(
        name           = 'shuffle_kokiri_sword',
        gui_text       = 'Shuffle Kokiri Sword',
        gui_tooltip    = '''\
            Enabling this shuffles the Kokiri Sword into the pool.

            This will require extensive use of sticks until the
            sword is found.
        ''',
        default        = True,
        shared         = True,
        gui_params     = {
            'randomize_key': 'randomize_settings',
        },
    ),
    Checkbutton(
        name           = 'shuffle_ocarinas',
        gui_text       = 'Shuffle Ocarinas',
        gui_tooltip    = '''\
            Enabling this shuffles the Fairy Ocarina and the Ocarina
            of Time into the pool.

            This will require finding an Ocarina before being able
            to play songs.
        ''',
        default        = False,
        shared         = True,
        gui_params     = {
            'randomize_key': 'randomize_settings',
        },
    ),
    Checkbutton(
        name           = 'shuffle_weird_egg',
        gui_text       = 'Shuffle Weird Egg',
        gui_tooltip    = '''\
            Enabling this shuffles the Weird Egg from Malon into the pool.

            This will require finding the Weird Egg to talk to Zelda in
            Hyrule Castle, which in turn locks rewards from Impa, Saria,
            Malon, and Talon, as well as the Happy Mask sidequest.
            The Weird Egg is also required for Zelda's Letter to open 
            the Kakariko Gate as child which can lock some progression.
        ''',
        disable        = {
            True : {'settings' : ['skip_child_zelda']}
        },
        shared         = True,
        gui_params     = {
            'randomize_key': 'randomize_settings',
        },
    ),
    Checkbutton(
        name           = 'shuffle_gerudo_card',
        gui_text       = "Shuffle Gerudo Card",
        gui_tooltip    = '''\
            Enabling this shuffles the Gerudo Card into the item pool.

            The Gerudo Card is required to enter the Gerudo Training Ground
            and prevents the guards from throwing you in jail.
        ''',
        shared         = True,
        gui_params     = {
            'randomize_key': 'randomize_settings',
        },
    ),
    Combobox(
        name           = 'shuffle_song_items',
        gui_text       = 'Shuffle Songs',
        default        = 'song',
        choices        = {
            'song':    'Song Locations',
            'dungeon': 'Dungeon Rewards',
            'any':     'Anywhere',
            },
        gui_tooltip    = '''\
            This restricts where song items can appear.

            'Song Locations': Song will only appear at locations that
            normally teach songs. In Multiworld, songs will only 
            appear in their own world.

            'Dungeon Rewards': Songs appear at the end of dungeons.
            For major dungeons, they will be at the boss heart
            container location. The remaining 4 songs are placed at:

            - Zelda's Lullaby Location
            - Ice Cavern's Serenade of Water Location
            - Bottom of the Well's Lens of Truth Location
            - Gerudo Training Ground's Ice Arrow Location

            'Anywhere': Songs can appear in any location.
        ''',
        gui_params     = {
            'randomize_key': 'randomize_settings',
            'distribution':  [
                ('song', 2),
                ('dungeon', 1),
                ('any', 1),
            ],
        },
        shared         = True,
    ),
    Checkbutton(
        name           = 'shuffle_cows',
        gui_text       = 'Shuffle Cows',
        gui_tooltip    = '''\
            Enabling this will let cows give you items
            upon performing Epona's song in front of them.
            There are 9 cows, and an extra in MQ Jabu.
        ''',
        default        = False,
        shared         = True,
        gui_params     = {
            'randomize_key': 'randomize_settings',
        },
    ),
    Checkbutton(
        name           = 'shuffle_beans',
        gui_text       = 'Shuffle Magic Beans',
        gui_tooltip    = '''\
            Enabling this adds a pack of 10 beans to the item pool
            and changes the Magic Bean Salesman to sell a random
            item once at the price of 60 Rupees.
        ''',
        default        = False,
        shared         = True,
        gui_params     = {
            'randomize_key': 'randomize_settings',
        },
    ),
    Checkbutton(
        name           = 'shuffle_medigoron_carpet_salesman',
        gui_text       = 'Shuffle Medigoron & Carpet Salesman',
        gui_tooltip    = '''\
            Enabling this adds a Giant's Knife and a pack of Bombchus 
            to the item pool and changes both Medigoron and the 
            Haunted Wasteland Carpet Salesman to sell a random item 
            once at the price of 200 Rupees.
        ''',
        default        = False,
        shared         = True,
        gui_params     = {
            'randomize_key': 'randomize_settings',
        },
    ),
    Combobox(
        name           = 'shuffle_interior_entrances',
        gui_text       = 'Shuffle Interior Entrances',
        default        = 'off',
        choices        = {
            'off':       'Off',
            'simple':    'Simple Interiors',
            'all':       'All Interiors',
        },
        gui_tooltip    = '''\
            'Simple Interiors': 
            Shuffle the pool of interior entrances which contains most Houses 
            and all Great Fairies.
    
            'All Interiors':
            Extended version of 'Simple Interiors' with some extra places:
            Windmill, Link's House, Temple of Time and Kakariko Potion Shop.

            When shuffling any interior entrances, trade quest timers are disabled 
            and items never revert, even when dying or loading a save.
        ''',
        shared         = True,
        gui_params     = {
            'randomize_key': 'randomize_settings',
            'distribution':  [
                ('off', 2),
                ('simple', 1),
                ('all', 1),
            ],
        },
    ),
    Checkbutton(
        name           = 'shuffle_grotto_entrances',
        gui_text       = 'Shuffle Grotto Entrances',
        gui_tooltip    = '''\
            Shuffle the pool of grotto entrances, including all graves, 
            small Fairy Fountains and the Lost Woods Stage.
        ''',
        default        = False,
        shared         = True,
        gui_params     = {
            'randomize_key': 'randomize_settings',
        },
    ),
    Checkbutton(
        name           = 'shuffle_dungeon_entrances',
        gui_text       = 'Shuffle Dungeon Entrances',
        gui_tooltip    = '''\
            Shuffle the pool of dungeon entrances, including Bottom 
            of the Well, Ice Cavern, and Gerudo Training Ground.
            However, Ganon's Castle and Thieves' Hideout are not shuffled.

            Additionally, the entrances of Deku Tree, Fire Temple and 
            Bottom of the Well are opened for both adult and child.
        ''',
        default        = False,
        shared         = True,
        gui_params     = {
            'randomize_key': 'randomize_settings',
        },
    ),
    Checkbutton(
        name           = 'shuffle_overworld_entrances',
        gui_text       = 'Shuffle Overworld Entrances',
        gui_tooltip    = '''\
            Shuffle the pool of Overworld entrances, which corresponds
            to almost all loading zones between Overworld areas.

            Some entrances are kept unshuffled to avoid issues:
            - Hyrule Castle Courtyard and Garden entrances
            - Both Market Back Alley entrances
            - Gerudo Valley to Lake Hylia (unless entrances are decoupled)

            Just like when shuffling interior entrances, shuffling overworld 
            entrances disables trade timers and trade items never revert, 
            even when dying or loading a save.
        ''',
        default        = False,
        shared         = True,
        gui_params     = {
            'randomize_key': 'randomize_settings',
        },
    ),
    Combobox(
        name           = 'mix_entrance_pools',
        gui_text       = 'Mix Entrance Pools',
        default        = 'off',
        choices        = {
            'off':       'Off',
            'indoor':    'Indoor Entrances',
            'all':       'All Entrances',
        },
        gui_tooltip    = '''\
            Shuffle entrances into a mixed pool instead of separate ones.

            'Indoor Entrances':
            Mixes "Indoor" entrance pools, which correspond to entrances
            of type Dungeon, Grotto, or Interior. Overworld entrances
            are kept in their own separate pool if randomized.

            'All Entrances':
            Mixes all entrance pools, including both "Indoor" and
            Overworld entrances.
        ''',
        shared         = True,
        gui_params     = {
            'randomize_key': 'randomize_settings',
            'distribution':  [
                ('off', 2),
                ('indoor', 1),
                ('all', 1),
            ],
        },
    ),
    Checkbutton(
        name           = 'decouple_entrances',
        gui_text       = 'Decouple Entrances',
        gui_tooltip    = '''\
            Decouple entrances when shuffling them.
            This means you are no longer guaranteed to end up back where you
            came from when you go back through an entrance.

            This also adds the one-way entrance from Gerudo Valley to Lake Hylia
            in the pool of overworld entrances when they are shuffled.
        ''',
        default        = False,
        shared         = True,
        gui_params     = {
            'randomize_key': 'randomize_settings',
        },
    ),
    Checkbutton(
        name           = 'owl_drops',
        gui_text       = 'Randomize Owl Drops',
        gui_tooltip    = '''\
            Randomize where Kaepora Gaebora (the Owl) drops you at 
            when you talk to him at Lake Hylia or at the top of 
            Death Mountain Trail.
        ''',
        default        = False,
        shared         = True,
        gui_params     = {
            'randomize_key': 'randomize_settings',
        },
    ),
    Checkbutton(
        name           = 'warp_songs',
        gui_text       = 'Randomize Warp Song Destinations',
        gui_tooltip    = '''\
            Randomize where each of the 6 warp songs leads to.
        ''',
        default        = False,
        shared         = True,
        gui_params     = {
            'randomize_key': 'randomize_settings',
        },
    ),
    Checkbutton(
        name           = 'spawn_positions',
        gui_text       = 'Randomize Overworld Spawns',
        gui_tooltip    = '''\
            Randomize where you start as Child or Adult when loading
            a save in the Overworld. This means you may not necessarily
            spawn inside Link's House or Temple of Time.

            This stays consistent after saving and loading the game again.
        ''',
        default        = False,
        shared         = True,
        gui_params     = {
            'randomize_key': 'randomize_settings',
        },
    ),
    Combobox(
        name           = 'shuffle_scrubs',
        gui_text       = 'Scrub Shuffle',
        default        = 'off',
        choices        = {
            'off':     'Off',
            'low':     'On (Affordable)',
            'regular': 'On (Expensive)',
            'random':  'On (Random Prices)',
        },
        gui_tooltip    = '''\
            'Off': Only the 3 Scrubs that give one-time
            items in the vanilla game (PoH, Deku Nut
            capacity, and Deku Stick capacity) will
            have random items.

            'Affordable': All Scrub prices will be
            reduced to 10 rupees each.

            'Expensive': All Scrub prices will be
            their vanilla prices. This will require
            spending over 1000 rupees on Scrubs.

            'Random Prices': All Scrub prices will be
            between 0-99 rupees. This will on average
            be very, very expensive overall.
        ''',
        shared         = True,
        gui_params     = {
            'randomize_key': 'randomize_settings',
            'distribution':  [
                ('off', 1),
                ('low', 1),
            ],
        },
    ),
    Combobox(
        name           = 'shopsanity',
        gui_text       = 'Shopsanity',
        default        = 'off',
        choices        = {
            'off':    'Off',
            '0':      '0 Items Per Shop',
            '1':      '1 Item Per Shop',
            '2':      '2 Items Per Shop',
            '3':      '3 Items Per Shop',
            '4':      '4 Items Per Shop',
            'random': 'Random # of Items Per Shop',
        },
        gui_tooltip    = '''\
            Randomizes Shop contents.
            
            'X Items Per Shop': Each shop will have the
            specified number of items randomized and they
            will always appear on the left side
            (identified by the Special Deal! text).
            Remaining items will be shuffled between shops.
            
            'Random # of Items Per Shop': Each shop will
            have 0 to 4 Special Deals.
            
            The randomized items have no requirements
            except money, while the remaining items retain
            normal requirements. Tunics that aren't a
            Special Deal! will still require you to be an
            adult to purchase for example.
            
            Bombchu Special Deals will unlock the Bombchu
            slot in your inventory and allow purchase of
            Bombchu Refills if "Bombchus are considered in
            logic" is enabled. Otherwise, the Bomb Bag is
            required to purchase Bombchu Refills.
        ''',
        shared         = True,
        gui_params     = {
            'randomize_key': 'randomize_settings',
            'distribution':  [
                ('off',    6),
                ('0',      1),
                ('1',      1),
                ('2',      1),
                ('3',      1),
                ('4',      1),
                ('random', 1),
            ],
        },
    ),
    Combobox(
        name           = 'tokensanity',
        gui_text       = 'Tokensanity',
        default        = 'off',
        choices        = {
            'off':       'Off',
            'dungeons':  'Dungeons Only',
            'overworld': 'Overworld Only',
            'all':       'All Tokens',
            },
        gui_tooltip    = '''\
            Token reward from Gold Skulltulas are
            shuffled into the pool.

            'Dungeons Only': This only shuffles
            the GS locations that are within
            dungeons, increasing the value of
            most dungeons and making internal
            dungeon exploration more diverse.

            'Overworld Only': This only shuffles
            the GS locations that are outside
            of dungeons.

            'All Tokens': Effectively adds 100
            new locations for items to appear.
        ''',
        shared         = True,
        gui_params     = {
            'randomize_key': 'randomize_settings',
        },
    ),
    Combobox(
        name           = 'shuffle_mapcompass',
        gui_text       = 'Maps & Compasses',
        default        = 'dungeon',
        choices        = {
            'remove':      'Remove',
            'startwith':   'Start With',
            'vanilla':     'Vanilla Locations',
            'dungeon':     'Own Dungeon',
            'overworld':   'Overworld Only',
            'any_dungeon': 'Any Dungeon',
            'keysanity':   'Anywhere',
        },
        gui_tooltip    = '''\
            'Remove': Maps and Compasses are removed.
            This will add a small amount of money and
            refill items to the pool.

            'Start With': Maps and Compasses are given to
            you from the start. This will add a small
            amount of money and refill items to the pool.

            'Vanilla': Maps and Compasses will appear in
            their vanilla locations.

            'Own Dungeon': Maps and Compasses can only appear
            in their respective dungeon.
            
            'Overworld Only': Maps and Compasses can only appear
            outside of dungeons.

            'Any Dungeon': Maps and Compasses can only appear in a
            dungeon, but not necessarily the dungeon they are for.            

            'Anywhere': Maps and Compasses can appear
            anywhere in the world.

            Setting 'Remove', 'Start With, 'Overworld', or 'Anywhere'
            will add 2 more possible locations to each Dungeons.
            This makes dungeons more profitable, especially
            Ice Cavern, Water Temple, and Jabu Jabu's Belly.
        ''',
        shared         = True,
        gui_params     = {
            'randomize_key': 'randomize_settings',
        },
    ),
    Combobox(
        name           = 'shuffle_smallkeys',
        gui_text       = 'Small Keys',
        default        = 'dungeon',
        choices        = {
            'remove':      'Remove (Keysy)',
            'vanilla':     'Vanilla Locations',
            'dungeon':     'Own Dungeon',
            'overworld':   'Overworld Only',
            'any_dungeon': 'Any Dungeon',
            'keysanity':   'Anywhere (Keysanity)',
        },
        gui_tooltip    = '''\
            'Remove': Small Keys are removed. All locked
            doors in dungeons will be unlocked. An easier
            mode.

            'Vanilla': Small Keys will appear in their 
            vanilla locations. You start with 3 keys in 
            Spirit Temple MQ because the vanilla key 
            layout is not beatable in logic.

            'Own Dungeon': Small Keys can only appear in their
            respective dungeon. If Fire Temple is not a
            Master Quest dungeon, the door to the Boss Key
            chest will be unlocked.
            
            'Overworld Only': Small Keys can only appear outside
            of dungeons. You may need to enter a dungeon multiple
            times to gain items to access the overworld locations
            with the keys required to finish a dungeon.
            
            'Any Dungeon': Small Keys can only appear inside
            of any dungeon, but won't necessarily be in the
            dungeon that the key is for. A difficult mode since
            it is more likely to need to enter a dungeon
            multiple times.

            'Anywhere': Small Keys can appear
            anywhere in the world. A difficult mode since
            it is more likely to need to enter a dungeon
            multiple times.

            Try different combination out, such as:
            'Small Keys: Dungeon' + 'Boss Keys: Anywhere'
            for a milder Keysanity experience.
        ''',
        disable        = {
            'any_dungeon': {'settings': ['one_item_per_dungeon']},
        },
        shared         = True,
        gui_params     = {
            'randomize_key': 'randomize_settings',
        },
    ),
    Combobox(
        name           = 'shuffle_hideoutkeys',
        gui_text       = 'Thieves\' Hideout Keys',
        default        = 'vanilla',
        disabled_default = 'remove',
        choices        = {
            'vanilla':     'Vanilla Locations',
            'overworld':   'Overworld Only',
            'any_dungeon': 'Any Dungeon',
            'keysanity':   'Anywhere (Keysanity)',
        },
        gui_tooltip    = '''\
            'Vanilla': Thieves' Hideout Keys will appear in their
            vanilla location, dropping from fighting Gerudo guards
            that attack when trying to free the jailed carpenters.
            
            'Overworld Only': Thieves' Hideout Keys can only appear
            outside of dungeons.
            
            'Any Dungeon': Thieves' Hideout Keys can only appear
            inside of dungeons.

            'Anywhere': Thieves' Hideout Keys can appear anywhere
            in the world.
        ''',
        shared         = True,
        gui_params     = {
            'randomize_key': 'randomize_settings',
        },
    ),
    Combobox(
        name           = 'shuffle_bosskeys',
        gui_text       = 'Boss Keys',
        default        = 'dungeon',
        choices        = {
            'remove':      'Remove (Keysy)',
            'vanilla':     'Vanilla Locations',
            'dungeon':     'Own Dungeon',
            'overworld':   'Overworld Only',
            'any_dungeon': 'Any Dungeon',
            'keysanity':   'Anywhere (Keysanity)',
        },
        gui_tooltip    = '''\
            'Remove': Boss Keys are removed. All locked
            doors in dungeons will be unlocked. An easier
            mode.

            'Vanilla': Boss Keys will appear in their 
            vanilla locations.

            'Own Dungeon': Boss Keys can only appear in their
            respective dungeon.
            
            'Overworld Only': Boss Keys can only appear outside
            of dungeons. You may need to enter a dungeon without
            the boss key to get items required to find the key
            in the overworld.
            
            'Any Dungeon': Boss Keys can only appear inside
            of any dungeon, but won't necessarily be in the
            dungeon that the key is for. A difficult mode since
            it is more likely to need to enter a dungeon
            multiple times.

            'Anywhere': Boss Keys can appear
            anywhere in the world. A difficult mode since
            it is more likely to need to enter a dungeon
            multiple times.

            Try different combination out, such as:
            'Small Keys: Dungeon' + 'Boss Keys: Anywhere'
            for a milder Keysanity experience.
        ''',
        shared         = True,
        gui_params     = {
            'randomize_key': 'randomize_settings',
        },
    ),
    Combobox(
        name           = 'shuffle_ganon_bosskey',
        gui_text       = 'Ganon\'s Boss Key',
        default        = 'dungeon',
        disabled_default = 'triforce',
        choices        = {
            'remove':          "Remove (Keysy)",
            'vanilla':         "Vanilla Location",
            'dungeon':         "Own Dungeon",
            'overworld':       "Overworld Only",
            'any_dungeon':     "Any Dungeon",
            'keysanity':       "Anywhere (Keysanity)",
            'on_lacs':         "Light Arrow Cutscene",
            'stones':          "Stones",
            'medallions':      "Medallions",
            'dungeons':        "Dungeons",
            'tokens':          "Tokens",
        },
        gui_tooltip    = '''\
            'Remove': Ganon's Castle Boss Key is removed
            and the boss door in Ganon's Tower starts unlocked.

            'Own Dungeon': Ganon's Castle Boss Key can only appear
            inside Ganon's Castle.

            'Vanilla': Ganon's Castle Boss Key will appear in 
            the vanilla location.
            
            'Overworld Only': Ganon's Castle Boss Key can only appear
            outside of dungeons.
            
            'Any Dungeon': Ganon's Castle Boss Key can only appear
            inside of a dungeon, but not necessarily Ganon's Castle.

            'Anywhere': Ganon's Castle Boss Key can appear
            anywhere in the world.

            'Light Arrow Cutscene': Ganon's Castle Boss Key will
            appear on the Light Arrow Cutscene.
            
            'Stones': Ganon's Castle Boss Key will be awarded
            when reaching the target number of Spiritual Stones.
            
            'Medallions': Ganon's Castle Boss Key will be awarded
            when reaching the target number of Medallions.
                        
            'Dungeons': Ganon's Castle Boss Key will be awarded
            when reaching the target number of Dungeon Rewards.
            
            'Tokens': Ganon's Castle Boss Key will be awarded
            when reaching the target number of Gold Skulltula Tokens.
        ''',
        shared         = True,
        disable        = {
            '!stones':  {'settings': ['ganon_bosskey_stones']},
            '!medallions':  {'settings': ['ganon_bosskey_medallions']},
            '!dungeons':  {'settings': ['ganon_bosskey_rewards']},
            '!tokens':  {'settings': ['ganon_bosskey_tokens']},
        },
        gui_params     = {
            'randomize_key': 'randomize_settings',
            'distribution': [
                ('remove',          4),
                ('dungeon',         2),
                ('vanilla',         2),
                ('keysanity',       4),
                ('on_lacs',         1)
            ],
        },
    ),
    Scale(
        name           = 'ganon_bosskey_medallions',
        gui_text       = "Medallions Required for Ganon's BK",
        default        = 6,
        min            = 1,
        max            = 6,
        gui_tooltip    = '''\
            Select the amount of Medallions required to receive Ganon's Castle Boss Key.
        ''',
        shared         = True,
        disabled_default = 0,
        gui_params     = {
            "randomize_key": "randomize_settings",
            "hide_when_disabled": True,
            'distribution': [(6, 1)],
        },
    ),
    Scale(
        name           = 'ganon_bosskey_stones',
        gui_text       = "Spiritual Stones Required for Ganon's BK",
        default        = 3,
        min            = 1,
        max            = 3,
        gui_tooltip    = '''\
            Select the amount of Spiritual Stones required to receive Ganon's Castle Boss Key.
        ''',
        shared         = True,
        disabled_default = 0,
        gui_params     = {
            "randomize_key": "randomize_settings",
            "hide_when_disabled": True,
            'distribution': [(3, 1)],
        },
    ),
    Scale(
        name           = 'ganon_bosskey_rewards',
        gui_text       = "Dungeon Rewards Required for Ganon's BK",
        default        = 9,
        min            = 1,
        max            = 9,
        gui_tooltip    = '''\
            Select the amount of Dungeon Rewards (Medallions and Spiritual Stones)
            required to receive Ganon's Castle Boss Key.
        ''',
        shared         = True,
        disabled_default = 0,
        gui_params     = {
            "randomize_key": "randomize_settings",
            "hide_when_disabled": True,
            'distribution': [(9, 1)],
        },
    ),
    Scale(
        name           = 'ganon_bosskey_tokens',
        gui_text       = "Gold Skulltula Tokens Required for Ganon's BK",
        default        = 100,
        min            = 1,
        max            = 100,
        gui_tooltip    = '''\
            Select the amount of Gold Skulltula Tokens
            required to receive Ganon's Castle Boss Key.
        ''',
        shared         = True,
        disabled_default = 0,
        gui_params     = {
            "hide_when_disabled": True,
        },
    ),
    Combobox(
        name           = 'lacs_condition',
        gui_text       = 'LACS Condition',
        default        = 'vanilla',
        choices        = {
            'vanilla':    "Vanilla",
            'stones':     "Stones",
            'medallions': "Medallions",
            'dungeons':   "Dungeons",
            'tokens':     "Tokens",
        },
        gui_tooltip    = '''\
            Sets the condition for the Light Arrow Cutscene
            check to give you the item from Zelda.
            
            'Vanilla': Shadow and Spirit Medallions.
            'Stones': A configurable amount of Spiritual Stones.
            'Medallions': A configurable amount of Medallions.
            'Dungeons': A configurable amount of Dungeon Rewards.
            'Tokens': A configurable amount of Gold Skulltula Tokens.
        ''',
        shared         = True,
        disable        = {
            '!stones':  {'settings': ['lacs_stones']},
            '!medallions':  {'settings': ['lacs_medallions']},
            '!dungeons':  {'settings': ['lacs_rewards']},
            '!tokens':  {'settings': ['lacs_tokens']},
        },
        gui_params     = {
            'optional': True,
            'distribution': [
                ('vanilla',    1),
                ('medallions', 1),
                ('stones',     1),
                ('dungeons',   1),
            ],
        },
    ),
    Scale(
        name           = 'lacs_medallions',
        gui_text       = "Medallions Required for LACS",
        default        = 6,
        min            = 1,
        max            = 6,
        gui_tooltip    = '''\
            Select the amount of Medallions required to trigger the Light Arrow Cutscene.
        ''',
        shared         = True,
        disabled_default = 0,
        gui_params     = {
            'optional': True,
            "hide_when_disabled": True,
            'distribution': [(6, 1)],
        },
    ),
    Scale(
        name           = 'lacs_stones',
        gui_text       = "Spiritual Stones Required for LACS",
        default        = 3,
        min            = 1,
        max            = 3,
        gui_tooltip    = '''\
            Select the amount of Spiritual Stones required to trigger the Light Arrow Cutscene.
        ''',
        shared         = True,
        disabled_default = 0,
        gui_params     = {
            'optional': True,
            "hide_when_disabled": True,
            'distribution': [(3, 1)],
        },
    ),
    Scale(
        name           = 'lacs_rewards',
        gui_text       = "Dungeon Rewards Required for LACS",
        default        = 9,
        min            = 1,
        max            = 9,
        gui_tooltip    = '''\
            Select the amount of Dungeon Rewards (Medallions and Spiritual Stones)
            required to trigger the Light Arrow Cutscene.
        ''',
        shared         = True,
        disabled_default = 0,
        gui_params     = {
            'optional': True,
            "hide_when_disabled": True,
            'distribution': [(9, 1)],
        },
    ),
    Scale(
        name           = 'lacs_tokens',
        gui_text       = "Gold Skulltula Tokens Required for LACS",
        default        = 100,
        min            = 1,
        max            = 100,
        gui_tooltip    = '''\
            Select the amount of Gold Skulltula Tokens
            required to trigger the Light Arrow Cutscene.
        ''',
        shared         = True,
        disabled_default = 0,
        gui_params     = {
            'optional': True,
            "hide_when_disabled": True,
        },
    ),
    Checkbutton(
        name           = 'enhance_map_compass',
        gui_text       = 'Maps and Compasses Give Information',
        gui_tooltip    = '''\
            Gives the Map and Compass extra functionality.
            Map will tell if a dungeon is vanilla or Master Quest.
            Compass will tell what medallion or stone is within.
            The Temple of Time Altar will no longer provide
            information on the location of medallions and stones.

            'Maps/Compasses: Remove': The dungeon information is
            not available anywhere in the game.

            'Maps/Compasses: Start With': The dungeon information
            is available immediately from the dungeon menu.
        ''',
        default        = False,
        shared         = True,
        gui_params     = {
            'randomize_key': 'randomize_settings',
        },
    ),
    Checkbutton(
        name           = 'mq_dungeons_random',
        gui_text       = 'Random Number of MQ Dungeons',
        gui_tooltip    = '''\
            If set, a random number of dungeons
            will have Master Quest designs.
        ''',
        shared         = True,
        disable        = {
            True : {'settings' : ['mq_dungeons']}
        },
    ),
    Scale(
        name           = 'mq_dungeons',
        gui_text       = "MQ Dungeon Count",
        default        = 0,
        min            = 0,
        max            = 12,
        gui_tooltip    = '''\
            Specify the number of Master Quest
            dungeons to appear in the game.

            0: All dungeon will have their
            original designs. (default)

            6: Half of all dungeons will
            be from Master Quest.

            12: All dungeons will have
            Master Quest redesigns.
        ''',
        shared         = True,
    ),
    Setting_Info(
        name           = 'disabled_locations',
        type           = list,
        gui_text       = "Exclude Locations",
        gui_type       = "SearchBox",
        shared         = True,
        choices        = [location.name for location in LocationIterator(lambda loc: loc.filter_tags is not None)],
        default        = [],
        gui_tooltip    = '''
            Locations in the left column may contain items
            required to complete the game. 
            
            Locations in the right column will never have 
            items that are required to complete the game, 
            and will only contain junk.

            Most dungeon locations have a MQ alternative.
            If the location does not exist because of MQ
            then it will be ignored. So make sure to
            disable both versions if that is the intent.
        ''',
        gui_params     = {
            'filterdata': {location.name: location.filter_tags for location in LocationIterator(lambda loc: loc.filter_tags is not None)},
        }
    ),
    Setting_Info(
        name           = 'allowed_tricks',
        type           = list,
        gui_text       = "Enable Tricks",
        gui_type       = "SearchBox",
        shared         = True,
        choices        = {
            val['name']: gui_text for gui_text, val in logic_tricks.items()
        },
        default        = [],
        gui_params     = {
            'choice_tooltip': {choice['name']: choice['tooltip'] for choice in logic_tricks.values()},
            'filterdata': {val['name']: val['tags'] for _, val in logic_tricks.items()},
            "hide_when_disabled": True,
        },
        gui_tooltip='''
            Tricks moved to the right column are in-logic
            and MAY be required to complete the game.
            
            Tricks in the left column are NEVER required.
            
            Tricks are only relevant for Glitchless logic.
        '''
    ),
    Setting_Info(
        name           = 'tricks_list_msg',
        type           = str,
        gui_text       = "Your current logic setting does not support the enabling of tricks.",
        gui_type       = "Textbox",
        shared         = False,
        gui_params     = {
            "hide_when_disabled": True
        },
        choices        = {},
    ),
    Combobox(
        name           = 'logic_earliest_adult_trade',
        gui_text       = 'Adult Trade Sequence Earliest Item',
        default        = 'pocket_egg',
        choices        = {
            'pocket_egg':   'Pocket Egg',
            'pocket_cucco': 'Pocket Cucco',
            'cojiro':       'Cojiro',
            'odd_mushroom': 'Odd Mushroom',
            'poachers_saw': "Poacher's Saw",
            'broken_sword': 'Broken Sword',
            'prescription': 'Prescription',
            'eyeball_frog': 'Eyeball Frog',
            'eyedrops':     'Eyedrops',
            'claim_check':  'Claim Check',
        },
        gui_tooltip    = '''\
            Select the earliest item that can appear in the adult trade sequence.
        ''',
        shared         = True,
    ),
    Combobox(
        name           = 'logic_latest_adult_trade',
        gui_text       = 'Adult Trade Sequence Latest Item',
        default        = 'claim_check',
        choices        = {
            'pocket_egg':   'Pocket Egg',
            'pocket_cucco': 'Pocket Cucco',
            'cojiro':       'Cojiro',
            'odd_mushroom': 'Odd Mushroom',
            'poachers_saw': "Poacher's Saw",
            'broken_sword': 'Broken Sword',
            'prescription': 'Prescription',
            'eyeball_frog': 'Eyeball Frog',
            'eyedrops':     'Eyedrops',
            'claim_check':  'Claim Check',
        },
        gui_tooltip    = '''\
            Select the latest item that can appear in the adult trade sequence.
        ''',
        shared         = True,
    ),
    Setting_Info(
        name           = 'starting_equipment',
        type           = list,
        gui_text       = "Starting Equipment",
        gui_type       = "SearchBox",
        shared         = True,
        choices        = {
            key: value.guitext for key, value in StartingItems.equipment.items()
        },
        default        = [],
        gui_tooltip    = '''\
            Begin the game with the selected equipment.
        ''',
    ),
    Setting_Info(
        name           = 'starting_items',
        type           = list,
        gui_text       = "Starting Items",
        gui_type       = "SearchBox",
        shared         = True,
        choices        = {
            key: value.guitext for key, value in StartingItems.inventory.items()
        },
        default        = [],
        gui_tooltip    = '''\
            Begin the game with the selected inventory items.
            Selecting multiple progressive items will give
            the appropriate number of upgrades.
            
            If playing with Open Zora's Fountain, the Ruto's Letter
            is converted to a regular Bottle.
        ''',
    ),
    Setting_Info(
        name           = 'starting_songs',
        type           = list,
        gui_text       = "Starting Songs",
        gui_type       = "SearchBox",
        shared         = True,
        choices        = {
            key: value.guitext for key, value in StartingItems.songs.items()
        },
        default        = [],
        gui_tooltip    = '''\
            Begin the game with the selected songs already learnt.
        ''',
    ),
    Checkbutton(
        name           = 'ocarina_songs',
        gui_text       = 'Randomize Ocarina Song Notes',
        gui_tooltip    = '''\
                         Will need to memorize a new set of songs.
                         Can be silly, but difficult. Songs are
                         generally sensible, and warp songs are
                         typically more difficult.
                         ''',
        shared         = True,
    ),
    Checkbutton(
        name           = 'correct_chest_sizes',
        gui_text       = 'Chest Size Matches Contents',
        gui_tooltip    = '''\
            Chests will be large if they contain a major
            item and small if they don't. Boss keys will
            be in gold chests. This allows skipping
            chests if they are small. However, skipping
            small chests will mean having low health,
            ammo, and rupees, so doing so is a risk.
        ''',
        shared         = True,
    ),
    Checkbutton(
        name           = 'clearer_hints',
        gui_text       = 'Clearer Hints',
        gui_tooltip    = '''\
            The hints provided by Gossip Stones will
            be very direct if this option is enabled.
        ''',
        shared         = True,
        default        = True,
    ),
    Checkbutton(
        name           = 'no_collectible_hearts',
        gui_text       = 'Hero Mode',
        gui_tooltip    = '''\
            No recovery hearts will drop from 
            enemies or objects.
            (You might still find some freestanding
            or in chests depending on other settings.)
        ''',
        default        = False,
        shared         = True,
    ),
    Combobox(
        name           = 'hints',
        gui_text       = 'Gossip Stones',
        default        = 'always',
        choices        = {
            'none':   'No Hints',
            'mask':   'Hints; Need Mask of Truth',
            'agony':  'Hints; Need Stone of Agony',
            'always': 'Hints; Need Nothing',
        },
        gui_tooltip    = '''\
            Gossip Stones can be made to give hints
            about where items can be found.

            Different settings can be chosen to
            decide which item is needed to
            speak to Gossip Stones. Choosing to
            stick with the Mask of Truth will
            make the hints very difficult to
            obtain.

            Hints for 'on the way of the hero' are
            locations that contain items that are
            required to beat the game.
        ''',
        shared         = True,
    ),
    Combobox(
        name           = 'hint_dist',
        gui_text       = 'Hint Distribution',
        default        = 'balanced',
        choices        = HintDistList(),
        gui_tooltip    = HintDistTips(),
        shared         = True,
        disable        = {
            '!bingo' : {'settings' : ['bingosync_url']},
        },
    ),
    Setting_Info(
        name           = "bingosync_url",
        type           = str,
        choices        = {},
        gui_type       = "Textinput",
        gui_text       = "Bingosync URL",
        shared         = False,
        gui_tooltip    = '''\
            Enter a URL to a Bingosync bingo board in
            order to have hints specific to items needed
            to beat the board. Goals which are completed simply
            by finding a specific item are not hinted
            (e.g. "Boomerang"). 
            In addition, overworld tokensanity will always
            hint the location of Sun's Song, and shopsanity
            will always hint the location of a wallet.

            Leaving this entry blank or providing an
            invalid URL will generate generic item hints
            designed to allow completion of most bingo goals.
            Non Bingosync bingo boards are not directly
            supported, and will also generate generic item hints.
        ''',
        disabled_default = None,
        gui_params       = {
            "size"               : "full",
            "hide_when_disabled" : True,
        },
    ),
    Setting_Info(
        name           = 'item_hints',
        type           =  list,
        gui_type       = None,
        gui_text       = None,
        shared         = True,
        choices        = [i for i in item_table if item_table[i][0] == 'Item']
    ),
    Setting_Info('hint_dist_user',    dict, None, None, True, {}),
    Combobox(
        name           = 'text_shuffle',
        gui_text       = 'Text Shuffle',
        default        = 'none',
        choices        = {
            'none':         'No Text Shuffled',
            'except_hints': 'Shuffled except Important Text',
            'complete':     'All Text Shuffled',
        },
        gui_tooltip    = '''\
            Will make things confusing for comedic value.

            'Shuffled except Important Text': For when
            you want comedy but don't want to impact
            gameplay. Text that has an impact on gameplay
            is not shuffled. This includes all hint text,
            key text, Good Deal! items sold in shops, random
            price scrubs, chicken count and poe count.
        ''',
        shared         = True,
    ),
    Checkbutton(
        name           = 'misc_hints',
        gui_text       = 'Misc. Hints',
        gui_tooltip    = '''\
            This setting adds some hints at locations
            other than Gossip Stones:

            Reading the Temple of Time altar as child
            will tell you the locations of the
            Spiritual Stones (unless Maps and Compasses
            Give Information is enabled).

            Reading the Temple of Time altar as adult
            will tell you the locations of the Medallions
            (unless Maps and Compasses Give Information
            is enabled), as well as the conditions for
            building the Rainbow Bridge and getting the
            Boss Key for Ganon's Castle.

            Talking to Ganondorf in his boss room will
            tell you the location of the Light Arrows.

            If this setting is enabled and Ganondorf
            is reachable without Light Arrows, Gossip
            Stones will never hint the Light Arrows.
        ''',
        shared         = True,
        default        = True,
    ),
    Combobox(
        name           = 'ice_trap_appearance',
        gui_text       = 'Ice Trap Appearance',
        default        = 'major_only',
        choices        = {
            'major_only': 'Major Items Only',
            'junk_only':  'Junk Items Only',
            'anything':   'Anything',
        },
        gui_tooltip    = '''\
            Changes the categories of items Ice Traps may
            appear as, both when freestanding and when in
            chests with Chest Size Matches Contents enabled. 

            'Major Items Only': Ice Traps appear as Major
            Items (and in large chests if CSMC enabled).

            'Junk Items Only': Ice Traps appear as Junk
            Items (and in small chests if CSMC enabled).

            'Anything': Ice Traps may appear as anything.
        ''',
        shared         = True,
    ),
    Combobox(
        name           = 'junk_ice_traps',
        gui_text       = 'Ice Traps',
        default        = 'normal',
        choices        = {
            'off':       'No Ice Traps',
            'normal':    'Normal Ice Traps',
            'on':        'Extra Ice Traps',
            'mayhem':    'Ice Trap Mayhem',
            'onslaught': 'Ice Trap Onslaught',
        },
        gui_tooltip    = '''\
            'Off': All Ice Traps are removed.

            'Normal': Only Ice Traps from the base item pool
            are placed.

            'Extra Ice Traps': Chance to add extra Ice Traps
            when junk items are added to the itempool.

            'Ice Trap Mayhem': All added junk items will
            be Ice Traps.

            'Ice Trap Onslaught': All junk items will be
            replaced by Ice Traps, even those in the
            base pool.
        ''',
        shared         = True,
    ),
    Combobox(
        name           = 'item_pool_value',
        gui_text       = 'Item Pool',
        default        = 'balanced',
        choices        = {
            'plentiful': 'Plentiful',
            'balanced':  'Balanced',
            'scarce':    'Scarce',
            'minimal':   'Minimal'
        },
        gui_tooltip    = '''\
            Changes the amount of major items that are 
            available in the game.

            'Plentiful': One additional copy of each major 
            item is added.

            'Balanced': Original item pool.

            'Scarce': An extra copy of major item upgrades 
            that are not required to open location checks 
            is removed (e.g. Bow upgrade, Magic upgrade). 
            Heart Containers are removed as well. Number
            of Bombchu items is reduced.

            'Minimal': All major item upgrades not used to 
            open location checks are removed. All health 
            upgrades are removed. Only one Bombchu item is 
            available.
        ''',
        shared         = True,
    ),
    Combobox(
        name           = 'damage_multiplier',
        gui_text       = 'Damage Multiplier',
        default        = 'normal',
        choices        = {
            'half':      'Half',
            'normal':    'Normal',
            'double':    'Double',
            'quadruple': 'Quadruple',
            'ohko':      'OHKO',
        },
        gui_tooltip    = '''\
            Changes the amount of damage taken.

            'OHKO': Link dies in one hit.
        ''',
        shared         = True,
    ),
    Combobox(
        name           = 'starting_tod',
        gui_text       = 'Starting Time of Day',
        default        = 'default',
        choices        = {
            'default':       'Default (10:00)',
            'random':        'Random Choice',
            'sunrise':       'Sunrise (6:30)',
            'morning':       'Morning (9:00)',
            'noon':          'Noon (12:00)',
            'afternoon':     'Afternoon (15:00)',
            'sunset':        'Sunset (18:00)',
            'evening':       'Evening (21:00)',
            'midnight':      'Midnight (00:00)',
            'witching-hour': 'Witching Hour (03:00)',
        },
        gui_tooltip    = '''\
            Change up Link's sleep routine.

            Daytime officially starts at 6:30,
            nighttime at 18:00 (6:00 PM).
        ''',
        shared         = True,
    ),
    Combobox(
        name           = 'starting_age',
        gui_text       = 'Starting Age',
        default        = 'child',
        choices        = {
            'child':  'Child',
            'adult':  'Adult',
            'random': 'Random',
        },
        gui_tooltip    = '''\
            Choose which age Link will start as.

            Starting as adult means you start with
            the master sword in your inventory.

            Only the child option is compatible with
            Closed Forest.
        ''',
        shared         = True,
        gui_params     = {
            'randomize_key': 'randomize_settings',
            'distribution': [
                ('random', 1),
            ],
        }
    ),
    Combobox(
        name           = 'default_targeting',
        gui_text       = 'Default Targeting Option',
        shared         = False,
        cosmetic       = True,
        default        = 'hold',
        choices        = {
            'hold':   'Hold',
            'switch': 'Switch',
        },
    ),
    Combobox(
        name           = 'background_music',
        gui_text       = 'Background Music',
        shared         = False,
        cosmetic       = True,
        default        = 'normal',
        choices        = {
            'normal':               'Normal',
            'off':                  'No Music',
            'random':               'Random',
            'random_custom_only':   'Random (Custom Only)',
        },
        gui_tooltip    = '''\
            'No Music': No background music is played.

            'Random': Area background music is randomized. 
            Additional music can be loaded from data/Music/
        ''',
        gui_params  = {
            'randomize_key': 'randomize_all_sfx',
            'distribution': [
                ('random', 1),
            ],
            'web:option_remove': ['random_custom_only'],
        },
    ),
    Combobox(
        name           = 'fanfares',
        gui_text       = 'Fanfares',
        shared         = False,
        cosmetic       = True,
        default        = 'normal',
        choices        = {
            'normal':               'Normal',
            'off':                  'No Fanfares',
            'random':               'Random',
            'random_custom_only':   'Random (Custom Only)',
        },
        disable        = {
            'normal' : {'settings' : ['ocarina_fanfares']},
        },
        gui_tooltip    = '''\
            'No Fanfares': No fanfares (short non-looping tracks) are played.

            'Random': Fanfares are randomized.
            Additional fanfares can be loaded from data/Music/
        ''',
        gui_params  = {
            'randomize_key': 'randomize_all_sfx',
            'distribution': [
                ('random', 1),
            ],
            'web:option_remove': ['random_custom_only'],
        },
    ),
    Checkbutton(
        name           = 'ocarina_fanfares',
        gui_text       = 'Ocarina Songs as Fanfares',
        shared         = False,
        cosmetic       = True,
        gui_tooltip    = '''\
            Include the songs that play when an ocarina song
            is played as part of the fanfare pool when
            shuffling or disabling fanfares. Note that these
            are a bit longer than most fanfares.
        ''',
        gui_params  = {
            "hide_when_disabled": True,
            'randomize_key': 'randomize_all_sfx',
            'distribution': [
                (True, 1),
            ]
        },
        default        = False,
    ),
    Checkbutton(
        name           = 'display_dpad',
        gui_text       = 'Display D-Pad HUD',
        shared         = False,
        cosmetic       = True,
        gui_tooltip    = '''\
            Shows an additional HUD element displaying
            current available options on the D-Pad.
        ''',
        default        = True,
    ),
    Checkbutton(
        name           = 'correct_model_colors',
        gui_text       = 'Item Model Colors Match Cosmetics',
        shared         = False,
        cosmetic       = True,
        gui_tooltip    = '''\
            In-game models for items such as Heart Containers have
            colors matching the colors chosen for cosmetic settings.
            Heart and magic drop icons also have matching colors.

            Tunic colors are excluded from this to prevent not being 
            able to discern freestanding Tunics from each other.
        ''',
        default        = False,
    ),
    Checkbutton(
        name           = 'randomize_all_cosmetics',
        gui_text       = 'Randomize All Cosmetics',
        shared         = False,
        cosmetic       = True,
        gui_tooltip    = '''\
            Randomize all cosmetics settings.
        ''',
        default        = False,
        disable    = {
            True : {'sections' : [ "equipment_color_section", "ui_color_section", "misc_color_section" ]
            }
        }
    ),
    Setting_Info(
        name           = 'kokiri_color',
        type           = str,
        gui_text       = "Kokiri Tunic",
        gui_type       = "Combobox",
        shared         = False,
        cosmetic       = True,
        choices        = get_tunic_color_options(),
        default        = 'Kokiri Green',
        gui_tooltip    = '''\
            'Random Choice': Choose a random
            color from this list of colors.
            'Completely Random': Choose a random
            color from any color the N64 can draw.
        ''',
        gui_params     = {
            'randomize_key': 'randomize_all_cosmetics',
            'distribution': [
                ('Completely Random', 1),
            ]
        }
    ),
    Setting_Info(
        name           = 'goron_color',
        type           = str,
        gui_text       = "Goron Tunic",
        gui_type       = "Combobox",
        shared         = False,
        cosmetic       = True,
        choices        = get_tunic_color_options(),
        default        = 'Goron Red',
        gui_tooltip    = '''\
            'Random Choice': Choose a random
            color from this list of colors.
            'Completely Random': Choose a random
            color from any color the N64 can draw.
        ''',
        gui_params     = {
            'randomize_key': 'randomize_all_cosmetics',
            'distribution': [
                ('Completely Random', 1),
            ]
        }

    ),
    Setting_Info(
        name           = 'zora_color',
        type           = str,
        gui_text       = "Zora Tunic",
        gui_type       = "Combobox",
        shared         = False,
        cosmetic       = True,
        choices        = get_tunic_color_options(),
        default        = 'Zora Blue',
        gui_tooltip    = '''\
            'Random Choice': Choose a random
            color from this list of colors.
            'Completely Random': Choose a random
            color from any color the N64 can draw.
        ''',
        gui_params     = {
            'randomize_key': 'randomize_all_cosmetics',
            'distribution': [
                ('Completely Random', 1),
            ]
        }

    ),
    Setting_Info(
        name           = 'navi_color_default_inner',
        type           = str,
        gui_text       = "Navi Idle Inner",
        gui_type       = "Combobox",
        shared         = False,
        cosmetic       = True,
        choices        = get_navi_color_options(),
        default        = 'White',
        gui_tooltip    = '''\
            'Random Choice': Choose a random
            color from this list of colors.
            'Completely Random': Choose a random
            color from any color the N64 can draw.
            'Rainbow': Cycle through a color rainbow.
        ''',
        gui_params     = {
            'no_line_break' : True,
            'randomize_key': 'randomize_all_cosmetics',
            'distribution': [
                ('Completely Random', 1),
            ]
        }
    ),
    Setting_Info(
        name           = 'navi_color_default_outer',
        type           = str,
        gui_text       = "Outer",
        gui_type       = "Combobox",
        shared         = False,
        cosmetic       = True,
        choices        = get_navi_color_options(True),
        default        = '[Same as Inner]',
        gui_tooltip    = '''\
            'Random Choice': Choose a random
            color from this list of colors.
            'Completely Random': Choose a random
            color from any color the N64 can draw.
            'Rainbow': Cycle through a color rainbow.
        ''',
        gui_params     = {
            'randomize_key': 'randomize_all_cosmetics',
            'distribution': [
                ('Completely Random', 1),
            ]
        }

    ),
    Setting_Info(
        name           = 'navi_color_enemy_inner',
        type           = str,
        gui_text       = 'Navi Targeting Enemy Inner',
        gui_type       = "Combobox",
        shared         = False,
        cosmetic       = True,
        choices        = get_navi_color_options(),
        default        = 'Yellow',
        gui_tooltip    = '''\
            'Random Choice': Choose a random
            color from this list of colors.
            'Completely Random': Choose a random
            color from any color the N64 can draw.
            'Rainbow': Cycle through a color rainbow.
        ''',
        gui_params     = {
            'no_line_break' : True,
            'randomize_key': 'randomize_all_cosmetics',
            'distribution': [
                ('Completely Random', 1),
            ]
        }

    ),
    Setting_Info(
        name           = 'navi_color_enemy_outer',
        type           = str,
        gui_text       = 'Outer',
        gui_type       = "Combobox",
        shared         = False,
        cosmetic       = True,
        choices        = get_navi_color_options(True),
        default        = '[Same as Inner]',
        gui_tooltip    = '''\
            'Random Choice': Choose a random
            color from this list of colors.
            'Completely Random': Choose a random
            color from any color the N64 can draw.
            'Rainbow': Cycle through a color rainbow.
        ''',
        gui_params     = {
            'randomize_key': 'randomize_all_cosmetics',
            'distribution': [
                ('Completely Random', 1),
            ]
        }

    ),
    Setting_Info(
        name           = 'navi_color_npc_inner',
        type           = str,
        gui_text       = 'Navi Targeting NPC Inner',
        gui_type       = "Combobox",
        shared         = False,
        cosmetic       = True,
        choices        = get_navi_color_options(),
        default        = 'Light Blue',
        gui_tooltip    = '''\
            'Random Choice': Choose a random
            color from this list of colors.
            'Completely Random': Choose a random
            color from any color the N64 can draw.
            'Rainbow': Cycle through a color rainbow.
        ''',
        gui_params     = {
            'no_line_break' : True,
            'randomize_key': 'randomize_all_cosmetics',
            'distribution': [
                ('Completely Random', 1),
            ]
        }

    ),
    Setting_Info(
        name           = 'navi_color_npc_outer',
        type           = str,
        gui_text       = 'Outer',
        gui_type       = "Combobox",
        shared         = False,
        cosmetic       = True,
        choices        = get_navi_color_options(True),
        default        = '[Same as Inner]',
        gui_tooltip    = '''\
            'Random Choice': Choose a random
            color from this list of colors.
            'Completely Random': Choose a random
            color from any color the N64 can draw.
            'Rainbow': Cycle through a color rainbow.
        ''',
        gui_params     = {
            'randomize_key': 'randomize_all_cosmetics',
            'distribution': [
                ('Completely Random', 1),
            ]
        }

    ),
    Setting_Info(
        name           = 'navi_color_prop_inner',
        type           = str,
        gui_text       = 'Navi Targeting Prop Inner',
        gui_type       = "Combobox",
        shared         = False,
        cosmetic       = True,
        choices        = get_navi_color_options(),
        default        = 'Green',
        gui_tooltip    = '''\
            'Random Choice': Choose a random
            color from this list of colors.
            'Completely Random': Choose a random
            color from any color the N64 can draw.
            'Rainbow': Cycle through a color rainbow.
        ''',
        gui_params     = {
            'no_line_break' : True,
            'randomize_key': 'randomize_all_cosmetics',
            'distribution': [
                ('Completely Random', 1),
            ]
        }

    ),
    Setting_Info(
        name           = 'navi_color_prop_outer',
        type           = str,
        gui_text       = 'Outer',
        gui_type       = "Combobox",
        shared         = False,
        cosmetic       = True,
        choices        = get_navi_color_options(True),
        default        = '[Same as Inner]',
        gui_tooltip    = '''\
            'Random Choice': Choose a random
            color from this list of colors.
            'Completely Random': Choose a random
            color from any color the N64 can draw.
            'Rainbow': Cycle through a color rainbow.
        ''',
        gui_params     = {
            'randomize_key': 'randomize_all_cosmetics',
            'distribution': [
                ('Completely Random', 1),
            ]
        }

    ),
    Setting_Info(
        name           = 'bombchu_trail_color_inner',
        type           = str,
        gui_text       = 'Bombchu Trail Inner',
        gui_type       = "Combobox",
        shared         = False,
        cosmetic       = True,
        choices        = get_bombchu_trail_color_options(),
        default        = 'Red',
        gui_tooltip    = '''\
            'Random Choice': Choose a random
            color from this list of colors.
            'Completely Random': Choose a random
            color from any color the N64 can draw.
            'Rainbow': Cycle through a color rainbow.
        ''',
        gui_params     = {
            'no_line_break' : True,
            'randomize_key': 'randomize_all_cosmetics',
            'distribution': [
                ('Completely Random', 1),
            ]
        }

    ),
    Setting_Info(
        name           = 'bombchu_trail_color_outer',
        type           = str,
        gui_text       = 'Outer',
        gui_type       = "Combobox",
        shared         = False,
        cosmetic       = True,
        choices        = get_bombchu_trail_color_options(True),
        default        = '[Same as Inner]',
        gui_tooltip    = '''\
            'Random Choice': Choose a random
            color from this list of colors.
            'Completely Random': Choose a random
            color from any color the N64 can draw.
            'Rainbow': Cycle through a color rainbow.
        ''',
        gui_params     = {
            'randomize_key': 'randomize_all_cosmetics',
            'distribution': [
                ('Completely Random', 1),
            ]
        }

    ),
    Setting_Info(
        name           = 'boomerang_trail_color_inner',
        type           = str,
        gui_text       = 'Boomerang Trail Inner',
        gui_type       = "Combobox",
        shared         = False,
        cosmetic       = True,
        choices        = get_boomerang_trail_color_options(),
        default        = 'Yellow',
        gui_tooltip    = '''\
            'Random Choice': Choose a random
            color from this list of colors.
            'Completely Random': Choose a random
            color from any color the N64 can draw.
            'Rainbow': Cycle through a color rainbow.
        ''',
        gui_params     = {
            'no_line_break' : True,
            'randomize_key': 'randomize_all_cosmetics',
            'distribution': [
                ('Completely Random', 1),
            ]
        }

    ),
    Setting_Info(
        name           = 'boomerang_trail_color_outer',
        type           = str,
        gui_text       = 'Outer',
        gui_type       = "Combobox",
        shared         = False,
        cosmetic       = True,
        choices        = get_boomerang_trail_color_options(True),
        default        = '[Same as Inner]',
        gui_tooltip    = '''\
            'Random Choice': Choose a random
            color from this list of colors.
            'Completely Random': Choose a random
            color from any color the N64 can draw.
            'Rainbow': Cycle through a color rainbow.
        ''',
        gui_params     = {
            'randomize_key': 'randomize_all_cosmetics',
            'distribution': [
                ('Completely Random', 1),
            ]
        }

    ),
    Setting_Info(
        name           = 'sword_trail_color_inner',
        type           = str,
        gui_text       = 'Sword Trail Inner',
        gui_type       = "Combobox",
        shared         = False,
        cosmetic       = True,
        choices        = get_sword_trail_color_options(),
        default        = 'White',
        gui_tooltip    = '''\
            'Random Choice': Choose a random
            color from this list of colors.
            'Completely Random': Choose a random
            color from any color the N64 can draw.
            'Rainbow': Cycle through a color rainbow.
        ''',
        gui_params     = {
            'no_line_break' : True,
            'randomize_key': 'randomize_all_cosmetics',
            'distribution': [
                ('Completely Random', 1),
            ]
        }

    ),
    Setting_Info(
        name           = 'sword_trail_color_outer',
        type           = str,
        gui_text       = 'Outer',
        gui_type       = "Combobox",
        shared         = False,
        cosmetic       = True,
        choices        = get_sword_trail_color_options(True),
        default        = '[Same as Inner]',
        gui_tooltip    = '''\
            'Random Choice': Choose a random
            color from this list of colors.
            'Completely Random': Choose a random
            color from any color the N64 can draw.
            'Rainbow': Cycle through a color rainbow.
        ''',
        gui_params     = {
            'randomize_key': 'randomize_all_cosmetics',
            'distribution': [
                ('Completely Random', 1),
            ]
        }

    ),
    Combobox(
        name           = 'sword_trail_duration',
        gui_text       = 'Sword Trail Duration',
        shared         = False,
        cosmetic       = True,
        choices        = {
            4: 'Default',
            10: 'Long',
            15: 'Very Long',
            20: 'Lightsaber',
        },
        default        = 4,
        gui_tooltip    = '''\
            Select the duration for sword trails.
        ''',
        gui_params     = {
            'randomize_key': 'randomize_all_cosmetics',
            'distribution': [
                (4, 1),
                (10, 1),
                (15, 1),
                (20, 1)
            ]
        }
    ),
    Setting_Info(
        name           = 'silver_gauntlets_color',
        type           = str,
        gui_text       = 'Silver Gauntlets Color',
        gui_type       = "Combobox",
        shared         = False,
        cosmetic       = True,
        choices        = get_gauntlet_color_options(),
        default        = 'Silver',
        gui_tooltip    = '''\
            'Random Choice': Choose a random
            color from this list of colors.
            'Completely Random': Choose a random
            color from any color the N64 can draw.
        ''',
        gui_params     = {
            'randomize_key': 'randomize_all_cosmetics',
            'distribution': [
                ('Completely Random', 1),
            ]
        }

    ),
    Setting_Info(
        name           = 'golden_gauntlets_color',
        type           = str,
        gui_text       = 'Golden Gauntlets Color',
        gui_type       = "Combobox",
        shared         = False,
        cosmetic       = True,
        choices        = get_gauntlet_color_options(),
        default        = 'Gold',
        gui_tooltip    = '''\
            'Random Choice': Choose a random
            color from this list of colors.
            'Completely Random': Choose a random
            color from any color the N64 can draw.
        ''',
        gui_params     = {
            'randomize_key': 'randomize_all_cosmetics',
            'distribution': [
                ('Completely Random', 1),
            ]
        }

    ),
    Setting_Info(
        name           = 'mirror_shield_frame_color',
        type           = str,
        gui_text       = 'Mirror Shield Frame Color',
        gui_type       = "Combobox",
        shared         = False,
        cosmetic       = True,
        choices        = get_shield_frame_color_options(),
        default        = 'Red',
        gui_tooltip    = '''\
            'Random Choice': Choose a random
            color from this list of colors.
            'Completely Random': Choose a random
            color from any color the N64 can draw.
        ''',
        gui_params     = {
            'randomize_key': 'randomize_all_cosmetics',
            'distribution': [
                ('Completely Random', 1),
            ]
        }
    ),
    Checkbutton(
        name           = 'extra_equip_colors',
        gui_text       = 'Randomize Extra Colors (Experimental)',
        shared         = False,
        cosmetic       = True,
        gui_tooltip    = '''\
            Randomize many other equipment and item colors.

            More colors may be added to this setting in the future.
        ''',
        default        = False,
        gui_params     = {
            'randomize_key': 'randomize_all_cosmetics',
            'distribution': [
                (True, 1),
            ]
        }
    ),
    Setting_Info(
        name           = 'heart_color',
        type           = str,
        gui_text       = 'Heart Color',
        gui_type       = "Combobox",
        shared         = False,
        cosmetic       = True,
        choices        = get_heart_color_options(),
        default        = 'Red',
        gui_tooltip    = '''\
            'Random Choice': Choose a random
            color from this list of colors.
            'Completely Random': Choose a random
            color from any color the N64 can draw.
        ''',
        gui_params     = {
            'randomize_key': 'randomize_all_cosmetics',
            'distribution': [
                ('Completely Random', 1),
            ]
        }

    ),
    Setting_Info(
        name           = 'magic_color',
        type           = str,
        gui_text       = 'Magic Color',
        gui_type       = "Combobox",
        shared         = False,
        cosmetic       = True,
        choices        = get_magic_color_options(),
        default        = 'Green',
        gui_tooltip    = '''\
            'Random Choice': Choose a random
            color from this list of colors.
            'Completely Random': Choose a random
            color from any color the N64 can draw.
        ''',
        gui_params     = {
            'randomize_key': 'randomize_all_cosmetics',
            'distribution': [
                ('Completely Random', 1),
            ]
        }

    ),
    Setting_Info(
        name           = 'a_button_color',
        type           = str,
        gui_text       = 'A Button Color',
        gui_type       = "Combobox",
        shared         = False,
        cosmetic       = True,
        choices        = get_a_button_color_options(),
        default        = 'N64 Blue',
        gui_tooltip    = '''\
            'Random Choice': Choose a random
            color from this list of colors.
            'Completely Random': Choose a random
            color from any color the N64 can draw.
        ''',
        gui_params     = {
            'randomize_key': 'randomize_all_cosmetics',
            'distribution': [
                ('Completely Random', 1),
            ]
        }

    ),
    Setting_Info(
        name           = 'b_button_color',
        type           = str,
        gui_text       = 'B Button Color',
        gui_type       = "Combobox",
        shared         = False,
        cosmetic       = True,
        choices        = get_b_button_color_options(),
        default        = 'N64 Green',
        gui_tooltip    = '''\
            'Random Choice': Choose a random
            color from this list of colors.
            'Completely Random': Choose a random
            color from any color the N64 can draw.
        ''',
        gui_params     = {
            'randomize_key': 'randomize_all_cosmetics',
            'distribution': [
                ('Completely Random', 1),
            ]
        }

    ),
    Setting_Info(
        name           = 'c_button_color',
        type           = str,
        gui_text       = 'C Button Color',
        gui_type       = "Combobox",
        shared         = False,
        cosmetic       = True,
        choices        = get_c_button_color_options(),
        default        = 'Yellow',
        gui_tooltip    = '''\
            'Random Choice': Choose a random
            color from this list of colors.
            'Completely Random': Choose a random
            color from any color the N64 can draw.
        ''',
        gui_params     = {
            'randomize_key': 'randomize_all_cosmetics',
            'distribution': [
                ('Completely Random', 1),
            ]
        }

    ),
    Setting_Info(
        name           = 'start_button_color',
        type           = str,
        gui_text       = 'Start Button Color',
        gui_type       = "Combobox",
        shared         = False,
        cosmetic       = True,
        choices        = get_start_button_color_options(),
        default        = 'N64 Red',
        gui_tooltip    = '''\
            'Random Choice': Choose a random
            color from this list of colors.
            'Completely Random': Choose a random
            color from any color the N64 can draw.
        ''',
        gui_params     = {
            'randomize_key': 'randomize_all_cosmetics',
            'distribution': [
                ('Completely Random', 1),
            ]
        }

    ),
    Checkbutton(
        name           = 'randomize_all_sfx',
        gui_text       = 'Randomize All Sound Effects',
        shared         = False,
        cosmetic       = True,
        gui_tooltip    = '''\
            Randomize all sound effects and music settings (ear safe)
        ''',
        default        = False,
        disable    = {
            True : {'sections' : [ "generalsfx_section", "menusfx_section", "npcsfx_section" ]
            }
        }

    ),
    Combobox(
        name           = 'sfx_low_hp',
        gui_text       = 'Low HP',
        shared         = False,
        cosmetic       = True,
        choices        = sfx.get_setting_choices(sfx.SoundHooks.HP_LOW),
        default        = 'default',
        gui_tooltip    = '''\
            'Random Choice': Choose a random sound from this list.
            'Default': Beep. Beep. Beep.
        ''',
        gui_params     = {
            'randomize_key': 'randomize_all_sfx',
            'distribution': [
                ('random-ear-safe', 1),
            ]
        }
    ),
    Combobox(
        name           = 'sfx_navi_overworld',
        gui_text       = 'Navi Overworld',
        shared         = False,
        cosmetic       = True,
        choices        = sfx.get_setting_choices(sfx.SoundHooks.NAVI_OVERWORLD),
        default        = 'default',
        gui_params     = {
            'randomize_key': 'randomize_all_sfx',
            'distribution': [
                ('random-ear-safe', 1),
            ]
        }
    ),
    Combobox(
        name           = 'sfx_navi_enemy',
        gui_text       = 'Navi Enemy',
        shared         = False,
        cosmetic       = True,
        choices        = sfx.get_setting_choices(sfx.SoundHooks.NAVI_ENEMY),
        default        = 'default',
        gui_params     = {
            'randomize_key': 'randomize_all_sfx',
            'distribution': [
                ('random-ear-safe', 1),
            ]
        }
    ),
    Combobox(
        name           = 'sfx_menu_cursor',
        gui_text       = 'Menu Cursor',
        shared         = False,
        cosmetic       = True,
        choices        = sfx.get_setting_choices(sfx.SoundHooks.MENU_CURSOR),
        default        = 'default',
        gui_params     = {
            'randomize_key': 'randomize_all_sfx',
            'distribution': [
                ('random-ear-safe', 1),
            ]
        }
    ),
    Combobox(
        name           = 'sfx_menu_select',
        gui_text       = 'Menu Select',
        shared         = False,
        cosmetic       = True,
        choices        = sfx.get_setting_choices(sfx.SoundHooks.MENU_SELECT),
        default        = 'default',
        gui_params     = {
            'randomize_key': 'randomize_all_sfx',
            'distribution': [
                ('random-ear-safe', 1),
            ]
        }
    ),
    Combobox(
        name           = 'sfx_horse_neigh',
        gui_text       = 'Horse',
        shared         = False,
        cosmetic       = True,
        choices        = sfx.get_setting_choices(sfx.SoundHooks.HORSE_NEIGH),
        default        = 'default',
        gui_params     = {
            'randomize_key': 'randomize_all_sfx',
            'distribution': [
                ('random-ear-safe', 1),
            ]
        }
    ),
    Combobox(
        name           = 'sfx_nightfall',
        gui_text       = 'Nightfall',
        shared         = False,
        cosmetic       = True,
        choices        = sfx.get_setting_choices(sfx.SoundHooks.NIGHTFALL),
        default        = 'default',
        gui_params     = {
            'randomize_key': 'randomize_all_sfx',
            'distribution': [
                ('random-ear-safe', 1),
            ]
        }
    ),
    Combobox(
        name           = 'sfx_hover_boots',
        gui_text       = 'Hover Boots',
        shared         = False,
        cosmetic       = True,
        choices        = sfx.get_setting_choices(sfx.SoundHooks.BOOTS_HOVER),
        default        = 'default',
        gui_params     = {
            'randomize_key': 'randomize_all_sfx',
            'distribution': [
                ('random-ear-safe', 1),
            ]
        }
    ),
    Combobox(
        name           = 'sfx_ocarina',
        gui_text       = 'Ocarina',
        shared         = False,
        cosmetic       = True,
        choices        = {
            'ocarina':       'Default',
            'random-choice': 'Random Choice',
            'flute':         'Flute',
            'harp':          'Harp',
            'whistle':       'Whistle',
            'malon':         'Malon',
            'grind-organ':   'Grind Organ',
        },
        default        = 'ocarina',
        gui_tooltip    = '''\
            Change the sound of the ocarina.
        ''',
        gui_params     = {
            'randomize_key': 'randomize_all_sfx',
            'distribution': [
                ('random-choice', 1),
            ]
        }
    ),
]


si_dict = {si.name: si for si in setting_infos}
def get_setting_info(name):
    return si_dict[name]


def create_dependency(setting, disabling_setting, option, negative=False):
    disabled_info = get_setting_info(setting)
    op = operator.__ne__ if negative else operator.__eq__
    if disabled_info.dependency is None:
        disabled_info.dependency = lambda settings: op(getattr(settings, disabling_setting.name), option)
    else:
        old_dependency = disabled_info.dependency
        disabled_info.dependency = lambda settings: op(getattr(settings, disabling_setting.name), option) or old_dependency(settings)


def get_settings_from_section(section_name):
    for tab in setting_map['Tabs']:
        for section in tab['sections']:
            if section['name'] == section_name:
                for setting in section['settings']:
                    yield setting
                return


def get_settings_from_tab(tab_name):
    for tab in setting_map['Tabs']:
        if tab['name'] == tab_name:
            for section in tab['sections']:
                for setting in section['settings']:
                    yield setting
            return

def is_mapped(setting_name):
    for tab in setting_map['Tabs']:
        for section in tab['sections']:
            if setting_name in section['settings']:
                return True
    return False


# When a string isn't found in the source list, attempt to get closest match from the list
# ex. Given "Recovery Hart" returns "Did you mean 'Recovery Heart'?"
def build_close_match(name, value_type, source_list=None):
    source = []
    if value_type == 'item':
        source = item_table.keys()
    elif value_type == 'location':
        source = location_table.keys()
    elif value_type == 'entrance':
        for pool in source_list.values():
            for entrance in pool:
                source.append(entrance.name)
    elif value_type == 'stone':
        source = [x.name for x in gossipLocations.values()]
    elif value_type == 'setting':
        source = [x.name for x in setting_infos]
    elif value_type == 'choice':
        source = source_list
    # Ensure name and source are type string to prevent errors
    close_match = difflib.get_close_matches(str(name), map(str, source), 1)
    if len(close_match) > 0:
        return "Did you mean %r?" % (close_match[0])
    return "" # No matches


def validate_settings(settings_dict):
    for setting, choice in settings_dict.items():
        # Ensure the supplied setting name is a real setting
        if setting not in [x.name for x in setting_infos]:
            raise TypeError('%r is not a valid setting. %s' % (setting, build_close_match(setting, 'setting')))
        info = get_setting_info(setting)
        # Ensure the type of the supplied choice is correct
        if type(choice) != info.type:
            raise TypeError('Supplied choice %r for setting %r is of type %r, expecting %r' % (choice, setting, type(choice).__name__, info.type.__name__))
        # If setting is a list, must check each element
        if isinstance(choice, list):
            for element in choice:
                if element not in info.choice_list:
                    raise ValueError('%r is not a valid choice for setting %r. %s' % (element, setting, build_close_match(element, 'choice', info.choice_list)))
        # Ignore dictionary settings such as hint_dist_user
        elif isinstance(choice, dict):
            continue
        # Ensure that the given choice is a valid choice for the setting
        elif info.choice_list and choice not in info.choice_list:
            if setting == 'compress_rom' and choice == 'Temp':
                continue
            raise ValueError('%r is not a valid choice for setting %r. %s' % (choice, setting, build_close_match(choice, 'choice', info.choice_list)))

class UnmappedSettingError(Exception):
    pass


with open(data_path('settings_mapping.json')) as f:
    setting_map = json.load(f)

for info in setting_infos:
    if info.gui_text is not None and not info.gui_params.get('optional') and not is_mapped(info.name):
        raise UnmappedSettingError(f'{info.name} is defined but is not in the settings map. Add it to the settings_mapping or set the gui_text to None to suppress.')

    if info.disable != None:
        for option, disabling in info.disable.items():
            negative = False
            if isinstance(option, str) and option[0] == '!':
                negative = True
                option = option[1:]
            for setting in disabling.get('settings', []):
                create_dependency(setting, info, option, negative)
            for section in disabling.get('sections', []):
                for setting in get_settings_from_section(section):
                    create_dependency(setting, info, option, negative)
            for tab in disabling.get('tabs', []):
                for setting in get_settings_from_tab(tab):
                    create_dependency(setting, info, option, negative)<|MERGE_RESOLUTION|>--- conflicted
+++ resolved
@@ -2404,15 +2404,10 @@
         name           = 'useful_cutscenes',
         gui_text       = 'Enable Specific Glitch-Useful Cutscenes',
         gui_tooltip    = '''\
-<<<<<<< HEAD
-            The cutscenes of the Poes in Forest Temple and
-            Darunia in Fire Temple will not be skipped.
-=======
             The cutscenes of the Poes in Forest Temple and Darunia in
             Fire Temple will not be skipped. These cutscenes are useful
             in glitched gameplay only and do not provide any timesave
             for glitchless playthroughs.
->>>>>>> 72aac8d6
         ''',
         shared         = True,
     ),
