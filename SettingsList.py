--- conflicted
+++ resolved
@@ -2567,14 +2567,9 @@
             'glitched'  : {'settings' : ['allowed_tricks', 'shuffle_interior_entrances', 'shuffle_hideout_entrances', 'shuffle_grotto_entrances',
                                          'shuffle_dungeon_entrances', 'shuffle_overworld_entrances', 'owl_drops',
                                          'warp_songs', 'spawn_positions', 'mq_dungeons_mode', 'mq_dungeons_specific',
-<<<<<<< HEAD
                                          'mq_dungeons_count', 'shuffle_bosses', 'dungeon_shortcuts', 'deadly_bonks',
-                                         'mix_entrance_pools', 'decouple_entrances']},
-=======
-                                         'mq_dungeons_count', 'shuffle_bosses', 'dungeon_shortcuts', 'deadly_bonks', 
                                          'shuffle_freestanding_items', 'shuffle_pots_crates', 'shuffle_beehives',
-                                         'shuffle_silver_rupees']},
->>>>>>> b76af10f
+                                         'shuffle_silver_rupees', 'mix_entrance_pools', 'decouple_entrances']},
             'none'      : {'settings' : ['allowed_tricks', 'logic_no_night_tokens_without_suns_song', 'reachable_locations']},
         },
         shared         = True,
@@ -3393,13 +3388,7 @@
             'randomize_key': 'randomize_settings',
         },
     ),
-<<<<<<< HEAD
     Combobox(
-=======
-    
-
-    Checkbutton(
->>>>>>> b76af10f
         name           = 'shuffle_dungeon_entrances',
         gui_text       = 'Shuffle Dungeon Entrances',
         default        = 'off',
