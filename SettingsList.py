--- conflicted
+++ resolved
@@ -1365,8 +1365,6 @@
             True  : {'settings' : ['shuffle_ganon_bosskey']},
         },
     ),    
-<<<<<<< HEAD
-=======
     Scale(
         name           = 'triforce_goal_per_world',
         gui_text       = None,
@@ -1375,7 +1373,6 @@
         max            = 256,
         shared         = True,
     ),
->>>>>>> 325c2fc5
     Combobox(
         name           = 'logic_rules',
         gui_text       = 'Logic Rules',
