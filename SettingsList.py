import argparse
import re
import math
import json
from Cosmetics import get_tunic_color_options, get_navi_color_options, get_sword_color_options,\
    get_gauntlet_color_options, get_magic_color_options, get_heart_color_options, get_a_button_color_options,\
    get_b_button_color_options, get_c_button_color_options, get_start_button_color_options
from Location import LocationIterator
import Sounds as sfx
from Utils import data_path
from itertools import chain
import StartingItems

# holds the info for a single setting
class Setting_Info():

    def __init__(self, name, type, gui_text, gui_type, shared, choices, default=None, disabled_default=None, disable=None, gui_tooltip=None, gui_params=None):
        self.name = name # name of the setting, used as a key to retrieve the setting's value everywhere
        self.type = type # type of the setting's value, used to properly convert types to setting strings
        self.shared = shared # whether or not the setting is one that should be shared, used in converting settings to a string
        self.gui_text = gui_text
        self.gui_type = gui_type
        if gui_tooltip is None:
            self.gui_tooltip = ""
        else:
            self.gui_tooltip = gui_tooltip

        if gui_params == None:
            gui_params = {}
        self.gui_params = gui_params # additional parameters that the randomizer uses for the gui
        self.disable = disable # dictionary of settings this this setting disabled
        self.dependency = None # lambda the determines if this is disabled. Generated later

        # dictionary of options to their text names
        if isinstance(choices, list):
            self.choices = {k: k for k in choices}
            self.choice_list = list(choices)
        else:
            self.choices = dict(choices)
            self.choice_list = list(choices.keys())
        self.reverse_choices = {v: k for k, v in self.choices.items()}

        # number of bits needed to store the setting, used in converting settings to a string
        if shared:
            if self.gui_params.get('min') and self.gui_params.get('max') and not choices:
                self.bitwidth = math.ceil(math.log(self.gui_params.get('max') - self.gui_params.get('min') + 1, 2))
            else:
                self.bitwidth = self.calc_bitwidth(choices)
        else:
            self.bitwidth = 0

        # default value if undefined/unset
        if default != None:
            self.default = default
        elif self.type == bool:
            self.default = False
        elif self.type == str:
            self.default = ""
        elif self.type == int:
            self.default = 0
        elif self.type == list:
            self.default = []

        # default value if disabled
        if disabled_default == None:
            self.disabled_default = self.default
        else:
            self.disabled_default = disabled_default

        # used to when random options are set for this setting
        if 'distribution' not in gui_params:
            self.gui_params['distribution'] = [(choice, 1) for choice in self.choice_list]


    def calc_bitwidth(self, choices):
        count = len(choices)
        if count > 0:
            return math.ceil(math.log(count, 2))
        return 0


class Checkbutton(Setting_Info):

    def __init__(self, name, gui_text, gui_tooltip=None, disable=None,
            disabled_default=None, default=False, shared=False, gui_params=None):

        choices = {
            True:  'checked',
            False: 'unchecked',
        }

        super().__init__(name, bool, gui_text, 'Checkbutton', shared, choices, default, disabled_default, disable, gui_tooltip, gui_params)


class Combobox(Setting_Info):

    def __init__(self, name, gui_text, choices, default, gui_tooltip=None,
            disable=None, disabled_default=None, shared=False, gui_params=None):

        super().__init__(name, str, gui_text, 'Combobox', shared, choices, default, disabled_default, disable, gui_tooltip, gui_params)


class Scale(Setting_Info):

    def __init__(self, name, gui_text, min, max, default, step=1,
            gui_tooltip=None, disable=None, disabled_default=None,
            shared=False, gui_params=None):

        choices = {
            i: str(i) for i in range(min, max+1, step)
        }
        if gui_params == None:
            gui_params = {}
        gui_params['min']    = min
        gui_params['max']    = max
        gui_params['step']   = step

        super().__init__(name, int, gui_text, 'Scale', shared, choices, default, disabled_default, disable, gui_tooltip, gui_params)


logic_tricks = {
    'Fewer Tunic Requirements': {
        'name'    : 'logic_fewer_tunic_requirements',
        'tooltip' : '''\
                    Allows the following possible without Tunics:
                    - Enter Water Temple. The key below the center
                    pillar still requires Zora Tunic.
                    - Enter Fire Temple. Only the first floor is
                    accessible, and not Volvagia.
                    - Zora's Fountain Bottom Freestanding PoH.
                    Might not have enough health to resurface.
                    - Gerudo Training Grounds Underwater
                    Silver Rupee Chest. May need to make multiple
                    trips.
                    '''},
    'Hidden Grottos without Stone of Agony': {
        'name'    : 'logic_grottos_without_agony',
        'tooltip' : '''\
                    Allows entering hidden grottos without the
                    Stone of Agony.
                    '''},
    'Pass Through Visible One-Way Collisions': {
        'name'    : 'logic_visible_collisions',
        'tooltip' : '''\
                    Allows climbing through the platform to reach 
                    Impa's House Back as adult with no items and 
                    going through the Kakariko Village Gate as child
                    when coming from the Mountain Trail side.
                    '''},
    'Child Deadhand without Kokiri Sword': {
        'name'    : 'logic_child_deadhand',
        'tooltip' : '''\
                    Requires 9 sticks or 5 jump slashes.
                    '''},
    'Second Dampe Race as Child': {
        'name'    : 'logic_child_dampe_race_poh',
        'tooltip' : '''\
                    It is possible to complete the second dampe
                    race as child in under a minute, but it is
                    a strict time limit.
                    '''},
    'Man on Roof without Hookshot': {
        'name'    : 'logic_man_on_roof',
        'tooltip' : '''\
                    Can be reached by side-hopping off
                    the watchtower.
                    '''},
    'Dodongo\'s Cavern Staircase with Bow': {
        'name'    : 'logic_dc_staircase',
        'tooltip' : '''\
                    The Bow can be used to knock down the stairs
                    with two well-timed shots.
                    '''},
    'Dodongo\'s Cavern Spike Trap Room Jump without Hover Boots': {
        'name'    : 'logic_dc_jump',
        'tooltip' : '''\
                    Jump is adult only.
                    '''},
    'Gerudo Fortress "Kitchen" with No Additional Items': {
        'name'    : 'logic_gerudo_kitchen',
        'tooltip' : '''\
                    The logic normally guarantees one of Bow, Hookshot,
                    or Hover Boots.
                    '''},
    'Deku Tree Basement Vines GS with Jump Slash': {
        'name'    : 'logic_deku_basement_gs',
        'tooltip' : '''\
                    Can be defeated by doing a precise jump slash.
                    '''},
    'Deku Tree Basement Webs with Bow': {
        'name'    : 'logic_deku_b1_webs_with_bow',
        'tooltip' : '''\
                    All spider web walls in Deku Tree basement can be burnt
                    by adult using just a bow shooting through torches. Applies
                    to the web obstructing the door to the single scrub room,
                    the web obstructing the bombable wall in the back room
                    and the circular floor web dropping to Gohma.

                    For the circular web dropping to Gohma, backflip onto the
                    chest near the torch at the bottom of the vine wall. With a
                    precise position you can shoot through the torch to the
                    right edge of the circular web.

                    This allows completion of adult Deku Tree with no fire source.
                    '''},
    'Hammer Rusted Switches Through Walls': {
        'name'    : 'logic_rusted_switches',
        'tooltip' : '''\
                    Applies to:
                    - Fire Temple Highest Goron Chest.
                    - MQ Fire Temple Lizalfos Maze.
                    - MQ Spirit Trial.
                    '''},
    'Bottom of the Well Basement Chest with Strength & Sticks': {
        'name'    : 'logic_botw_basement',
        'tooltip' : '''\
                    The chest in the basement can be reached with
                    strength by doing a jump slash with a lit
                    stick to access the bomb flowers.
                    '''},
    'Skip Forest Temple MQ Block Puzzle with Bombchu': {
        'name'    : 'logic_forest_mq_block_puzzle',
        'tooltip' : '''\
                    Send the Bombchu straight up the center of the
                    wall directly to the left upon entering the room.
                    '''},
    'Spirit Temple Child Side Bridge with Bombchu': {
        'name'    : 'logic_spirit_child_bombchu',
        'tooltip' : '''\
                    A carefully-timed Bombchu can hit the switch.
                    '''},
    'Windmill PoH as Adult with Nothing': {
        'name'    : 'logic_windmill_poh',
        'tooltip' : '''\
                    Can jump up to the spinning platform from
                    below as adult.
                    '''},
    'Crater\'s Bean PoH with Hover Boots': {
        'name'    : 'logic_crater_bean_poh_with_hovers',
        'tooltip' : '''\
                    Hover from the base of the bridge
                    near Goron City and walk up the
                    very steep slope.
                    '''},
    'Zora\'s Domain Entry with Cucco': {
        'name'    : 'logic_zora_with_cucco',
        'tooltip' : '''\
                    Can fly behind the waterfall with
                    a cucco as child.
                    '''},
    'Gerudo Training Grounds MQ Left Side Silver Rupees with Hookshot': {
        'name'    : 'logic_gtg_mq_with_hookshot',
        'tooltip' : '''\
                    The highest silver rupee can be obtained by
                    hookshotting the target and then immediately jump
                    slashing toward the rupee.
                    '''},
    'Forest Temple East Courtyard Vines with Hookshot': {
        'name'    : 'logic_forest_vines',
        'tooltip' : '''\
                    The vines in Forest Temple leading to where the well
                    drain switch is in the standard form can be barely
                    reached with just the Hookshot.
                    '''},
    'Forest Temple East Courtyard GS with Boomerang': {
        'name'    : 'logic_forest_outdoor_east_gs',
        'tooltip' : '''\
                    Precise Boomerang throws can allow child to
                    kill the Skulltula and collect the token.
                    '''},
    'Swim Through Forest Temple MQ Well with Hookshot': {
        'name'    : 'logic_forest_well_swim',
        'tooltip' : '''\
                    Shoot the vines in the well as low and as far to
                    the right as possible, and then immediately swim
                    under the ceiling to the right. This can only be
                    required if Forest Temple is in its Master Quest
                    form.
                    '''},
    'Reach Forest Temple MQ Twisted Hallway Switch with Hookshot': {
        'name'    : 'logic_forest_mq_hallway_switch',
        'tooltip' : '''\
                    There's a very small gap between the glass block
                    and the wall. Through that gap you can hookshot
                    the target on the ceiling.
                    '''},
    'Death Mountain Trail Bombable Chest with Strength': {
        'name'    : 'logic_dmt_bombable',
        'tooltip' : '''\
                    Child Link can blow up the wall using a nearby bomb
                    flower. You must backwalk with the flower and then
                    quickly throw it toward the wall.
                    '''},
    'Goron City Spinning Pot PoH with Strength': {
        'name'    : 'logic_goron_city_pot_with_strength',
        'tooltip' : '''\
                    Allows for stopping the Goron City Spinning
                    Pot using a bomb flower alone, requiring 
                    strength in lieu of inventory explosives.
                    '''},
    'Water Temple Boss Key Chest with Iron Boots': {
        'name'    : 'logic_water_bk_chest',
        'tooltip' : '''\
                    Stand on the blue switch in the Stinger room with the
                    Iron Boots, wait for the water to rise all the way up,
                    and then swim straight to the exit. You should grab the
                    ledge as you surface. It works best if you don't mash B.
                    '''},
    'Adult Kokiri Forest GS with Hover Boots': {
        'name'    : 'logic_adult_kokiri_gs',
        'tooltip' : '''\
                    Can be obtained without Hookshot by using the Hover
                    Boots off of one of the roots.
                    '''},
    'Spirit Temple MQ Frozen Eye Switch without Fire': {
        'name'    : 'logic_spirit_mq_frozen_eye',
        'tooltip' : '''\
                    You can melt the ice by shooting an arrow through a
                    torch. The only way to find a line of sight for this
                    shot is to first spawn a Song of Time block, and then
                    stand on the very edge of it.
                    '''},
    'Spirit Temple Shifting Wall with No Additional Items': {
        'name'    : 'logic_spirit_wall',
        'tooltip' : '''\
                    The logic normally guarantees a way of dealing with both
                    the Beamos and the Walltula before climbing the wall.
                    '''},
    'Spirit Temple Main Room GS with Boomerang': {
        'name'    : 'logic_spirit_lobby_gs',
        'tooltip' : '''\
                    Standing on the highest part of the arm of the statue, a
                    precise Boomerang throw can kill and obtain this Gold
                    Skulltula. You must throw the Boomerang slightly off to
                    the side so that it curves into the Skulltula, as aiming
                    directly at it will clank off of the wall in front.
                    '''},
    'Spirit Temple MQ Sun Block Room GS with Boomerang': {
        'name'    : 'logic_spirit_mq_sun_block_gs',
        'tooltip' : '''\
                    Throw the Boomerang in such a way that it
                    curves through the side of the glass block
                    to hit the Gold Skulltula.
                    '''},
    'Jabu Scrub as Adult with Jump Dive': {
        'name'    : 'logic_jabu_scrub_jump_dive',
        'tooltip' : '''\
                    Standing above the underwater tunnel leading to the scrub,
                    jump down and swim through the tunnel. This allows adult to
                    access the scrub with no Scale or Iron Boots.
                    '''},
    'Jabu MQ Song of Time Block GS with Boomerang': {
        'name'    : 'logic_jabu_mq_sot_gs',
        'tooltip' : '''\
                    Allow the Boomerang to return to you through
                    the Song of Time block to grab the token.
                    '''},
    'Bottom of the Well Cage GS without Boomerang': {
        'name'    : 'logic_botw_cage_gs',
        'tooltip' : '''\
                    After killing the Skulltula, the Like Like
                    can be used to boost you into the token.
                    It is possible to do this in such a way
                    that you collect the token prior to taking
                    damage from the Like Like.
                    '''},
    'Bottom of the Well MQ Dead Hand Freestanding Key with Boomerang': {
        'name'    : 'logic_botw_mq_dead_hand_key',
        'tooltip' : '''\
                    Boomerang can fish the item out of the rubble without
                    needing explosives to blow it up.
                    '''},
    'Fire Temple Flame Wall Maze Skip': {
        'name'    : 'logic_fire_flame_maze',
        'tooltip' : '''\
                    If you move quickly you can sneak past the edge of
                    a flame wall before it can rise up to block you.
                    To do it without taking damage is more precise.
                    Allows you to progress without needing either a
                    Small Key or Hover Boots.
                    '''},
    'Fire Temple MQ Flame Wall Maze Skip': {
        'name'    : 'logic_fire_mq_flame_maze',
        'tooltip' : '''\
                    If you move quickly you can sneak past the edge of
                    a flame wall before it can rise up to block you.
                    To do it without taking damage is more precise.
                    Allows you to reach a GS without needing either
                    Song of Time or Hover Boots.
                    '''},
    'Fire Temple MQ Climb without Fire Source': {
        'name'    : 'logic_fire_mq_climb',
        'tooltip' : '''\
                    You can use the Hover Boots to hover around to
                    the climbable wall, skipping the need to use a
                    fire source and spawn a Hookshot target.
                    '''},
    'Fire Temple MQ Chest Near Boss without Breaking Crate': {
        'name'    : 'logic_fire_mq_near_boss',
        'tooltip' : '''\
                    The hitbox for the torch extends a bit outside of the crate.
                    Shoot a flaming arrow at the side of the crate to light the
                    torch without needing to get over there and break the crate.
                    '''},
    'Fire Temple MQ Boulder Maze Side Room without Box': {
        'name'    : 'logic_fire_mq_maze_side_room',
        'tooltip' : '''\
                    You can walk from the blue switch to the door and
                    quickly open the door before the bars reclose. This
                    skips needing the Hookshot in order to reach a box
                    to place on the switch.
                    '''},
    'Fire Temple MQ Boss Key Chest without Bow': {
        'name'    : 'logic_fire_mq_bk_chest',
        'tooltip' : '''\
                    Din\'s alone can be used to unbar the door to
                    the boss key chest's room thanks to an
                    oversight in the way the game counts how many
                    torches have been lit.
                    '''},
    'Zora\'s River Lower Freestanding PoH as Adult with Nothing': {
        'name'    : 'logic_zora_river_lower',
        'tooltip' : '''\
                    Adult can reach this PoH with a precise jump,
                    no Hover Boots required.
                    '''},
    'Water Temple Cracked Wall with Hover Boots': {
        'name'    : 'logic_water_cracked_wall_hovers',
        'tooltip' : '''\
                    With a midair side-hop while wearing the Hover
                    Boots, you can reach the cracked wall without
                    needing to raise the water up to the middle level.
                    '''},
    'Shadow Temple Freestanding Key with Bombchu': {
        'name'    : 'logic_shadow_freestanding_key',
        'tooltip' : '''\
                    Release the Bombchu with good timing so that
                    it explodes near the bottom of the pot.
                    '''},
    'Shadow Temple MQ Lower Huge Pit without Fire Source': {
        'name'    : 'logic_shadow_mq_huge_pit',
        'tooltip' : '''\
                    Normally a frozen eye switch spawns some platforms
                    that you can use to climb down, but there's actually
                    a small piece of ground that you can stand on that
                    you can just jump down to.
                    '''},
    'Backflip over Mido as Adult': {
        'name'    : 'logic_mido_backflip',
        'tooltip' : '''\
                    With a specific position and angle, you can
                    backflip over Mido.
                    '''},
    'Fire Temple Boss Door without Hover Boots or Pillar': {
        'name'    : 'logic_fire_boss_door_jump',
        'tooltip' : '''\
                    The Fire Temple Boss Door can be reached with a precise
                    jump. You must be touching the side wall of the room so
                    so that Link will grab the ledge from farther away than
                    is normally possible.
                    '''},
    'Diving in the Lab without Gold Scale': {
        'name'    : 'logic_lab_diving',
        'tooltip' : '''\
                    Remove the Iron Boots in the midst of
                    Hookshotting the underwater crate.
                    '''},
    'Deliver Eye Drops with Bolero of Fire': {
        'name'    : 'logic_biggoron_bolero',
        'tooltip' : '''\
                    If you do not wear the Goron Tunic, the heat timer
                    inside the crater will override the trade item's timer.
                    When you exit to Death Mountain Trail you will have
                    one second to deliver the Eye Drops before the timer
                    expires. It works best if you play Bolero as quickly as
                    possible upon receiving the Eye Drops. If you have few
                    hearts, there is enough time to dip Goron City to
                    refresh the heat timer as long as you've already
                    pulled the block.
                    '''},
    'Wasteland Crossing without Hover Boots or Longshot': {
        'name'    : 'logic_wasteland_crossing',
        'tooltip' : '''\
                    You can beat the quicksand by backwalking across it
                    in a specific way.
                    '''},
    'Desert Colossus Hill GS with Hookshot': {
        'name'    : 'logic_colossus_gs',
        'tooltip' : '''\
                    Somewhat precise. If you kill enough Leevers
                    you can get enough of a break to take some time
                    to aim more carefully.
                    '''},
    'Dodongo\'s Cavern Scarecrow GS with Armos Statue': {
        'name'    : 'logic_dc_scarecrow_gs',
        'tooltip' : '''\
                    You can jump off an Armos Statue to reach the
                    alcove with the Gold Skulltula. It takes quite
                    a long time to pull the statue the entire way.
                    The jump to the alcove can be a pit picky when
                    done as child.
                    '''},
    'Kakariko Tower GS with Jump Slash': {
        'name'    : 'logic_kakariko_tower_gs',
        'tooltip' : '''\
                    Climb the tower as high as you can without
                    touching the Gold Skulltula, then let go and
                    jump slash immediately. You will take fall
                    damage.
                    '''},
    'Lake Hylia Lab Wall GS with Jump Slash': {
        'name'    : 'logic_lab_wall_gs',
        'tooltip' : '''\
                    The jump slash to actually collect the
                    token is somewhat precise.
                    '''},
    'Spirit Temple MQ Lower Adult without Fire Arrows': {
        'name'    : 'logic_spirit_mq_lower_adult',
        'tooltip' : '''\
                    It can be done with Din\'s Fire and Bow.
                    Whenever an arrow passes through a lit torch, it
                    resets the timer. It's finicky but it's also
                    possible to stand on the pillar next to the center
                    torch, which makes it easier.
                    '''},
    'Spirit Temple Map Chest with Bow': {
        'name'    : 'logic_spirit_map_chest',
        'tooltip' : '''\
                    To get a line of sight from the upper torch to
                    the map chest torches, you must pull an Armos
                    statue all the way up the stairs.
                    '''},
    'Spirit Temple Sun Block Room Chest with Bow': {
        'name'    : 'logic_spirit_sun_chest',
        'tooltip' : '''\
                    Using the blocks in the room as platforms you can
                    get lines of sight to all three torches. The timer
                    on the torches is quite short so you must move
                    quickly in order to light all three.
                    '''},
    'Shadow Trial MQ Torch with Bow': {
        'name'    : 'logic_shadow_trial_mq',
        'tooltip' : '''\
                    You can light the torch in this room without a fire
                    source by shooting an arrow through the lit torch
                    at the beginning of the room. Because the room is
                    so dark and the unlit torch is so far away, it can
                    be difficult to aim the shot correctly.
                    '''},
    'Forest Temple NE Outdoors Ledge with Hover Boots': {
        'name'    : 'logic_forest_outdoors_ledge',
        'tooltip' : '''\
                    With precise Hover Boots movement you can fall down
                    to this ledge from upper balconies. If done precisely
                    enough, it is not necessary to take fall damage.
                    In MQ, this skips a Longshot requirement.
                    In Vanilla, this can skip a Hookshot requirement in
                    entrance randomizer.
                    '''},
    'Water Temple Boss Key Region with Hover Boots': {
        'name'    : 'logic_water_boss_key_region',
        'tooltip' : '''\
                    With precise Hover Boots movement it is possible
                    to reach the boss key chest's region without
                    needing the Longshot. It is not necessary to take
                    damage from the spikes. The Gold Skulltula Token
                    in the following room can also be obtained with
                    just the Hover Boots.
                    '''},
    'Water Temple Falling Platform Room GS with Hookshot': {
        'name'    : 'logic_water_falling_platform_gs',
        'tooltip' : '''\
                    If you stand on the very edge of the platform, this
                    Gold Skulltula can be obtained with only the Hookshot.
                    '''},
    'Water Temple Serpent River GS without Iron Boots': {
        'name'    : 'logic_water_river_gs',
        'tooltip' : '''\
                    Standing on the exposed ground toward the end of
                    the river, a precise Longshot use can obtain the
                    token. The Longshot cannot normally reach far
                    enough to kill the Skulltula, however. You'll
                    first have to find some other way of killing it.
                    '''},
    'Water Temple Entry without Iron Boots using Hookshot': {
        'name'    : 'logic_water_hookshot_entry',
        'tooltip' : '''\
                    When entering Water Temple using Gold Scale instead
                    of Iron Boots, the Longshot is usually used to be
                    able to hit the switch and open the gate. But, by
                    standing in a particular spot, the switch can be hit
                    with only the reach of the Hookshot.
                    '''},
    'Death Mountain Trail Upper Red Rock GS without Hammer': {
        'name'    : 'logic_trail_gs_upper',
        'tooltip' : '''\
                    After killing the Skulltula, the token can be collected
                    by backflipping into the rock at the correct angle.
                    '''},
    'Death Mountain Trail Lower Red Rock GS with Hookshot': {
        'name'    : 'logic_trail_gs_lower_hookshot',
        'tooltip' : '''\
                    After killing the Skulltula, the token can be fished
                    out of the rock without needing to destroy it, by
                    using the Hookshot in the correct way.
                    '''},
    'Death Mountain Trail Lower Red Rock GS with Magic Bean': {
        'name'    : 'logic_trail_gs_lower_bean',
        'tooltip' : '''\
                    After killing the Skulltula, the token can be
                    collected without needing to destroy the rock by
                    jumping down onto it from the bean plant,
                    midflight, with precise timing and positioning.
                    '''},
    'Death Mountain Crater Upper to Lower with Hammer': {
        'name'    : 'logic_crater_upper_to_lower',
        'tooltip' : '''\
                    With the Hammer, you can jumpslash the rock twice
                    in the same jump in order to destroy it before you
                    fall into the lava.
                    '''},
    'Zora\'s Domain Entry with Hover Boots': {
        'name'    : 'logic_zora_with_hovers',
        'tooltip' : '''\
                    Can hover behind the waterfall as adult.
                    '''},
    'Shadow Temple River Statue with Bombchu': {
        'name'    : 'logic_shadow_statue',
        'tooltip' : '''\
                    By sending a Bombchu around the edge of the
                    gorge, you can knock down the statue without
                    needing a Bow.
                    Applies in both vanilla and MQ Shadow.
                    '''},
    'Stop Link the Goron with Din\'s Fire': {
        'name'    : 'logic_link_goron_dins',
        'tooltip' : '''\
                    The timing is quite awkward.
                    '''},
    'Fire Temple Song of Time Room GS without Song of Time': {
        'name'    : 'logic_fire_song_of_time',
        'tooltip' : '''\
                    A precise jump can be used to reach this room.
                    '''},
    'Fire Temple Climb without Strength': {
        'name'    : 'logic_fire_strength',
        'tooltip' : '''\
                    A precise jump can be used to skip
                    pushing the block.
                    '''},
    'Fire Temple MQ Big Lava Room Bombable Chest without Hookshot': {
        'name'    : 'logic_fire_mq_bombable_chest',
        'tooltip' : '''\
                    A precisely-angled jump can get over the wall
                    of fire in this room. It's expected that you
                    will take damage as you do this. As it may
                    take multiple attempts, you won't be expected
                    to use a fairy to survive.
                    '''},
    'Light Trial MQ without Hookshot': {
        'name'    : 'logic_light_trial_mq',
        'tooltip' : '''\
                    If you move quickly you can sneak past the edge of
                    a flame wall before it can rise up to block you.
                    In this case it doesn't seem possible to do it
                    without taking damage.
                    '''},
    'Ice Cavern MQ Scarecrow GS with No Additional Items': {
        'name'    : 'logic_ice_mq_scarecrow',
        'tooltip' : '''\
                    A precise jump can be used to reach this alcove.
                    '''},
    'Reverse Wasteland': {
        'name'    : 'logic_reverse_wasteland',
        'tooltip' : '''\
                    By memorizing the path, you can travel through the
                    Wasteland in reverse.
                    Note that jumping to the carpet merchant as child
                    requires a fairly precise jumpslash.
                    To enable the equivalent trick for going forward
                    through the Wasteland, set the Lens of Truth logic
                    to "Only Chest Minigame."
                    To cross the river of sand with no additional items,
                    be sure to also enable "Wasteland Crossing without
                    Hover Boots or Longshot."
                    Unless all overworld entrances are randomized, child
                    Link will not be expected to do anything at Gerudo's
                    Fortress.
                    '''},
    'Zora\'s River Upper Freestanding PoH as Adult with Nothing': {
        'name'    : 'logic_zora_river_upper',
        'tooltip' : '''\
                    Adult can reach this PoH with a precise jump,
                    no Hover Boots required.
                    '''},
    'Shadow Temple MQ Truth Spinner Gap with Longshot': {
        'name'    : 'logic_shadow_mq_gap',
        'tooltip' : '''\
                    You can Longshot a torch and jumpslash-recoil onto
                    the tongue. It works best if you Longshot the right
                    torch from the left side of the room.
                    '''},
    'Lost Woods Adult GS without Bean': {
        'name'    : 'logic_lost_woods_gs_bean',
        'tooltip' : '''\
                    You can collect the token with a precise
                    Hookshot use, as long as you can kill the
                    Skulltula somehow first. It can be killed
                    using Longshot, Bow, Bombchus or Din's Fire.
                    '''},
    'Jabu Near Boss GS without Boomerang as Adult': {
        'name'    : 'logic_jabu_boss_gs_adult',
        'tooltip' : '''\
                    You can easily get over to the door to the
                    near boss area early with Hover Boots. The
                    tricky part is getting through the door
                    without being able to use a box to keep the
                    switch pressed. One way is to quickly roll
                    from the switch and open the door before it
                    closes.
                    '''},
    'Graveyard Freestanding PoH with Boomerang': {
        'name'    : 'logic_graveyard_poh',
        'tooltip' : '''\
                    Using a precise moving setup you can obtain
                    the Piece of Heart by having the Boomerang
                    interact with it along the return path.
                    '''},
    'Death Mountain Trail Soil GS without Destroying Boulder': {
        'name'    : 'logic_dmt_soil_gs',
        'tooltip' : '''\
                    Bugs will go into the soft soil even while the boulder is
                    still blocking the entrance.
                    Then, using a precise moving setup you can kill the Gold
                    Skulltula and obtain the token by having the Boomerang
                    interact with it along the return path.
                    '''},
    'Gerudo Training Grounds Left Side Silver Rupees without Hookshot': {
        'name'    : 'logic_gtg_without_hookshot',
        'tooltip' : '''\
                    After collecting the rest of the silver rupees in the room,
                    you can reach the final silver rupee on the ceiling by being
                    pulled up into it after getting grabbed by the Wallmaster.
                    Then, you must also reach the exit of the room without the
                    use of the Hookshot. If you move quickly you can sneak past
                    the edge of a flame wall before it can rise up to block you.
                    To do so without taking damage is more precise.
                    '''},
    'Gerudo Training Grounds MQ Left Side Silver Rupees without Hookshot': {
        'name'    : 'logic_gtg_mq_without_hookshot',
        'tooltip' : '''\
                    After collecting the rest of the silver rupees in the room,
                    you can reach the final silver rupee on the ceiling by being
                    pulled up into it after getting grabbed by the Wallmaster.
                    The Wallmaster will not track you to directly underneath the
                    rupee. You should take the last step to be under the rupee
                    after the Wallmaster has begun its attempt to grab you.
                    Also included with this trick is that fact that the switch
                    that unbars the door to the final chest of GTG can be hit
                    without a projectile, using a precise jumpslash.
                    This trick supersedes "Gerudo Training Grounds MQ Left Side
                    Silver Rupees with Hookshot".
                    '''},
    'Reach Gerudo Training Grounds Fake Wall Ledge with Hover Boots': {
        'name'    : 'logic_gtg_fake_wall',
        'tooltip' : '''\
                    A precise Hover Boots use from the top of the chest can allow
                    you to grab the ledge without needing the usual requirements.
                    In Master Quest, this always skips a Song of Time requirement.
                    In Vanilla, this skips a Hookshot requirement, but is only
                    relevant if "Gerudo Training Grounds Left Side Silver Rupees
                    without Hookshot" is enabled.
                    '''},
    'Water Temple Cracked Wall with No Additional Items': {
        'name'    : 'logic_water_cracked_wall_nothing',
        'tooltip' : '''\
                    A precise jumpslash (among other methods) will
                    get you to the cracked wall without needing the
                    Hover Boots or to raise the water to the middle
                    level. This trick supersedes "Water Temple
                    Cracked Wall with Hover Boots".
                    '''},
    'Water Temple North Basement Ledge with Precise Jump': {
        'name'    : 'logic_water_north_basement_ledge_jump',
        'tooltip' : '''\
                    In the northern basement there's a ledge from where, in
                    vanilla Water Temple, boulders roll out into the room.
                    Normally to jump directly to this ledge logically
                    requires the Hover Boots, but with precise jump, it can
                    be done without them. This trick supersedes "Water Temple
                    Boss Key Chest with Iron Boots" and applies to both
                    Vanilla and Master Quest.
                    '''},
    'Water Temple Torch Longshot': {
        'name'    : 'logic_water_temple_torch_longshot',
        'tooltip' : '''\
                    Stand on the eastern side of the central pillar and longshot
                    the torches on the bottom level. Swim through the corridor
                    and float up to the top level. This allows access to this
                    area and lower water levels without Iron Boots.
                    The majority of the tricks that allow you to skip Iron Boots
                    in the Water Temple are not going to be relevant unless this
                    trick is first enabled.
                    '''},
    'Water Temple Boss Key Jump Dive': {
        'name'    : 'logic_water_bk_jump_dive',
        'tooltip' : '''\
                    Stand on the very edge of raised corridor leading from the
                    push block room to the rolling boulder corridor. Face the
                    gold skulltula on the waterfall and jump over the boulder
                    corridor floor into the pool of water, swimming right once
                    underwater. This allows access to the boss key room without
                    Iron boots.
                    '''},
    'Water Temple Dragon Statue Jump Dive': {
        'name'    : 'logic_water_dragon_jump_dive',
        'tooltip' : '''\
                    If you come into the dragon statue room from the
                    serpent river, you can jump down from above and get
                    into the tunnel without needing either Iron Boots
                    or a Scale. You must shoot the switch from above
                    with the Bow, and then quickly get through the
                    tunnel before the gate closes.
                    '''},
    'Water Temple Dragon Statue with Bombchu': {
        'name'    : 'logic_water_dragon_bombchu',
        'tooltip' : '''\
                    You can hit the switch in the dragon statue room
                    with a Bombchu. Use the time that the Bombchu is
                    traveling to the switch to begin a dive (with at
                    least Silver Scale) into the tunnel. This allows
                    you to reach the chest without Iron Boots or
                    coming into this room from above by going through
                    the serpent river.
                    '''},
    'Goron City Leftmost Maze Chest with Hover Boots': {
        'name'    : 'logic_goron_city_leftmost',
        'tooltip' : '''\
                    A precise backwalk starting from on top of the
                    crate and ending with a precisely-timed backflip
                    can reach this chest without needing either
                    the Hammer or Silver Gauntlets.
                    '''},
    'Deku Tree Basement without Slingshot': {
        'name'    : 'logic_deku_b1_skip',
        'tooltip' : '''\
                    A precise jump can be used to skip
                    needing to use the Slingshot to go
                    around B1 of the Deku Tree. If used
                    with the "Closed Forest" setting, a
                    Slingshot will not be guaranteed to
                    exist somewhere inside the Forest.
                    This trick applies to both Vanilla
                    and Master Quest.
                    '''},
    'Spirit Temple Lower Adult Switch with Bombs': {
        'name'    : 'logic_spirit_lower_adult_switch',
        'tooltip' : '''\
                    A bomb can be used to hit the switch on the ceiling,
                    but it must be thrown from a particular distance
                    away and with precise timing.
                    '''},
    'Forest Temple Outside Backdoor without Hover Boots': {
        'name'    : 'logic_forest_outside_backdoor',
        'tooltip' : '''\
                    With a precise jumpslash from above, you
                    can reach the backdoor to the west
                    courtyard without Hover Boots.
                    '''},
    'Forest Temple Scarecrow Route': {
        'name'    : 'logic_forest_scarecrow',
        'tooltip' : '''\
                    From on top of the door frame in the NE
                    courtyard, you can summon Pierre. You
                    can get there with a precise Hover Boots
                    movement. You will take fall damage.
                    This allows you to reach the falling
                    ceiling room early.
                    '''},
    'Dodongo\'s Cavern MQ Early Bomb Bag Area as Child': {
        'name'    : 'logic_dc_mq_child_bombs',
        'tooltip' : '''\
                    With a precise jumpslash from above, you
                    can reach the Bomb Bag area as only child
                    without needing a Slingshot. You will
                    take fall damage.
                    '''},
    'Dodongo\'s Cavern Child Slingshot Skips': {
        'name'    : 'logic_dc_slingshot_skip',
        'tooltip' : '''\
                    With precise platforming, child can cross the
                    platforms while the flame circles are there.
                    When enabling this trick, it's recommended that
                    you also enable the Adult variant: "Dodongo's
                    Cavern Spike Trap Room Jump without Hover Boots."
                    '''},
    'Rolling Goron (Hot Rodder Goron) as Child with Strength': {
        'name'    : 'logic_child_rolling_with_strength',
        'tooltip' : '''\
                    Use the bombflower on the stairs or near Medigoron.
                    Timing is tight, especially without backwalking.
                    '''},
    'Goron City Spinning Pot PoH with Bombchu': {
        'name'    : 'logic_goron_city_pot',
        'tooltip' : '''\
                    A Bombchu can be used to stop the spinning
                    pot, but it can be quite finicky to get it
                    to work.
                    '''},
    'Gerudo Valley Crate PoH as Adult with Hover Boots': {
        'name'    : 'logic_valley_crate_hovers',
        'tooltip' : '''\
                    From the far side of Gerudo Valley, a precise
                    Hover Boots movement and jumpslash recoil can
                    allow adult to reach the ledge with the crate
                    PoH without needing Longshot. You will take 
                    fall damage.
                    '''},
    'Jump onto the Lost Woods Bridge as Adult with Nothing': {
        'name'    : 'logic_lost_woods_bridge',
        'tooltip' : '''\
                    With very precise movement it's possible for
                    adult to jump onto the bridge without needing
                    Longshot, Hover Boots, or Bean.
                    '''},
    'Spirit Trial without Hookshot': {
        'name'    : 'logic_spirit_trial_hookshot',
        'tooltip' : '''\
                    A precise jump off of an Armos can
                    collect the highest rupee.
                    '''},
    'Shadow Temple Stone Umbrella Skip': {
        'name'    : 'logic_shadow_umbrella',
        'tooltip' : '''\
                    A very precise Hover Boots movement
                    from off of the lower chest can get you
                    on top of the crushing spikes without
                    needing to pull the block. Applies to
                    both Vanilla and Master Quest.
                    '''},
    'Water Temple Central Bow Target without Longshot or Hover Boots': {
        'name'    : 'logic_water_central_bow',
        'tooltip' : '''\
                    A very precise Bow shot can hit the eye
                    switch from the floor above. Then, you
                    can jump down into the hallway and make
                    through it before the gate closes.
                    It can also be done as child, using the
                    Slingshot instead of the Bow.
                    '''},
    'Fire Temple East Tower without Scarecrow\'s Song': {
        'name'    : 'logic_fire_scarecrow',
        'tooltip' : '''\
                    Also known as "Pixelshot."
                    The Longshot can reach the target on the elevator
                    itself, allowing you to skip needing to spawn the
                    scarecrow.
                    '''},
    'Shadow Temple Entry with Fire Arrows': {
        'name'    : 'logic_shadow_fire_arrow_entry',
        'tooltip' : '''\
                    It is possible to light all of the torches to
                    open the Shadow Temple entrance with just Fire
                    Arrows, but you must be very quick, precise,
                    and strategic with how you take your shots.
                    '''},
}


# a list of the possible settings
setting_infos = [
    # Web Only Settings
    Setting_Info(
        name        = 'web_wad_file',
        type        = str,
        gui_text    = "WAD File",
        gui_type    = "Fileinput",
        shared      = False,
        choices     = {},
        gui_tooltip = "Your original OoT 1.2 NTSC-U / NTSC-J WAD file (.wad)",
        gui_params  = {
            "file_types": [
                {
                  "name": "WAD Files",
                  "extensions": [ "wad" ]
                },
                {
                  "name": "All Files",
                  "extensions": [ "*" ]
                }
            ],
            "hide_when_disabled": True,
        }
    ),
    Setting_Info(
        name        = 'web_common_key_file',
        type        = str,
        gui_text    = "Wii Common Key File",
        gui_type    = "Fileinput",
        shared      = False,
        choices     = {},
        gui_tooltip = """\
            The Wii Common Key is a copyrighted 32 character string needed for WAD encryption.
            Google to find it! Do not ask on Discord!
        """,
        gui_params  = {
            "file_types": [
                {
                  "name": "BIN Files",
                  "extensions": [ "bin" ]
                },
                {
                  "name": "All Files",
                  "extensions": [ "*" ]
                }
            ],
            "hide_when_disabled": True,
        }
    ),
    Setting_Info(
        name        = 'web_common_key_string',
        type        = str,
        gui_text    = "Alternatively Enter Wii Common Key",
        gui_type    = "Textinput",
        shared      = False,
        choices     = {},
        gui_tooltip = """\
            The Wii Common Key is a copyrighted 32 character string needed for WAD encryption.
            Google to find it! Do not ask on Discord!
        """,
        gui_params  = {
            "size"               : "full",
            "max_length"         : 32,
            "hide_when_disabled" : True,
        }
    ),
    Setting_Info(
        name        = 'web_wad_channel_id',
        type        = str,
        gui_text    = "WAD Channel ID",
        gui_type    = "Textinput",
        shared      = False,
        choices     = {},
        default     = "OOTE",
        gui_tooltip = """\
            4 characters, should end with E to ensure Dolphin compatibility.
            Note: If you have multiple OoTR WAD files with different Channel IDs installed, the game can crash on a soft reset. Use a Title Deleter to remove old WADs.
        """,
        gui_params  = {
            "size"               : "small",
            "max_length"         : 4,
            "no_line_break"      : True,
            "hide_when_disabled" : True,
        }
    ),
    Setting_Info(
        name        = 'web_wad_channel_title',
        type        = str,
        gui_text    = "WAD Channel Title",
        gui_type    = "Textinput",
        shared      = False,
        choices     = {},
        default     = "OoTRandomizer",
        gui_tooltip = "20 characters max",
        gui_params  = {
            "size"               : "medium",
            "max_length"         : 20,
            "hide_when_disabled" : True,
        }
    ),
    Setting_Info(
        name       = 'web_output_type',
        type       = str,
        gui_text   = "Output Type",
        gui_type   = "Radiobutton",
        shared     = False,
        choices    = {
            'z64' : ".z64 (N64/Emulator)",
            'wad' : ".wad (WiiVC)"
        },
        gui_params  = {
            "hide_when_disabled" : True,
        },
        default    = "z64",
        disable    = {
            'z64' : {'settings' : [
                'web_wad_file',
                'web_common_key_file',
                'web_common_key_string',
                'web_wad_channel_id',
                'web_wad_channel_title']
            }
        }
    ),
    Checkbutton(
        name           = 'web_persist_in_cache',
        gui_text       = 'Persist Files in Cache',
        default        = True,
        shared         = False,
    ),

    # Non-GUI Settings
    Checkbutton('cosmetics_only', None),
    Checkbutton('check_version', None),
    Checkbutton('output_settings', None),
    Checkbutton(
        name           = 'generate_from_file',
        gui_text       = 'Generate From File',
        default        = False,
        disable        = {
            True : {
                'tabs' : ['main_tab', 'detailed_tab', 'starting_tab', 'other_tab'],
                'sections' : ['preset_section'],
                'settings' : ['count', 'create_spoiler', 'world_count', 'enable_distribution_file', 'distribution_file'],
            },
            False : {
                'settings' : ['repatch_cosmetics'],
            },
        },
        gui_params     = {
            'web:disable' : {
                False : {
                    'settings' : [
                        'rom','web_output_type','player_num',
                        'web_wad_file', 'web_common_key_file', 'web_common_key_string',
                        'web_wad_channel_id','web_wad_channel_title'
                    ],
                },
            }
        },
        shared         = False,
    ),
    Checkbutton(
        name           = 'enable_distribution_file',
        gui_text       = 'Enable Plandomizer (Optional)',
        gui_tooltip    = '''\
            Optional. Use a plandomizer JSON file to get 
            total control over the item placement.
        ''',
        default        = False,
        disable        = {
            False  : {'settings' : ['distribution_file']},
        },
        shared         = False,
    ),
    Setting_Info('distribution_file', str, "Plandomizer File", "Fileinput", False, {},
        gui_tooltip = """\
            Optional. Place a plandomizer JSON file here 
            to get total control over the item placement.
        """,
        gui_params = {
            "file_types": [
                {
                  "name": "JSON Files",
                  "extensions": [ "json" ]
                },
                {
                  "name": "All Files",
                  "extensions": [ "*" ]
                }
            ],
            "hide_when_disabled" : True,
        }),
    Setting_Info('checked_version',   str, None, None, False, {}),
    Setting_Info('rom',               str, "Base ROM", "Fileinput", False, {},
        gui_params = {
            "file_types": [
                {
                  "name": "ROM Files",
                  "extensions": [ "z64", "n64" ]
                },
                {
                  "name": "All Files",
                  "extensions": [ "*" ]
                }
            ],
            "web:hide_when_disabled" : True,
        }),
    Setting_Info('output_dir',        str, "Output Directory", "Directoryinput", False, {}),
    Setting_Info('output_file',       str, None, None, False, {}),
    Setting_Info('seed',              str, None, None, False, {}),
    Setting_Info('patch_file',        str, "Patch File", "Fileinput", False, {},
        gui_params = {
            "file_types": [
                {
                  "name": "Patch File Archive",
                  "extensions": [ "zpfz", "zpf" ]
                },
                {
                  "name": "All Files",
                  "extensions": [ "*" ]
                }
            ],
        }),
    Setting_Info('count',             int, "Generation Count", "Numberinput", False, {},
        default        = 1,
        gui_params = {
            'min' : 1,
        }
    ),
    Setting_Info('world_count',       int, "Player Count", "Numberinput", True, {},
        default        = 1,
        gui_params = {
            'min' : 1,
            'max' : 255,
            'no_line_break'     : True,
            'web:max'           : 15,
            'web:no_line_break' : True,
        }
    ),
    Setting_Info('player_num',        int, "Player ID", "Numberinput", False, {},
        default        = 1,
        gui_params = {
            'min' : 1,
            'max' : 255,
        }
    ),

    # GUI Settings
    Setting_Info('presets',           str, "", "Presetinput", False, {},
        default        = "[New Preset]",
        gui_tooltip    = 'Select a setting preset to apply.',
    ),
    Setting_Info('open_output_dir',   str, "Open Output Directory", "Button", False, {},
        gui_params = {
            'function' : "openOutputDir",
            'no_line_break' : True,
        }
    ),
    Setting_Info('open_python_dir',   str, "Open App Directory", "Button", False, {},
        gui_params = {
            'function' : "openPythonDir",
        }
    ),
    Checkbutton(
        name           = 'repatch_cosmetics',
        gui_text       = 'Update Cosmetics',
        default        = True,
        disable        = {
            False : {
                'tabs': ['cosmetics_tab','sfx_tab'],
                'settings' : ['create_cosmetics_log'],
            },
        },
        shared         = False,
    ),
    Checkbutton(
        name           = 'create_spoiler',
        gui_text       = 'Create Spoiler Log',
        gui_tooltip    = '''\
                         Enabling this will change the seed.
                         ''',
        default        = True,
        gui_params     = {
            'no_line_break' : True,
            'web:no_line_break' : False,
        },
        shared         = True,
    ),
    Checkbutton(
        name           = 'create_cosmetics_log',
        gui_text       = 'Create Cosmetics Log',
        default        = True,
        disabled_default = False,
    ),
    Setting_Info(
        name           = 'compress_rom',
        type           = str,
        gui_text       = "Output Type",
        gui_type       = "Radiobutton",
        shared         = False,
        choices        = {
            'True':  'Compressed [Stable]',
            'False': 'Uncompressed [Crashes]',
            'Patch': 'Patch File',
            'None':  'No Output',
        },
        default        = 'True',
        disable        = {
            'None'  : {'settings' : ['player_num', 'create_cosmetics_log', 'rom']},
            'Patch' : {'settings' : ['player_num']}
        },
        gui_tooltip = '''\
            The first time compressed generation will take a while,
            but subsequent generations will be quick. It is highly
            recommended to compress or the game will crash
            frequently except on real N64 hardware.

            Patch files are used to send the patched data to other
            people without sending the ROM file.
        ''',
        gui_params={
            'horizontal': True
        },
    ),
    Checkbutton(
        name           = 'randomize_settings',
        gui_text       = 'Randomize Main Rule Settings',
        gui_tooltip    = '''\
                         Randomizes most Main Rules.
                         ''',
        default        = False,
        disable        = {
            True : {
                'sections' : ['various_section', 'shuffle_section', 'shuffle_dungeon_section'],
                'settings': ['starting_age', 'shuffle_interior_entrances', 'shuffle_grotto_entrances', 'shuffle_dungeon_entrances', 'shuffle_overworld_entrances', 'mix_entrance_pools', 'decouple_entrances', 'owl_drops', 'warp_songs', 'spawn_positions'],
            }
        },
        shared         = True,
    ),
    Combobox(
        name           = 'open_forest',
        gui_text       = 'Forest',
        default        = 'closed',
        choices        = {
            'open':        'Open Forest',
            'closed_deku': 'Closed Deku',
            'closed':      'Closed Forest',
            },
        gui_tooltip    = '''\
            'Open Forest': Mido no longer blocks the path to the
            Deku Tree, and the Kokiri boy no longer blocks the path
            out of the forest.
            
            'Closed Deku': The Kokiri boy no longer blocks the path
            out of the forest, but Mido still blocks the path to the
            Deku Tree, requiring Kokiri Sword and Deku Shield to access
            the Deku Tree.

            'Closed Forest': The Kokiri Sword and Slingshot are always
            available somewhere in the forest. This is incompatible with
            Start as Adult and shuffling "All Indoors" and/or "Overworld"
            entrances will force this to Closed Deku if selected.
        ''',
        shared         = True,
        disable        = {
            'closed' : {'settings' : ['starting_age']}
        },
        gui_params     = {
            'randomize_key': 'randomize_settings',
            'distribution': [
                ('open', 1),
                ('closed_deku', 1),
                ('closed', 1),
            ],
        },
    ),
    Checkbutton(
        name           = 'open_kakariko',
        gui_text       = 'Open Kakariko Gate',
        gui_tooltip    = '''\
            The gate in Kakariko Village to Death Mountain Trail
            is always open instead of needing Zelda's Letter.
            The Happy Mask shop opens upon obtaining Zelda's
            Letter without requiring showing it to the guard.

            Either way, the gate is always open as an adult.
        ''',
        shared         = True,
        gui_params     = {
            'randomize_key': 'randomize_settings',
        },
    ),
    Checkbutton(
        name           = 'open_door_of_time',
        gui_text       = 'Open Door of Time',
        gui_tooltip    = '''\
            The Door of Time starts opened instead of needing to
            play the Song of Time. If this is not set, only
            an Ocarina and Song of Time must be found to open
            the Door of Time.
        ''',
        shared         = True,
        gui_params     = {
            'randomize_key': 'randomize_settings',
        },
    ),
    Combobox(
        name           = 'zora_fountain',
        gui_text       = 'Zora\'s Fountain',
        default        = 'closed',
        choices        = {
            'closed': 'Default Behavior (Closed)',
            'adult':  'Open For Adult',
            'open':   'Always Open',
        },
        gui_tooltip    = '''\
            'Default Behavior': King Zora obstructs the way to
            Zora's Fountain. Ruto's Letter must be shown as
            child in order to move him for both eras.

            'Open For Adult': King Zora is always moved in 
            the adult era. This means Ruto's Letter is only
            required to access Zora's Fountain as child.

            'Always Open': King Zora starts as moved in
            both the child and adult eras. This also removes 
            Ruto's Letter from the pool since it can't be used.
        ''',
        shared         = True,
        gui_params     = {
            'randomize_key': 'randomize_settings',
        },
    ),
    Combobox(
        name           = 'gerudo_fortress',
        gui_text       = 'Gerudo Fortress',
        default        = 'normal',
        choices        = {
            'normal': 'Default Behavior',
            'fast':   'Rescue One Carpenter',
            'open':   'Open Gerudo Fortress',
        },
        gui_tooltip    = '''\
            'Rescue One Carpenter': Only the bottom left
            carpenter must be rescued.

            'Open Gerudo Fortress': The carpenters are rescued from
            the start of the game, and if 'Shuffle Gerudo Card' is disabled,
            the player starts with the Gerudo Card in the inventory 
            allowing access to Gerudo Training Grounds.
        ''',
        shared         = True,
        gui_params     = {
            'randomize_key': 'randomize_settings',
        },
    ),
    Combobox(
        name           = 'bridge',
        gui_text       = 'Rainbow Bridge Requirement',
        default        = 'medallions',
        choices        = {
            'open':       'Always Open',
            'vanilla':    'Vanilla Requirements',
            'stones':	  'All Spiritual Stones',
            'medallions': 'All Medallions',
            'dungeons':   'All Dungeons',
            'tokens':     'Gold Skulltula Tokens'
        },
        gui_tooltip    = '''\
            'Always Open': Rainbow Bridge is always present.
            'Vanilla Requirements': Spirit/Shadow Medallions and Light Arrows.
            'All Spiritual Stones': All 3 Spiritual Stones.
            'All Medallions': All 6 Medallions.
            'All Dungeons': All Medallions and Spiritual Stones.
            'Gold Skulltula Tokens': A configurable amount of Gold Skulltula Tokens.
        ''',
        shared         = True,
        disable={
            'open':       {'settings': ['bridge_tokens']},
            'vanilla':    {'settings': ['bridge_tokens']},
            'stones':     {'settings': ['bridge_tokens']},
            'medallions': {'settings': ['bridge_tokens']},
            'dungeons':   {'settings': ['bridge_tokens']},
        },
        gui_params     = {
            'randomize_key': 'randomize_settings',
            'distribution':  [
                ('open',       1),
                ('vanilla',    1),
                ('stones',     1),
                ('medallions', 1),
                ('dungeons',   1),
            ],
        },
    ),
    Scale(
        name           = 'bridge_tokens',
        gui_text       = "Skulltulas Required for Bridge",
        default        = 100,
        min            = 1,
        max            = 100,
        gui_tooltip    = '''\
            Select the amount of Gold Skulltula Tokens required to spawn the rainbow bridge.
        ''',
        shared         = True,
        disabled_default = 0,
        gui_params     = {
            "hide_when_disabled": True,
        },
    ),
    Checkbutton(
        name           = 'triforce_hunt',
        gui_text       = 'Triforce Hunt',
        gui_tooltip    = '''\
            Pieces of the Triforce have been scattered around the world. 
            Find some of them to beat the game.

            Game is saved on completion, and Ganon's Castle key is given
            if beating the game again is desired.
        ''',
        shared         = True,
        gui_params     = {
            'randomize_key': 'randomize_settings',
        },
        disable        = {
            True  : {'settings' : ['shuffle_ganon_bosskey']},
            False : {'settings' : ['triforce_goal_per_world']}
        },
    ),
    Scale(
        name           = 'triforce_goal_per_world',
        gui_text       = 'Required Triforces Per World',
        default        = 20,
        min            = 1,
        max            = 100,
        shared         = True,
        gui_tooltip    = '''\
            Select the amount of Triforce Pieces required to beat the game.

            In multiworld, each world will have the same number of triforces 
            in them. The required amount will be per world collectively. 
            For example, if this is set to 20 in a 2 player multiworld, players 
            need 40 total, but one player could obtain 30 and the other 10. 

            Extra pieces are determined by the the Item Pool setting:
            'Plentiful': 100% Extra
            'Balanced': 50% Extra
            'Scarce': 25% Extra
            'Minimal: No Extra
        ''',
        gui_params     = {
            "hide_when_disabled": True,
        },
    ),
    Combobox(
        name           = 'logic_rules',
        gui_text       = 'Logic Rules',
        default        = 'glitchless',
        choices        = {
            'glitchless': 'Glitchless',
            'glitched':   'Glitched',
            'none':       'No Logic',
            },
        gui_tooltip    = '''\
            Logic provides guiding sets of rules for world generation
            which the Randomizer uses to ensure the generated seeds 
            are beatable.

            'Glitchless': No glitches are required, but may require 
            some minor tricks. Add minor tricks to consider for logic
            in the 'Detailed Logic' tab.

            'Glitched': Movement-oriented glitches are likely required.
            No locations excluded.

            'No Logic': Maximize randomization, All locations are 
            considered available. MAY BE IMPOSSIBLE TO BEAT.
        ''',
        disable        = {
            'glitched'  : {'settings' : ['allowed_tricks', 'mq_dungeons_random', 'mq_dungeons', 'shuffle_interior_entrances', 'shuffle_grotto_entrances', 'shuffle_dungeon_entrances', 'shuffle_overworld_entrances', 'mix_entrance_pools', 'decouple_entrances', 'owl_drops', 'warp_songs', 'spawn_positions']},
            'none'      : {'tabs'     : ['detailed_tab']},
        },
        shared         = True,
    ),
    Checkbutton(
        name           = 'all_reachable',
        gui_text       = 'All Locations Reachable',
        gui_tooltip    = '''\
            When this option is enabled, the randomizer will
            guarantee that every item is obtainable and every
            location is reachable.

            When disabled, only required items and locations
            to beat the game will be guaranteed reachable.
        ''',
        default        = True,
        shared         = True
    ),
    Checkbutton(
        name           = 'bombchus_in_logic',
        gui_text       = 'Bombchus Are Considered in Logic',
        gui_tooltip    = '''\
            Bombchus are properly considered in logic and
            the game is changed to account for this fact.

            The first Bombchu pack will always be 20.
            Subsequent packs will be 5 or 10 based on
            how many you have.

            Bombchus are no longer tied to the Bomb Bag.
            Once Bombchus have been found, they can be 
            purchased for 60/99/180 rupees and Bombchu
            drops can be collected around the world.

            Bombchu Bowling opens with Bombchus.
            Additional Bombchu refills are available at 
            the Kokiri Shop and the Bazaar.
        ''',
        default        = False,
        shared         = True,
        gui_params     = {
            'randomize_key': 'randomize_settings',
        },
    ),
    Checkbutton(
        name           = 'one_item_per_dungeon',
        gui_text       = 'Dungeons Have One Major Item',
        gui_tooltip    = '''\
            Dungeons have exactly one major item. 
            This naturally makes each dungeon similar in 
            value instead of valued based on chest count.

            Spirit Temple Colossus hands count as part 
            of the dungeon. Spirit Temple has TWO items 
            to match vanilla distribution.

            Keys only count as major items if they are 
            shuffled everywhere (ie. in keysanity).
            GS Tokens only count as major items if the 
            bridge requirement is set to "GS Tokens".
            Bombchus only count as major items if they
            are considered in logic.
        ''',
        shared         = True,
        gui_params     = {
            'randomize_key': 'randomize_settings',
        },
    ),
    Checkbutton(
        name           = 'trials_random',
        gui_text       = 'Random Number of Ganon\'s Trials',
        gui_tooltip    = '''\
            Sets a random number of trials to enter Ganon's Tower.
        ''',
        shared         = True,
        disable        = {
            True : {'settings' : ['trials']}
        },
        gui_params     = {
            'randomize_key': 'randomize_settings',
            'distribution':  [
                (True, 1),
            ]
        },
    ),
    Scale(
        name           = 'trials',
        gui_text       = "Ganon's Trials Count",
        default        = 6,
        min            = 0,
        max            = 6,
        gui_tooltip    = '''\
            Trials are randomly selected. If hints are
            enabled, then there will be hints for which
            trials need to be completed.
        ''',
        shared         = True,
        disabled_default = 0,
    ),
    Checkbutton(
        name           = 'no_escape_sequence',
        gui_text       = 'Skip Tower Escape Sequence',
        gui_tooltip    = '''\
            The tower escape sequence between
            Ganondorf and Ganon will be skipped.
        ''',
        shared         = True,
    ),
    Checkbutton(
        name           = 'no_guard_stealth',
        gui_text       = 'Skip Child Stealth',
        gui_tooltip    = '''\
            The crawlspace into Hyrule Castle goes
            straight to Zelda, skipping the guards.
        ''',
        shared         = True,
    ),
    Checkbutton(
        name           = 'no_epona_race',
        gui_text       = 'Skip Epona Race',
        gui_tooltip    = '''\
            Epona can be summoned with Epona's Song
            without needing to race Ingo.
        ''',
        shared         = True,
    ),
    Checkbutton(
        name           = 'no_first_minigame_phases',
        gui_text       = 'Skip First Minigame Phases',
        gui_tooltip    = '''\
            Skip the first phase of two-phase minigames:
            Dampe Race and Gerudo Horseback Archery.

            Dampe will start with the second race so you can finish 
            the race in under a minute and get both rewards at once. 
            You still get the first reward from the chest even if you 
            don't complete the race in under a minute.

            Both rewards at the Gerudo Horseback Archery will be 
            available from the first time you play the minigame. 
            This means you can get both rewards at once if you get 
            1500 points in a single attempt.
        ''',
        shared         = True,
    ),
    Checkbutton(
        name           = 'useful_cutscenes',
        gui_text       = 'Enable Useful Cutscenes',
        gui_tooltip    = '''\
            The cutscenes of the Poes in Forest Temple,
            Darunia in Fire Temple, and the introduction
            to Twinrova will not be skipped.
        ''',
        shared         = True,
    ),
    Checkbutton(
        name           = 'fast_chests',
        gui_text       = 'Fast Chest Cutscenes',
        gui_tooltip    = '''\
            All chest animations are fast. If disabled,
            the animation time is slow for major items.
        ''',
        default        = True,
        shared         = True,
    ),
    Checkbutton(
        name           = 'logic_no_night_tokens_without_suns_song',
        gui_text       = 'Nighttime Skulltulas Expect Sun\'s Song',
        gui_tooltip    = '''\
            GS Tokens that can only be obtained
            during the night expect you to have Sun's
            Song to collect them. This prevents needing
            to wait until night for some locations.
        ''',
        shared         = True,
    ),
    Checkbutton(
        name           = 'free_scarecrow',
        gui_text       = 'Free Scarecrow\'s Song',
        gui_tooltip    = '''\
            Pulling out the Ocarina near a
            spot at which Pierre can spawn will
            do so, without needing the song.
        ''',
        shared         = True,
    ),
    Checkbutton(
        name           = 'start_with_rupees',
        gui_text       = 'Start with Max Rupees',
        gui_tooltip    = '''\
<<<<<<< HEAD
            Start the game with 99 rupees. Wallet upgrades fill wallet.
=======
            Start the game with a full wallet.
            Wallet upgrades will also fill the wallet.
>>>>>>> 9db593a9
        ''',
        shared         = True,
    ),
    Checkbutton(
        name           = 'start_with_consumables',
        gui_text       = 'Start with Consumables',
        gui_tooltip    = '''\
            Start the game with maxed out Deku Sticks and Deku Nuts.
        ''',
        shared         = True,
    ),
    Scale(
        name           = 'starting_hearts',
        gui_text       = "Starting Hearts",
        default        = 3,
        min            = 3,
        max            = 20,
        gui_tooltip    = '''\
            Start the game with the selected number of hearts.
            Heart Containers and Pieces of Heart are removed
            from the item pool in equal proportion.
        ''',
        disabled_default = 1,
        shared         = True,
    ),
    Checkbutton(
        name           = 'chicken_count_random',
        gui_text       = 'Random Cucco Count',
        gui_tooltip    = '''\
            Anju will give a reward for collecting a random
            number of Cuccos.
        ''',
        disable        = {
            True : {'settings' : ['chicken_count']}
        },
        shared         = True,
    ),
    Scale(
        name           = 'chicken_count',
        gui_text       = 'Cucco Count',
        default        = 7,
        min            = 0,
        max            = 7,
        gui_tooltip    = '''\
            Anju will give a reward for turning
            in the chosen number of Cuccos.
        ''',
        shared         = True,
        gui_params     = {
            'no_line_break': True,
        },
    ),
    Checkbutton(
        name           = 'big_poe_count_random',
        gui_text       = 'Random Big Poe Target Count',
        gui_tooltip    = '''\
            The Poe buyer will give a reward for turning
            in a random number of Big Poes.
        ''',
        disable        = {
            True : {'settings' : ['big_poe_count']}
        },
        shared         = True,
    ),
    Scale(
        name           = 'big_poe_count',
        gui_text       = "Big Poe Target Count",
        default        = 10,
        min            = 1,
        max            = 10,
        gui_tooltip    = '''\
            The Poe buyer will give a reward for turning
            in the chosen number of Big Poes.
        ''',
        disabled_default = 1,
        shared         = True,
    ),
    Checkbutton(
        name           = 'shuffle_kokiri_sword',
        gui_text       = 'Shuffle Kokiri Sword',
        gui_tooltip    = '''\
            Enabling this shuffles the Kokiri Sword into the pool.

            This will require extensive use of sticks until the
            sword is found.
        ''',
        default        = True,
        shared         = True,
        gui_params     = {
            'randomize_key': 'randomize_settings',
        },
    ),
    Checkbutton(
        name           = 'shuffle_ocarinas',
        gui_text       = 'Shuffle Ocarinas',
        gui_tooltip    = '''\
            Enabling this shuffles the Fairy Ocarina and the Ocarina
            of Time into the pool.

            This will require finding an Ocarina before being able
            to play songs.
        ''',
        default        = False,
        shared         = True,
        gui_params     = {
            'randomize_key': 'randomize_settings',
        },
    ),
    Checkbutton(
        name           = 'shuffle_weird_egg',
        gui_text       = 'Shuffle Weird Egg',
        gui_tooltip    = '''\
            Enabling this shuffles the Weird Egg from Malon into the pool.

            This will require finding the Weird Egg to talk to Zelda in
            Hyrule Castle, which in turn locks rewards from Impa, Saria,
            Malon, and Talon, as well as the Happy Mask sidequest.
            The Weird Egg is also required for Zelda's Letter to open 
            the Kakariko Gate as child which can lock some progression.
        ''',
        default        = True,
        shared         = True,
        gui_params     = {
            'randomize_key': 'randomize_settings',
        },
    ),
    Checkbutton(
        name           = 'shuffle_gerudo_card',
        gui_text       = "Shuffle Gerudo Card",
        gui_tooltip    = '''\
            Enabling this shuffles the Gerudo Card into the item pool.

            The Gerudo Card is required to enter the Gerudo Training Ground
            and prevents the guards from throwing you in jail.
        ''',
        shared         = True,
        gui_params     = {
            'randomize_key': 'randomize_settings',
        },
    ),
    Checkbutton(
        name           = 'shuffle_song_items',
        gui_text       = 'Shuffle Songs with Items',
        gui_tooltip    = '''\
            Enabling this shuffles the songs into the rest of the
            item pool.

            This means that song locations can contain other items,
            and any location can contain a song. Otherwise, songs
            are only shuffled among themselves.
        ''',
        default        = False,
        shared         = True,
        gui_params     = {
            'randomize_key': 'randomize_settings',
        },
    ),
    Checkbutton(
        name           = 'shuffle_cows',
        gui_text       = 'Shuffle Cows',
        gui_tooltip    = '''\
            Enabling this causes playing Epona's song infront
            of cows to give an item. There are 9 cows, and an
            extra in MQ Jabu.
        ''',
        default        = False,
        shared         = True,
        gui_params     = {
            'randomize_key': 'randomize_settings',
        },
    ),
    Checkbutton(
        name           = 'shuffle_beans',
        gui_text       = 'Shuffle Magic Beans',
        gui_tooltip    = '''\
            Enabling this adds a pack of 10 beans to the item pool
            and changes the Magic Bean Salesman to sell a random
            item once at the price of 60 Rupees.
        ''',
        default        = False,
        shared         = True,
        gui_params     = {
            'randomize_key': 'randomize_settings',
        },
    ),
    Checkbutton(
        name           = 'shuffle_medigoron_carpet_salesman',
        gui_text       = 'Shuffle Medigoron & Carpet Salesman',
        gui_tooltip    = '''\
            Enabling this adds a Giant's Knife and a pack of Bombchus 
            to the item pool and changes both Medigoron and the 
            Haunted Wasteland Carpet Salesman to sell a random item 
            once at the price of 200 Rupees.
        ''',
        default        = False,
        shared         = True,
        gui_params     = {
            'randomize_key': 'randomize_settings',
        },
    ),
    Combobox(
        name           = 'shuffle_interior_entrances',
        gui_text       = 'Shuffle Interior Entrances',
        default        = 'off',
        choices        = {
            'off':       'Off',
            'simple':    'Simple Interiors',
            'all':       'All Interiors',
        },
        gui_tooltip    = '''\
            'Simple Interiors': 
            Shuffle the pool of interior entrances which contains most Houses 
            and all Great Fairies.
    
            'All Interiors':
            Extended version of 'Simple Interiors' with some extra places:
            Windmill, Link's House, Temple of Time and Kakariko Potion Shop.

            When shuffling any interior entrances, trade quest timers are disabled 
            and items never revert, even when dying or loading a save.
        ''',
        shared         = True,
        gui_params     = {
            'randomize_key': 'randomize_settings',
            'distribution':  [
                ('off', 2),
                ('simple', 1),
                ('all', 1),
            ],
        },
    ),
    Checkbutton(
        name           = 'shuffle_grotto_entrances',
        gui_text       = 'Shuffle Grotto Entrances',
        gui_tooltip    = '''\
            Shuffle the pool of grotto entrances, including all graves, 
            small Fairy Fountains and the Lost Woods Stage.
        ''',
        default        = False,
        shared         = True,
        gui_params     = {
            'randomize_key': 'randomize_settings',
        },
    ),
    Checkbutton(
        name           = 'shuffle_dungeon_entrances',
        gui_text       = 'Shuffle Dungeon Entrances',
        gui_tooltip    = '''\
            Shuffle the pool of dungeon entrances, including Bottom 
            of the Well, Ice Cavern, and Gerudo Training Grounds.
            However, Ganon's Castle is not shuffled.

            Additionally, the entrances of Deku Tree, Fire Temple and 
            Bottom of the Well are opened for both adult and child.
        ''',
        default        = False,
        shared         = True,
        gui_params     = {
            'randomize_key': 'randomize_settings',
        },
    ),
    Checkbutton(
        name           = 'shuffle_overworld_entrances',
        gui_text       = 'Shuffle Overworld Entrances',
        gui_tooltip    = '''\
            Shuffle the pool of Overworld entrances, which corresponds
            to almost all loading zones between Overworld areas.

            Some entrances are kept unshuffled to avoid issues:
            - Hyrule Castle Courtyard and Garden entrances
            - Both Market Back Alley entrances
            - Gerudo Valley to Lake Hylia (unless entrances are decoupled)

            Just like when shuffling interior entrances, shuffling overworld 
            entrances disables trade timers and trade items never revert, 
            even when dying or loading a save.
        ''',
        default        = False,
        shared         = True,
        gui_params     = {
            'randomize_key': 'randomize_settings',
        },
    ), 
    Checkbutton(
        name           = 'mix_entrance_pools',
        gui_text       = 'Mix Entrance Pools',
        gui_tooltip    = '''\
            Shuffle all entrances into a single mixed pool.
            This means any shuffled entrance could lead to any type 
            of area: Dungeon, Grotto, Interior or Overworld.
        ''',
        default        = False,
        shared         = True,
        gui_params     = {
            'randomize_key': 'randomize_settings',
        },
    ),
    Checkbutton(
        name           = 'decouple_entrances',
        gui_text       = 'Decouple Entrances',
        gui_tooltip    = '''\
            Decouple entrances when shuffling them.
            This means you are no longer guaranteed to end up back where you
            came from when you go back through an entrance.

            This also adds the one-way entrance from Gerudo Valley to Lake Hylia
            in the pool of overworld entrances when they are shuffled.
        ''',
        default        = False,
        shared         = True,
        gui_params     = {
            'randomize_key': 'randomize_settings',
        },
    ),
    Checkbutton(
        name           = 'owl_drops',
        gui_text       = 'Randomize Owl Drops',
        gui_tooltip    = '''\
            Randomize where Kaepora Gaebora (the Owl) drops you at 
            when you talk to him at Lake Hylia or at the top of 
            Death Mountain Trail.
        ''',
        default        = False,
        shared         = True,
        gui_params     = {
            'randomize_key': 'randomize_settings',
        },
    ),
    Checkbutton(
        name           = 'warp_songs',
        gui_text       = 'Randomize Warp Song Destinations',
        gui_tooltip    = '''\
            Randomize where each of the 6 warp songs leads to.
        ''',
        default        = False,
        shared         = True,
        gui_params     = {
            'randomize_key': 'randomize_settings',
        },
    ),
    Checkbutton(
        name           = 'spawn_positions',
        gui_text       = 'Randomize Overworld Spawns',
        gui_tooltip    = '''\
            Randomize where you start as Child or Adult when loading
            a save in the Overworld. This means you may not necessarily
            spawn inside Link's House or Temple of Time.

            This stays consistent after saving and loading the game again.
        ''',
        default        = False,
        shared         = True,
        gui_params     = {
            'randomize_key': 'randomize_settings',
        },
    ),
    Combobox(
        name           = 'shuffle_scrubs',
        gui_text       = 'Scrub Shuffle',
        default        = 'off',
        choices        = {
            'off':     'Off',
            'low':     'On (Affordable)',
            'regular': 'On (Expensive)',
            'random':  'On (Random Prices)',
        },
        gui_tooltip    = '''\
            'Off': Only the 3 Scrubs that give one-time
            items in the vanilla game (PoH, Deku Nut
            capacity, and Deku Stick capacity) will
            have random items.

            'Affordable': All Scrub prices will be
            reduced to 10 rupees each.

            'Expensive': All Scrub prices will be
            their vanilla prices. This will require
            spending over 1000 rupees on Scrubs.

            'Random Prices': All Scrub prices will be
            between 0-99 rupees. This will on average
            be very, very expensive overall.
        ''',
        shared         = True,
        gui_params     = {
            'randomize_key': 'randomize_settings',
            'distribution':  [
                ('off', 1),
                ('low', 1),
            ],
        },
    ),
    Combobox(
        name           = 'shopsanity',
        gui_text       = 'Shopsanity',
        default        = 'off',
        choices        = {
            'off':    'Off',
            '0':      'Shuffled Shops (0 Items)',
            '1':      'Shuffled Shops (1 Items)',
            '2':      'Shuffled Shops (2 Items)',
            '3':      'Shuffled Shops (3 Items)',
            '4':      'Shuffled Shops (4 Items)',
            'random': 'Shuffled Shops (Random)',
        },
        gui_tooltip    = '''\
            Shop contents are randomized.
            (X Items): Shops have X random non-shop (Special
            Deal!) items. They will always be on the left
            side, and some of the lower value shop items
            will be replaced to make room for these.

            (Random): Each shop will have a random number
            of non-shop items up to a maximum of 4.

            The non-shop items have no requirements except
            money, while the normal shop items (such as
            200/300 rupee tunics) have normal vanilla
            requirements. This means that, for example,
            as a child you cannot buy 200/300 rupee
            tunics, but you can buy non-shop tunics.

            Non-shop Bombchus will unlock the chu slot
            in your inventory, which, if Bombchus are in
            logic, is needed to buy Bombchu refills.
            Otherwise, the Bomb Bag is required.
        ''',
        shared         = True,
        gui_params     = {
            'randomize_key': 'randomize_settings',
            'distribution':  [
                ('off',    6),
                ('0',      1),
                ('1',      1),
                ('2',      1),
                ('3',      1),
                ('4',      1),
                ('random', 1),
            ],
        },
    ),
    Combobox(
        name           = 'tokensanity',
        gui_text       = 'Tokensanity',
        default        = 'off',
        choices        = {
            'off':       'Off',
            'dungeons':  'Dungeons Only',
            'overworld': 'Overworld Only',
            'all':       'All Tokens',
            },
        gui_tooltip    = '''\
            Token reward from Gold Skulltulas are
            shuffled into the pool.

            'Dungeons Only': This only shuffles
            the GS locations that are within
            dungeons, increasing the value of
            most dungeons and making internal
            dungeon exploration more diverse.

            'Overworld Only': This only shuffles
            the GS locations that are outside
            of dungeons.

            'All Tokens': Effectively adds 100
            new locations for items to appear.
        ''',
        shared         = True,
        gui_params     = {
            'randomize_key': 'randomize_settings',
        },
    ),
    Combobox(
        name           = 'shuffle_mapcompass',
        gui_text       = 'Maps & Compasses',
        default        = 'dungeon',
        choices        = {
            'remove':    'Remove',
            'startwith': 'Start With',
            'vanilla':   'Vanilla Locations',
            'dungeon':   'Dungeon Only',
            'keysanity': 'Anywhere'
        },
        gui_tooltip    = '''\
            'Remove': Maps and Compasses are removed.
            This will add a small amount of money and
            refill items to the pool.

            'Start With': Maps and Compasses are given to
            you from the start. This will add a small
            amount of money and refill items to the pool.

            'Vanilla': Maps and Compasses will appear in
            their vanilla locations.

            'Dungeon': Maps and Compasses can only appear
            in their respective dungeon.

            'Anywhere': Maps and Compasses can appear
            anywhere in the world.

            Setting 'Remove', 'Start With, or 'Anywhere' will
            add 2 more possible locations to each Dungeons.
            This makes dungeons more profitable, especially
            Ice Cavern, Water Temple, and Jabu Jabu's Belly.
        ''',
        shared         = True,
        gui_params     = {
            'randomize_key': 'randomize_settings',
        },
    ),
    Combobox(
        name           = 'shuffle_smallkeys',
        gui_text       = 'Small Keys',
        default        = 'dungeon',
        choices        = {
            'remove':    'Remove (Keysy)',
            'vanilla':   'Vanilla Locations',
            'dungeon':   'Dungeon Only',
            'keysanity': 'Anywhere (Keysanity)'
        },
        gui_tooltip    = '''\
            'Remove': Small Keys are removed. All locked
            doors in dungeons will be unlocked. An easier
            mode.

            'Vanilla': Small Keys will appear in their 
            vanilla locations. You start with 3 keys in 
            Spirit Temple MQ because the vanilla key 
            layout is not beatable in logic.

            'Dungeon': Small Keys can only appear in their
            respective dungeon. If Fire Temple is not a
            Master Quest dungeon, the door to the Boss Key
            chest will be unlocked

            'Anywhere': Small Keys can appear
            anywhere in the world. A difficult mode since
            it is more likely to need to enter a dungeon
            multiple times.

            Try different combination out, such as:
            'Small Keys: Dungeon' + 'Boss Keys: Anywhere'
            for a milder Keysanity experience.
        ''',
        shared         = True,
        gui_params     = {
            'randomize_key': 'randomize_settings',
        },
    ),
    Combobox(
        name           = 'shuffle_bosskeys',
        gui_text       = 'Boss Keys',
        default        = 'dungeon',
        choices        = {
            'remove':    'Remove (Keysy)',
            'vanilla':   'Vanilla Locations',
            'dungeon':   'Dungeon Only',
            'keysanity': 'Anywhere (Keysanity)',
        },
        gui_tooltip    = '''\
            'Remove': Boss Keys are removed. All locked
            doors in dungeons will be unlocked. An easier
            mode.

            'Vanilla': Boss Keys will appear in their 
            vanilla locations.

            'Dungeon': Boss Keys can only appear in their
            respective dungeon.

            'Anywhere': Boss Keys can appear
            anywhere in the world. A difficult mode since
            it is more likely to need to enter a dungeon
            multiple times.

            Try different combination out, such as:
            'Small Keys: Dungeon' + 'Boss Keys: Anywhere'
            for a milder Keysanity experience.
        ''',
        shared         = True,
        gui_params     = {
            'randomize_key': 'randomize_settings',
        },
    ),
    Combobox(
        name           = 'shuffle_ganon_bosskey',
        gui_text       = 'Ganon\'s Boss Key',
        default        = 'dungeon',
        disabled_default = 'triforce',
        choices        = {
            'remove':          "Remove (Keysy)",
            'vanilla':         "Vanilla Location",
            'dungeon':         "Dungeon Only",
            'keysanity':       "Anywhere (Keysanity)",
            'lacs_vanilla':    "On LACS: Vanilla",
            'lacs_medallions': "On LACS: Medallions",
            'lacs_stones':     "On LACS: Stones",
            'lacs_dungeons':   "On LACS: Dungeons",
        },
        gui_tooltip    = '''\
            'Remove': Ganon's Castle Boss Key is removed
            and the boss door in Ganon's Tower starts unlocked.

            'Dungeon': Ganon's Castle Boss Key can only appear
            inside Ganon's Castle.

            'Vanilla': Ganon's Castle Boss Key will appear in 
            the vanilla location.

            'Anywhere': Ganon's Castle Boss Key can appear
            anywhere in the world.
            
            'On LACS': These settings put the boss key on the
            Light Arrow Cutscene location, from Zelda in Temple
            of Time as adult, with differing requirements.
            
            'On LACS: Vanilla': Shadow and Spirit Medallions.
            'On LACS: Medallions': All 6 Medallions.
            'On LACS: Stones': All 3 Spiritual Stones.
            'On LACS: Dungeons': All Spiritual Stones & Medallions.
        ''',
        shared         = True,
        gui_params     = {
            'randomize_key': 'randomize_settings',
            'distribution': [
                ('remove',          4),
                ('dungeon',         2),
                ('vanilla',         2),
                ('keysanity',       4),
                ('lacs_vanilla',    1),
                ('lacs_medallions', 1),
                ('lacs_stones',     1),
                ('lacs_dungeons',   1),
            ],
        },
    ),
    Checkbutton(
        name           = 'enhance_map_compass',
        gui_text       = 'Maps and Compasses Give Information',
        gui_tooltip    = '''\
            Gives the Map and Compass extra functionality.
            Map will tell if a dungeon is vanilla or Master Quest.
            Compass will tell what medallion or stone is within.
            The Temple of Time Altar will no longer provide
            information on the location of medallions and stones.

            'Maps/Compasses: Remove': The dungeon information is
            not available anywhere in the game.

            'Maps/Compasses: Start With': The dungeon information
            is available immediately from the dungeon menu.
        ''',
        default        = False,
        shared         = True,
        gui_params     = {
            'randomize_key': 'randomize_settings',
        },
    ),
    Checkbutton(
        name           = 'mq_dungeons_random',
        gui_text       = 'Random Number of MQ Dungeons',
        gui_tooltip    = '''\
            If set, a random number of dungeons
            will have Master Quest designs.
        ''',
        shared         = True,
        disable        = {
            True : {'settings' : ['mq_dungeons']}
        },
    ),
    Scale(
        name           = 'mq_dungeons',
        gui_text       = "MQ Dungeon Count",
        default        = 0,
        min            = 0,
        max            = 12,
        gui_tooltip    = '''\
            Specify the number of Master Quest
            dungeons to appear in the game.

            0: All dungeon will have their
            original designs. (default)

            6: Half of all dungeons will
            be from Master Quest.

            12: All dungeons will have
            Master Quest redesigns.
        ''',
        shared         = True,
    ),
    Setting_Info(
        name           = 'disabled_locations',
        type           = list,
        gui_text       = "Exclude Locations",
        gui_type       = "SearchBox",
        shared         = True,
        choices        = [location.name for location in LocationIterator(lambda loc: loc.filter_tags is not None)],
        default        = [],
        gui_tooltip    = '''
            Locations in the left column may contain items
            required to complete the game. 
            
            Locations in the right column will never have 
            items that are required to complete the game, 
            and will only contain junk.

            Most dungeon locations have a MQ alternative.
            If the location does not exist because of MQ
            then it will be ignored. So make sure to
            disable both versions if that is the intent.
        ''',
        gui_params     = {
            'filterdata': {location.name: location.filter_tags for location in LocationIterator(lambda loc: loc.filter_tags is not None)},
        }
    ),
    Setting_Info(
        name           = 'allowed_tricks',
        type           = list,
        gui_text       = "Enable Tricks",
        gui_type       = "SearchBox",
        shared         = True,
        choices        = {
            val['name']: gui_text for gui_text, val in logic_tricks.items()
        },
        default        = [],
        gui_params     = {
            'choice_tooltip': {choice['name']: choice['tooltip'] for choice in logic_tricks.values()},
        },
        gui_tooltip='''
            Tricks moved to the right column are in-logic
            and MAY be required to complete the game.
            
            Tricks in the left column are NEVER required.
            
            Tricks are only relevant for Glitchless logic.
        '''
    ),
    Combobox(
        name           = 'logic_earliest_adult_trade',
        gui_text       = 'Adult Trade Sequence Earliest Item',
        default        = 'pocket_egg',
        choices        = {
            'pocket_egg':   'Pocket Egg',
            'pocket_cucco': 'Pocket Cucco',
            'cojiro':       'Cojiro',
            'odd_mushroom': 'Odd Mushroom',
            'poachers_saw': "Poacher's Saw",
            'broken_sword': 'Broken Sword',
            'prescription': 'Prescription',
            'eyeball_frog': 'Eyeball Frog',
            'eyedrops':     'Eyedrops',
            'claim_check':  'Claim Check',
        },
        gui_tooltip    = '''\
            Select the earliest item that can appear in the adult trade sequence.
        ''',
        shared         = True,
    ),
    Combobox(
        name           = 'logic_latest_adult_trade',
        gui_text       = 'Adult Trade Sequence Latest Item',
        default        = 'claim_check',
        choices        = {
            'pocket_egg':   'Pocket Egg',
            'pocket_cucco': 'Pocket Cucco',
            'cojiro':       'Cojiro',
            'odd_mushroom': 'Odd Mushroom',
            'poachers_saw': "Poacher's Saw",
            'broken_sword': 'Broken Sword',
            'prescription': 'Prescription',
            'eyeball_frog': 'Eyeball Frog',
            'eyedrops':     'Eyedrops',
            'claim_check':  'Claim Check',
        },
        gui_tooltip    = '''\
            Select the latest item that can appear in the adult trade sequence.
        ''',
        shared         = True,
    ),
    Combobox(
        name           = 'logic_lens',
        gui_text       = 'Lens of Truth',
        default        = 'all',
        choices        = {
            'all':             'Required Everywhere',
            'chest-wasteland': 'Wasteland and Chest Minigame',
            'chest':           'Only Chest Minigame',
        },
        gui_tooltip    = '''\
            'Required everywhere': every invisible or
            fake object will expect you to have the
            Lens of Truth and Magic. The exception is
            passing through the first wall in Bottom of
            the Well, since that is required in vanilla.

            'Wasteland': The lens is needed to follow
            the ghost guide across the Haunted Wasteland.
        ''',
        shared         = True,
    ),
    Setting_Info(
        name           = 'starting_equipment',
        type           = list,
        gui_text       = "Starting Equipment",
        gui_type       = "SearchBox",
        shared         = True,
        choices        = {
            key: value.guitext for key, value in StartingItems.equipment.items()
        },
        default        = [],
        gui_tooltip    = '''\
            Begin the game with the selected equipment.
        ''',
    ),
    Setting_Info(
        name           = 'starting_items',
        type           = list,
        gui_text       = "Starting Items",
        gui_type       = "SearchBox",
        shared         = True,
        choices        = {
            key: value.guitext for key, value in StartingItems.inventory.items()
        },
        default        = [],
        gui_tooltip    = '''\
            Begin the game with the selected inventory items.
            Selecting multiple progressive items will give
            the appropriate number of upgrades.
            
            If playing with Open Zora Fountain, the Bottle
            with Letter is converted to a regular Bottle.
        ''',
    ),
    Setting_Info(
        name           = 'starting_songs',
        type           = list,
        gui_text       = "Starting Songs",
        gui_type       = "SearchBox",
        shared         = True,
        choices        = {
            key: value.guitext for key, value in StartingItems.songs.items()
        },
        default        = [],
        gui_tooltip    = '''\
            Begin the game with the selected songs already learnt.
        ''',
    ),
    Checkbutton(
        name           = 'ocarina_songs',
        gui_text       = 'Randomize Ocarina Song Notes',
        gui_tooltip    = '''\
                         Will need to memorize a new set of songs.
                         Can be silly, but difficult. Songs are
                         generally sensible, and warp songs are
                         typically more difficult.
                         ''',
        shared         = True,
    ),
    Checkbutton(
        name           = 'correct_chest_sizes',
        gui_text       = 'Chest Size Matches Contents',
        gui_tooltip    = '''\
            Chests will be large if they contain a major
            item and small if they don't. Boss keys will
            be in gold chests. This allows skipping
            chests if they are small. However, skipping
            small chests will mean having low health,
            ammo, and rupees, so doing so is a risk.
        ''',
        shared         = True,
    ),
    Checkbutton(
        name           = 'clearer_hints',
        gui_text       = 'Clearer Hints',
        gui_tooltip    = '''\
            The hints provided by Gossip Stones will
            be very direct if this option is enabled.
        ''',
        shared         = True,
        default        = True,
    ),
    Combobox(
        name           = 'hints',
        gui_text       = 'Gossip Stones',
        default        = 'always',
        choices        = {
            'none':   'No Hints',
            'mask':   'Hints; Need Mask of Truth',
            'agony':  'Hints; Need Stone of Agony',
            'always': 'Hints; Need Nothing',
        },
        gui_tooltip    = '''\
            Gossip Stones can be made to give hints
            about where items can be found.

            Different settings can be chosen to
            decide which item is needed to
            speak to Gossip Stones. Choosing to
            stick with the Mask of Truth will
            make the hints very difficult to
            obtain.

            Hints for 'on the way of the hero' are
            locations that contain items that are
            required to beat the game.
        ''',
        shared         = True,
    ),
    Combobox(
        name           = 'hint_dist',
        gui_text       = 'Hint Distribution',
        default        = 'balanced',
        choices        = {
            'useless':     'Useless',
            'balanced':    'Balanced',
            'strong':      'Strong',
            'very_strong': 'Very Strong',
            'tournament':  'Tournament',
        },
        gui_tooltip    = '''\
            'Useless': Only junk hints.

            'Balanced': Recommended hint spread.

            'Strong': More useful hints.

            'Very Strong': Many powerful hints.

            'Tournament': Fixed number of hints 
            for each type, contains duplicates,
            and only useful hints.
        ''',
        shared         = True,
    ),
    Combobox(
        name           = 'text_shuffle',
        gui_text       = 'Text Shuffle',
        default        = 'none',
        choices        = {
            'none':         'No Text Shuffled',
            'except_hints': 'Shuffled except Hints and Keys',
            'complete':     'All Text Shuffled',
        },
        gui_tooltip    = '''\
            Will make things confusing for comedic value.

            'Shuffled except Hints and Keys': Key texts
            are not shuffled because in keysanity it is
            inconvenient to figure out which keys are which
            without the correct text. Similarly, non-shop
            items sold in shops will also retain standard
            text for the purpose of accurate price checks.
        ''',
        shared         = True,
    ),
    Combobox(
        name           = 'ice_trap_appearance',
        gui_text       = 'Ice Trap Appearance',
        default        = 'major_only',
        choices        = {
            'major_only': 'Major Items Only',
            'junk_only':  'Junk Items Only',
            'anything':   'Anything',
        },
        gui_tooltip    = '''\
            Changes the categories of items Ice Traps may
            appear as, both when freestanding and when in
            chests with Chest Size Matches Contents enabled. 

            'Major Items Only': Ice Traps appear as Major
            Items (and in large chests if CSMC enabled).

            'Junk Items Only': Ice Traps appear as Junk
            Items (and in small chests if CSMC enabled).

            'Anything': Ice Traps may appear as anything.
        ''',
        shared         = True,
    ),
    Combobox(
        name           = 'junk_ice_traps',
        gui_text       = 'Ice Traps',
        default        = 'normal',
        choices        = {
            'off':       'No Ice Traps',
            'normal':    'Normal Ice Traps',
            'on':        'Extra Ice Traps',
            'mayhem':    'Ice Trap Mayhem',
            'onslaught': 'Ice Trap Onslaught',
        },
        gui_tooltip    = '''\
            'Off': All Ice Traps are removed.

            'Normal': Only Ice Traps from the base item pool
            are placed.

            'Extra Ice Traps': Chance to add extra Ice Traps
            when junk items are added to the itempool.

            'Ice Trap Mayhem': All added junk items will
            be Ice Traps.

            'Ice Trap Onslaught': All junk items will be
            replaced by Ice Traps, even those in the
            base pool.
        ''',
        shared         = True,
    ),
    Combobox(
        name           = 'item_pool_value',
        gui_text       = 'Item Pool',
        default        = 'balanced',
        choices        = {
            'plentiful': 'Plentiful',
            'balanced':  'Balanced',
            'scarce':    'Scarce',
            'minimal':   'Minimal'
        },
        gui_tooltip    = '''\
            Changes the amount of bonus items that
            are available in the game.

            'Plentiful': Extra major items are added.

            'Balanced': Original item pool.

            'Scarce': Some excess items are removed,
            including health upgrades.

            'Minimal': Most excess items are removed.
        ''',
        shared         = True,
    ),
    Combobox(
        name           = 'damage_multiplier',
        gui_text       = 'Damage Multiplier',
        default        = 'normal',
        choices        = {
            'half':      'Half',
            'normal':    'Normal',
            'double':    'Double',
            'quadruple': 'Quadruple',
            'ohko':      'OHKO',
        },
        gui_tooltip    = '''\
            Changes the amount of damage taken.

            'OHKO': Link dies in one hit.
        ''',
        shared         = True,
    ),
    Combobox(
        name           = 'starting_tod',
        gui_text       = 'Starting Time of Day',
        default        = 'default',
        choices        = {
            'default':       'Default (10:00)',
            'random':        'Random Choice',
            'sunrise':       'Sunrise (6:30)',
            'morning':       'Morning (9:00)',
            'noon':          'Noon (12:00)',
            'afternoon':     'Afternoon (15:00)',
            'sunset':        'Sunset (18:00)',
            'evening':       'Evening (21:00)',
            'midnight':      'Midnight (00:00)',
            'witching-hour': 'Witching Hour (03:00)',
        },
        gui_tooltip    = '''\
            Change up Link's sleep routine.

            Daytime officially starts at 6:30,
            nighttime at 18:00 (6:00 PM).
        ''',
        shared         = True,
    ),
    Combobox(
        name           = 'starting_age',
        gui_text       = 'Starting Age',
        default        = 'child',
        choices        = {
            'child':  'Child',
            'adult':  'Adult',
            'random': 'Random',
        },
        gui_tooltip    = '''\
            Choose which age Link will start as.

            Starting as adult means you start with
            the master sword in your inventory.

            Only the child option is compatible with
            Closed Forest.
        ''',
        shared         = True,
        gui_params     = {
            'randomize_key': 'randomize_settings',
            'distribution': [
                ('random', 1),
            ],
        }
    ),
    Combobox(
        name           = 'default_targeting',
        gui_text       = 'Default Targeting Option',
        default        = 'hold',
        choices        = {
            'hold':   'Hold',
            'switch': 'Switch',
        },
    ),
    Combobox(
        name           = 'background_music',
        gui_text       = 'Background Music',
        default        = 'normal',
        choices        = {
            'normal': 'Normal',
            'off':    'No Music',
            'random': 'Random',
        },
        gui_tooltip    = '''\
            'No Music': No background music is played.

            'Random': Area background music is randomized. 
            Additional music can be loaded from data/Music/
        ''',
        gui_params  = {
            'randomize_key': 'randomize_all_sfx',
            'distribution': [
                ('random', 1),
            ]
        },
    ),
    Combobox(
        name           = 'fanfares',
        gui_text       = 'Fanfares',
        default        = 'normal',
        choices        = {
            'normal': 'Normal',
            'off':    'No Fanfares',
            'random': 'Random',
        },
        disable        = {
            'normal' : {'settings' : ['ocarina_fanfares']},
        },
        gui_tooltip    = '''\
            'No Fanfares': No fanfares (short non-looping tracks) are played.

            'Random': Fanfares are randomized.
            Additional fanfares can be loaded from data/Music/
        ''',
        gui_params  = {
            'randomize_key': 'randomize_all_sfx',
            'distribution': [
                ('random', 1),
            ]
        },
    ),
    Checkbutton(
        name           = 'ocarina_fanfares',
        gui_text       = 'Ocarina Songs as Fanfares',
        gui_tooltip    = '''\
            Include the songs that play when an ocarina song
            is played as part of the fanfare pool when
            shuffling or disabling fanfares. Note that these
            are a bit longer than most fanfares.
        ''',
        gui_params  = {
            "hide_when_disabled": True,
            'randomize_key': 'randomize_all_sfx',
            'distribution': [
                (True, 1),
            ]
        },
        default        = False,
    ),
    Checkbutton(
        name           = 'display_dpad',
        gui_text       = 'Display D-Pad HUD',
        gui_tooltip    = '''\
            Shows an additional HUD element displaying
            current available options on the D-Pad.
        ''',
        default        = True,
    ),
    Checkbutton(
        name           = 'correct_model_colors',
        gui_text       = 'Item Model Colors Match Cosmetics',
        gui_tooltip    = '''\
            Ingame models for items such as Heart Containers have 
            colors matching the colors chosen for cosmetic settings.
            Heart and magic drop icons also have matching colors.

            Tunic colors are excluded from this to prevent not being 
            able to discern freestanding Tunics from each other.
        ''',
        default        = False,
    ),
    Checkbutton(
        name           = 'randomize_all_cosmetics',
        gui_text       = 'Randomize All Cosmetics',
        gui_tooltip    = '''\
            Randomize all cosmetics settings.
        ''',
        default        = False,
        disable    = {
            True : {'sections' : [ "equipment_section", "ui_section", "navi_section" ]
            }
        }
    ),
    Setting_Info(
        name           = 'kokiri_color',
        type           = str,
        gui_text       = "Kokiri Tunic",
        gui_type       = "Combobox",
        shared         = False,
        choices        = get_tunic_color_options(),
        default        = 'Kokiri Green',
        gui_tooltip    = '''\
            'Random Choice': Choose a random
            color from this list of colors.
            'Completely Random': Choose a random
            color from any color the N64 can draw.
        ''',
        gui_params     = {
            'randomize_key': 'randomize_all_cosmetics',
            'distribution': [
                ('Completely Random', 1),
            ]
        }
    ),
    Setting_Info(
        name           = 'goron_color',
        type           = str,
        gui_text       = "Goron Tunic",
        gui_type       = "Combobox",
        shared         = False,
        choices        = get_tunic_color_options(),
        default        = 'Goron Red',
        gui_tooltip    = '''\
            'Random Choice': Choose a random
            color from this list of colors.
            'Completely Random': Choose a random
            color from any color the N64 can draw.
        ''',
        gui_params     = {
            'randomize_key': 'randomize_all_cosmetics',
            'distribution': [
                ('Completely Random', 1),
            ]
        }

    ),
    Setting_Info(
        name           = 'zora_color',
        type           = str,
        gui_text       = "Zora Tunic",
        gui_type       = "Combobox",
        shared         = False,
        choices        = get_tunic_color_options(),
        default        = 'Zora Blue',
        gui_tooltip    = '''\
            'Random Choice': Choose a random
            color from this list of colors.
            'Completely Random': Choose a random
            color from any color the N64 can draw.
        ''',
        gui_params     = {
            'randomize_key': 'randomize_all_cosmetics',
            'distribution': [
                ('Completely Random', 1),
            ]
        }

    ),
    Setting_Info(
        name           = 'navi_color_default_inner',
        type           = str,
        gui_text       = "Navi Idle Inner",
        gui_type       = "Combobox",
        shared         = False,
        choices        = get_navi_color_options(),
        default        = 'White',
        gui_tooltip    = '''\
            'Random Choice': Choose a random
            color from this list of colors.
            'Completely Random': Choose a random
            color from any color the N64 can draw.
        ''',
        gui_params     = {
            'no_line_break' : True,
            'randomize_key': 'randomize_all_cosmetics',
            'distribution': [
                ('Completely Random', 1),
            ]
        }
    ),
        Setting_Info(
        name           = 'navi_color_default_outer',
        type           = str,
        gui_text       = "Outer",
        gui_type       = "Combobox",
        shared         = False,
        choices        = get_navi_color_options(True),
        default        = '[Same as Inner]',
        gui_tooltip    = '''\
            'Random Choice': Choose a random
            color from this list of colors.
            'Completely Random': Choose a random
            color from any color the N64 can draw.
        ''',
        gui_params     = {
            'randomize_key': 'randomize_all_cosmetics',
            'distribution': [
                ('Completely Random', 1),
            ]
        }

    ),
    Setting_Info(
        name           = 'navi_color_enemy_inner',
        type           = str,
        gui_text       = 'Navi Targeting Enemy Inner',
        gui_type       = "Combobox",
        shared         = False,
        choices        = get_navi_color_options(),
        default        = 'Yellow',
        gui_tooltip    = '''\
            'Random Choice': Choose a random
            color from this list of colors.
            'Completely Random': Choose a random
            color from any color the N64 can draw.
        ''',
        gui_params     = {
            'no_line_break' : True,
            'randomize_key': 'randomize_all_cosmetics',
            'distribution': [
                ('Completely Random', 1),
            ]
        }

    ),
    Setting_Info(
        name           = 'navi_color_enemy_outer',
        type           = str,
        gui_text       = 'Outer',
        gui_type       = "Combobox",
        shared         = False,
        choices        = get_navi_color_options(True),
        default        = '[Same as Inner]',
        gui_tooltip    = '''\
            'Random Choice': Choose a random
            color from this list of colors.
            'Completely Random': Choose a random
            color from any color the N64 can draw.
        ''',
        gui_params     = {
            'randomize_key': 'randomize_all_cosmetics',
            'distribution': [
                ('Completely Random', 1),
            ]
        }

    ),
    Setting_Info(
        name           = 'navi_color_npc_inner',
        type           = str,
        gui_text       = 'Navi Targeting NPC Inner',
        gui_type       = "Combobox",
        shared         = False,
        choices        = get_navi_color_options(),
        default        = 'Light Blue',
        gui_tooltip    = '''\
            'Random Choice': Choose a random
            color from this list of colors.
            'Completely Random': Choose a random
            color from any color the N64 can draw.
        ''',
        gui_params     = {
            'no_line_break' : True,
            'randomize_key': 'randomize_all_cosmetics',
            'distribution': [
                ('Completely Random', 1),
            ]
        }

    ),
    Setting_Info(
        name           = 'navi_color_npc_outer',
        type           = str,
        gui_text       = 'Outer',
        gui_type       = "Combobox",
        shared         = False,
        choices        = get_navi_color_options(True),
        default        = '[Same as Inner]',
        gui_tooltip    = '''\
            'Random Choice': Choose a random
            color from this list of colors.
            'Completely Random': Choose a random
            color from any color the N64 can draw.
        ''',
        gui_params     = {
            'randomize_key': 'randomize_all_cosmetics',
            'distribution': [
                ('Completely Random', 1),
            ]
        }

    ),
    Setting_Info(
        name           = 'navi_color_prop_inner',
        type           = str,
        gui_text       = 'Navi Targeting Prop Inner',
        gui_type       = "Combobox",
        shared         = False,
        choices        = get_navi_color_options(),
        default        = 'Green',
        gui_tooltip    = '''\
            'Random Choice': Choose a random
            color from this list of colors.
            'Completely Random': Choose a random
            color from any color the N64 can draw.
        ''',
        gui_params     = {
            'no_line_break' : True,
            'randomize_key': 'randomize_all_cosmetics',
            'distribution': [
                ('Completely Random', 1),
            ]
        }

    ),
    Setting_Info(
        name           = 'navi_color_prop_outer',
        type           = str,
        gui_text       = 'Outer',
        gui_type       = "Combobox",
        shared         = False,
        choices        = get_navi_color_options(True),
        default        = '[Same as Inner]',
        gui_tooltip    = '''\
            'Random Choice': Choose a random
            color from this list of colors.
            'Completely Random': Choose a random
            color from any color the N64 can draw.
        ''',
        gui_params     = {
            'randomize_key': 'randomize_all_cosmetics',
            'distribution': [
                ('Completely Random', 1),
            ]
        }

    ),
    Combobox(
        name           = 'sword_trail_duration',
        gui_text       = 'Sword Trail Duration',
        choices        = {
            4: 'Default',
            10: 'Long',
            15: 'Very Long',
            20: 'Lightsaber',
        },
        default        = 4,
        gui_tooltip    = '''\
            Select the duration for sword trails.
        ''',
        gui_params     = {
            'randomize_key': 'randomize_all_cosmetics',
            'distribution': [
                (4, 1),
                (10, 1),
                (15, 1),
                (20, 1)
            ]
        }
    ),
    Setting_Info(
        name           = 'sword_trail_color_inner',
        type           = str,
        gui_text       = 'Sword Trail Inner Color',
        gui_type       = "Combobox",
        shared         = False,
        choices        = get_sword_color_options(),
        default        = 'White',
        gui_tooltip    = '''\
            'Random Choice': Choose a random
            color from this list of colors.
            'Completely Random': Choose a random
            color from any color the N64 can draw.
            'Rainbow': Rainbow sword trails.
        ''',
        gui_params     = {
            'randomize_key': 'randomize_all_cosmetics',
            'distribution': [
                ('Completely Random', 1),
            ]
        }

    ),
    Setting_Info(
        name           = 'sword_trail_color_outer',
        type           = str,
        gui_text       = 'Sword Trail Outer Color',
        gui_type       = "Combobox",
        shared         = False,
        choices        = get_sword_color_options(),
        default        = 'White',
        gui_tooltip    = '''\
                  'Random Choice': Choose a random
                  color from this list of colors.
                  'Completely Random': Choose a random
                  color from any color the N64 can draw.
                  'Rainbow': Rainbow sword trails.
        ''',
        gui_params     = {
            'randomize_key': 'randomize_all_cosmetics',
            'distribution': [
                ('Completely Random', 1),
            ]
        }

    ),
    Setting_Info(
        name           = 'silver_gauntlets_color',
        type           = str,
        gui_text       = 'Silver Gauntlets Color',
        gui_type       = "Combobox",
        shared         = False,
        choices        = get_gauntlet_color_options(),
        default        = 'Silver',
        gui_tooltip    = '''\
            'Random Choice': Choose a random
            color from this list of colors.
            'Completely Random': Choose a random
            color from any color the N64 can draw.
        ''',
        gui_params     = {
            'randomize_key': 'randomize_all_cosmetics',
            'distribution': [
                ('Completely Random', 1),
            ]
        }

    ),
    Setting_Info(
        name           = 'golden_gauntlets_color',
        type           = str,
        gui_text       = 'Golden Gauntlets Color',
        gui_type       = "Combobox",
        shared         = False,
        choices        = get_gauntlet_color_options(),
        default        = 'Gold',
        gui_tooltip    = '''\
            'Random Choice': Choose a random
            color from this list of colors.
            'Completely Random': Choose a random
            color from any color the N64 can draw.
        ''',
        gui_params     = {
            'randomize_key': 'randomize_all_cosmetics',
            'distribution': [
                ('Completely Random', 1),
            ]
        }

    ),
    Setting_Info(
        name           = 'heart_color',
        type           = str,
        gui_text       = 'Heart Color',
        gui_type       = "Combobox",
        shared         = False,
        choices        = get_heart_color_options(),
        default        = 'Red',
        gui_tooltip    = '''\
            'Random Choice': Choose a random
            color from this list of colors.
            'Completely Random': Choose a random
            color from any color the N64 can draw.
        ''',
        gui_params     = {
            'randomize_key': 'randomize_all_cosmetics',
            'distribution': [
                ('Completely Random', 1),
            ]
        }

    ),
    Setting_Info(
        name           = 'magic_color',
        type           = str,
        gui_text       = 'Magic Color',
        gui_type       = "Combobox",
        shared         = False,
        choices        = get_magic_color_options(),
        default        = 'Green',
        gui_tooltip    = '''\
            'Random Choice': Choose a random
            color from this list of colors.
            'Completely Random': Choose a random
            color from any color the N64 can draw.
        ''',
        gui_params     = {
            'randomize_key': 'randomize_all_cosmetics',
            'distribution': [
                ('Completely Random', 1),
            ]
        }

    ),
    Setting_Info(
        name           = 'a_button_color',
        type           = str,
        gui_text       = 'A Button Color',
        gui_type       = "Combobox",
        shared         = False,
        choices        = get_a_button_color_options(),
        default        = 'N64 Blue',
        gui_tooltip    = '''\
            'Random Choice': Choose a random
            color from this list of colors.
            'Completely Random': Choose a random
            color from any color the N64 can draw.
        ''',
        gui_params     = {
            'randomize_key': 'randomize_all_cosmetics',
            'distribution': [
                ('Completely Random', 1),
            ]
        }

    ),
    Setting_Info(
        name           = 'b_button_color',
        type           = str,
        gui_text       = 'B Button Color',
        gui_type       = "Combobox",
        shared         = False,
        choices        = get_b_button_color_options(),
        default        = 'N64 Green',
        gui_tooltip    = '''\
            'Random Choice': Choose a random
            color from this list of colors.
            'Completely Random': Choose a random
            color from any color the N64 can draw.
        ''',
        gui_params     = {
            'randomize_key': 'randomize_all_cosmetics',
            'distribution': [
                ('Completely Random', 1),
            ]
        }

    ),
    Setting_Info(
        name           = 'c_button_color',
        type           = str,
        gui_text       = 'C Button Color',
        gui_type       = "Combobox",
        shared         = False,
        choices        = get_c_button_color_options(),
        default        = 'Yellow',
        gui_tooltip    = '''\
            'Random Choice': Choose a random
            color from this list of colors.
            'Completely Random': Choose a random
            color from any color the N64 can draw.
        ''',
        gui_params     = {
            'randomize_key': 'randomize_all_cosmetics',
            'distribution': [
                ('Completely Random', 1),
            ]
        }

    ),
    Setting_Info(
        name           = 'start_button_color',
        type           = str,
        gui_text       = 'Start Button Color',
        gui_type       = "Combobox",
        shared         = False,
        choices        = get_start_button_color_options(),
        default        = 'N64 Red',
        gui_tooltip    = '''\
            'Random Choice': Choose a random
            color from this list of colors.
            'Completely Random': Choose a random
            color from any color the N64 can draw.
        ''',
        gui_params     = {
            'randomize_key': 'randomize_all_cosmetics',
            'distribution': [
                ('Completely Random', 1),
            ]
        }

    ),
    Checkbutton(
        name           = 'randomize_all_sfx',
        gui_text       = 'Randomize All Sound Effects',
        gui_tooltip    = '''\
            Randomize all sound effects and music settings (ear safe)
        ''',
        default        = False,
        disable    = {
            True : {'sections' : [ "generalsfx_section", "menusfx_section", "npcsfx_section" ]
            }
        }

    ),
    Combobox(
        name           = 'sfx_low_hp',
        gui_text       = 'Low HP',
        choices        = sfx.get_setting_choices(sfx.SoundHooks.HP_LOW),
        default        = 'default',
        gui_tooltip    = '''\
            'Random Choice': Choose a random sound from this list.
            'Default': Beep. Beep. Beep.
        ''',
        gui_params     = {
            'randomize_key': 'randomize_all_sfx',
            'distribution': [
                ('random-ear-safe', 1),
            ]
        }
    ),
    Combobox(
        name           = 'sfx_navi_overworld',
        gui_text       = 'Navi Overworld',
        choices        = sfx.get_setting_choices(sfx.SoundHooks.NAVI_OVERWORLD),
        default        = 'default',
        gui_params     = {
            'randomize_key': 'randomize_all_sfx',
            'distribution': [
                ('random-ear-safe', 1),
            ]
        }
    ),
    Combobox(
        name           = 'sfx_navi_enemy',
        gui_text       = 'Navi Enemy',
        choices        = sfx.get_setting_choices(sfx.SoundHooks.NAVI_ENEMY),
        default        = 'default',
        gui_params     = {
            'randomize_key': 'randomize_all_sfx',
            'distribution': [
                ('random-ear-safe', 1),
            ]
        }
    ),
    Combobox(
        name           = 'sfx_menu_cursor',
        gui_text       = 'Menu Cursor',
        choices        = sfx.get_setting_choices(sfx.SoundHooks.MENU_CURSOR),
        default        = 'default',
        gui_params     = {
            'randomize_key': 'randomize_all_sfx',
            'distribution': [
                ('random-ear-safe', 1),
            ]
        }
    ),
    Combobox(
        name           = 'sfx_menu_select',
        gui_text       = 'Menu Select',
        choices        = sfx.get_setting_choices(sfx.SoundHooks.MENU_SELECT),
        default        = 'default',
        gui_params     = {
            'randomize_key': 'randomize_all_sfx',
            'distribution': [
                ('random-ear-safe', 1),
            ]
        }
    ),
    Combobox(
        name           = 'sfx_horse_neigh',
        gui_text       = 'Horse',
        choices        = sfx.get_setting_choices(sfx.SoundHooks.HORSE_NEIGH),
        default        = 'default',
        gui_params     = {
            'randomize_key': 'randomize_all_sfx',
            'distribution': [
                ('random-ear-safe', 1),
            ]
        }
    ),
    Combobox(
        name           = 'sfx_nightfall',
        gui_text       = 'Nightfall',
        choices        = sfx.get_setting_choices(sfx.SoundHooks.NIGHTFALL),
        default        = 'default',
        gui_params     = {
            'randomize_key': 'randomize_all_sfx',
            'distribution': [
                ('random-ear-safe', 1),
            ]
        }
    ),
    Combobox(
        name           = 'sfx_hover_boots',
        gui_text       = 'Hover Boots',
        choices        = sfx.get_setting_choices(sfx.SoundHooks.BOOTS_HOVER),
        default        = 'default',
        gui_params     = {
            'randomize_key': 'randomize_all_sfx',
            'distribution': [
                ('random-ear-safe', 1),
            ]
        }
    ),
    Combobox(
        name           = 'sfx_ocarina',
        gui_text       = 'Ocarina',
        choices        = {
            'ocarina':       'Default',
            'random-choice': 'Random Choice',
            'flute':         'Flute',
            'harp':          'Harp',
            'whistle':       'Whistle',
            'malon':         'Malon',
            'grind-organ':   'Grind Organ',
        },
        default        = 'ocarina',
        gui_tooltip    = '''\
            Change the sound of the ocarina.
        ''',
        gui_params     = {
            'randomize_key': 'randomize_all_sfx',
            'distribution': [
                ('random-choice', 1),
            ]
        }
    ),
]


si_dict = {si.name: si for si in setting_infos}
def get_setting_info(name):
    return si_dict[name]


def create_dependency(setting, disabling_setting, option):
    disabled_info = get_setting_info(setting)
    if disabled_info.dependency is None:
        disabled_info.dependency = lambda settings: getattr(settings, disabling_setting.name) == option
    else:
        old_dependency = disabled_info.dependency
        disabled_info.dependency = lambda settings: getattr(settings, disabling_setting.name) == option or old_dependency(settings)


def get_settings_from_section(section_name):
    for tab in setting_map['Tabs']:
        for section in tab['sections']:
            if section['name'] == section_name:
                for setting in section['settings']:
                    yield setting
                return


def get_settings_from_tab(tab_name):
    for tab in setting_map['Tabs']:
        if tab['name'] == tab_name:
            for section in tab['sections']:
                for setting in section['settings']:
                    yield setting
            return


def is_mapped(setting_name):
    for tab in setting_map['Tabs']:
        for section in tab['sections']:
            if setting_name in section['settings']:
                return True
    return False


class UnmappedSettingError(Exception):
    pass


with open(data_path('settings_mapping.json')) as f:
    setting_map = json.load(f)

for info in setting_infos:
    if info.gui_text is not None and not is_mapped(info.name):
        raise UnmappedSettingError(f'{info.name} is defined but is not in the settings map. Add it to the settings_mapping or set the gui_text to None to suppress.')

    if info.disable != None:
        for option, disabling in info.disable.items():
            for setting in disabling.get('settings', []):
                create_dependency(setting, info, option)
            for section in disabling.get('sections', []):
                for setting in get_settings_from_section(section):
                    create_dependency(setting, info, option)
            for tab in disabling.get('tabs', []):
                for setting in get_settings_from_tab(tab):
                    create_dependency(setting, info, option)<|MERGE_RESOLUTION|>--- conflicted
+++ resolved
@@ -1739,12 +1739,8 @@
         name           = 'start_with_rupees',
         gui_text       = 'Start with Max Rupees',
         gui_tooltip    = '''\
-<<<<<<< HEAD
-            Start the game with 99 rupees. Wallet upgrades fill wallet.
-=======
             Start the game with a full wallet.
             Wallet upgrades will also fill the wallet.
->>>>>>> 9db593a9
         ''',
         shared         = True,
     ),
