--- conflicted
+++ resolved
@@ -192,17 +192,6 @@
         'tooltip' : '''\
                     Jump is adult only.
                     '''},
-<<<<<<< HEAD
-    'Gerudo Fortress Ledge Jump': {
-        'name'    : 'logic_gf_jump',
-        'tags'    : ("Gerudo's Fortress",),
-        'tooltip' : '''\
-                    From the southern roof with the guard, a jump
-                    can reach the second floor of the fortress.
-                    '''},
-    'Gerudo Fortress Roof Ledge Jump': {
-        'name'    : 'logic_gf_jump_roof',
-=======
     'Dodongo\'s Cavern Vines GS from Below with Longshot': {
         'name'    : 'logic_dc_vines_gs',
         'tags'    : ("Dodongo's Cavern", "Skulltulas",),
@@ -212,9 +201,15 @@
                     from below, by shooting it through the vines,
                     bypassing the need to lower the staircase.
                     '''},
-    'Gerudo Fortress "Kitchen" with No Additional Items': {
-        'name'    : 'logic_gerudo_kitchen',
->>>>>>> 438fb904
+    'Gerudo Fortress Ledge Jump': {
+        'name'    : 'logic_gf_jump',
+        'tags'    : ("Gerudo's Fortress",),
+        'tooltip' : '''\
+                    From the southern roof with the guard, a jump
+                    can reach the second floor of the fortress.
+                    '''},
+    'Gerudo Fortress Roof Ledge Jump': {
+        'name'    : 'logic_gf_jump_roof',
         'tags'    : ("Gerudo's Fortress",),
         'tooltip' : '''\
                     Adult can use an autojump to climb onto the roof
@@ -1683,7 +1678,8 @@
             True : {
                 'sections' : ['open_section', 'shuffle_section', 'shuffle_dungeon_section'],
                 'settings': ['starting_age', 'shuffle_interior_entrances', 'shuffle_grotto_entrances', 'shuffle_dungeon_entrances',
-                             'shuffle_overworld_entrances', 'owl_drops', 'warp_songs', 'spawn_positions',
+                             'shuffle_overworld_entrances', 'shuffle_hideout_entrances',
+                             'owl_drops','warp_songs', 'spawn_positions',
                              'triforce_hunt', 'triforce_goal_per_world', 'bombchus_in_logic', 'one_item_per_dungeon'],
             }
         },
@@ -1808,9 +1804,10 @@
             'open':   'Open Gerudo Fortress',
         },
         gui_tooltip    = '''\
-            'Rescue One Carpenter': Only the bottom left
+            'Rescue One Carpenter': Only the bottom left carpenter
             carpenter, in the cell with the red flag, must be rescued.
             This cell can be savewarped to from any room in the hideout.
+            All but one of the Thieves' Hideout Keys are removed.
 
             'Open Gerudo Fortress': The carpenters are rescued from
             the start of the game, and if 'Shuffle Gerudo Card' is disabled,
@@ -1819,7 +1816,7 @@
         ''',
         shared         = True,
         disable        = {
-            'open' : {'settings' : ['shuffle_fortresskeys']}
+            'open' : {'settings' : ['shuffle_hideoutkeys']}
         },
         gui_params     = {
             'randomize_key': 'randomize_settings',
@@ -1832,15 +1829,9 @@
         choices        = {
             'open':       'Always Open',
             'vanilla':    'Vanilla Requirements',
-<<<<<<< HEAD
-            'stones':     'All Spiritual Stones',
-            'medallions': 'All Medallions',
-            'dungeons':   'All Dungeons',
-=======
             'stones':	  'Spiritual Stones',
             'medallions': 'Medallions',
             'dungeons':   'Dungeons',
->>>>>>> 438fb904
             'tokens':     'Gold Skulltula Tokens'
         },
         gui_tooltip    = '''\
@@ -2002,7 +1993,8 @@
         ''',
         disable        = {
             'glitched'  : {'settings' : ['allowed_tricks', 'shuffle_interior_entrances', 'shuffle_grotto_entrances',
-                                         'shuffle_dungeon_entrances', 'shuffle_overworld_entrances', 'owl_drops',
+                                         'shuffle_dungeon_entrances', 'shuffle_overworld_entrances',
+                                         'shuffle_hideout_entrances', 'owl_drops',
                                          'warp_songs', 'spawn_positions', 'mq_dungeons_random', 'mq_dungeons', ]},
             'none'      : {'tabs'     : ['detailed_tab']},
         },
@@ -2442,14 +2434,6 @@
             'all':       'All Interiors',
         },
         gui_tooltip    = '''\
-<<<<<<< HEAD
-            Shuffle entrances bidirectionally within different pools.
-
-            'Dungeons Only':
-            Shuffle dungeon entrances with each other, including Bottom 
-            of the Well, Ice Cavern, and Gerudo Training Grounds. 
-            However, Ganon's Castle and Thieves' Hideout are not shuffled.
-=======
             'Simple Interiors': 
             Shuffle the pool of interior entrances which contains most Houses 
             and all Great Fairies.
@@ -2462,6 +2446,9 @@
             and items never revert, even when dying or loading a save.
         ''',
         shared         = True,
+        disable        = {
+            'off' : {'settings' : ['shuffle_hideout_entrances']}
+        },
         gui_params     = {
             'randomize_key': 'randomize_settings',
             'distribution':  [
@@ -2490,9 +2477,8 @@
         gui_tooltip    = '''\
             Shuffle the pool of dungeon entrances, including Bottom 
             of the Well, Ice Cavern, and Gerudo Training Grounds.
-            However, Ganon's Castle is not shuffled.
-
->>>>>>> 438fb904
+            However, Ganon's Castle and Thieves' Hideout are not shuffled.
+
             Additionally, the entrances of Deku Tree, Fire Temple and 
             Bottom of the Well are opened for both adult and child.
         ''',
@@ -2514,16 +2500,6 @@
             - Both Market Back Alley entrances
             - Gerudo Valley to Lake Hylia
 
-<<<<<<< HEAD
-            'All Indoors':
-            Extended version of 'Simple Indoors' with some extra entrances:
-            Adult Potion Shop, Windmill, Link's House, Temple of Time,
-            Dampe's Grave, and Thieves' Hideout.
- 
-            'All Indoors & Overworld':
-            Same as 'All Indoors' but with Overworld loading zones shuffled
-            in a new separate pool. Owl drop positions are also randomized.
-=======
             Just like when shuffling interior entrances, shuffling overworld 
             entrances disables trade timers and trade items never revert, 
             even when dying or loading a save.
@@ -2535,6 +2511,25 @@
         },
     ),
     Checkbutton(
+        name           = 'shuffle_hideout_entrances',
+        gui_text       = 'Shuffle Thieves\' Hideout Entrances',
+        gui_tooltip    = '''\
+            Shuffle the pool of entrances to Thieves' Hideout
+            into the pool of interior entrances.
+            
+            Note that savewarping in any room of Thieves' Hideout
+            always takes you to the first room (with the red flag).
+            
+            There is an extra heart piece on the balcony above the jail in
+            Gerudo's Fortress if accessed as child. This is not shuffled.
+        ''',
+        default        = False,
+        shared         = True,
+        gui_params     = {
+            'randomize_key': 'randomize_settings',
+        },
+    ),
+    Checkbutton(
         name           = 'owl_drops',
         gui_text       = 'Randomize Owl Drops',
         gui_tooltip    = '''\
@@ -2567,7 +2562,6 @@
             Randomize where you start as Child or Adult when loading
             a save in the Overworld. This means you may not necessarily
             spawn inside Link's House or Temple of Time.
->>>>>>> 438fb904
 
             This stays consistent after saving and loading the game again.
         ''',
@@ -2797,8 +2791,8 @@
         },
     ),
     Combobox(
-        name           = 'shuffle_fortresskeys',
-        gui_text       = 'Gerudo Fortress Keys',
+        name           = 'shuffle_hideoutkeys',
+        gui_text       = 'Thieves\' Hideout Keys',
         default        = 'vanilla',
         disabled_default = 'remove',
         choices        = {
@@ -2808,17 +2802,17 @@
             'keysanity':   'Anywhere (Keysanity)',
         },
         gui_tooltip    = '''\
-            'Vanilla': Gerudo Fortress Keys will appear in their
+            'Vanilla': Thieves' Hideout Keys will appear in their
             vanilla location, dropping from fighting Gerudo guards
             that attack when trying to free the jailed carpenters.
             
-            'Overworld Only': Gerudo Fortress Keys can only appear
+            'Overworld Only': Thieves' Hideout Keys can only appear
              outside of dungeons.
             
-            'Dungeons Only': Gerudo Fortress Keys can only appear
+            'Dungeons Only': Thieves' Hideout Keys can only appear
              inside of dungeons.
 
-            'Anywhere': Gerudo Fortress Keys can appear anywhere
+            'Anywhere': Thieves' Hideout Keys can appear anywhere
             in the world.
         ''',
         shared         = True,
