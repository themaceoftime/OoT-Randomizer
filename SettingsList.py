--- conflicted
+++ resolved
@@ -1546,11 +1546,7 @@
             considered available. MAY BE IMPOSSIBLE TO BEAT.
         ''',
         disable        = {
-<<<<<<< HEAD
-            'glitched'  : {'settings' : ['mq_dungeons_random', 'mq_dungeons', 'shuffle_interior_entrances', 'shuffle_grotto_entrances', 'shuffle_dungeon_entrances', 'shuffle_overworld_entrances', 'mix_entrance_pools', 'decouple_entrances', 'owl_drops', 'warp_songs', 'spawn_positions']},
-=======
-            'glitched'  : {'settings' : ['entrance_shuffle', 'mq_dungeons_random', 'mq_dungeons', 'allowed_tricks']},
->>>>>>> 0dc7dd30
+            'glitched'  : {'settings' : ['allowed_tricks', 'mq_dungeons_random', 'mq_dungeons', 'shuffle_interior_entrances', 'shuffle_grotto_entrances', 'shuffle_dungeon_entrances', 'shuffle_overworld_entrances', 'mix_entrance_pools', 'decouple_entrances', 'owl_drops', 'warp_songs', 'spawn_positions']},
             'none'      : {'tabs'     : ['detailed_tab']},
         },
         shared         = True,
