--- conflicted
+++ resolved
@@ -4,11 +4,7 @@
 import json
 from Colors import get_tunic_color_options, get_navi_color_options, get_sword_trail_color_options, \
     get_bombchu_trail_color_options, get_boomerang_trail_color_options, get_gauntlet_color_options, \
-<<<<<<< HEAD
-    get_magic_color_options, get_heart_color_options, get_shield_frame_color_options, get_a_button_color_options, \
-=======
     get_magic_color_options, get_heart_color_options, get_shield_frame_color_options, get_a_button_color_options,\
->>>>>>> fe7a01f7
     get_b_button_color_options, get_c_button_color_options, get_start_button_color_options
 from Location import LocationIterator
 import Sounds as sfx
@@ -1666,15 +1662,10 @@
         default        = False,
         disable        = {
             True : {
-<<<<<<< HEAD
                 'sections' : ['various_section', 'shuffle_section', 'shuffle_dungeon_section'],
-                'settings': ['starting_age', 'shuffle_interior_entrances', 'shuffle_grotto_entrances', 'shuffle_dungeon_entrances', 'shuffle_overworld_entrances', 'mix_entrance_pools', 'decouple_entrances', 'owl_drops', 'warp_songs', 'spawn_positions'],
-=======
-                'sections' : ['open_section', 'shuffle_section', 'shuffle_dungeon_section'],
                 'settings': ['starting_age', 'shuffle_interior_entrances', 'shuffle_grotto_entrances', 'shuffle_dungeon_entrances',
-                             'shuffle_overworld_entrances', 'owl_drops', 'warp_songs', 'spawn_positions',
-                             'triforce_hunt', 'triforce_goal_per_world', 'bombchus_in_logic', 'one_item_per_dungeon'],
->>>>>>> fe7a01f7
+                             'shuffle_overworld_entrances', 'mix_entrance_pools', 'decouple_entrances',
+                             'owl_drops', 'warp_songs', 'spawn_positions'],
             }
         },
         shared         = True,
@@ -1855,8 +1846,6 @@
         },
     ),
     Scale(
-<<<<<<< HEAD
-=======
         name           = 'bridge_medallions',
         gui_text       = "Medallions Required for Bridge",
         default        = 6,
@@ -1903,7 +1892,6 @@
         },
     ),
     Scale(
->>>>>>> fe7a01f7
         name           = 'bridge_tokens',
         gui_text       = "Skulltulas Required for Bridge",
         default        = 100,
@@ -1987,13 +1975,9 @@
             considered available. MAY BE IMPOSSIBLE TO BEAT.
         ''',
         disable        = {
-<<<<<<< HEAD
-            'glitched'  : {'settings' : ['allowed_tricks', 'mq_dungeons_random', 'mq_dungeons', 'shuffle_interior_entrances', 'shuffle_grotto_entrances', 'shuffle_dungeon_entrances', 'shuffle_overworld_entrances', 'mix_entrance_pools', 'decouple_entrances', 'owl_drops', 'warp_songs', 'spawn_positions']},
-=======
-            'glitched'  : {'settings' : ['allowed_tricks', 'shuffle_interior_entrances', 'shuffle_grotto_entrances',
-                                         'shuffle_dungeon_entrances', 'shuffle_overworld_entrances', 'owl_drops',
-                                         'warp_songs', 'spawn_positions', 'mq_dungeons_random', 'mq_dungeons', ]},
->>>>>>> fe7a01f7
+            'glitched'  : {'settings' : ['allowed_tricks', 'mq_dungeons_random', 'mq_dungeons', 'shuffle_interior_entrances',
+                                         'shuffle_grotto_entrances', 'shuffle_dungeon_entrances', 'shuffle_overworld_entrances',
+                                         'mix_entrance_pools', 'decouple_entrances', 'owl_drops', 'warp_songs', 'spawn_positions']},
             'none'      : {'tabs'     : ['detailed_tab']},
         },
         shared         = True,
@@ -2494,11 +2478,7 @@
             Some entrances are kept unshuffled to avoid issues:
             - Hyrule Castle Courtyard and Garden entrances
             - Both Market Back Alley entrances
-<<<<<<< HEAD
             - Gerudo Valley to Lake Hylia (unless entrances are decoupled)
-=======
-            - Gerudo Valley to Lake Hylia
->>>>>>> fe7a01f7
 
             Just like when shuffling interior entrances, shuffling overworld 
             entrances disables trade timers and trade items never revert, 
@@ -2509,7 +2489,6 @@
         gui_params     = {
             'randomize_key': 'randomize_settings',
         },
-<<<<<<< HEAD
     ), 
     Checkbutton(
         name           = 'mix_entrance_pools',
@@ -2518,7 +2497,29 @@
             Shuffle all entrances into a single mixed pool.
             This means any shuffled entrance could lead to any type 
             of area: Dungeon, Grotto, Interior or Overworld.
-=======
+        ''',
+        default        = False,
+        shared         = True,
+        gui_params     = {
+            'randomize_key': 'randomize_settings',
+        },
+    ),
+    Checkbutton(
+        name           = 'decouple_entrances',
+        gui_text       = 'Decouple Entrances',
+        gui_tooltip    = '''\
+            Decouple entrances when shuffling them.
+            This means you are no longer guaranteed to end up back where you
+            came from when you go back through an entrance.
+
+            This also adds the one-way entrance from Gerudo Valley to Lake Hylia
+            in the pool of overworld entrances when they are shuffled.
+        ''',
+        default        = False,
+        shared         = True,
+        gui_params     = {
+            'randomize_key': 'randomize_settings',
+        },
     ),
     Checkbutton(
         name           = 'owl_drops',
@@ -2539,51 +2540,6 @@
         gui_text       = 'Randomize Warp Song Destinations',
         gui_tooltip    = '''\
             Randomize where each of the 6 warp songs leads to.
->>>>>>> fe7a01f7
-        ''',
-        default        = False,
-        shared         = True,
-        gui_params     = {
-            'randomize_key': 'randomize_settings',
-        },
-    ),
-    Checkbutton(
-<<<<<<< HEAD
-        name           = 'decouple_entrances',
-        gui_text       = 'Decouple Entrances',
-        gui_tooltip    = '''\
-            Decouple entrances when shuffling them.
-            This means you are no longer guaranteed to end up back where you
-            came from when you go back through an entrance.
-
-            This also adds the one-way entrance from Gerudo Valley to Lake Hylia
-            in the pool of overworld entrances when they are shuffled.
-        ''',
-        default        = False,
-        shared         = True,
-        gui_params     = {
-            'randomize_key': 'randomize_settings',
-        },
-    ),
-    Checkbutton(
-        name           = 'owl_drops',
-        gui_text       = 'Randomize Owl Drops',
-        gui_tooltip    = '''\
-            Randomize where Kaepora Gaebora (the Owl) drops you at 
-            when you talk to him at Lake Hylia or at the top of 
-            Death Mountain Trail.
-        ''',
-        default        = False,
-        shared         = True,
-        gui_params     = {
-            'randomize_key': 'randomize_settings',
-        },
-    ),
-    Checkbutton(
-        name           = 'warp_songs',
-        gui_text       = 'Randomize Warp Song Destinations',
-        gui_tooltip    = '''\
-            Randomize where each of the 6 warp songs leads to.
         ''',
         default        = False,
         shared         = True,
@@ -2602,18 +2558,6 @@
             This stays consistent after saving and loading the game again.
         ''',
         default        = False,
-=======
-        name           = 'spawn_positions',
-        gui_text       = 'Randomize Overworld Spawns',
-        gui_tooltip    = '''\
-            Randomize where you start as Child or Adult when loading
-            a save in the Overworld. This means you may not necessarily
-            spawn inside Link's House or Temple of Time.
-
-            This stays consistent after saving and loading the game again.
-        ''',
-        default        = False,
->>>>>>> fe7a01f7
         shared         = True,
         gui_params     = {
             'randomize_key': 'randomize_settings',
@@ -2741,15 +2685,6 @@
         gui_text       = 'Maps & Compasses',
         default        = 'dungeon',
         choices        = {
-<<<<<<< HEAD
-            'remove':    'Remove',
-            'startwith': 'Start With',
-            'vanilla':   'Vanilla Locations',
-            'dungeon':   'Dungeon Only',
-            'overworld': 'Overworld Only',
-            'dungeons':  'Any Dungeon',
-            'keysanity': 'Anywhere',
-=======
             'remove':      'Remove',
             'startwith':   'Start With',
             'vanilla':     'Vanilla Locations',
@@ -2757,7 +2692,6 @@
             'overworld':   'Overworld Only',
             'any_dungeon': 'Any Dungeon',
             'keysanity':   'Anywhere',
->>>>>>> fe7a01f7
         },
         gui_tooltip    = '''\
             'Remove': Maps and Compasses are removed.
@@ -2798,21 +2732,12 @@
         gui_text       = 'Small Keys',
         default        = 'dungeon',
         choices        = {
-<<<<<<< HEAD
-            'remove':    'Remove (Keysy)',
-            'vanilla':   'Vanilla Locations',
-            'dungeon':   'Dungeon Only',
-            'overworld': 'Overworld Only (Keysanity)',
-            'dungeons':  'Any Dungeon (Keysanity)',
-            'keysanity': 'Anywhere (Keysanity)',
-=======
             'remove':      'Remove (Keysy)',
             'vanilla':     'Vanilla Locations',
             'dungeon':     'Dungeon Only',
             'overworld':   'Overworld Only',
             'any_dungeon': 'Any Dungeon',
             'keysanity':   'Anywhere (Keysanity)',
->>>>>>> fe7a01f7
         },
         gui_tooltip    = '''\
             'Remove': Small Keys are removed. All locked
@@ -2892,21 +2817,12 @@
         gui_text       = 'Boss Keys',
         default        = 'dungeon',
         choices        = {
-<<<<<<< HEAD
-            'remove':    'Remove (Keysy)',
-            'vanilla':   'Vanilla Locations',
-            'dungeon':   'Dungeon Only',
-            'overworld': 'Overworld Only (Keysanity)',
-            'dungeons':  'Any Dungeon (Keysanity)',
-            'keysanity': 'Anywhere (Keysanity)',
-=======
             'remove':      'Remove (Keysy)',
             'vanilla':     'Vanilla Locations',
             'dungeon':     'Dungeon Only',
             'overworld':   'Overworld Only',
             'any_dungeon': 'Any Dungeon',
             'keysanity':   'Anywhere (Keysanity)',
->>>>>>> fe7a01f7
         },
         gui_tooltip    = '''\
             'Remove': Boss Keys are removed. All locked
@@ -2953,13 +2869,8 @@
             'remove':          "Remove (Keysy)",
             'vanilla':         "Vanilla Location",
             'dungeon':         "Dungeon Only",
-<<<<<<< HEAD
-            'overworld':       "Overworld Only (Keysanity)",
-            'dungeons':        "Any Dungeon (Keysanity)",
-=======
             'overworld':       "Overworld Only",
             'any_dungeon':     "Any Dungeon",
->>>>>>> fe7a01f7
             'keysanity':       "Anywhere (Keysanity)",
             'lacs_vanilla':    "On LACS: Vanilla",
             'lacs_stones':     "On LACS: Stones",
@@ -4227,11 +4138,11 @@
     ),
     Setting_Info(
         name           = 'a_button_color',
-<<<<<<< HEAD
         type           = str,
         gui_text       = 'A Button Color',
         gui_type       = "Combobox",
         shared         = False,
+        cosmetic       = True,
         choices        = get_a_button_color_options(),
         default        = 'N64 Blue',
         gui_tooltip    = '''\
@@ -4254,6 +4165,7 @@
         gui_text       = 'B Button Color',
         gui_type       = "Combobox",
         shared         = False,
+        cosmetic       = True,
         choices        = get_b_button_color_options(),
         default        = 'N64 Green',
         gui_tooltip    = '''\
@@ -4276,6 +4188,7 @@
         gui_text       = 'C Button Color',
         gui_type       = "Combobox",
         shared         = False,
+        cosmetic       = True,
         choices        = get_c_button_color_options(),
         default        = 'Yellow',
         gui_tooltip    = '''\
@@ -4298,82 +4211,7 @@
         gui_text       = 'Start Button Color',
         gui_type       = "Combobox",
         shared         = False,
-=======
-        type           = str,
-        gui_text       = 'A Button Color',
-        gui_type       = "Combobox",
-        shared         = False,
         cosmetic       = True,
-        choices        = get_a_button_color_options(),
-        default        = 'N64 Blue',
-        gui_tooltip    = '''\
-            'Random Choice': Choose a random
-            color from this list of colors.
-            'Completely Random': Choose a random
-            color from any color the N64 can draw.
-        ''',
-        gui_params     = {
-            'randomize_key': 'randomize_all_cosmetics',
-            'distribution': [
-                ('Completely Random', 1),
-            ]
-        }
-
-    ),
-    Setting_Info(
-        name           = 'b_button_color',
-        type           = str,
-        gui_text       = 'B Button Color',
-        gui_type       = "Combobox",
-        shared         = False,
-        cosmetic       = True,
-        choices        = get_b_button_color_options(),
-        default        = 'N64 Green',
-        gui_tooltip    = '''\
-            'Random Choice': Choose a random
-            color from this list of colors.
-            'Completely Random': Choose a random
-            color from any color the N64 can draw.
-        ''',
-        gui_params     = {
-            'randomize_key': 'randomize_all_cosmetics',
-            'distribution': [
-                ('Completely Random', 1),
-            ]
-        }
-
-    ),
-    Setting_Info(
-        name           = 'c_button_color',
-        type           = str,
-        gui_text       = 'C Button Color',
-        gui_type       = "Combobox",
-        shared         = False,
-        cosmetic       = True,
-        choices        = get_c_button_color_options(),
-        default        = 'Yellow',
-        gui_tooltip    = '''\
-            'Random Choice': Choose a random
-            color from this list of colors.
-            'Completely Random': Choose a random
-            color from any color the N64 can draw.
-        ''',
-        gui_params     = {
-            'randomize_key': 'randomize_all_cosmetics',
-            'distribution': [
-                ('Completely Random', 1),
-            ]
-        }
-
-    ),
-    Setting_Info(
-        name           = 'start_button_color',
-        type           = str,
-        gui_text       = 'Start Button Color',
-        gui_type       = "Combobox",
-        shared         = False,
-        cosmetic       = True,
->>>>>>> fe7a01f7
         choices        = get_start_button_color_options(),
         default        = 'N64 Red',
         gui_tooltip    = '''\
