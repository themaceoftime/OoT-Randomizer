--- conflicted
+++ resolved
@@ -2212,18 +2212,13 @@
 
             'All': The randomizer will guarantee that every item is obtainable and every location is reachable.
 
-<<<<<<< HEAD
             'All Goals': The randomizer will guarantee that every goal item is obtainable, not just the amount required
             to beat the game, but otherwise behaves like 'Required Only'.
             Goal items are the items required for the rainbow bridge and/or Ganon's Boss Key, so for example if the bridge is
             set to 1 Medallion and Ganon's Boss Key to 1 Gold Skulltula Token, all 6 Medallions and all 100 Tokens will
             be obtainable. In Triforce Hunt, this will also guarantee that all Triforce Pieces can be obtained.
 
-            'Required Only': Only required items and locations to beat the game will be guaranteed reachable.
-=======
-            When disabled, only items and locations required
-            to beat the game will be guaranteed reachable.
->>>>>>> 02be6c49
+            'Required Only': Only items and locations required to beat the game will be guaranteed reachable.
         ''',
         gui_params={
             "hide_when_disabled": True,
