--- conflicted
+++ resolved
@@ -564,8 +564,6 @@
         'tooltip' : '''\
                     A precise jump can be used to reach this alcove.
                     '''},
-<<<<<<< HEAD
-=======
     'Zora\'s River Upper Freestanding PoH as Adult with Nothing': {
         'name'    : 'logic_zora_river_upper',
         'tooltip' : '''\
@@ -737,7 +735,6 @@
                     race as child in under a minute, but it is
                     a very strict time limit.
                     '''},
->>>>>>> 896e6512
 }
 
 
@@ -1355,33 +1352,28 @@
         ''',
         shared         = True,
     ),
-<<<<<<< HEAD
-	Checkbutton(
-		name           = 'fast_chickens',
-        gui_text       = 'Fast Chickens',
-=======
     Checkbutton(
         name           = 'chicken_count_random',
         gui_text       = 'Random Cucco Count',
-        gui_group      = 'convenience',
         gui_tooltip    = '''\
             Anju will give a reward for collecting a random
             number of Cuccos.
         ''',
+        disable        = {
+            True : {'settings' : ['chicken_count']}
+        },        
         shared         = True,
     ),
     Scale(
         name           = 'chicken_count',
+        gui_text       = 'Cucco Count',
         default        = 7,
         min            = 0,
         max            = 7,
-        gui_group      = 'convenience',
->>>>>>> 896e6512
         gui_tooltip    = '''\
             Anju will give a reward for turning
             in the chosen number of Cuccos.
         ''',
-        dependency     = lambda settings: 1 if settings.chicken_count_random else None,
         shared         = True,
     ),
     Checkbutton(
@@ -1789,18 +1781,18 @@
     ),
     Combobox(
         name           = 'shuffle_ganon_bosskey',
+        gui_text       = 'Ganon\'s Boss Keys',
         default        = 'dungeon',
         choices        = {
-            'remove':          "Ganon's Boss Key: Remove",
-            'dungeon':         "Ganon's Boss Key: Dungeon Only",
-            'vanilla':         "Ganon's Boss Key: Vanilla",
-            'keysanity':       "Ganon's Boss Key: Anywhere",
-            'lacs_vanilla':    "Ganon's Boss Key: On LACS: Vanilla",
-            'lacs_medallions': "Ganon's Boss Key: On LACS: Medallions",
-            'lacs_stones':     "Ganon's Boss Key: On LACS: Stones",
-            'lacs_dungeons':   "Ganon's Boss Key: On LACS: Dungeons",
-        },
-        gui_group      = 'shuffle',
+            'remove':          "Remove",
+            'dungeon':         "Dungeon Only",
+            'vanilla':         "Vanilla",
+            'keysanity':       "Anywhere",
+            'lacs_vanilla':    "On LACS: Vanilla",
+            'lacs_medallions': "On LACS: Medallions",
+            'lacs_stones':     "On LACS: Stones",
+            'lacs_dungeons':   "On LACS: Dungeons",
+        },
         gui_tooltip    = '''\
             'Remove': Ganon's Castle Boss Key is removed
             and the boss door in Ganon's Tower starts unlocked.
@@ -1862,24 +1854,6 @@
         },
     ),
     Checkbutton(
-<<<<<<< HEAD
-        name           = 'unlocked_ganondorf',
-        gui_text       = 'Remove Ganon\'s Boss Door Lock',
-        gui_tooltip    = '''\
-            The Boss Key door in Ganon's Tower
-            will start unlocked. This is intended
-            to be used with reduced trial
-            requirements to make it more likely
-            that skipped trials can be avoided.
-        ''',
-        shared         = True,
-        gui_params     = {
-            'randomize_key': 'randomize_settings',
-        },
-    ),
-    Checkbutton(
-=======
->>>>>>> 896e6512
         name           = 'mq_dungeons_random',
         gui_text       = 'Random Number of MQ Dungeons',
         gui_tooltip    = '''\
