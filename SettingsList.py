--- conflicted
+++ resolved
@@ -214,16 +214,11 @@
         'name'    : 'logic_gf_jump',
         'tags'    : ("Gerudo's Fortress",),
         'tooltip' : '''\
-<<<<<<< HEAD
                     Allows both ages to use a jump to reach the second
                     floor of the fortress from the southern roof with
                     the guard, and adult to jump to the top roof from
                     there, without going through the interiors of the
                     Thieves' Hideout.
-=======
-                    Adult can jump onto the top roof of the fortress
-                    without going through the interior of the hideout.
->>>>>>> b383b5c3
                     '''},
     'Thieves\' Hideout "Kitchen" with No Additional Items': {
         'name'    : 'logic_gerudo_kitchen',
@@ -2348,7 +2343,6 @@
         gui_tooltip    = '''\
             'Rescue One Carpenter': Only the bottom left carpenter,
             in the cell with a single torch, must be rescued.
-            This cell can be savewarped to from any room in the hideout.
             All but one of the Thieves' Hideout Keys are removed.
 
             'Open Gerudo's Fortress': The carpenters are rescued from
@@ -2582,14 +2576,9 @@
             'glitched'  : {'settings' : ['allowed_tricks', 'shuffle_interior_entrances', 'shuffle_hideout_entrances', 'shuffle_grotto_entrances',
                                          'shuffle_dungeon_entrances', 'shuffle_overworld_entrances', 'owl_drops',
                                          'warp_songs', 'spawn_positions', 'mq_dungeons_mode', 'mq_dungeons_specific',
-<<<<<<< HEAD
                                          'mq_dungeons_count', 'shuffle_bosses', 'dungeon_shortcuts', 'deadly_bonks',
-                                         'mix_entrance_pools', 'decouple_entrances']},
-=======
-                                         'mq_dungeons_count', 'shuffle_bosses', 'dungeon_shortcuts', 'deadly_bonks', 
                                          'shuffle_freestanding_items', 'shuffle_pots', 'shuffle_crates', 'shuffle_beehives',
-                                         'shuffle_silver_rupees']},
->>>>>>> b383b5c3
+                                         'shuffle_silver_rupees', 'mix_entrance_pools', 'decouple_entrances']},
             'none'      : {'settings' : ['allowed_tricks', 'logic_no_night_tokens_without_suns_song', 'reachable_locations']},
         },
         shared         = True,
@@ -3370,7 +3359,8 @@
             into the pool of interior entrances.
 
             Note that savewarping in any room of Thieves' Hideout
-            always takes you to the first room (with 1 torch).
+            take you to the overworld spawn, which is different from
+            vanilla behavior.
 
             There is an extra heart piece on the balcony above the jail in
             Gerudo's Fortress if accessed as child. This is not shuffled.
