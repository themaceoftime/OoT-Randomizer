import argparse
import difflib
from itertools import chain
import re
import math
import json
import operator

from Colors import get_tunic_color_options, get_navi_color_options, get_sword_trail_color_options, \
    get_bombchu_trail_color_options, get_boomerang_trail_color_options, get_gauntlet_color_options, \
    get_magic_color_options, get_heart_color_options, get_shield_frame_color_options, get_a_button_color_options,\
    get_b_button_color_options, get_c_button_color_options, get_start_button_color_options
from Hints import HintDistList, HintDistTips, gossipLocations
from Item import ItemInfo
from Location import LocationIterator
from LocationList import location_table
import Sounds as sfx
import StartingItems
from Utils import data_path

# holds the info for a single setting
class Setting_Info():

    def __init__(self, name, type, gui_text, gui_type, shared, choices, default=None, disabled_default=None, disable=None, gui_tooltip=None, gui_params=None, cosmetic=False):
        self.name = name # name of the setting, used as a key to retrieve the setting's value everywhere
        self.type = type # type of the setting's value, used to properly convert types to setting strings
        self.shared = shared # whether or not the setting is one that should be shared, used in converting settings to a string
        self.cosmetic = cosmetic # whether or not the setting should be included in the cosmetic log
        self.gui_text = gui_text
        self.gui_type = gui_type
        if gui_tooltip is None:
            self.gui_tooltip = ""
        else:
            self.gui_tooltip = gui_tooltip

        if gui_params == None:
            gui_params = {}
        self.gui_params = gui_params # additional parameters that the randomizer uses for the gui
        self.disable = disable # dictionary of settings this this setting disabled
        self.dependency = None # lambda the determines if this is disabled. Generated later

        # dictionary of options to their text names
        if isinstance(choices, list):
            self.choices = {k: k for k in choices}
            self.choice_list = list(choices)
        else:
            self.choices = dict(choices)
            self.choice_list = list(choices.keys())
        self.reverse_choices = {v: k for k, v in self.choices.items()}

        # number of bits needed to store the setting, used in converting settings to a string
        if shared:
            if self.gui_params.get('min') and self.gui_params.get('max') and not choices:
                self.bitwidth = math.ceil(math.log(self.gui_params.get('max') - self.gui_params.get('min') + 1, 2))
            else:
                self.bitwidth = self.calc_bitwidth(choices)
        else:
            self.bitwidth = 0

        # default value if undefined/unset
        if default != None:
            self.default = default
        elif self.type == bool:
            self.default = False
        elif self.type == str:
            self.default = ""
        elif self.type == int:
            self.default = 0
        elif self.type == list:
            self.default = []
        elif self.type == dict:
            self.default = {}

        # default value if disabled
        if disabled_default == None:
            self.disabled_default = self.default
        else:
            self.disabled_default = disabled_default

        # used to when random options are set for this setting
        if 'distribution' not in gui_params:
            self.gui_params['distribution'] = [(choice, 1) for choice in self.choice_list]


    def calc_bitwidth(self, choices):
        count = len(choices)
        if count > 0:
            if self.type == list:
                # Need two special values for terminating additive and subtractive lists
                count = count + 2
            return math.ceil(math.log(count, 2))
        return 0


class Checkbutton(Setting_Info):

    def __init__(self, name, gui_text, gui_tooltip=None, disable=None,
            disabled_default=None, default=False, shared=False, gui_params=None, cosmetic=False):

        choices = {
            True:  'checked',
            False: 'unchecked',
        }

        super().__init__(name, bool, gui_text, 'Checkbutton', shared, choices, default, disabled_default, disable, gui_tooltip, gui_params, cosmetic)


class Combobox(Setting_Info):

    def __init__(self, name, gui_text, choices, default, gui_tooltip=None, disable=None,
            disabled_default=None, shared=False, gui_params=None, cosmetic=False, multiple_select=False):

        gui_type = 'Combobox' if not multiple_select else 'MultipleSelect'
        type = str if not multiple_select else list
        super().__init__(name, type, gui_text, gui_type, shared, choices, default, disabled_default, disable, gui_tooltip, gui_params, cosmetic)


class Scale(Setting_Info):

    def __init__(self, name, gui_text, min, max, default, step=1,
            gui_tooltip=None, disable=None, disabled_default=None,
            shared=False, gui_params=None, cosmetic=False):

        choices = {
            i: str(i) for i in range(min, max+1, step)
        }
        if gui_params == None:
            gui_params = {}
        gui_params['min']    = min
        gui_params['max']    = max
        gui_params['step']   = step

        super().__init__(name, int, gui_text, 'Scale', shared, choices, default, disabled_default, disable, gui_tooltip, gui_params, cosmetic)


logic_tricks = {
    'Fewer Tunic Requirements': {
        'name'    : 'logic_fewer_tunic_requirements',
        'tags'    : ("General", "Fire Temple", "Water Temple", "Gerudo Training Ground", "Zora's Fountain",),
        'tooltip' : '''\
                    Allows the following possible without Tunics:
                    - Enter Water Temple. The key below the center
                    pillar still requires Zora Tunic.
                    - Enter Fire Temple. Only the first floor is
                    accessible, and not Volvagia.
                    - Zora's Fountain Bottom Freestanding PoH.
                    Might not have enough health to resurface.
                    - Gerudo Training Ground Underwater
                    Silver Rupee Chest. May need to make multiple
                    trips.
                    '''},
    'Hidden Grottos without Stone of Agony': {
        'name'    : 'logic_grottos_without_agony',
        'tags'    : ("General", "Entrance",),
        'tooltip' : '''\
                    Allows entering hidden grottos without the
                    Stone of Agony.
                    '''},
    'Pass Through Visible One-Way Collisions': {
        'name'    : 'logic_visible_collisions',
        'tags'    : ("Entrance", "Kakariko Village",),
        'tooltip' : '''\
                    Allows climbing through the platform to reach 
                    Impa's House Back as adult with no items and 
                    going through the Kakariko Village Gate as child
                    when coming from the Mountain Trail side.
                    '''},
    'Child Dead Hand without Kokiri Sword': {
        'name'    : 'logic_child_deadhand',
        'tags'    : ("Bottom of the Well",),
        'tooltip' : '''\
                    Requires 9 sticks or 5 jump slashes.
                    '''},
    'Second Dampe Race as Child': {
        'name'    : 'logic_child_dampe_race_poh',
        'tags'    : ("the Graveyard", "Entrance",),
        'tooltip' : '''\
                    It is possible to complete the second dampe
                    race as child in under a minute, but it is
                    a strict time limit.
                    '''},
    'Man on Roof without Hookshot': {
        'name'    : 'logic_man_on_roof',
        'tags'    : ("Kakariko Village",),
        'tooltip' : '''\
                    Can be reached by side-hopping off
                    the watchtower.
                    '''},
    'Dodongo\'s Cavern Staircase with Bow': {
        'name'    : 'logic_dc_staircase',
        'tags'    : ("Dodongo's Cavern",),
        'tooltip' : '''\
                    The Bow can be used to knock down the stairs
                    with two well-timed shots.
                    '''},
    'Dodongo\'s Cavern Spike Trap Room Jump without Hover Boots': {
        'name'    : 'logic_dc_jump',
        'tags'    : ("Dodongo's Cavern",),
        'tooltip' : '''\
                    Jump is adult only.
                    '''},
    'Dodongo\'s Cavern Vines GS from Below with Longshot': {
        'name'    : 'logic_dc_vines_gs',
        'tags'    : ("Dodongo's Cavern", "Skulltulas",),
        'tooltip' : '''\
                    The vines upon which this Skulltula rests are one-
                    sided collision. You can use the Longshot to get it
                    from below, by shooting it through the vines,
                    bypassing the need to lower the staircase.
                    '''},
    'Thieves\' Hideout "Kitchen" with No Additional Items': {
        'name'    : 'logic_gerudo_kitchen',
        'tags'    : ("Thieves' Hideout", "Gerudo's Fortress",),
        'tooltip' : '''\
                    The logic normally guarantees one of Bow, Hookshot,
                    or Hover Boots.
                    '''},
    'Deku Tree Basement Vines GS with Jump Slash': {
        'name'    : 'logic_deku_basement_gs',
        'tags'    : ("Deku Tree", "Skulltulas",),
        'tooltip' : '''\
                    Can be defeated by doing a precise jump slash.
                    '''},
    'Deku Tree Basement Web to Gohma with Bow': {
        'name'    : 'logic_deku_b1_webs_with_bow',
        'tags'    : ("Deku Tree", "Entrance",),
        'tooltip' : '''\
                    All spider web walls in the Deku Tree basement can be burnt
                    as adult with just a bow by shooting through torches. This
                    trick only applies to the circular web leading to Gohma;
                    the two vertical webs are always in logic.

                    Backflip onto the chest near the torch at the bottom of
                    the vine wall. With precise positioning you can shoot
                    through the torch to the right edge of the circular web.

                    This allows completion of adult Deku Tree with no fire source.
                    '''},
    'Deku Tree MQ Roll Under the Spiked Log': {
        'name'    : 'logic_deku_mq_log',
        'tags'    : ("Deku Tree",),
        'tooltip' : '''\
                    You can get past the spiked log by rolling
                    to briefly shrink your hitbox. As adult,
                    the timing is a bit more precise.
                    '''},
    'Hammer Rusted Switches Through Walls': {
        'name'    : 'logic_rusted_switches',
        'tags'    : ("Fire Temple", "Ganon's Castle",),
        'tooltip' : '''\
                    Applies to:
                    - Fire Temple Highest Goron Chest.
                    - MQ Fire Temple Lizalfos Maze.
                    - MQ Spirit Trial.
                    '''},
    'Bottom of the Well Map Chest with Strength & Sticks': {
        'name'    : 'logic_botw_basement',
        'tags'    : ("Bottom of the Well",),
        'tooltip' : '''\
                    The chest in the basement can be reached with
                    strength by doing a jump slash with a lit
                    stick to access the bomb flowers.
                    '''},
    'Bottom of the Well MQ Jump Over the Pits': {
        'name'    : 'logic_botw_mq_pits',
        'tags'    : ("Bottom of the Well",),
        'tooltip' : '''\
                    While the pits in Bottom of the Well don't allow you to
                    jump just by running straight at them, you can still get
                    over them by side-hopping or backflipping across. With
                    explosives, this allows you to access the central areas
                    without Zelda's Lullaby. With Zelda's Lullaby, it allows
                    you to access the west inner room without explosives.
                    '''},
    'Skip Forest Temple MQ Block Puzzle with Bombchu': {
        'name'    : 'logic_forest_mq_block_puzzle',
        'tags'    : ("Forest Temple",),
        'tooltip' : '''\
                    Send the Bombchu straight up the center of the
                    wall directly to the left upon entering the room.
                    '''},
    'Spirit Temple Child Side Bridge with Bombchu': {
        'name'    : 'logic_spirit_child_bombchu',
        'tags'    : ("Spirit Temple",),
        'tooltip' : '''\
                    A carefully-timed Bombchu can hit the switch.
                    '''},
    'Windmill PoH as Adult with Nothing': {
        'name'    : 'logic_windmill_poh',
        'tags'    : ("Kakariko Village",),
        'tooltip' : '''\
                    Can jump up to the spinning platform from
                    below as adult.
                    '''},
    'Crater\'s Bean PoH with Hover Boots': {
        'name'    : 'logic_crater_bean_poh_with_hovers',
        'tags'    : ("Death Mountain Crater",),
        'tooltip' : '''\
                    Hover from the base of the bridge
                    near Goron City and walk up the
                    very steep slope.
                    '''},
    'Zora\'s Domain Entry with Cucco': {
        'name'    : 'logic_zora_with_cucco',
        'tags'    : ("Zora's River",),
        'tooltip' : '''\
                    Can fly behind the waterfall with
                    a cucco as child.
                    '''},
    'Water Temple MQ Central Pillar with Fire Arrows': {
        'name'    : 'logic_water_mq_central_pillar',
        'tags'    : ("Water Temple",),
        'tooltip' : '''\
                    Slanted torches have misleading hitboxes. Whenever
                    you see a slanted torch jutting out of the wall,
                    you can expect most or all of its hitbox is actually
                    on the other side that wall. This can make slanted
                    torches very finicky to light when using arrows. The
                    torches in the central pillar of MQ Water Temple are
                    a particularly egregious example. Logic normally
                    expects Din's Fire and Song of Time.
                    '''},
    'Gerudo Training Ground MQ Left Side Silver Rupees with Hookshot': {
        'name'    : 'logic_gtg_mq_with_hookshot',
        'tags'    : ("Gerudo Training Ground",),
        'tooltip' : '''\
                    The highest silver rupee can be obtained by
                    hookshotting the target and then immediately jump
                    slashing toward the rupee.
                    '''},
    'Forest Temple East Courtyard Vines with Hookshot': {
        'name'    : 'logic_forest_vines',
        'tags'    : ("Forest Temple",),
        'tooltip' : '''\
                    The vines in Forest Temple leading to where the well
                    drain switch is in the standard form can be barely
                    reached with just the Hookshot.
                    '''},
    'Forest Temple East Courtyard GS with Boomerang': {
        'name'    : 'logic_forest_outdoor_east_gs',
        'tags'    : ("Forest Temple", "Entrance", "Skulltulas",),
        'tooltip' : '''\
                    Precise Boomerang throws can allow child to
                    kill the Skulltula and collect the token.
                    '''},
    'Forest Temple First Room GS with Difficult-to-Use Weapons': {
        'name'    : 'logic_forest_first_gs',
        'tags'    : ("Forest Temple", "Entrance", "Skulltulas",),
        'tooltip' : '''\
                    Allows killing this Skulltula with Sword or Sticks by
                    jump slashing it as you let go from the vines. You will
                    take fall damage.
                    Also allows killing it as Child with a Bomb throw. It's
                    much more difficult to use a Bomb as child due to
                    Child Link's shorter height.
                    '''},
    'Swim Through Forest Temple MQ Well with Hookshot': {
        'name'    : 'logic_forest_well_swim',
        'tags'    : ("Forest Temple",),
        'tooltip' : '''\
                    Shoot the vines in the well as low and as far to
                    the right as possible, and then immediately swim
                    under the ceiling to the right. This can only be
                    required if Forest Temple is in its Master Quest
                    form.
                    '''},
    'Forest Temple MQ Twisted Hallway Switch with Jump Slash': {
        'name'    : 'logic_forest_mq_hallway_switch_jumpslash',
        'tags'    : ("Forest Temple",),
        'tooltip' : '''\
                    The switch to twist the hallway can be hit with
                    a jump slash through the glass block. To get in
                    front of the switch, either use the Hover Boots
                    or hit the shortcut switch at the top of the
                    room and jump from the glass blocks that spawn.
                    '''},
    #'Forest Temple MQ Twisted Hallway Switch with Hookshot': {
    #    'name'    : 'logic_forest_mq_hallway_switch_hookshot',
    #    'tags'    : ("Forest Temple",),
    #    'tooltip' : '''\
    #                There's a very small gap between the glass block
    #                and the wall. Through that gap you can hookshot
    #                the target on the ceiling.
    #                '''},
    'Death Mountain Trail Chest with Strength': {
        'name'    : 'logic_dmt_bombable',
        'tags'    : ("Death Mountain Trail",),
        'tooltip' : '''\
                    Child Link can blow up the wall using a nearby bomb
                    flower. You must backwalk with the flower and then
                    quickly throw it toward the wall.
                    '''},
    'Goron City Spinning Pot PoH with Strength': {
        'name'    : 'logic_goron_city_pot_with_strength',
        'tags'    : ("Goron City",),
        'tooltip' : '''\
                    Allows for stopping the Goron City Spinning
                    Pot using a bomb flower alone, requiring 
                    strength in lieu of inventory explosives.
                    '''},
    'Adult Kokiri Forest GS with Hover Boots': {
        'name'    : 'logic_adult_kokiri_gs',
        'tags'    : ("Kokiri Forest", "Skulltulas",),
        'tooltip' : '''\
                    Can be obtained without Hookshot by using the Hover
                    Boots off of one of the roots.
                    '''},
    'Spirit Temple MQ Frozen Eye Switch without Fire': {
        'name'    : 'logic_spirit_mq_frozen_eye',
        'tags'    : ("Spirit Temple",),
        'tooltip' : '''\
                    You can melt the ice by shooting an arrow through a
                    torch. The only way to find a line of sight for this
                    shot is to first spawn a Song of Time block, and then
                    stand on the very edge of it.
                    '''},
    'Spirit Temple Shifting Wall with No Additional Items': {
        'name'    : 'logic_spirit_wall',
        'tags'    : ("Spirit Temple",),
        'tooltip' : '''\
                    The logic normally guarantees a way of dealing with both
                    the Beamos and the Walltula before climbing the wall.
                    '''},
    'Spirit Temple Main Room GS with Boomerang': {
        'name'    : 'logic_spirit_lobby_gs',
        'tags'    : ("Spirit Temple", "Skulltulas",),
        'tooltip' : '''\
                    Standing on the highest part of the arm of the statue, a
                    precise Boomerang throw can kill and obtain this Gold
                    Skulltula. You must throw the Boomerang slightly off to
                    the side so that it curves into the Skulltula, as aiming
                    directly at it will clank off of the wall in front.
                    '''},
    'Spirit Temple Main Room Jump from Hands to Upper Ledges': {
        'name'    : 'logic_spirit_lobby_jump',
        'tags'    : ("Spirit Temple", "Skulltulas",),
        'tooltip' : '''\
                    A precise jump to obtain the following as adult
                    without needing one of Hookshot or Hover Boots:
                    - Spirit Temple Statue Room Northeast Chest
                    - Spirit Temple GS Lobby
                    '''},
    'Spirit Temple Main Room Hookshot to Boss Platform': {
        'name'    : 'logic_spirit_platform_hookshot',
        'tags'    : ("Spirit Temple",),
        'tooltip' : '''\
                    Precise hookshot aiming at the platform chains can be
                    used to reach the boss platform from the middle landings.
                    Using a jumpslash immediately after reaching a chain
                    makes aiming more lenient. Relevant only when Spirit
                    Temple boss shortcuts are on.
                    '''},
    'Spirit Temple MQ Sun Block Room GS with Boomerang': {
        'name'    : 'logic_spirit_mq_sun_block_gs',
        'tags'    : ("Spirit Temple", "Skulltulas",),
        'tooltip' : '''\
                    Throw the Boomerang in such a way that it
                    curves through the side of the glass block
                    to hit the Gold Skulltula.
                    '''},
    'Jabu Underwater Alcove as Adult with Jump Dive': {
        'name'    : 'logic_jabu_alcove_jump_dive',
        'tags'    : ("Jabu Jabu's Belly", "Entrance",),
        'tooltip' : '''\
                    Standing above the underwater tunnel leading to the scrub,
                    jump down and swim through the tunnel. This allows adult to
                    access the alcove with no Scale or Iron Boots. In vanilla Jabu,
                    this alcove has a business scrub. In MQ Jabu, it has the compass
                    chest and a door switch for the main floor.
                    '''},
    'Jabu MQ Compass Chest with Boomerang': {
        'name'    : 'logic_jabu_mq_rang_jump',
        'tags'    : ("Jabu Jabu's Belly",),
        'tooltip' : '''\
                    Boomerang can reach the cow switch to spawn the chest by
                    targeting the cow, jumping off of the ledge where the
                    chest spawns, and throwing the Boomerang in midair. This
                    is only relevant with Jabu Jabu's Belly dungeon shortcuts
                    enabled.
                    '''},
    'Jabu MQ Song of Time Block GS with Boomerang': {
        'name'    : 'logic_jabu_mq_sot_gs',
        'tags'    : ("Jabu Jabu's Belly", "Skulltulas",),
        'tooltip' : '''\
                    Allow the Boomerang to return to you through
                    the Song of Time block to grab the token.
                    '''},
    'Bottom of the Well MQ Dead Hand Freestanding Key with Boomerang': {
        'name'    : 'logic_botw_mq_dead_hand_key',
        'tags'    : ("Bottom of the Well",),
        'tooltip' : '''\
                    Boomerang can fish the item out of the rubble without
                    needing explosives to blow it up.
                    '''},
    'Fire Temple Flame Wall Maze Skip': {
        'name'    : 'logic_fire_flame_maze',
        'tags'    : ("Fire Temple",),
        'tooltip' : '''\
                    If you move quickly you can sneak past the edge of
                    a flame wall before it can rise up to block you.
                    To do it without taking damage is more precise.
                    Allows you to progress without needing either a
                    Small Key or Hover Boots.
                    '''},
    'Fire Temple MQ Flame Wall Maze Skip': {
        'name'    : 'logic_fire_mq_flame_maze',
        'tags'    : ("Fire Temple", "Skulltulas",),
        'tooltip' : '''\
                    If you move quickly you can sneak past the edge of
                    a flame wall before it can rise up to block you.
                    To do it without taking damage is more precise.
                    Allows you to reach the side room GS without needing
                    Song of Time or Hover Boots. If either of "Fire Temple
                    MQ Lower to Upper Lizalfos Maze with Hover Boots" or
                    "with Precise Jump" are enabled, this also allows you
                    to progress deeper into the dungeon without Hookshot.
                    '''},
    'Fire Temple MQ Climb without Fire Source': {
        'name'    : 'logic_fire_mq_climb',
        'tags'    : ("Fire Temple",),
        'tooltip' : '''\
                    You can use the Hover Boots to hover around to
                    the climbable wall, skipping the need to use a
                    fire source and spawn a Hookshot target.
                    '''},
    'Fire Temple MQ Lower to Upper Lizalfos Maze with Hover Boots': {
        'name'    : 'logic_fire_mq_maze_hovers',
        'tags'    : ("Fire Temple",),
        'tooltip' : '''\
                    Use the Hover Boots off of a crate to
                    climb to the upper maze without needing
                    to spawn and use the Hookshot targets.
                    '''},
    'Fire Temple MQ Chest Near Boss without Breaking Crate': {
        'name'    : 'logic_fire_mq_near_boss',
        'tags'    : ("Fire Temple",),
        'tooltip' : '''\
                    The hitbox for the torch extends a bit outside of the crate.
                    Shoot a flaming arrow at the side of the crate to light the
                    torch without needing to get over there and break the crate.
                    '''},
    'Fire Temple MQ Lizalfos Maze Side Room without Box': {
        'name'    : 'logic_fire_mq_maze_side_room',
        'tags'    : ("Fire Temple",),
        'tooltip' : '''\
                    You can walk from the blue switch to the door and
                    quickly open the door before the bars reclose. This
                    skips needing to reach the upper sections of the
                    maze to get a box to place on the switch.
                    '''},
    'Fire Temple MQ Boss Key Chest without Bow': {
        'name'    : 'logic_fire_mq_bk_chest',
        'tags'    : ("Fire Temple",),
        'tooltip' : '''\
                    It is possible to light both of the timed torches
                    to unbar the door to the boss key chest's room
                    with just Din's Fire if you move very quickly
                    between the two torches. It is also possible to
                    unbar the door with just Din's by abusing an
                    oversight in the way the game counts how many
                    torches have been lit.
                    '''},
    'Fire Temple MQ Above Flame Wall Maze GS from Below with Longshot': {
        'name'    : 'logic_fire_mq_above_maze_gs',
        'tags'    : ("Fire Temple", "Skulltulas",),
        'tooltip' : '''\
                    The floor of the room that contains this Skulltula
                    is only solid from above. From the maze below, the
                    Longshot can be shot through the ceiling to obtain 
                    the token with two fewer small keys than normal.
                    '''},
    'Zora\'s River Lower Freestanding PoH as Adult with Nothing': {
        'name'    : 'logic_zora_river_lower',
        'tags'    : ("Zora's River",),
        'tooltip' : '''\
                    Adult can reach this PoH with a precise jump,
                    no Hover Boots required.
                    '''},
    'Water Temple Cracked Wall with Hover Boots': {
        'name'    : 'logic_water_cracked_wall_hovers',
        'tags'    : ("Water Temple",),
        'tooltip' : '''\
                    With a midair side-hop while wearing the Hover
                    Boots, you can reach the cracked wall without
                    needing to raise the water up to the middle level.
                    '''},
    'Shadow Temple Freestanding Key with Bombchu': {
        'name'    : 'logic_shadow_freestanding_key',
        'tags'    : ("Shadow Temple",),
        'tooltip' : '''\
                    Release the Bombchu with good timing so that
                    it explodes near the bottom of the pot.
                    '''},
    'Shadow Temple MQ Invisible Blades Silver Rupees without Song of Time': {
        'name'    : 'logic_shadow_mq_invisible_blades',
        'tags'    : ("Shadow Temple",),
        'tooltip' : '''\
                    The Like Like can be used to boost you into the
                    silver rupee that normally requires Song of Time.
                    This cannot be performed on OHKO since the Like
                    Like does not boost you high enough if you die.
                    '''},
    'Shadow Temple MQ Lower Huge Pit without Fire Source': {
        'name'    : 'logic_shadow_mq_huge_pit',
        'tags'    : ("Shadow Temple",),
        'tooltip' : '''\
                    Normally a frozen eye switch spawns some platforms
                    that you can use to climb down, but there's actually
                    a small piece of ground that you can stand on that
                    you can just jump down to.
                    '''},
    'Shadow Temple MQ Windy Walkway Reverse without Hover Boots': {
        'name'    : 'logic_shadow_mq_windy_walkway',
        'tags'    : ("Shadow Temple",),
        'tooltip' : '''\
                    With shadow dungeon shortcuts enabled, it is possible
                    to jump from the alcove in the windy hallway to the
                    middle platform. There are two methods: wait out the fan
                    opposite the door and hold forward, or jump to the right
                    to be pushed by the fan there towards the platform ledge.
                    Note that jumps of this distance are inconsistent, but
                    still possible.
                    '''},
    'Shadow Temple MQ After Wind Gold Skulltula with Nothing': {
        'name'    : 'logic_shadow_mq_after_wind_gs',
        'tags'    : ("Shadow Temple","Skulltulas",),
        'tooltip' : '''\
                    The Gold Skulltula in the rubble pile can be killed
                    with a sword slash without blowing up the rubble. The
                    reward will appear above the rubble pile.
                    '''},
    'Backflip over Mido as Adult': {
        'name'    : 'logic_mido_backflip',
        'tags'    : ("the Lost Woods",),
        'tooltip' : '''\
                    With a specific position and angle, you can
                    backflip over Mido.
                    '''},
    'Fire Temple Boss Door without Hover Boots or Pillar': {
        'name'    : 'logic_fire_boss_door_jump',
        'tags'    : ("Fire Temple",),
        'tooltip' : '''\
                    The Fire Temple Boss Door can be reached with a precise
                    jump. You must be touching the side wall of the room so
                    that Link will grab the ledge from farther away than
                    is normally possible.
                    '''},
    'Lake Hylia Lab Dive without Gold Scale': {
        'name'    : 'logic_lab_diving',
        'tags'    : ("Lake Hylia",),
        'tooltip' : '''\
                    Remove the Iron Boots in the midst of
                    Hookshotting the underwater crate.
                    '''},
    'Deliver Eye Drops with Bolero of Fire': {
        'name'    : 'logic_biggoron_bolero',
        'tags'    : ("Death Mountain Trail",),
        'tooltip' : '''\
                    Playing a warp song normally causes a trade item to
                    spoil immediately, however, it is possible use Bolero
                    to reach Biggoron and still deliver the Eye Drops
                    before they spoil. If you do not wear the Goron Tunic,
                    the heat timer inside the crater will override the trade
                    item's timer. When you exit to Death Mountain Trail you
                    will have one second to show the Eye Drops before they
                    expire. You can get extra time to show the Eye Drops if
                    you warp immediately upon receiving them. If you don't
                    have many hearts, you may have to reset the heat timer
                    by quickly dipping in and out of Darunia's chamber.
                    This trick does not apply if "Randomize Warp Song
                    Destinations" is enabled, or if the settings are such
                    that trade items do not need to be delivered within a
                    time limit.
                    '''},
    'Wasteland Crossing without Hover Boots or Longshot': {
        'name'    : 'logic_wasteland_crossing',
        'tags'    : ("Haunted Wasteland",),
        'tooltip' : '''\
                    You can beat the quicksand by backwalking across it
                    in a specific way.
                    Note that jumping to the carpet merchant as child
                    typically requires a fairly precise jump slash.
                    '''},
    'Colossus Hill GS with Hookshot': {
        'name'    : 'logic_colossus_gs',
        'tags'    : ("Desert Colossus", "Skulltulas",),
        'tooltip' : '''\
                    Somewhat precise. If you kill enough Leevers
                    you can get enough of a break to take some time
                    to aim more carefully.
                    '''},
    'Dodongo\'s Cavern Scarecrow GS with Armos Statue': {
        'name'    : 'logic_dc_scarecrow_gs',
        'tags'    : ("Dodongo's Cavern", "Skulltulas",),
        'tooltip' : '''\
                    You can jump off an Armos Statue to reach the
                    alcove with the Gold Skulltula. It takes quite
                    a long time to pull the statue the entire way.
                    The jump to the alcove can be a bit picky when
                    done as child.
                    '''},
    'Kakariko Tower GS with Jump Slash': {
        'name'    : 'logic_kakariko_tower_gs',
        'tags'    : ("Kakariko Village", "Skulltulas",),
        'tooltip' : '''\
                    Climb the tower as high as you can without
                    touching the Gold Skulltula, then let go and
                    jump slash immediately. You will take fall
                    damage.
                    '''},
    'Deku Tree MQ Compass Room GS Boulders with Just Hammer': {
        'name'    : 'logic_deku_mq_compass_gs',
        'tags'    : ("Deku Tree", "Skulltulas",),
        'tooltip' : '''\
                    Climb to the top of the vines, then let go
                    and jump slash immediately to destroy the
                    boulders using the Hammer, without needing
                    to spawn a Song of Time block.
                    '''},
    'Lake Hylia Lab Wall GS with Jump Slash': {
        'name'    : 'logic_lab_wall_gs',
        'tags'    : ("Lake Hylia", "Skulltulas",),
        'tooltip' : '''\
                    The jump slash to actually collect the
                    token is somewhat precise.
                    '''},
    'Spirit Temple MQ Lower Adult without Fire Arrows': {
        'name'    : 'logic_spirit_mq_lower_adult',
        'tags'    : ("Spirit Temple",),
        'tooltip' : '''\
                    It can be done with Din\'s Fire and Bow.
                    Whenever an arrow passes through a lit torch, it
                    resets the timer. It's finicky but it's also
                    possible to stand on the pillar next to the center
                    torch, which makes it easier.
                    '''},
    'Spirit Temple Map Chest with Bow': {
        'name'    : 'logic_spirit_map_chest',
        'tags'    : ("Spirit Temple",),
        'tooltip' : '''\
                    To get a line of sight from the upper torch to
                    the map chest torches, you must pull an Armos
                    statue all the way up the stairs.
                    '''},
    'Spirit Temple Sun Block Room Chest with Bow': {
        'name'    : 'logic_spirit_sun_chest',
        'tags'    : ("Spirit Temple",),
        'tooltip' : '''\
                    Using the blocks in the room as platforms you can
                    get lines of sight to all three torches. The timer
                    on the torches is quite short so you must move
                    quickly in order to light all three.
                    '''},
    'Spirit Temple MQ Sun Block Room as Child without Song of Time': {
        'name'    : 'logic_spirit_mq_sun_block_sot',
        'tags'    : ("Spirit Temple",),
        'tooltip' : '''\
                    While adult can easily jump directly to the switch that
                    unbars the door to the sun block room, child Link cannot
                    make the jump without spawning a Song of Time block to
                    jump from. You can skip this by throwing the crate down
                    onto the switch from above, which does unbar the door,
                    however the crate immediately breaks, so you must move
                    quickly to get through the door before it closes back up.
                    '''},
    'Shadow Trial MQ Torch with Bow': {
        'name'    : 'logic_shadow_trial_mq',
        'tags'    : ("Ganon's Castle",),
        'tooltip' : '''\
                    You can light the torch in this room without a fire
                    source by shooting an arrow through the lit torch
                    at the beginning of the room. Because the room is
                    so dark and the unlit torch is so far away, it can
                    be difficult to aim the shot correctly.
                    '''},
    'Forest Temple NE Outdoors Ledge with Hover Boots': {
        'name'    : 'logic_forest_outdoors_ledge',
        'tags'    : ("Forest Temple", "Entrance",),
        'tooltip' : '''\
                    With precise Hover Boots movement you can fall down
                    to this ledge from upper balconies. If done precisely
                    enough, it is not necessary to take fall damage.
                    In MQ, this skips a Longshot requirement.
                    In Vanilla, this can skip a Hookshot requirement in
                    entrance randomizer.
                    '''},
    'Water Temple Boss Key Region with Hover Boots': {
        'name'    : 'logic_water_boss_key_region',
        'tags'    : ("Water Temple",),
        'tooltip' : '''\
                    With precise Hover Boots movement it is possible
                    to reach the boss key chest's region without
                    needing the Longshot. It is not necessary to take
                    damage from the spikes. The Gold Skulltula Token
                    in the following room can also be obtained with
                    just the Hover Boots.
                    '''},
    'Water Temple MQ North Basement GS without Small Key': {
        'name'    : 'logic_water_mq_locked_gs',
        'tags'    : ("Water Temple", "Skulltulas",),
        'tooltip' : '''\
                    There is an invisible Hookshot target that can be used
                    to get over the gate that blocks you from going to this
                    Skulltula early. This avoids going through some rooms
                    that normally require a Small Key to access. If "Water
                    Temple North Basement Ledge with Precise Jump" is not
                    enabled, this also skips needing Hover Boots or
                    Scarecrow's Song to reach the locked door.
                    '''},
    'Water Temple Falling Platform Room GS with Hookshot': {
        'name'    : 'logic_water_falling_platform_gs_hookshot',
        'tags'    : ("Water Temple", "Skulltulas",),
        'tooltip' : '''\
                    If you stand on the very edge of the platform, this
                    Gold Skulltula can be obtained with only the Hookshot.
                    '''},
    'Water Temple Falling Platform Room GS with Boomerang': {
        'name'    : 'logic_water_falling_platform_gs_boomerang',
        'tags'    : ("Water Temple", "Skulltulas", "Entrance",),
        'tooltip' : '''\
                    If you stand on the very edge of the platform, this
                    Gold Skulltula can be obtained with only the Boomerang.
                    '''},
    'Water Temple River GS without Iron Boots': {
        'name'    : 'logic_water_river_gs',
        'tags'    : ("Water Temple", "Skulltulas",),
        'tooltip' : '''\
                    Standing on the exposed ground toward the end of
                    the river, a precise Longshot use can obtain the
                    token. The Longshot cannot normally reach far
                    enough to kill the Skulltula, however. You'll
                    first have to find some other way of killing it.
                    '''},
    'Water Temple Entry without Iron Boots using Hookshot': {
        'name'    : 'logic_water_hookshot_entry',
        'tags'    : ("Lake Hylia",),
        'tooltip' : '''\
                    When entering Water Temple using Gold Scale instead
                    of Iron Boots, the Longshot is usually used to be
                    able to hit the switch and open the gate. But, by
                    standing in a particular spot, the switch can be hit
                    with only the reach of the Hookshot.
                    '''},
    'Death Mountain Trail Climb with Hover Boots': {
        'name'    : 'logic_dmt_climb_hovers',
        'tags'    : ("Death Mountain Trail",),
        'tooltip' : '''\
                    It is possible to use the Hover Boots to bypass
                    needing to destroy the boulders blocking the path
                    to the top of Death Mountain.
                    '''},
    'Death Mountain Trail Upper Red Rock GS without Hammer': {
        'name'    : 'logic_trail_gs_upper',
        'tags'    : ("Death Mountain Trail", "Skulltulas",),
        'tooltip' : '''\
                    After killing the Skulltula, the token can be collected
                    by backflipping into the rock at the correct angle.
                    '''},
    'Death Mountain Trail Lower Red Rock GS with Hookshot': {
        'name'    : 'logic_trail_gs_lower_hookshot',
        'tags'    : ("Death Mountain Trail", "Skulltulas",),
        'tooltip' : '''\
                    After killing the Skulltula, the token can be fished
                    out of the rock without needing to destroy it, by
                    using the Hookshot in the correct way.
                    '''},
    'Death Mountain Trail Lower Red Rock GS with Hover Boots': {
        'name'    : 'logic_trail_gs_lower_hovers',
        'tags'    : ("Death Mountain Trail", "Skulltulas",),
        'tooltip' : '''\
                    After killing the Skulltula, the token can be
                    collected without needing to destroy the rock by
                    backflipping down onto it with the Hover Boots.
                    First use the Hover Boots to stand on a nearby
                    fence, and go for the Skulltula Token from there.
                    '''},
    'Death Mountain Trail Lower Red Rock GS with Magic Bean': {
        'name'    : 'logic_trail_gs_lower_bean',
        'tags'    : ("Death Mountain Trail", "Skulltulas",),
        'tooltip' : '''\
                    After killing the Skulltula, the token can be
                    collected without needing to destroy the rock by
                    jumping down onto it from the bean plant,
                    midflight, with precise timing and positioning.
                    '''},
    'Death Mountain Crater Upper to Lower with Hammer': {
        'name'    : 'logic_crater_upper_to_lower',
        'tags'    : ("Death Mountain Crater",),
        'tooltip' : '''\
                    With the Hammer, you can jump slash the rock twice
                    in the same jump in order to destroy it before you
                    fall into the lava.
                    '''},
    'Zora\'s Domain Entry with Hover Boots': {
        'name'    : 'logic_zora_with_hovers',
        'tags'    : ("Zora's River",),
        'tooltip' : '''\
                    Can hover behind the waterfall as adult.
                    '''},
    'Zora\'s Domain GS with No Additional Items': {
        'name'    : 'logic_domain_gs',
        'tags'    : ("Zora's Domain", "Skulltulas",),
        'tooltip' : '''\
                    A precise jump slash can kill the Skulltula and
                    recoil back onto the top of the frozen waterfall.
                    To kill it, the logic normally guarantees one of
                    Hookshot, Bow, or Magic.
                    '''},
    'Skip King Zora as Adult with Nothing': {
        'name'    : 'logic_king_zora_skip',
        'tags'    : ("Zora's Domain",),
        'tooltip' : '''\
                    With a precise jump as adult, it is possible to
                    get on the fence next to King Zora from the front
                    to access Zora's Fountain.
                    '''},
    'Shadow Temple River Statue with Bombchu': {
        'name'    : 'logic_shadow_statue',
        'tags'    : ("Shadow Temple",),
        'tooltip' : '''\
                    By sending a Bombchu around the edge of the
                    gorge, you can knock down the statue without
                    needing a Bow.
                    Applies in both vanilla and MQ Shadow.
                    '''},
    'Shadow Temple Bongo Bongo without projectiles': {
        'name'    : 'logic_shadow_bongo',
        'tags'    : ("Shadow Temple",),
        'tooltip' : '''\
                    Using precise sword slashes, Bongo Bongo can be
                    defeated without using projectiles.  This is
                    only relevant in conjunction with Shadow Temple
                    dungeon shortcuts or shuffled dungeon bosses.
                    '''},
    'Shadow Temple Bongo Bongo without Lens of Truth': {
        'name'    : 'logic_lens_bongo',
        'tags'    : ("Shadow Temple", "Entrance"),
        'tooltip' : '''\
                    Bongo Bongo can be defeated without the use of
                    Lens of Truth, as the hands give a pretty good
                    idea of where the eye is.
                    '''},
    'Stop Link the Goron with Din\'s Fire': {
        'name'    : 'logic_link_goron_dins',
        'tags'    : ("Goron City",),
        'tooltip' : '''\
                    The timing is quite awkward.
                    '''},
    'Fire Temple Song of Time Room GS without Song of Time': {
        'name'    : 'logic_fire_song_of_time',
        'tags'    : ("Fire Temple", "Skulltulas",),
        'tooltip' : '''\
                    A precise jump can be used to reach this room.
                    '''},
    'Fire Temple Climb without Strength': {
        'name'    : 'logic_fire_strength',
        'tags'    : ("Fire Temple",),
        'tooltip' : '''\
                    A precise jump can be used to skip
                    pushing the block.
                    '''},
    'Fire Temple MQ Big Lava Room Blocked Door without Hookshot': {
        'name'    : 'logic_fire_mq_blocked_chest',
        'tags'    : ("Fire Temple",),
        'tooltip' : '''\
                    There is a gap between the hitboxes of the flame
                    wall in the big lava room. If you know where this
                    gap is located, you can jump through it and skip
                    needing to use the Hookshot. To do this without
                    taking damage is more precise.
                    '''},
    'Fire Temple MQ Lower to Upper Lizalfos Maze with Precise Jump': {
        'name'    : 'logic_fire_mq_maze_jump',
        'tags'    : ("Fire Temple",),
        'tooltip' : '''\
                    A precise jump off of a crate can be used to
                    climb to the upper maze without needing to spawn
                    and use the Hookshot targets. This trick
                    supersedes both "Fire Temple MQ Lower to Upper
                    Lizalfos Maze with Hover Boots" and "Fire Temple
                    MQ Lizalfos Maze Side Room without Box".
                    '''},
    'Light Trial MQ without Hookshot': {
        'name'    : 'logic_light_trial_mq',
        'tags'    : ("Ganon's Castle",),
        'tooltip' : '''\
                    If you move quickly you can sneak past the edge of
                    a flame wall before it can rise up to block you.
                    In this case to do it without taking damage is
                    especially precise.
                    '''},
    'Ice Cavern MQ Scarecrow GS with No Additional Items': {
        'name'    : 'logic_ice_mq_scarecrow',
        'tags'    : ("Ice Cavern", "Skulltulas",),
        'tooltip' : '''\
                    A precise jump can be used to reach this alcove.
                    '''},
    'Ice Cavern MQ Red Ice GS without Song of Time': {
        'name'    : 'logic_ice_mq_red_ice_gs',
        'tags'    : ("Ice Cavern", "Skulltulas",),
        'tooltip' : '''\
                    If you side-hop into the perfect position, you
                    can briefly stand on the platform with the red
                    ice just long enough to dump some blue fire.
                    '''},
    'Ice Cavern Block Room GS with Hover Boots': {
        'name'    : 'logic_ice_block_gs',
        'tags'    : ("Ice Cavern", "Skulltulas",),
        'tooltip' : '''\
                    The Hover Boots can be used to get in front of the
                    Skulltula to kill it with a jump slash. Then, the
                    Hover Boots can again be used to obtain the Token,
                    all without Hookshot or Boomerang.
                    '''},
    'Reverse Wasteland': {
        'name'    : 'logic_reverse_wasteland',
        'tags'    : ("Haunted Wasteland",),
        'tooltip' : '''\
                    By memorizing the path, you can travel through the
                    Wasteland in reverse.
                    Note that jumping to the carpet merchant as child
                    typically requires a fairly precise jump slash.
                    The equivalent trick for going forward through the
                    Wasteland is "Lensless Wasteland".
                    To cross the river of sand with no additional items,
                    be sure to also enable "Wasteland Crossing without
                    Hover Boots or Longshot".
                    Unless all overworld entrances are randomized, child
                    Link will not be expected to do anything at Gerudo's
                    Fortress.
                    '''},
    'Zora\'s River Upper Freestanding PoH as Adult with Nothing': {
        'name'    : 'logic_zora_river_upper',
        'tags'    : ("Zora's River",),
        'tooltip' : '''\
                    Adult can reach this PoH with a precise jump,
                    no Hover Boots required.
                    '''},
    'Shadow Temple MQ Truth Spinner Gap with Longshot': {
        'name'    : 'logic_shadow_mq_gap',
        'tags'    : ("Shadow Temple",),
        'tooltip' : '''\
                    You can Longshot a torch and jump-slash recoil onto
                    the tongue. It works best if you Longshot the right
                    torch from the left side of the room.
                    '''},
    'Lost Woods Adult GS without Bean': {
        'name'    : 'logic_lost_woods_gs_bean',
        'tags'    : ("the Lost Woods", "Skulltulas",),
        'tooltip' : '''\
                    You can collect the token with a precise
                    Hookshot use, as long as you can kill the
                    Skulltula somehow first. It can be killed
                    using Longshot, Bow, Bombchus or Din's Fire.
                    '''},
    'Jabu Near Boss Room with Hover Boots': {
        'name'    : 'logic_jabu_boss_hover',
        'tags'    : ("Jabu Jabu's Belly", "Skulltulas", "Entrance",),
        'tooltip' : '''\
                    You can easily get over to the door to the
                    near boss area early with Hover Boots. The
                    tricky part is getting through the door
                    without being able to use a box to keep the
                    switch pressed. One way is to quickly roll
                    from the switch and open the door before it
                    closes.
                    '''},
    'Jabu Boss Door Switch with Bombchus': {
        'name'    : 'logic_jabu_boss_door_chus',
        'tags'    : ("Jabu Jabu's Belly", "Entrance",),
        'tooltip' : '''\
                    You can trigger the switch that opens the 
                    final door before the Jabu boss room with
                    a precisely aimed bombchu. 
                    Since a boomerang is still required to
                    defeat Barinade, this trick is only useful
                    in conjunction with shuffled dungeon bosses.
                    '''},
    'Jabu Boss Door Switch with Slingshot or Bow': {
        'name'    : 'logic_jabu_boss_door_bow',
        'tags'    : ("Jabu Jabu's Belly", "Entrance",),
        'tooltip' : '''\
                    You can trigger the switch that opens the 
                    final door before the Jabu boss room with
                    a precisely aimed slingshot or bow shot.
                    Since a boomerang is still required to
                    defeat Barinade, this trick is only useful
                    in conjunction with shuffled dungeon bosses.
                    '''},
    'Kakariko Rooftop GS with Hover Boots': {
        'name'    : 'logic_kakariko_rooftop_gs',
        'tags'    : ("Kakariko Village", "Skulltulas",),
        'tooltip' : '''\
                    Take the Hover Boots from the entrance to Impa's
                    House over to the rooftop of Skulltula House. From
                    there, a precise Hover Boots backwalk with backflip
                    can be used to get onto a hill above the side of
                    the village. And then from there you can Hover onto
                    Impa's rooftop to kill the Skulltula and backflip
                    into the token.
                    '''},
    'Graveyard Freestanding PoH with Boomerang': {
        'name'    : 'logic_graveyard_poh',
        'tags'    : ("the Graveyard",),
        'tooltip' : '''\
                    Using a precise moving setup you can obtain
                    the Piece of Heart by having the Boomerang
                    interact with it along the return path.
                    '''},
    'Hyrule Castle Storms Grotto GS with Just Boomerang': {
        'name'    : 'logic_castle_storms_gs',
        'tags'    : ("Hyrule Castle", "Skulltulas",),
        'tooltip' : '''\
                    With precise throws, the Boomerang alone can
                    kill the Skulltula and collect the token,
                    without first needing to blow up the wall.
                    '''},
    'Death Mountain Trail Soil GS without Destroying Boulder': {
        'name'    : 'logic_dmt_soil_gs',
        'tags'    : ("Death Mountain Trail", "Skulltulas",),
        'tooltip' : '''\
                    Bugs will go into the soft soil even while the boulder is
                    still blocking the entrance.
                    Then, using a precise moving setup you can kill the Gold
                    Skulltula and obtain the token by having the Boomerang
                    interact with it along the return path.
                    '''},
    'Gerudo Training Ground Left Side Silver Rupees without Hookshot': {
        'name'    : 'logic_gtg_without_hookshot',
        'tags'    : ("Gerudo Training Ground",),
        'tooltip' : '''\
                    After collecting the rest of the silver rupees in the room,
                    you can reach the final silver rupee on the ceiling by being
                    pulled up into it after getting grabbed by the Wallmaster.
                    Then, you must also reach the exit of the room without the
                    use of the Hookshot. If you move quickly you can sneak past
                    the edge of a flame wall before it can rise up to block you.
                    To do so without taking damage is more precise.
                    '''},
    'Gerudo Training Ground MQ Left Side Silver Rupees without Hookshot': {
        'name'    : 'logic_gtg_mq_without_hookshot',
        'tags'    : ("Gerudo Training Ground",),
        'tooltip' : '''\
                    After collecting the rest of the silver rupees in the room,
                    you can reach the final silver rupee on the ceiling by being
                    pulled up into it after getting grabbed by the Wallmaster.
                    The Wallmaster will not track you to directly underneath the
                    rupee. You should take the last step to be under the rupee
                    after the Wallmaster has begun its attempt to grab you.
                    Also included with this trick is that fact that the switch
                    that unbars the door to the final chest of GTG can be hit
                    without a projectile, using a precise jump slash.
                    This trick supersedes "Gerudo Training Ground MQ Left Side
                    Silver Rupees with Hookshot".
                    '''},
    'Reach Gerudo Training Ground Fake Wall Ledge with Hover Boots': {
        'name'    : 'logic_gtg_fake_wall',
        'tags'    : ("Gerudo Training Ground",),
        'tooltip' : '''\
                    A precise Hover Boots use from the top of the chest can allow
                    you to grab the ledge without needing the usual requirements.
                    In Master Quest, this always skips a Song of Time requirement.
                    In Vanilla, this skips a Hookshot requirement, but is only
                    relevant if "Gerudo Training Ground Left Side Silver Rupees
                    without Hookshot" is enabled.
                    '''},
    'Water Temple Cracked Wall with No Additional Items': {
        'name'    : 'logic_water_cracked_wall_nothing',
        'tags'    : ("Water Temple",),
        'tooltip' : '''\
                    A precise jump slash (among other methods) will
                    get you to the cracked wall without needing the
                    Hover Boots or to raise the water to the middle
                    level. This trick supersedes "Water Temple
                    Cracked Wall with Hover Boots".
                    '''},
    'Water Temple North Basement Ledge with Precise Jump': {
        'name'    : 'logic_water_north_basement_ledge_jump',
        'tags'    : ("Water Temple",),
        'tooltip' : '''\
                    In the northern basement there's a ledge from where, in
                    vanilla Water Temple, boulders roll out into the room.
                    Normally to jump directly to this ledge logically
                    requires the Hover Boots, but with precise jump, it can
                    be done without them. This trick applies to both
                    Vanilla and Master Quest.
                    '''},
    'Water Temple Torch Longshot': {
        'name'    : 'logic_water_temple_torch_longshot',
        'tags'    : ("Water Temple",),
        'tooltip' : '''\
                    Stand on the eastern side of the central pillar and longshot
                    the torches on the bottom level. Swim through the corridor
                    and float up to the top level. This allows access to this
                    area and lower water levels without Iron Boots.
                    The majority of the tricks that allow you to skip Iron Boots
                    in the Water Temple are not going to be relevant unless this
                    trick is first enabled.
                    '''},
    'Water Temple Central Pillar GS with Farore\'s Wind': {
        'name'    : 'logic_water_central_gs_fw',
        'tags'    : ("Water Temple", "Skulltulas",),
        'tooltip' : '''\
                    If you set Farore's Wind inside the central pillar
                    and then return to that warp point after raising
                    the water to the highest level, you can obtain this
                    Skulltula Token with Hookshot or Boomerang.
                    '''},
    'Water Temple Central Pillar GS with Iron Boots': {
        'name'    : 'logic_water_central_gs_irons',
        'tags'    : ("Water Temple", "Skulltulas",),
        'tooltip' : '''\
                    After opening the middle water level door into the
                    central pillar, the door will stay unbarred so long
                    as you do not leave the room -- even if you were to
                    raise the water up to the highest level. With the
                    Iron Boots to go through the door after the water has
                    been raised, you can obtain the Skulltula Token with
                    the Hookshot.
                    '''},
    'Water Temple Boss Key Jump Dive': {
        'name'    : 'logic_water_bk_jump_dive',
        'tags'    : ("Water Temple",),
        'tooltip' : '''\
                    Stand on the very edge of the raised corridor leading from the
                    push block room to the rolling boulder corridor. Face the
                    gold skulltula on the waterfall and jump over the boulder
                    corridor floor into the pool of water, swimming right once
                    underwater. This allows access to the boss key room without
                    Iron boots.
                    '''},
    'Water Temple Dragon Statue Jump Dive': {
        'name'    : 'logic_water_dragon_jump_dive',
        'tags'    : ("Water Temple",),
        'tooltip' : '''\
                    If you come into the dragon statue room from the
                    serpent river, you can jump down from above and get
                    into the tunnel without needing either Iron Boots
                    or a Scale. This trick applies to both Vanilla and
                    Master Quest. In Vanilla, you must shoot the switch
                    from above with the Bow, and then quickly get
                    through the tunnel before the gate closes.
                    '''},
    'Water Temple Dragon Statue Switch from Above the Water as Adult': {
        'name'    : 'logic_water_dragon_adult',
        'tags'    : ("Water Temple",),
        'tooltip' : '''\
                    Normally you need both Hookshot and Iron Boots to hit the
                    switch and swim through the tunnel to get to the chest. But
                    by hitting the switch from dry land, using one of Bombchus,
                    Hookshot, or Bow, it is possible to skip one or both of
                    those requirements. After the gate has been opened, besides 
                    just using the Iron Boots, a well-timed dive with at least
                    the Silver Scale could be used to swim through the tunnel. If
                    coming from the serpent river, a jump dive can also be used
                    to get into the tunnel.
                    '''},
    'Water Temple Dragon Statue Switch from Above the Water as Child': {
        'name'    : 'logic_water_dragon_child',
        'tags'    : ("Water Temple", "Entrance",),
        'tooltip' : '''\
                    It is possible for child to hit the switch from dry land
                    using one of Bombchus, Slingshot or Boomerang. Then, to
                    get to the chest, child can dive through the tunnel using
                    at least the Silver Scale. The timing and positioning of
                    this dive needs to be perfect to actually make it under the
                    gate, and it all needs to be done very quickly to be able to
                    get through before the gate closes. Be sure to enable "Water
                    Temple Dragon Statue Switch from Above the Water as Adult"
                    for adult's variant of this trick.
                    '''},
    'Goron City Maze Left Chest with Hover Boots': {
        'name'    : 'logic_goron_city_leftmost',
        'tags'    : ("Goron City",),
        'tooltip' : '''\
                    A precise backwalk starting from on top of the
                    crate and ending with a precisely-timed backflip
                    can reach this chest without needing either
                    the Hammer or Silver Gauntlets.
                    '''},
    'Goron City Grotto with Hookshot While Taking Damage': {
        'name'    : 'logic_goron_grotto',
        'tags'    : ("Goron City",),
        'tooltip' : '''\
                    It is possible to reach the Goron City Grotto by
                    quickly using the Hookshot while in the midst of
                    taking damage from the lava floor. This trick will
                    not be expected on OHKO or quadruple damage.
                    '''},
    'Deku Tree Basement without Slingshot': {
        'name'    : 'logic_deku_b1_skip',
        'tags'    : ("Deku Tree",),
        'tooltip' : '''\
                    A precise jump can be used to skip
                    needing to use the Slingshot to go
                    around B1 of the Deku Tree. If used
                    with the "Closed Forest" setting, a
                    Slingshot will not be guaranteed to
                    exist somewhere inside the Forest.
                    This trick applies to both Vanilla
                    and Master Quest.
                    '''},
    'Spirit Temple Lower Adult Switch with Bombs': {
        'name'    : 'logic_spirit_lower_adult_switch',
        'tags'    : ("Spirit Temple",),
        'tooltip' : '''\
                    A bomb can be used to hit the switch on the ceiling,
                    but it must be thrown from a particular distance
                    away and with precise timing.
                    '''},
    'Forest Temple Outside Backdoor with Jump Slash': {
        'name'    : 'logic_forest_outside_backdoor',
        'tags'    : ("Forest Temple",),
        'tooltip' : '''\
                    With a precise jump slash from above,
                    you can reach the backdoor to the west
                    courtyard without Hover Boots. Applies
                    to both Vanilla and Master Quest.
                    '''},
    'Forest Temple East Courtyard Door Frame with Hover Boots': {
        'name'    : 'logic_forest_door_frame',
        'tags'    : ("Forest Temple",),
        'tooltip' : '''\
                    A precise Hover Boots movement from the upper
                    balconies in this courtyard can be used to get on
                    top of the door frame. Applies to both Vanilla and
                    Master Quest. In Vanilla, from on top the door
                    frame you can summon Pierre, allowing you to access
                    the falling ceiling room early. In Master Quest,
                    this allows you to obtain the GS on the door frame
                    as adult without Hookshot or Song of Time.
                    '''},
    'Dodongo\'s Cavern MQ Early Bomb Bag Area as Child': {
        'name'    : 'logic_dc_mq_child_bombs',
        'tags'    : ("Dodongo's Cavern",),
        'tooltip' : '''\
                    With a precise jump slash from above, you
                    can reach the Bomb Bag area as only child
                    without needing a Slingshot. You will
                    take fall damage.
                    '''},
    'Dodongo\'s Cavern Two Scrub Room with Strength': {
        'name'    : 'logic_dc_scrub_room',
        'tags'    : ("Dodongo's Cavern",),
        'tooltip' : '''\
                    With help from a conveniently-positioned block,
                    Adult can quickly carry a bomb flower over to
                    destroy the mud wall blocking the room with two
                    Deku Scrubs.
                    '''},
    'Dodongo\'s Cavern Child Slingshot Skips': {
        'name'    : 'logic_dc_slingshot_skip',
        'tags'    : ("Dodongo's Cavern",),
        'tooltip' : '''\
                    With precise platforming, child can cross the
                    platforms while the flame circles are there.
                    When enabling this trick, it's recommended that
                    you also enable the Adult variant: "Dodongo's
                    Cavern Spike Trap Room Jump without Hover Boots".
                    '''},
    'Dodongo\'s Cavern Smash the Boss Lobby Floor': {
        'name'    : 'logic_dc_hammer_floor',
        'tags'    : ("Dodongo's Cavern" "Entrance",),
        'tooltip' : '''\
                    The bombable floor before King Dodongo can be destroyed
                    with Hammer if hit in the very center. This is only
                    relevant with Shuffle Boss Entrances or if Dodongo's Cavern
                    is MQ and either variant of "Dodongo's Cavern MQ Light the
                    Eyes with Strength" is on.
                    '''},
    'Dodongo\'s Cavern MQ Light the Eyes with Strength as Adult': {
        'name'    : 'logic_dc_mq_eyes_adult',
        'tags'    : ("Dodongo's Cavern",),
        'tooltip' : '''\
                    If you move very quickly, it is possible to use
                    the bomb flower at the top of the room to light
                    the eyes.
                    '''},
    'Dodongo\'s Cavern MQ Light the Eyes with Strength as Child': {
        'name'    : 'logic_dc_mq_eyes_child',
        'tags'    : ("Dodongo's Cavern",),
        'tooltip' : '''\
                    If you move very quickly, it is possible to use
                    the bomb flower at the top of the room to light
                    the eyes. To perform this trick as child is
                    significantly more difficult than adult. The
                    player is also expected to complete the DC back
                    area without explosives, including getting past
                    the Armos wall to the switch for the boss door.
                    '''},
    'Rolling Goron (Hot Rodder Goron) as Child with Strength': {
        'name'    : 'logic_child_rolling_with_strength',
        'tags'    : ("Goron City",),
        'tooltip' : '''\
                    Use the bombflower on the stairs or near Medigoron.
                    Timing is tight, especially without backwalking.
                    '''},
    'Goron City Spinning Pot PoH with Bombchu': {
        'name'    : 'logic_goron_city_pot',
        'tags'    : ("Goron City",),
        'tooltip' : '''\
                    A Bombchu can be used to stop the spinning
                    pot, but it can be quite finicky to get it
                    to work.
                    '''},
    'Gerudo Valley Crate PoH as Adult with Hover Boots': {
        'name'    : 'logic_valley_crate_hovers',
        'tags'    : ("Gerudo Valley",),
        'tooltip' : '''\
                    From the far side of Gerudo Valley, a precise
                    Hover Boots movement and jump-slash recoil can
                    allow adult to reach the ledge with the crate
                    PoH without needing Longshot. You will take 
                    fall damage.
                    '''},
    'Jump onto the Lost Woods Bridge as Adult with Nothing': {
        'name'    : 'logic_lost_woods_bridge',
        'tags'    : ("the Lost Woods", "Entrance",),
        'tooltip' : '''\
                    With very precise movement it's possible for
                    adult to jump onto the bridge without needing
                    Longshot, Hover Boots, or Bean.
                    '''},
    'Spirit Trial without Hookshot': {
        'name'    : 'logic_spirit_trial_hookshot',
        'tags'    : ("Ganon's Castle",),
        'tooltip' : '''\
                    A precise jump off of an Armos can
                    collect the highest rupee.
                    '''},
    'Shadow Temple Stone Umbrella Skip': {
        'name'    : 'logic_shadow_umbrella',
        'tags'    : ("Shadow Temple",),
        'tooltip' : '''\
                    A very precise Hover Boots movement
                    from off of the lower chest can get you
                    on top of the crushing spikes without
                    needing to pull the block. Applies to
                    both Vanilla and Master Quest.
                    '''},
    'Shadow Temple Falling Spikes GS with Hover Boots': {
        'name'    : 'logic_shadow_umbrella_gs',
        'tags'    : ("Shadow Temple", "Skulltulas",),
        'tooltip' : '''\
                    After killing the Skulltula, a very precise Hover Boots
                    movement from off of the lower chest can get you on top
                    of the crushing spikes without needing to pull the block.
                    From there, another very precise Hover Boots movement can
                    be used to obtain the token without needing the Hookshot.
                    Applies to both Vanilla and Master Quest. For obtaining
                    the chests in this room with just Hover Boots, be sure to
                    enable "Shadow Temple Stone Umbrella Skip".
                    '''},
    'Water Temple Central Bow Target without Longshot or Hover Boots': {
        'name'    : 'logic_water_central_bow',
        'tags'    : ("Water Temple",),
        'tooltip' : '''\
                    A very precise Bow shot can hit the eye
                    switch from the floor above. Then, you
                    can jump down into the hallway and make
                    through it before the gate closes.
                    It can also be done as child, using the
                    Slingshot instead of the Bow.
                    '''},
    'Fire Temple East Tower without Scarecrow\'s Song': {
        'name'    : 'logic_fire_scarecrow',
        'tags'    : ("Fire Temple",),
        'tooltip' : '''\
                    Also known as "Pixelshot".
                    The Longshot can reach the target on the elevator
                    itself, allowing you to skip needing to spawn the
                    scarecrow.
                    '''},
    'Fire Trial MQ with Hookshot': {
        'name'    : 'logic_fire_trial_mq',
        'tags'    : ("Ganon's Castle",),
        'tooltip' : '''\
                    It's possible to hook the target at the end of
                    fire trial with just Hookshot, but it requires
                    precise aim and perfect positioning. The main
                    difficulty comes from getting on the very corner
                    of the obelisk without falling into the lava.
                    '''},
    'Shadow Temple Entry with Fire Arrows': {
        'name'    : 'logic_shadow_fire_arrow_entry',
        'tags'    : ("Shadow Temple",),
        'tooltip' : '''\
                    It is possible to light all of the torches to
                    open the Shadow Temple entrance with just Fire
                    Arrows, but you must be very quick, precise,
                    and strategic with how you take your shots.
                    '''},
    'Lensless Wasteland': {
        'name'    : 'logic_lens_wasteland',
        'tags'    : ("Lens of Truth","Haunted Wasteland",),
        'tooltip' : '''\
                    By memorizing the path, you can travel through the
                    Wasteland without using the Lens of Truth to see
                    the Poe.
                    The equivalent trick for going in reverse through
                    the Wasteland is "Reverse Wasteland".
                    '''},
    'Bottom of the Well without Lens of Truth': {
        'name'    : 'logic_lens_botw',
        'tags'    : ("Lens of Truth","Bottom of the Well",),
        'tooltip' : '''\
                    Removes the requirements for the Lens of Truth
                    in Bottom of the Well.
                    '''},
    'Ganon\'s Castle MQ without Lens of Truth': {
        'name'    : 'logic_lens_castle_mq',
        'tags'    : ("Lens of Truth","Ganon's Castle",),
        'tooltip' : '''\
                    Removes the requirements for the Lens of Truth
                    in Ganon's Castle MQ.
                    '''},
    'Ganon\'s Castle without Lens of Truth': {
        'name'    : 'logic_lens_castle',
        'tags'    : ("Lens of Truth","Ganon's Castle",),
        'tooltip' : '''\
                    Removes the requirements for the Lens of Truth
                    in Ganon's Castle.
                    '''},
    'Gerudo Training Ground MQ without Lens of Truth': {
        'name'    : 'logic_lens_gtg_mq',
        'tags'    : ("Lens of Truth","Gerudo Training Ground",),
        'tooltip' : '''\
                    Removes the requirements for the Lens of Truth
                    in Gerudo Training Ground MQ.
                    '''},
    'Gerudo Training Ground without Lens of Truth': {
        'name'    : 'logic_lens_gtg',
        'tags'    : ("Lens of Truth","Gerudo Training Ground",),
        'tooltip' : '''\
                    Removes the requirements for the Lens of Truth
                    in Gerudo Training Ground.
                    '''},
    'Jabu MQ without Lens of Truth': {
        'name'    : 'logic_lens_jabu_mq',
        'tags'    : ("Lens of Truth","Jabu Jabu's Belly",),
        'tooltip' : '''\
                    Removes the requirements for the Lens of Truth
                    in Jabu MQ.
                    '''},
    'Shadow Temple MQ Stationary Objects without Lens of Truth': {
        'name'    : 'logic_lens_shadow_mq',
        'tags'    : ("Lens of Truth","Shadow Temple",),
        'tooltip' : '''\
                    Removes the requirements for the Lens of Truth
                    in Shadow Temple MQ for most areas in the dungeon.
                    See "Shadow Temple MQ Invisible Moving Platform
                    without Lens of Truth", "Shadow Temple MQ Invisible
                    Blades Silver Rupees without Lens of Truth", and
                    "Shadow Temple MQ 2nd Dead Hand without Lens of Truth"
                    for exceptions.
                    '''},
    'Shadow Temple MQ Invisible Moving Platform without Lens of Truth': {
        'name'    : 'logic_lens_shadow_mq_platform',
        'tags'    : ("Lens of Truth","Shadow Temple",),
        'tooltip' : '''\
                    Removes the requirements for the Lens of Truth
                    in Shadow Temple MQ to cross the invisible moving
                    platform in the huge pit room in either direction.
                    '''},
    'Shadow Temple MQ Invisible Blades Silver Rupees without Lens of Truth': {
        'name'    : 'logic_lens_shadow_mq_invisible_blades',
        'tags'    : ("Lens of Truth","Shadow Temple",),
        'tooltip' : '''\
                    Removes the requirement for the Lens of Truth or
                    Nayru's Love in Shadow Temple MQ for the Invisible
                    Blades room silver rupee collection.
                    '''},
    'Shadow Temple MQ 2nd Dead Hand without Lens of Truth': {
        'name'    : 'logic_lens_shadow_mq_dead_hand',
        'tags'    : ("Lens of Truth","Shadow Temple",),
        'tooltip' : '''\
                    Dead Hand can spawn out of bounds in the back room of
                    Shadow Temple, making him unreachable until the room
                    is reloaded. The only way to tell if this happened is
                    with Lens of Truth. This trick removes that safety net.
                    '''},
    'Shadow Temple Stationary Objects without Lens of Truth': {
        'name'    : 'logic_lens_shadow',
        'tags'    : ("Lens of Truth","Shadow Temple",),
        'tooltip' : '''\
                    Removes the requirements for the Lens of Truth
                    in Shadow Temple for most areas in the dungeon
                    except for crossing the moving platform in the huge
                    pit room.
                    '''},
    'Shadow Temple Invisible Moving Platform without Lens of Truth': {
        'name'    : 'logic_lens_shadow_platform',
        'tags'    : ("Lens of Truth","Shadow Temple",),
        'tooltip' : '''\
                    Removes the requirements for the Lens of Truth
                    in Shadow Temple to cross the invisible moving
                    platform in the huge pit room in either direction.
                    '''},
    'Spirit Temple MQ without Lens of Truth': {
        'name'    : 'logic_lens_spirit_mq',
        'tags'    : ("Lens of Truth","Spirit Temple",),
        'tooltip' : '''\
                    Removes the requirements for the Lens of Truth
                    in Spirit Temple MQ.
                    '''},
    'Spirit Temple without Lens of Truth': {
        'name'    : 'logic_lens_spirit',
        'tags'    : ("Lens of Truth","Spirit Temple",),
        'tooltip' : '''\
                    Removes the requirements for the Lens of Truth
                    in Spirit Temple.
                    '''},
}


# a list of the possible settings
setting_infos = [
    # Web Only Settings
    Setting_Info(
        name        = 'web_wad_file',
        type        = str,
        gui_text    = "WAD File",
        gui_type    = "Fileinput",
        shared      = False,
        choices     = {},
        gui_tooltip = "Your original OoT 1.2 NTSC-U / NTSC-J WAD file (.wad)",
        gui_params  = {
            "file_types": [
                {
                  "name": "WAD Files",
                  "extensions": [ "wad" ]
                },
                {
                  "name": "All Files",
                  "extensions": [ "*" ]
                }
            ],
            "hide_when_disabled": True,
        }
    ),
    Setting_Info(
        name        = 'web_common_key_file',
        type        = str,
        gui_text    = "Wii Common Key File",
        gui_type    = "Fileinput",
        shared      = False,
        choices     = {},
        gui_tooltip = """\
            The Wii Common Key is a copyrighted 32 character string needed for WAD encryption.
            Google to find it! Do not ask on Discord!
        """,
        gui_params  = {
            "file_types": [
                {
                  "name": "BIN Files",
                  "extensions": [ "bin" ]
                },
                {
                  "name": "All Files",
                  "extensions": [ "*" ]
                }
            ],
            "hide_when_disabled": True,
        }
    ),
    Setting_Info(
        name        = 'web_common_key_string',
        type        = str,
        gui_text    = "Alternatively Enter Wii Common Key",
        gui_type    = "Textinput",
        shared      = False,
        choices     = {},
        gui_tooltip = """\
            The Wii Common Key is a copyrighted 32 character string needed for WAD encryption.
            Google to find it! Do not ask on Discord!
        """,
        gui_params  = {
            "size"               : "full",
            "max_length"         : 32,
            "hide_when_disabled" : True,
        }
    ),
    Setting_Info(
        name        = 'web_wad_channel_id',
        type        = str,
        gui_text    = "WAD Channel ID",
        gui_type    = "Textinput",
        shared      = False,
        choices     = {},
        default     = "NICE",
        gui_tooltip = """\
            4 characters, should end with E to ensure Dolphin compatibility.
            Note: If you have multiple OoTR WAD files with different Channel IDs installed, the game can crash on a soft reset. Use a Title Deleter to remove old WADs.
        """,
        gui_params  = {
            "size"               : "small",
            "max_length"         : 4,
            "no_line_break"      : True,
            "hide_when_disabled" : True,
        }
    ),
    Setting_Info(
        name        = 'web_wad_channel_title',
        type        = str,
        gui_text    = "WAD Channel Title",
        gui_type    = "Textinput",
        shared      = False,
        choices     = {},
        default     = "OoTRandomizer",
        gui_tooltip = "20 characters max",
        gui_params  = {
            "size"               : "medium",
            "max_length"         : 20,
            "hide_when_disabled" : True,
        }
    ),
    Setting_Info(
        name       = 'web_output_type',
        type       = str,
        gui_text   = "Output Type",
        gui_type   = "Radiobutton",
        shared     = False,
        choices    = {
            'z64' : ".z64 (N64/Emulator)",
            'wad' : ".wad (WiiVC)"
        },
        gui_params  = {
            "hide_when_disabled" : True,
        },
        default    = "z64",
        disable    = {
            'z64' : {'settings' : [
                'web_wad_file',
                'web_common_key_file',
                'web_common_key_string',
                'web_wad_channel_id',
                'web_wad_channel_title']
            }
        }
    ),
    Checkbutton(
        name           = 'web_persist_in_cache',
        gui_text       = 'Persist Files in Cache',
        default        = True,
        shared         = False,
    ),

    # Non-GUI Settings
    Checkbutton('cosmetics_only', None),
    Checkbutton('check_version', None),
    Checkbutton('output_settings', None),
    Checkbutton('patch_without_output', None),
    Checkbutton('disable_custom_music', None),
    Checkbutton(
        name           = 'generate_from_file',
        gui_text       = 'Generate From Patch File',
        default        = False,
        disable        = {
            True : {
                'tabs' : ['main_tab', 'detailed_tab', 'starting_tab', 'other_tab'],
                'sections' : ['preset_section'],
                'settings' : ['count', 'create_spoiler', 'world_count', 'enable_distribution_file', 'distribution_file', 'create_patch_file'],
            },
            False : {
                'settings' : ['repatch_cosmetics'],
            },
        },
        gui_params     = {
            'web:disable' : {
                False : {
                    'settings' : [
                        'rom','web_output_type','player_num',
                        'web_wad_file', 'web_common_key_file', 'web_common_key_string',
                        'web_wad_channel_id','web_wad_channel_title'
                    ],
                },
            }
        },
        shared         = False,
    ),
    Checkbutton(
        name           = 'enable_distribution_file',
        gui_text       = 'Enable Plandomizer (Advanced)',
        gui_tooltip    = '''\
            Optional. Use a plandomizer JSON file to get 
            total control over the item placement.
        ''',
        gui_params     = {
            'no_line_break': True,
        },
        default        = False,
        disable        = {
            False  : {'settings' : ['distribution_file']},
        },
        shared         = False,
    ),
    Checkbutton(
        name           = 'enable_cosmetic_file',
        gui_text       = 'Enable Cosmetic Plandomizer (Advanced)',
        gui_tooltip    = '''\
            Optional. Use a cosmetic plandomizer JSON file to get 
            more control over your cosmetic and sound settings.
        ''',
        default        = False,
        disable        = {
            False  : {'settings' : ['cosmetic_file']},
        },
        shared         = False,
    ),
    Setting_Info('distribution_file', str, "Plandomizer File", "Fileinput", False, {},
        gui_tooltip = """\
            Optional. Place a plandomizer JSON file here 
            to get total control over the item placement.
        """,
        gui_params = {
            "file_types": [
                {
                  "name": "JSON Files",
                  "extensions": [ "json" ]
                },
                {
                  "name": "All Files",
                  "extensions": [ "*" ]
                }
            ],
            "hide_when_disabled" : True,
        }),
    Setting_Info('cosmetic_file', str, "Cosmetic Plandomizer File", "Fileinput", False, {},
        gui_tooltip = """\
            Optional. Use a cosmetic plandomizer JSON file to get 
            more control over your cosmetic and sound settings.
        """,
        gui_params = {
            "file_types": [
                {
                  "name": "JSON Files",
                  "extensions": [ "json" ]
                },
                {
                  "name": "All Files",
                  "extensions": [ "*" ]
                }
            ],
            "hide_when_disabled" : True,
        }),
    Setting_Info('checked_version',   str, None, None, False, {}),
    Setting_Info('rom',               str, "Base ROM", "Fileinput", False, {},
        gui_params = {
            "file_types": [
                {
                  "name": "ROM Files",
                  "extensions": [ "z64", "n64" ]
                },
                {
                  "name": "All Files",
                  "extensions": [ "*" ]
                }
            ],
            "web:hide_when_disabled" : True,
        }),
    Setting_Info('output_dir',        str, "Output Directory", "Directoryinput", False, {}),
    Setting_Info('output_file',       str, None, None, False, {}),
    Setting_Info('seed',              str, None, None, False, {}),
    Setting_Info('patch_file',        str, "Patch File", "Fileinput", False, {},
        gui_params = {
            "file_types": [
                {
                  "name": "Patch File Archive",
                  "extensions": [ "zpfz", "zpf", "patch" ]
                },
                {
                  "name": "All Files",
                  "extensions": [ "*" ]
                }
            ],
        }),
    Setting_Info('count',             int, "Generation Count", "Numberinput", False, {},
        default        = 1,
        gui_params = {
            'min' : 1,
        }
    ),
    Setting_Info('world_count',       int, "Player Count", "Numberinput", True, {},
        default        = 1,
        gui_params = {
            'min' : 1,
            'max' : 255,
            'no_line_break'     : True,
            'web:max'           : 15,
            'web:no_line_break' : True,
        }
    ),
    Setting_Info('player_num',        int, "Player ID", "Numberinput", False, {},
        default        = 1,
        gui_params = {
            'min' : 1,
            'max' : 255,
        }
    ),

    # GUI Settings
    Setting_Info('presets',           str, "", "Presetinput", False, {},
        default        = "[New Preset]",
        gui_tooltip    = '''\
            Select a setting preset to apply.

            Default/Beginner is aimed at those familiar with vanilla who desire a similar progression.
            Uses base glitchless logic. No timesavers (See the tab "Other") are enabled in this preset 
            and the world begins closed. Expect a long playthrough.

            Easy Mode is aimed and those who have perhaps seen a few randomizer runs previously and/or 
            wish to dive right in. Uses base glitchless logic. Most timesavers (See the tab "Other") 
            are enabled and the world is more open after leaving Kokiri Forest.

            Hell Mode enables every setting to provide maximum randomness, but still uses glitchless
            logic to ensure a beatable seed. However, be aware that all glitchless "tricks" are enabled
            which have the potential to require the player to perform difficult techniques. 
            Expect a long playthrough, even with good note-taking.

            The other presets are for racing and/or touranments. 

            After a preset is loaded, the settings can be viewed/changed in the other tabs before
            generating a seed.
            ''',
    ),
    Setting_Info('open_output_dir',   str, "Open Output Directory", "Button", False, {},
        gui_params = {
            'function' : "openOutputDir",
            'no_line_break' : True,
        }
    ),
    Setting_Info('open_python_dir',   str, "Open App Directory", "Button", False, {},
        gui_params = {
            'function' : "openPythonDir",
        }
    ),
    Checkbutton(
        name           = 'repatch_cosmetics',
        gui_text       = 'Override Original Cosmetics',
        default        = True,
        disable        = {
            False : {
                'tabs': ['cosmetics_tab','sfx_tab'],
                'settings' : ['create_cosmetics_log', 'enable_cosmetic_file', 'cosmetic_file'],
            },
        },
        shared         = False,
    ),
    Checkbutton(
        name           = 'create_spoiler',
        gui_text       = 'Create Spoiler Log',
        gui_tooltip    = '''\
                         Enabling this will change the seed.
                         Warning: Only disable this if you don't want any help in solving this seed!
                         ''',
        default        = True,
        gui_params     = {
            'no_line_break' : True,
            'web:no_line_break' : False,
        },
        shared         = True,
    ),
    Checkbutton(
        name           = 'create_cosmetics_log',
        gui_text       = 'Create Cosmetics Log',
        gui_tooltip='''\
                 Cosmetics Logs are only output if one of the output types below are enabled.
                 ''',
        default        = True,
        disabled_default = False,
    ),
    Setting_Info(
        name           = 'output_types',
        type           = str,
        gui_text       = "Output Types",
        gui_type       = "Textbox",
        shared         = False,
        choices        = {},
    ),
    Checkbutton(
        name           = 'create_patch_file',
        gui_text       = '.zpf (Patch File)',
        gui_tooltip    = '''\
            Patch files are used to send the patched data to other
            people without sending the ROM file.
        ''',
        shared         = False,
        gui_params     = {
            "no_line_break": True,
        },
    ),
    Checkbutton(
        name           = 'create_compressed_rom',
        gui_text       = '.z64 (N64/Emulator)',
        default        = True,
        gui_tooltip    = '''\
            A "compressed" .z64 ROM file for use on
            N64 emulators or with an N64 flash cart.
        ''',
        shared         = False,
        gui_params     = {
            "no_line_break": True,
        },
    ),
    Checkbutton(
        name           = 'create_wad_file',
        gui_text       = '.wad (Wii VC)',
        gui_tooltip    = '''\
            .wad files are used to play on Wii Virtual Console or Dolphin Emulator.
        ''',
        shared         = False,
        disable        = {
            False: {'settings' : ['wad_file', 'wad_channel_title', 'wad_channel_id']},
        },
        gui_params     = {
            "no_line_break": True,
        },
    ),
    Checkbutton(
        name           = 'create_uncompressed_rom',
        gui_text       = 'Uncompressed ROM (Development)',
        gui_tooltip    = '''\
            Uncompressed ROMs may be helpful for developers
            but should not be used to play through a seed
            normally as it will very likely cause crashes.
            Use a compressed ROM instead.
        ''',
        shared         = False,
    ),
    Setting_Info(
        name        = 'wad_file',
        type        = str,
        gui_text    = "Base WAD File",
        gui_type    = "Fileinput",
        shared      = False,
        choices     = {},
        gui_tooltip = "Your original OoT 1.2 NTSC-U / NTSC-J WAD file (.wad)",
        gui_params  = {
            "file_types": [
                {
                  "name": "WAD Files",
                  "extensions": [ "wad" ]
                },
                {
                  "name": "All Files",
                  "extensions": [ "*" ]
                }
            ],
            "hide_when_disabled": True,
        }
    ),
    Setting_Info(
        name        = 'wad_channel_id',
        type        = str,
        gui_text    = "WAD Channel ID",
        gui_type    = "Textinput",
        shared      = False,
        choices     = {},
        default     = "NICE",
        gui_tooltip = """\
            4 characters, should end with E to ensure Dolphin compatibility.
            Note: If you have multiple OoTR WAD files with different Channel IDs installed, the game can crash on a soft reset. Use a Title Deleter to remove old WADs.
        """,
        gui_params  = {
            "size"               : "small",
            "max_length"         : 4,
            "no_line_break": True,
            "hide_when_disabled" : True,
        }
    ),
    Setting_Info(
        name        = 'wad_channel_title',
        type        = str,
        gui_text    = "WAD Channel Title",
        gui_type    = "Textinput",
        shared      = False,
        choices     = {},
        default     = "OoTRandomizer",
        gui_tooltip = "20 characters max",
        gui_params  = {
            "size"               : "medium",
            "max_length"         : 20,
            "hide_when_disabled" : True,
        }
    ),
    Checkbutton(
        name           = 'randomize_settings',
        gui_text       = 'Randomize Main Rule Settings',
        gui_tooltip    = '''\
                         Randomizes all settings on the 'Main Rules' tab, except:

                         - Logic Rules
                         - (Random) Number of MQ Dungeons
                         - Rainbow Bridge/LACS Requirements: Gold Skulltula Tokens
                         - Variable numbers of Spiritual Stones, Medallions, or Dungeons
                         for Rainbow Bridge and Ganon's Boss Key on LACS 
                         (you will always be required to obtain all the relevant rewards)
                         - Scrub Shuffle will either be "Off" or "On (Affordable)"
                         ''',
        default        = False,
        disable        = {
            True : {
                'sections' : ['various_section', 'shuffle_section', 'shuffle_dungeon_section'],
                'settings': ['starting_age', 'shuffle_interior_entrances', 'shuffle_grotto_entrances', 'shuffle_dungeon_entrances',
<<<<<<< HEAD
                             'shuffle_overworld_entrances', 'owl_drops', 'warp_songs', 'spawn_positions', 'mix_entrance_pools', 'decouple_entrances',
=======
                             'shuffle_bosses', 'shuffle_overworld_entrances', 'owl_drops', 'warp_songs', 'spawn_positions',
>>>>>>> e337d7f6
                             'triforce_hunt', 'triforce_count_per_world', 'triforce_goal_per_world', 'bombchus_in_logic', 'one_item_per_dungeon'],
            }
        },
        shared         = True,
    ),
    Combobox(
        name           = 'open_forest',
        gui_text       = 'Forest',
        default        = 'closed',
        choices        = {
            'open':        'Open Forest',
            'closed_deku': 'Closed Deku',
            'closed':      'Closed Forest',
            },
        gui_tooltip    = '''\
            'Open Forest': Mido no longer blocks the path to the
            Deku Tree, and the Kokiri boy no longer blocks the path
            out of the forest.
            
            'Closed Deku': The Kokiri boy no longer blocks the path
            out of the forest, but Mido still blocks the path to the
            Deku Tree, requiring Kokiri Sword and Deku Shield to access
            the Deku Tree.

            'Closed Forest': Beating Deku Tree is logically required
            to leave the forest area (Kokiri Forest/Lost Woods/Sacred Forest
            Meadow/Deku Tree), while the Kokiri Sword and a Deku Shield are
            required to access the Deku Tree. Items needed for this will be
            guaranteed inside the forest area. This setting is incompatible
            with starting as adult, and so Starting Age will be locked to Child.
            With either "Shuffle Interior Entrances" set to "All", "Shuffle 
            Overworld Entrances" on, "Randomize Warp Song Destinations" on 
            or "Randomize Overworld Spawns" on, Closed Forest will instead 
            be treated as Closed Deku with starting age Child and WILL NOT 
            guarantee that these items are available in the forest area.
        ''',
        shared         = True,
        disable        = {
            'closed' : {'settings' : ['starting_age']}
        },
        gui_params     = {
            'randomize_key': 'randomize_settings',
            'distribution': [
                ('open', 1),
                ('closed_deku', 1),
                ('closed', 1),
            ],
        },
    ),
    Combobox(
        name           = 'open_kakariko',
        gui_text       = 'Kakariko Gate',
        default        = 'closed',
        choices        = {
            'open':   'Open Gate',
            'zelda':  "Zelda's Letter Opens Gate",
            'closed': 'Closed Gate',
            },
        gui_tooltip    = '''\
            This changes the behavior of the Kakariko Gate to
            Death Mountain Trail as child. The gate is always
            open as adult.
            
            "Open Gate": The gate is always open instead of
            needing Zelda's Letter. The Happy Mask Shop opens
            upon obtaining Zelda's Letter without needing to
            show it to the guard.
            
            "Zelda's Letter Opens Gate": The gate is closed at
            the start, but opens automatically along with the
            Happy Mask Shop upon obtaining Zelda's Letter.
            
            "Closed": The gate and the Happy Mask Shop both remain closed
            until showing Zelda's Letter to the guard in Kakariko.
        ''',
        shared         = True,
        gui_params     = {
            'randomize_key': 'randomize_settings',
        },
    ),
    Checkbutton(
        name           = 'open_door_of_time',
        gui_text       = 'Open Door of Time',
        gui_tooltip    = '''\
            The Door of Time starts opened instead of needing to
            play the Song of Time. If this is not set, only
            an Ocarina and Song of Time must be found to open
            the Door of Time.
        ''',
        shared         = True,
        gui_params     = {
            'randomize_key': 'randomize_settings',
        },
    ),
    Combobox(
        name           = 'zora_fountain',
        gui_text       = 'Zora\'s Fountain',
        default        = 'closed',
        choices        = {
            'closed': 'Default Behavior (Closed)',
            'adult':  'Open For Adult',
            'open':   'Always Open',
        },
        gui_tooltip    = '''\
            'Default Behavior': King Zora obstructs the way to
            Zora's Fountain. Ruto's Letter must be shown as
            child in order to move him for both eras.

            'Open For Adult': King Zora is always moved in 
            the adult era. This means Ruto's Letter is only
            required to access Zora's Fountain as child.

            'Always Open': King Zora starts as moved in
            both the child and adult eras. This also removes 
            Ruto's Letter from the pool since it can't be used.
        ''',
        shared         = True,
        gui_params     = {
            'randomize_key': 'randomize_settings',
        },
    ),
    Combobox(
        name           = 'gerudo_fortress',
        gui_text       = 'Gerudo\'s Fortress',
        default        = 'normal',
        choices        = {
            'normal': 'Default Behavior',
            'fast':   'Rescue One Carpenter',
            'open':   'Open Gerudo\'s Fortress',
        },
        gui_tooltip    = '''\
            'Rescue One Carpenter': Only the bottom left carpenter,
            in the cell with a single torch, must be rescued.
            This cell can be savewarped to from any room in the hideout.
            All but one of the Thieves' Hideout Keys are removed.

            'Open Gerudo's Fortress': The carpenters are rescued from
            the start of the game, and if 'Shuffle Gerudo Card' is disabled,
            the player starts with the Gerudo Card in the inventory 
            allowing access to Gerudo Training Ground.
        ''',
        shared         = True,
        disable        = {
            'open' : {'settings' : ['shuffle_hideoutkeys']}
        },
        gui_params     = {
            'randomize_key': 'randomize_settings',
        },
    ),
    Combobox(
        name           = 'bridge',
        gui_text       = 'Rainbow Bridge Requirement',
        default        = 'medallions',
        choices        = {
            'open':       'Always Open',
            'vanilla':    'Vanilla Requirements',
            'stones':	  'Spiritual Stones',
            'medallions': 'Medallions',
            'dungeons':   'Dungeons',
            'tokens':     'Gold Skulltula Tokens',
            'random':     'Random'
        },
        gui_tooltip    = '''\
            'Always Open': Rainbow Bridge is always present.
            'Vanilla Requirements': Spirit/Shadow Medallions and Light Arrows.
            'Spiritual Stones': A configurable amount of Spiritual Stones.
            'Medallions': A configurable amount of Medallions.
            'Dungeons': A configurable amount of Dungeon Rewards.
            'Gold Skulltula Tokens': A configurable amount of Gold Skulltula Tokens.
            'Random': A random Rainbow Bridge requirement excluding Gold Skulltula Tokens.
        ''',
        shared         = True,
        disable        = {
            '!stones':     {'settings': ['bridge_stones']},
            '!medallions': {'settings': ['bridge_medallions']},
            '!dungeons':   {'settings': ['bridge_rewards']},
            '!tokens':     {'settings': ['bridge_tokens']},
        },
        gui_params     = {
            'randomize_key': 'randomize_settings',
            'distribution':  [
                ('open',       1),
                ('vanilla',    1),
                ('stones',     1),
                ('medallions', 1),
                ('dungeons',   1),
            ],
        },
    ),
    Scale(
        name           = 'bridge_medallions',
        gui_text       = "Medallions Required for Bridge",
        default        = 6,
        min            = 1,
        max            = 6,
        gui_tooltip    = '''\
            Select the amount of Medallions required to spawn the rainbow bridge.
        ''',
        shared         = True,
        disabled_default = 0,
        gui_params     = {
            "randomize_key": "randomize_settings",
            "hide_when_disabled": True,
            'distribution': [(6, 1)],
        },
    ),
    Scale(
        name           = 'bridge_stones',
        gui_text       = "Spiritual Stones Required for Bridge",
        default        = 3,
        min            = 1,
        max            = 3,
        gui_tooltip    = '''\
            Select the amount of Spiritual Stones required to spawn the rainbow bridge.
        ''',
        shared         = True,
        disabled_default = 0,
        gui_params     = {
            "randomize_key": "randomize_settings",
            "hide_when_disabled": True,
            'distribution': [(3, 1)],
        },
    ),
    Scale(
        name           = 'bridge_rewards',
        gui_text       = "Dungeon Rewards Required for Bridge",
        default        = 9,
        min            = 1,
        max            = 9,
        gui_tooltip    = '''\
            Select the amount of Dungeon Rewards (Medallions and Spiritual Stones)
            required to spawn the rainbow bridge.
        ''',
        shared         = True,
        disabled_default = 0,
        gui_params     = {
            "randomize_key": "randomize_settings",
            "hide_when_disabled": True,
            'distribution': [(9, 1)],
        },
    ),
    Scale(
        name           = 'bridge_tokens',
        gui_text       = "Skulltulas Required for Bridge",
        default        = 100,
        min            = 1,
        max            = 999,
        gui_tooltip    = '''\
            Select the amount of Gold Skulltula Tokens required to spawn the rainbow bridge.
        ''',
        shared         = True,
        disabled_default = 0,
        gui_params     = {
            'hide_when_disabled': True,
            'web:max': 100,
            'electron:max': 100,
        },
    ),
    Checkbutton(
        name           = 'triforce_hunt',
        gui_text       = 'Triforce Hunt',
        gui_tooltip    = '''\
            Pieces of the Triforce have been scattered around the world. 
            Find some of them to beat the game.

            Game is saved on completion, and Ganon's Castle key is given
            if beating the game again is desired.
        ''',
        shared         = True,
        gui_params     = {
            'randomize_key': 'randomize_settings',
        },
        disable        = {
            True  : {'settings' : ['shuffle_ganon_bosskey', 'ganon_bosskey_stones', 'ganon_bosskey_medallions', 'ganon_bosskey_rewards', 'ganon_bosskey_tokens']},
            False : {'settings' : ['triforce_count_per_world', 'triforce_goal_per_world']}
        },
    ),
    Scale(
        name           = 'triforce_count_per_world',
        gui_text       = 'Triforces Per World',
        default        = 30,
        min            = 1,
        max            = 999,
        shared         = True,
        gui_tooltip    = '''\
            Select the amount of Triforce Pieces placed in each world.
            Each world will have the same number of triforces.

            A good number to choose is 1.5 times the amount of
            Triforce Pieces required per world, for example 30
            Triforces placed with a goal of 20. Higher ratios will
            result in easier and shorter seeds, while a ratio closer
            to 1 will generally be longer and more difficult.
        ''',
        gui_params     = {
            "hide_when_disabled": True,
            'web:max': 200,
            'electron:max': 200,
        },
    ),
    Scale(
        name           = 'triforce_goal_per_world',
        gui_text       = 'Required Triforces Per World',
        default        = 20,
        min            = 1,
        max            = 999,
        shared         = True,
        gui_tooltip    = '''\
            Select the amount of Triforce Pieces required to beat the game.

            In multiworld, the required amount will be per world collectively. 
            For example, if this is set to 20 in a 2 player multiworld, players 
            need 40 total, but one player could obtain 30 and the other 10. 
        ''',
        gui_params     = {
            "hide_when_disabled": True,
            'web:max': 100,
            'electron:max': 100,
        },
    ),
    Combobox(
        name           = 'logic_rules',
        gui_text       = 'Logic Rules',
        default        = 'glitchless',
        choices        = {
            'glitchless': 'Glitchless',
            'glitched':   'Glitched',
            'none':       'No Logic',
        },
        gui_tooltip    = '''\
            Logic provides guiding sets of rules for world generation
            which the Randomizer uses to ensure the generated seeds 
            are beatable.

            'Glitchless': No glitches are required, but may require 
            some minor tricks. Add minor tricks to consider for logic
            in the 'Detailed Logic' tab.

            'Glitched': Movement-oriented glitches are likely required.
            No locations excluded.

            'No Logic': Maximize randomization, All locations are 
            considered available. MAY BE IMPOSSIBLE TO BEAT.
        ''',
        disable        = {
            'glitchless': {'settings' : ['tricks_list_msg']},
            'glitched'  : {'settings' : ['allowed_tricks', 'shuffle_interior_entrances', 'shuffle_grotto_entrances',
<<<<<<< HEAD
                                         'shuffle_dungeon_entrances', 'shuffle_overworld_entrances', 'owl_drops', 'warp_songs', 'mix_entrance_pools', 'decouple_entrances',
                                         'spawn_positions', 'mq_dungeons_mode', 'mq_dungeons_specific', 'mq_dungeons_count', 'dungeon_shortcuts']},
=======
                                         'shuffle_dungeon_entrances', 'shuffle_overworld_entrances', 'owl_drops',
                                         'warp_songs', 'spawn_positions', 'mq_dungeons_mode', 'mq_dungeons_specific',
                                         'mq_dungeons_count', 'shuffle_bosses', 'dungeon_shortcuts']},
>>>>>>> e337d7f6
            'none'      : {'settings' : ['allowed_tricks', 'logic_no_night_tokens_without_suns_song', 'reachable_locations']},
        },
        shared         = True,
    ),
    Combobox(
        name           = 'reachable_locations',
        gui_text       = 'Guarantee Reachable Locations',
        default        = 'all',
        choices        = {
            'all':      'All',
            'goals':    'All Goals',
            'beatable': 'Required Only',
        },
        gui_tooltip    = '''\
            This determines which items and locations are guaranteed to be reachable.

            'All': The randomizer will guarantee that every item is obtainable and every location is reachable.

            'All Goals': The randomizer will guarantee that every goal item is obtainable, not just the amount required
            to beat the game, but otherwise behaves like 'Required Only'.
            Goal items are the items required for the rainbow bridge and/or Ganon's Boss Key, so for example if the bridge is
            set to 1 Medallion and Ganon's Boss Key to 1 Gold Skulltula Token, all 6 Medallions and all 100 Tokens will
            be obtainable. In Triforce Hunt, this will instead guarantee that all Triforce Pieces can be obtained.

            'Required Only': Only items and locations required to beat the game will be guaranteed reachable.
        ''',
        gui_params={
            "hide_when_disabled": True,
        },
        shared         = True
    ),
    Checkbutton(
        name           = 'bombchus_in_logic',
        gui_text       = 'Bombchus Are Considered in Logic',
        gui_tooltip    = '''\
            Bombchus are properly considered in logic and
            the game is changed to account for this fact.

            The first Bombchu pack will always be 20.
            Subsequent packs will be 5 or 10 based on
            how many you have.

            Bombchus are no longer tied to the Bomb Bag.
            Once Bombchus have been found, they can be 
            purchased for 60/99/180 rupees and Bombchu
            drops can be collected around the world.

            Bombchu Bowling opens with Bombchus.
            Additional Bombchu refills are available at 
            the Kokiri Shop and the Bazaar.
        ''',
        default        = False,
        shared         = True,
        gui_params     = {
            'randomize_key': 'randomize_settings',
        },
    ),
    Checkbutton(
        name           = 'one_item_per_dungeon',
        gui_text       = 'Dungeons Have One Major Item',
        gui_tooltip    = '''\
            Dungeons have exactly one major item. 
            This naturally makes each dungeon similar in value
            rather than vary based on shuffled locations.

            Spirit Temple Colossus hands count as part 
            of the dungeon. Spirit Temple has TWO items 
            to match vanilla distribution.

            Boss Keys and Fortress Keys only count as 
            major items if they are shuffled Anywhere 
            (Keysanity) or in Any Dungeon, and Small 
            Keys only count as major items if they are 
            shuffled Anywhere (Keysanity). This setting 
            is disabled if Small Keys are shuffled in 
            Any Dungeon.

            GS Tokens only count as major items if the 
            bridge or LACS requirements are set to 
            "GS Tokens".

            Bombchus only count as major items if they
            are considered in logic.

            This setting has potential to conflict with
            other randomizer settings. Should seeds continuously
            fail to generate, consider turning this option off.
        ''',
        shared         = True,
        gui_params     = {
            'randomize_key': 'randomize_settings',
        },
    ),
    Checkbutton(
        name           = 'trials_random',
        gui_text       = 'Random Number of Ganon\'s Trials',
        gui_tooltip    = '''\
            Sets a random number of trials to enter Ganon's Tower.
        ''',
        shared         = True,
        disable        = {
            True : {'settings' : ['trials']}
        },
        gui_params     = {
            'randomize_key': 'randomize_settings',
            'distribution':  [
                (True, 1),
            ]
        },
    ),
    Scale(
        name           = 'trials',
        gui_text       = "Ganon's Trials Count",
        default        = 6,
        min            = 0,
        max            = 6,
        gui_tooltip    = '''\
            Trials are randomly selected. If hints are
            enabled, then there will be hints for which
            trials need to be completed.
        ''',
        shared         = True,
        disabled_default = 0,
    ),
    Checkbutton(
        name           = 'skip_child_zelda',
        gui_text       = 'Skip Child Zelda',
        gui_tooltip    = '''\
            Start having already met Zelda and obtained
            Zelda's Letter along with the item from Impa.
            Supersedes "Skip Child Stealth" since the whole
            sequence is skipped. Similarly, this is
            incompatible with Shuffle Weird Egg.
        ''',
        shared         = True,
        disable = {
            True: {'settings': ['shuffle_weird_egg']},
        },
    ),
    Combobox(
        name           = 'dungeon_shortcuts_choice',
        gui_text       = 'Dungeon Boss Shortcuts Mode',
        default        = 'off',
        choices        = {
            'off':       'Off',
            'choice':    'Specific Dungeons',
            'all':       'All Dungeons',
            'random':    'Random Dungeons'
        },
        gui_tooltip    = '''\
            Shortcuts to dungeon bosses are available
            without any requirements.
            Incompatible with glitched logic.

            Changes include (vanilla shown, MQ similar):
            <b>Deku Tree</b>: webs burned, block in the
            basement moved, 231 scrubs defeated
            <b>Dodongo's Cavern</b>: mud wall bombed,
            mouth opened and boss lobby floor bombed
            <b>Jabu Jabu</b>: pathway lowered
            <b>Forest Temple</b>: elevator raised and
            basement gates open
            <b>Fire Temple</b>: pillar knocked down
            <b>Shadow Temple</b>: Truthspinner solved, boat
            block moved, and statue bridge moved. You start
            with 2 small keys if Shuffle Small Keys is set
            to Vanilla.
            <b>Spirit Temple</b>: lobby elevator activated,
            shortcut silver blocks moved, central room
            platform lowered, and statue face melted

            Choose: Select dungeons with shortcuts
            All: Enable all dungeons shortcuts
            Random: Random dungeon shortcuts
        ''',
        shared         = True,
        disable={
            'off': {'settings' : ['dungeon_shortcuts']},
            'all': {'settings' : ['dungeon_shortcuts']},
            'random': {'settings' : ['dungeon_shortcuts']},
        },
    ),
    Combobox(
        name            = 'dungeon_shortcuts',
        multiple_select = True,
        gui_text        = 'Dungeon Boss Shortcuts',
        choices         = {
            'deku_tree':        "Deku Tree",
            'dodongos_cavern':  "Dodongo's Cavern",
            'jabu_jabus_belly': "Jabu Jabu's Belly",
            'forest_temple':    "Forest Temple",
            'fire_temple':      "Fire Temple",
            'water_temple':     "Water Temple",  # doesn't do anything, but added to prevent confusion
            'shadow_temple':    "Shadow Temple",
            'spirit_temple':    "Spirit Temple",
        },
        default        = [],
        gui_params     = {
            "hide_when_disabled": True,
        },
        gui_tooltip    = '''\
            Select dungeons with shortcuts
        ''',
        shared          = True,
    ),
    Checkbutton(
        name           = 'no_escape_sequence',
        gui_text       = 'Skip Tower Escape Sequence',
        gui_tooltip    = '''\
            The tower escape sequence between
            Ganondorf and Ganon will be skipped.
        ''',
        shared         = True,
    ),
    Checkbutton(
        name           = 'no_guard_stealth',
        gui_text       = 'Skip Child Stealth',
        gui_tooltip    = '''\
            The crawlspace into Hyrule Castle goes
            straight to Zelda, skipping the guards.
        ''',
        shared         = True,
    ),
    Checkbutton(
        name           = 'no_epona_race',
        gui_text       = 'Skip Epona Race',
        gui_tooltip    = '''\
            Epona can be summoned with Epona's Song
            without needing to race Ingo.
        ''',
        shared         = True,
    ),
    Checkbutton(
        name           = 'skip_some_minigame_phases',
        gui_text       = 'Skip Some Minigame Phases',
        gui_tooltip    = '''\
            Awards all eligible prizes after the first attempt for
            Dampe Race and Gerudo Horseback Archery.

            Dampe will start with the second race so you can finish 
            the race in under a minute and get both rewards at once. 
            You still get the first reward from the chest even if you 
            don't complete the race in under a minute.

            Both rewards at the Gerudo Horseback Archery will be 
            available from the first time you play the minigame. 
            This means you can get both rewards at once if you get 
            1500 points in a single attempt.
        ''',
        shared         = True,
    ),
    Checkbutton(
        name           = 'useful_cutscenes',
        gui_text       = 'Enable Specific Glitch-Useful Cutscenes',
        gui_tooltip    = '''\
            The cutscenes of the Poes in Forest Temple and Darunia in
            Fire Temple will not be skipped. These cutscenes are useful
            in glitched gameplay only and do not provide any timesave
            for glitchless playthroughs.
        ''',
        shared         = True,
    ),
    Checkbutton(
        name           = 'complete_mask_quest',
        gui_text       = 'Complete Mask Quest',
        gui_tooltip    = '''\
            Once the Happy Mask Shop is opened,
            all masks will be available to be borrowed.
        ''',
        shared         = True,
    ),
    Checkbutton(
        name           = 'fast_chests',
        gui_text       = 'Fast Chest Cutscenes',
        gui_tooltip    = '''\
            All chest animations are fast. If disabled,
            the animation time is slow for major items.
        ''',
        default        = True,
        shared         = True,
    ),
    Checkbutton(
        name           = 'logic_no_night_tokens_without_suns_song',
        gui_text       = 'Nighttime Skulltulas Expect Sun\'s Song',
        gui_tooltip    = '''\
            GS Tokens that can only be obtained
            during the night expect you to have Sun's
            Song to collect them. This prevents needing
            to wait until night for some locations.
        ''',
        gui_params={
            "hide_when_disabled": True,
        },
        shared         = True,
    ),
    Checkbutton(
        name           = 'free_scarecrow',
        gui_text       = 'Free Scarecrow\'s Song',
        gui_tooltip    = '''\
            Pulling out the Ocarina near a
            spot at which Pierre can spawn will
            do so, without needing the song.
        ''',
        shared         = True,
    ),
    Checkbutton(
        name           = 'fast_bunny_hood',
        gui_text       = 'Fast Bunny Hood',
        gui_tooltip    = '''\
            The Bunny Hood mask behaves like it does
            in Majora's Mask and makes you go 1.5× faster.
        ''',
        shared         = True,
    ),
    Checkbutton(
        name           = 'start_with_rupees',
        gui_text       = 'Start with Max Rupees',
        gui_tooltip    = '''\
            Start the game with a full wallet.
            Wallet upgrades will also fill the wallet.
        ''',
        shared         = True,
    ),
    Checkbutton(
        name           = 'start_with_consumables',
        gui_text       = 'Start with Consumables',
        gui_tooltip    = '''\
            Start the game with maxed out Deku Sticks and Deku Nuts.
        ''',
        shared         = True,
    ),
    Scale(
        name           = 'starting_hearts',
        gui_text       = "Starting Hearts",
        default        = 3,
        min            = 3,
        max            = 20,
        gui_tooltip    = '''\
            Start the game with the selected number of hearts.
            Heart Containers and Pieces of Heart are removed
            from the item pool in equal proportion.
        ''',
        disabled_default = 1,
        shared         = True,
    ),
    Checkbutton(
        name           = 'plant_beans',
        gui_text       = 'Plant Magic Beans',
        gui_tooltip    = '''\
            Enabling this plants all 10 magic beans in soft soil
            causing the bean plants to be available as adult. You
            can still get beans normally.
        ''',
        default        = False,
        shared         = True,
        gui_params     = {
            'randomize_key': 'randomize_settings',
        },
    ),
    Checkbutton(
        name           = 'chicken_count_random',
        gui_text       = 'Random Cucco Count',
        gui_tooltip    = '''\
            Anju will give a reward for collecting a random
            number of Cuccos.
        ''',
        disable        = {
            True : {'settings' : ['chicken_count']}
        },
        shared         = True,
    ),
    Scale(
        name           = 'chicken_count',
        gui_text       = 'Cucco Count',
        default        = 7,
        min            = 0,
        max            = 7,
        gui_tooltip    = '''\
            Anju will give a reward for turning
            in the chosen number of Cuccos.
        ''',
        shared         = True,
        gui_params     = {
            'no_line_break': True,
        },
    ),
    Checkbutton(
        name           = 'big_poe_count_random',
        gui_text       = 'Random Big Poe Target Count',
        gui_tooltip    = '''\
            The Poe buyer will give a reward for turning
            in a random number of Big Poes.
        ''',
        disable        = {
            True : {'settings' : ['big_poe_count']}
        },
        shared         = True,
    ),
    Scale(
        name           = 'big_poe_count',
        gui_text       = "Big Poe Target Count",
        default        = 10,
        min            = 1,
        max            = 10,
        gui_tooltip    = '''\
            The Poe buyer will give a reward for turning
            in the chosen number of Big Poes.
        ''',
        disabled_default = 1,
        shared         = True,
    ),
    Checkbutton(
        name           = 'shuffle_kokiri_sword',
        gui_text       = 'Shuffle Kokiri Sword',
        gui_tooltip    = '''\
            Enabling this shuffles the Kokiri Sword into the pool.

            This will require extensive use of sticks until the
            sword is found.
        ''',
        default        = True,
        shared         = True,
        gui_params     = {
            'randomize_key': 'randomize_settings',
        },
    ),
    Checkbutton(
        name           = 'shuffle_ocarinas',
        gui_text       = 'Shuffle Ocarinas',
        gui_tooltip    = '''\
            Enabling this shuffles the Fairy Ocarina and the Ocarina
            of Time into the pool.

            This will require finding an Ocarina before being able
            to play songs.
        ''',
        default        = False,
        shared         = True,
        gui_params     = {
            'randomize_key': 'randomize_settings',
        },
    ),
    Checkbutton(
        name           = 'shuffle_weird_egg',
        gui_text       = 'Shuffle Weird Egg',
        gui_tooltip    = '''\
            Enabling this shuffles the Weird Egg from Malon into the pool.

            This will require finding the Weird Egg to talk to Zelda in
            Hyrule Castle, which in turn locks rewards from Impa, Saria,
            Malon, and Talon, as well as the Happy Mask sidequest.
            The Weird Egg is also required for Zelda's Letter to open 
            the Kakariko Gate as child which can lock some progression.
        ''',
        disable        = {
            True : {'settings' : ['skip_child_zelda']}
        },
        shared         = True,
        gui_params     = {
            'randomize_key': 'randomize_settings',
        },
    ),
    Checkbutton(
        name           = 'shuffle_gerudo_card',
        gui_text       = "Shuffle Gerudo Card",
        gui_tooltip    = '''\
            Enabling this shuffles the Gerudo Card into the item pool.

            The Gerudo Card is required to enter the Gerudo Training Ground
            and prevents the guards from throwing you in jail.
        ''',
        shared         = True,
        gui_params     = {
            'randomize_key': 'randomize_settings',
        },
    ),
    Combobox(
        name           = 'shuffle_song_items',
        gui_text       = 'Shuffle Songs',
        default        = 'song',
        choices        = {
            'song':    'Song Locations',
            'dungeon': 'Dungeon Rewards',
            'any':     'Anywhere',
            },
        gui_tooltip    = '''\
            This restricts where song items can appear.

            'Song Locations': Song will only appear at locations that
            normally teach songs. In Multiworld, songs will only 
            appear in their own world.

            'Dungeon Rewards': Songs appear at the end of dungeons.
            For major dungeons, they will be at the boss heart
            container location. The remaining 4 songs are placed at:

            - Zelda's Lullaby Location
            - Ice Cavern's Serenade of Water Location
            - Bottom of the Well's Lens of Truth Location
            - Gerudo Training Ground's Ice Arrow Location

            'Anywhere': Songs can appear in any location.
        ''',
        gui_params     = {
            'randomize_key': 'randomize_settings',
            'distribution':  [
                ('song', 2),
                ('dungeon', 1),
                ('any', 1),
            ],
        },
        shared         = True,
    ),
    Checkbutton(
        name           = 'shuffle_cows',
        gui_text       = 'Shuffle Cows',
        gui_tooltip    = '''\
            Enabling this will let cows give you items
            upon performing Epona's song in front of them.
            There are 9 cows, and an extra in MQ Jabu.
        ''',
        default        = False,
        shared         = True,
        gui_params     = {
            'randomize_key': 'randomize_settings',
        },
    ),
    Checkbutton(
        name           = 'shuffle_beans',
        gui_text       = 'Shuffle Magic Beans',
        gui_tooltip    = '''\
            Enabling this adds a pack of 10 beans to the item pool
            and changes the Magic Bean Salesman to sell a random
            item once at the price of 60 Rupees.
        ''',
        default        = False,
        shared         = True,
        gui_params     = {
            'randomize_key': 'randomize_settings',
        },
    ),
    Checkbutton(
        name           = 'shuffle_medigoron_carpet_salesman',
        gui_text       = 'Shuffle Medigoron & Carpet Salesman',
        gui_tooltip    = '''\
            Enabling this adds a Giant's Knife and a pack of Bombchus 
            to the item pool and changes both Medigoron and the 
            Haunted Wasteland Carpet Salesman to sell a random item 
            once at the price of 200 Rupees.
        ''',
        default        = False,
        shared         = True,
        gui_params     = {
            'randomize_key': 'randomize_settings',
        },
    ),
    Combobox(
        name           = 'shuffle_interior_entrances',
        gui_text       = 'Shuffle Interior Entrances',
        default        = 'off',
        choices        = {
            'off':       'Off',
            'simple':    'Simple Interiors',
            'all':       'All Interiors',
        },
        gui_tooltip    = '''\
            'Simple Interiors': 
            Shuffle the pool of interior entrances which contains most Houses 
            and all Great Fairies.
    
            'All Interiors':
            Extended version of 'Simple Interiors' with some extra places:
            Windmill, Link's House, Temple of Time and Kakariko Potion Shop.

            When shuffling any interior entrances, trade quest timers are disabled 
            and items never revert, even when dying or loading a save.
        ''',
        shared         = True,
        gui_params     = {
            'randomize_key': 'randomize_settings',
            'distribution':  [
                ('off', 2),
                ('simple', 1),
                ('all', 1),
            ],
        },
    ),
    Checkbutton(
        name           = 'shuffle_grotto_entrances',
        gui_text       = 'Shuffle Grotto Entrances',
        gui_tooltip    = '''\
            Shuffle the pool of grotto entrances, including all graves, 
            small Fairy Fountains and the Lost Woods Stage.
        ''',
        default        = False,
        shared         = True,
        gui_params     = {
            'randomize_key': 'randomize_settings',
        },
    ),
    Checkbutton(
        name           = 'shuffle_dungeon_entrances',
        gui_text       = 'Shuffle Dungeon Entrances',
        gui_tooltip    = '''\
            Shuffle the pool of dungeon entrances, including Bottom 
            of the Well, Ice Cavern, and Gerudo Training Ground.
            However, Ganon's Castle and Thieves' Hideout are not shuffled.

            Additionally, the entrances of Deku Tree, Fire Temple and 
            Bottom of the Well are opened for both adult and child.
        ''',
        default        = False,
        shared         = True,
        gui_params     = {
            'randomize_key': 'randomize_settings',
        },
    ),
    Combobox(
        name           = 'shuffle_bosses',
        gui_text       = 'Shuffle Boss Entrances',
        gui_tooltip    = '''\
            Shuffle dungeon boss rooms.  This affects the boss rooms of all stone and medallion dungeons.

            'Age-Restricted':
            Shuffle the locations of child boss rooms and adult boss rooms separately.

            'Full':
            Shuffle the locations of all boss rooms together.  Child may be expected to defeat Phantom Ganon and/or Bongo Bongo.
        ''',
        default        = 'off',
        choices        = {
            'off':       'Off',
            'limited':   'Age-Restricted',
            'full':      'Full',
        },
        shared         = True,
        gui_params     = {
            'randomize_key': 'randomize_settings',
        },
    ),
    Checkbutton(
        name           = 'shuffle_overworld_entrances',
        gui_text       = 'Shuffle Overworld Entrances',
        gui_tooltip    = '''\
            Shuffle the pool of Overworld entrances, which corresponds
            to almost all loading zones between Overworld areas.

            Some entrances are kept unshuffled to avoid issues:
            - Hyrule Castle Courtyard and Garden entrances
            - Both Market Back Alley entrances
            - Gerudo Valley to Lake Hylia (unless entrances are decoupled)

            Just like when shuffling interior entrances, shuffling overworld 
            entrances disables trade timers and trade items never revert, 
            even when dying or loading a save.
        ''',
        default        = False,
        shared         = True,
        gui_params     = {
            'randomize_key': 'randomize_settings',
        },
    ),
    Combobox(
        name           = 'mix_entrance_pools',
        gui_text       = 'Mix Entrance Pools',
        default        = 'off',
        choices        = {
            'off':       'Off',
            'indoor':    'Indoor Entrances',
            'all':       'All Entrances',
        },
        gui_tooltip    = '''\
            Shuffle entrances into a mixed pool instead of separate ones.

            'Indoor Entrances':
            Mixes "Indoor" entrance pools, which correspond to entrances
            of type Dungeon, Grotto, or Interior. Overworld entrances
            are kept in their own separate pool if randomized.

            'All Entrances':
            Mixes all entrance pools, including both "Indoor" and
            Overworld entrances.
        ''',
        shared         = True,
        gui_params     = {
            'randomize_key': 'randomize_settings',
            'distribution':  [
                ('off', 2),
                ('indoor', 1),
                ('all', 1),
            ],
        },
    ),
    Checkbutton(
        name           = 'decouple_entrances',
        gui_text       = 'Decouple Entrances',
        gui_tooltip    = '''\
            Decouple entrances when shuffling them.
            This means you are no longer guaranteed to end up back where you
            came from when you go back through an entrance.

            This also adds the one-way entrance from Gerudo Valley to Lake Hylia
            in the pool of overworld entrances when they are shuffled.
        ''',
        default        = False,
        shared         = True,
        gui_params     = {
            'randomize_key': 'randomize_settings',
        },
    ),
    Checkbutton(
        name           = 'owl_drops',
        gui_text       = 'Randomize Owl Drops',
        gui_tooltip    = '''\
            Randomize where Kaepora Gaebora (the Owl) drops you at 
            when you talk to him at Lake Hylia or at the top of 
            Death Mountain Trail.
        ''',
        default        = False,
        shared         = True,
        gui_params     = {
            'randomize_key': 'randomize_settings',
        },
    ),
    Checkbutton(
        name           = 'warp_songs',
        gui_text       = 'Randomize Warp Song Destinations',
        gui_tooltip    = '''\
            Randomize where each of the 6 warp songs leads to.
        ''',
        default        = False,
        shared         = True,
        gui_params     = {
            'randomize_key': 'randomize_settings',
        },
    ),
    Checkbutton(
        name           = 'spawn_positions',
        gui_text       = 'Randomize Overworld Spawns',
        gui_tooltip    = '''\
            Randomize where you start as Child or Adult when loading
            a save in the Overworld. This means you may not necessarily
            spawn inside Link's House or Temple of Time.

            This stays consistent after saving and loading the game again.
        ''',
        default        = False,
        shared         = True,
        gui_params     = {
            'randomize_key': 'randomize_settings',
        },
    ),
    Combobox(
        name           = 'shuffle_scrubs',
        gui_text       = 'Scrub Shuffle',
        default        = 'off',
        choices        = {
            'off':     'Off',
            'low':     'On (Affordable)',
            'regular': 'On (Expensive)',
            'random':  'On (Random Prices)',
        },
        gui_tooltip    = '''\
            'Off': Only the 3 Scrubs that give one-time
            items in the vanilla game (PoH, Deku Nut
            capacity, and Deku Stick capacity) will
            have random items.

            'Affordable': All Scrub prices will be
            reduced to 10 rupees each.

            'Expensive': All Scrub prices will be
            their vanilla prices. This will require
            spending over 1000 rupees on Scrubs.

            'Random Prices': All Scrub prices will be
            between 0-99 rupees. This will on average
            be very, very expensive overall.
        ''',
        shared         = True,
        gui_params     = {
            'randomize_key': 'randomize_settings',
            'distribution':  [
                ('off', 1),
                ('low', 1),
            ],
        },
    ),
    Combobox(
        name           = 'shopsanity',
        gui_text       = 'Shopsanity',
        default        = 'off',
        choices        = {
            'off':    'Off',
            '0':      '0 Items Per Shop',
            '1':      '1 Item Per Shop',
            '2':      '2 Items Per Shop',
            '3':      '3 Items Per Shop',
            '4':      '4 Items Per Shop',
            'random': 'Random # of Items Per Shop',
        },
        disable        = {
            'off':  {'settings': ['shopsanity_prices']},
        },
        gui_tooltip    = '''\
            Randomizes Shop contents.
            
            'X Items Per Shop': Each shop will have the
            specified number of items randomized and they
            will always appear on the left side
            (identified by the Special Deal! text).
            Remaining items will be shuffled between shops.
            
            'Random # of Items Per Shop': Each shop will
            have 0 to 4 Special Deals.
            
            The randomized items have no requirements
            except money, while the remaining items retain
            normal requirements. Tunics that aren't a
            Special Deal! will still require you to be an
            adult to purchase for example.
            
            Bombchu Special Deals will unlock the Bombchu
            slot in your inventory and allow purchase of
            Bombchu Refills if "Bombchus are considered in
            logic" is enabled. Otherwise, the Bomb Bag is
            required to purchase Bombchu Refills.
        ''',
        shared         = True,
        gui_params     = {
            'randomize_key': 'randomize_settings',
            'distribution':  [
                ('off',    6),
                ('0',      1),
                ('1',      1),
                ('2',      1),
                ('3',      1),
                ('4',      1),
                ('random', 1),
            ],
        },
    ),
    Combobox(
        name           = 'shopsanity_prices',
        gui_text       = 'Shopsanity Prices',
        default        = 'random',
        choices        = {
            'random':          'Random',
            'random_starting':    'Starting Wallet',
            'random_adult':   'Adult\'s Wallet',
            'random_giant':    'Giant\'s Wallet',
            'random_tycoon':   'Tycoon\'s Wallet',
            'affordable':      'Affordable',
        },
        disable        = {
        },
        gui_tooltip    = '''\
            Controls the randomization of prices for shopsanity items.
            For more control, utilize the plandomizer.

            'Random': The default randomization. Shop prices for
            shopsanity items will range between 0 to 300 rupees,
            with a bias towards values slightly below the middle of the
            range, in multiples of 5.

            'X Wallet': Shop prices for shopsanity items will range
            between 0 and the specified wallet's maximum capacity,
            in multiples of 5.

            'Affordable': Shop prices for shopsanity items will be
            fixed to 10 rupees.
        ''',
        disabled_default =  'random',
        shared         = True,
        gui_params     = {
            "hide_when_disabled": True,
        },
    ),
    Combobox(
        name           = 'tokensanity',
        gui_text       = 'Tokensanity',
        default        = 'off',
        choices        = {
            'off':       'Off',
            'dungeons':  'Dungeons Only',
            'overworld': 'Overworld Only',
            'all':       'All Tokens',
            },
        gui_tooltip    = '''\
            Token reward from Gold Skulltulas are
            shuffled into the pool.

            'Dungeons Only': This only shuffles
            the GS locations that are within
            dungeons, increasing the value of
            most dungeons and making internal
            dungeon exploration more diverse.

            'Overworld Only': This only shuffles
            the GS locations that are outside
            of dungeons.

            'All Tokens': Effectively adds 100
            new locations for items to appear.
        ''',
        shared         = True,
        gui_params     = {
            'randomize_key': 'randomize_settings',
        },
    ),
    Combobox(
        name           = 'shuffle_mapcompass',
        gui_text       = 'Maps & Compasses',
        default        = 'dungeon',
        choices        = {
            'remove':      'Remove',
            'startwith':   'Start With',
            'vanilla':     'Vanilla Locations',
            'dungeon':     'Own Dungeon',
            'overworld':   'Overworld Only',
            'any_dungeon': 'Any Dungeon',
            'keysanity':   'Anywhere',
        },
        gui_tooltip    = '''\
            'Remove': Maps and Compasses are removed.
            This will add a small amount of money and
            refill items to the pool.

            'Start With': Maps and Compasses are given to
            you from the start. This will add a small
            amount of money and refill items to the pool.

            'Vanilla': Maps and Compasses will appear in
            their vanilla locations.

            'Own Dungeon': Maps and Compasses can only appear
            in their respective dungeon.
            
            'Overworld Only': Maps and Compasses can only appear
            outside of dungeons.

            'Any Dungeon': Maps and Compasses can only appear in a
            dungeon, but not necessarily the dungeon they are for.            

            'Anywhere': Maps and Compasses can appear
            anywhere in the world.

            Setting 'Remove', 'Start With, 'Overworld', or 'Anywhere'
            will add 2 more possible locations to each Dungeons.
            This makes dungeons more profitable, especially
            Ice Cavern, Water Temple, and Jabu Jabu's Belly.
        ''',
        shared         = True,
        gui_params     = {
            'randomize_key': 'randomize_settings',
        },
    ),
    Combobox(
        name           = 'shuffle_smallkeys',
        gui_text       = 'Small Keys',
        default        = 'dungeon',
        choices        = {
            'remove':      'Remove (Keysy)',
            'vanilla':     'Vanilla Locations',
            'dungeon':     'Own Dungeon',
            'overworld':   'Overworld Only',
            'any_dungeon': 'Any Dungeon',
            'keysanity':   'Anywhere (Keysanity)',
        },
        gui_tooltip    = '''\
            'Remove': Small Keys are removed. All locked
            doors in dungeons will be unlocked. An easier
            mode.

            'Vanilla': Small Keys will appear in their 
            vanilla locations. You start with 3 keys in 
            Spirit Temple MQ because the vanilla key 
            layout is not beatable in logic. You start with
            2 keys in Vanilla/MQ Shadow Temple with its
            dungeon shortcut enabled to prevent softlocks.

            'Own Dungeon': Small Keys can only appear in their
            respective dungeon. If Fire Temple is not a
            Master Quest dungeon, the door to the Boss Key
            chest will be unlocked.
            
            'Overworld Only': Small Keys can only appear outside
            of dungeons. You may need to enter a dungeon multiple
            times to gain items to access the overworld locations
            with the keys required to finish a dungeon.
            
            'Any Dungeon': Small Keys can only appear inside
            of any dungeon, but won't necessarily be in the
            dungeon that the key is for. A difficult mode since
            it is more likely to need to enter a dungeon
            multiple times.

            'Anywhere': Small Keys can appear
            anywhere in the world. A difficult mode since
            it is more likely to need to enter a dungeon
            multiple times.

            Try different combination out, such as:
            'Small Keys: Dungeon' + 'Boss Keys: Anywhere'
            for a milder Keysanity experience.
        ''',
        disable        = {
            'any_dungeon': {'settings': ['one_item_per_dungeon']}
        },
        shared         = True,
        gui_params     = {
            'randomize_key': 'randomize_settings',
        },
    ),
    Combobox(
        name           = 'shuffle_hideoutkeys',
        gui_text       = 'Thieves\' Hideout Keys',
        default        = 'vanilla',
        disabled_default = 'remove',
        choices        = {
            'vanilla':     'Vanilla Locations',
            'overworld':   'Overworld Only',
            'any_dungeon': 'Any Dungeon',
            'keysanity':   'Anywhere (Keysanity)',
        },
        gui_tooltip    = '''\
            'Vanilla': Thieves' Hideout Keys will appear in their
            vanilla location, dropping from fighting Gerudo guards
            that attack when trying to free the jailed carpenters.
            
            'Overworld Only': Thieves' Hideout Keys can only appear
            outside of dungeons.
            
            'Any Dungeon': Thieves' Hideout Keys can only appear
            inside of dungeons.

            'Anywhere': Thieves' Hideout Keys can appear anywhere
            in the world.
        ''',
        shared         = True,
        gui_params     = {
            'randomize_key': 'randomize_settings',
        },
    ),
    Combobox(
        name            = 'key_rings',
        multiple_select = True,
        gui_text        = 'Key Rings',
        choices         = {
            'Thieves Hideout':        "Thieves' Hideout",
            'Forest Temple':          "Forest Temple",
            'Fire Temple':            "Fire Temple",
            'Water Temple':           "Water Temple",
            'Shadow Temple':          "Shadow Temple",
            'Spirit Temple':          "Spirit Temple",
            'Bottom of the Well':     "Bottom of the Well",
            'Gerudo Training Ground': "Gerudo Training Ground",
            'Ganons Castle':          "Ganon's Castle"
        },
        default         = [],
        gui_tooltip     = '''\
            Selected dungeons will have all of their keys found 
            at once in a ring rather than individually. 

            For example, instead of shuffling 5 Forest Temple 
            small keys into the pool, you will find a single
            key ring which will give you all 5 keys at once.

            Selecting key ring for dungeons will have no effect
            if Small Keys are set to Remove or Vanilla.

            Selecting key ring for Thieves' Hideout will have 
            no effect if Thieves' Hideout keys are in vanilla 
            locations or Gerudo's Fortress is set to Rescue
            One Carpenter.
        ''',
        shared          = True,
    ),
    Combobox(
        name           = 'shuffle_bosskeys',
        gui_text       = 'Boss Keys',
        default        = 'dungeon',
        choices        = {
            'remove':      'Remove (Keysy)',
            'vanilla':     'Vanilla Locations',
            'dungeon':     'Own Dungeon',
            'overworld':   'Overworld Only',
            'any_dungeon': 'Any Dungeon',
            'keysanity':   'Anywhere (Keysanity)',
        },
        gui_tooltip    = '''\
            'Remove': Boss Keys are removed. All locked
            doors in dungeons will be unlocked. An easier
            mode.

            'Vanilla': Boss Keys will appear in their 
            vanilla locations.

            'Own Dungeon': Boss Keys can only appear in their
            respective dungeon.
            
            'Overworld Only': Boss Keys can only appear outside
            of dungeons. You may need to enter a dungeon without
            the boss key to get items required to find the key
            in the overworld.
            
            'Any Dungeon': Boss Keys can only appear inside
            of any dungeon, but won't necessarily be in the
            dungeon that the key is for. A difficult mode since
            it is more likely to need to enter a dungeon
            multiple times.

            'Anywhere': Boss Keys can appear
            anywhere in the world. A difficult mode since
            it is more likely to need to enter a dungeon
            multiple times.

            Try different combination out, such as:
            'Small Keys: Dungeon' + 'Boss Keys: Anywhere'
            for a milder Keysanity experience.
        ''',
        shared         = True,
        gui_params     = {
            'randomize_key': 'randomize_settings',
        },
    ),
    Combobox(
        name           = 'shuffle_ganon_bosskey',
        gui_text       = 'Ganon\'s Boss Key',
        default        = 'dungeon',
        disabled_default = 'triforce',
        choices        = {
            'remove':          "Remove (Keysy)",
            'vanilla':         "Vanilla Location",
            'dungeon':         "Own Dungeon",
            'overworld':       "Overworld Only",
            'any_dungeon':     "Any Dungeon",
            'keysanity':       "Anywhere (Keysanity)",
            'on_lacs':         "Light Arrow Cutscene",
            'stones':          "Stones",
            'medallions':      "Medallions",
            'dungeons':        "Dungeons",
            'tokens':          "Tokens",
        },
        gui_tooltip    = '''\
            'Remove': Ganon's Castle Boss Key is removed
            and the boss door in Ganon's Tower starts unlocked.

            'Own Dungeon': Ganon's Castle Boss Key can only appear
            inside Ganon's Castle.

            'Vanilla': Ganon's Castle Boss Key will appear in 
            the vanilla location.
            
            'Overworld Only': Ganon's Castle Boss Key can only appear
            outside of dungeons.
            
            'Any Dungeon': Ganon's Castle Boss Key can only appear
            inside of a dungeon, but not necessarily Ganon's Castle.

            'Anywhere': Ganon's Castle Boss Key can appear
            anywhere in the world.

            'Light Arrow Cutscene': Ganon's Castle Boss Key will
            appear on the Light Arrow Cutscene.
            
            'Stones': Ganon's Castle Boss Key will be awarded
            when reaching the target number of Spiritual Stones.
            
            'Medallions': Ganon's Castle Boss Key will be awarded
            when reaching the target number of Medallions.
                        
            'Dungeons': Ganon's Castle Boss Key will be awarded
            when reaching the target number of Dungeon Rewards.
            
            'Tokens': Ganon's Castle Boss Key will be awarded
            when reaching the target number of Gold Skulltula Tokens.
        ''',
        shared         = True,
        disable        = {
            '!stones':  {'settings': ['ganon_bosskey_stones']},
            '!medallions':  {'settings': ['ganon_bosskey_medallions']},
            '!dungeons':  {'settings': ['ganon_bosskey_rewards']},
            '!tokens':  {'settings': ['ganon_bosskey_tokens']},
        },
        gui_params     = {
            'randomize_key': 'randomize_settings',
            'distribution': [
                ('remove',          4),
                ('dungeon',         2),
                ('vanilla',         2),
                ('keysanity',       4),
                ('on_lacs',         1)
            ],
        },
    ),
    Scale(
        name           = 'ganon_bosskey_medallions',
        gui_text       = "Medallions Required for Ganon's BK",
        default        = 6,
        min            = 1,
        max            = 6,
        gui_tooltip    = '''\
            Select the amount of Medallions required to receive Ganon's Castle Boss Key.
        ''',
        shared         = True,
        disabled_default = 0,
        gui_params     = {
            "randomize_key": "randomize_settings",
            "hide_when_disabled": True,
            'distribution': [(6, 1)],
        },
    ),
    Scale(
        name           = 'ganon_bosskey_stones',
        gui_text       = "Spiritual Stones Required for Ganon's BK",
        default        = 3,
        min            = 1,
        max            = 3,
        gui_tooltip    = '''\
            Select the amount of Spiritual Stones required to receive Ganon's Castle Boss Key.
        ''',
        shared         = True,
        disabled_default = 0,
        gui_params     = {
            "randomize_key": "randomize_settings",
            "hide_when_disabled": True,
            'distribution': [(3, 1)],
        },
    ),
    Scale(
        name           = 'ganon_bosskey_rewards',
        gui_text       = "Dungeon Rewards Required for Ganon's BK",
        default        = 9,
        min            = 1,
        max            = 9,
        gui_tooltip    = '''\
            Select the amount of Dungeon Rewards (Medallions and Spiritual Stones)
            required to receive Ganon's Castle Boss Key.
        ''',
        shared         = True,
        disabled_default = 0,
        gui_params     = {
            "randomize_key": "randomize_settings",
            "hide_when_disabled": True,
            'distribution': [(9, 1)],
        },
    ),
    Scale(
        name           = 'ganon_bosskey_tokens',
        gui_text       = "Gold Skulltula Tokens Required for Ganon's BK",
        default        = 100,
        min            = 1,
        max            = 999,
        gui_tooltip    = '''\
            Select the amount of Gold Skulltula Tokens
            required to receive Ganon's Castle Boss Key.
        ''',
        shared         = True,
        disabled_default = 0,
        gui_params     = {
            "hide_when_disabled": True,
            'web:max': 100,
            'electron:max': 100,
        },
    ),
    Combobox(
        name           = 'lacs_condition',
        gui_text       = 'LACS Condition',
        default        = 'vanilla',
        choices        = {
            'vanilla':    "Vanilla",
            'stones':     "Stones",
            'medallions': "Medallions",
            'dungeons':   "Dungeons",
            'tokens':     "Tokens",
        },
        gui_tooltip    = '''\
            Sets the condition for the Light Arrow Cutscene
            check to give you the item from Zelda.
            
            'Vanilla': Shadow and Spirit Medallions.
            'Stones': A configurable amount of Spiritual Stones.
            'Medallions': A configurable amount of Medallions.
            'Dungeons': A configurable amount of Dungeon Rewards.
            'Tokens': A configurable amount of Gold Skulltula Tokens.
        ''',
        shared         = True,
        disable        = {
            '!stones':  {'settings': ['lacs_stones']},
            '!medallions':  {'settings': ['lacs_medallions']},
            '!dungeons':  {'settings': ['lacs_rewards']},
            '!tokens':  {'settings': ['lacs_tokens']},
        },
        gui_params     = {
            'optional': True,
            'distribution': [
                ('vanilla',    1),
                ('medallions', 1),
                ('stones',     1),
                ('dungeons',   1),
            ],
        },
    ),
    Scale(
        name           = 'lacs_medallions',
        gui_text       = "Medallions Required for LACS",
        default        = 6,
        min            = 1,
        max            = 6,
        gui_tooltip    = '''\
            Select the amount of Medallions required to trigger the Light Arrow Cutscene.
        ''',
        shared         = True,
        disabled_default = 0,
        gui_params     = {
            'optional': True,
            "hide_when_disabled": True,
            'distribution': [(6, 1)],
        },
    ),
    Scale(
        name           = 'lacs_stones',
        gui_text       = "Spiritual Stones Required for LACS",
        default        = 3,
        min            = 1,
        max            = 3,
        gui_tooltip    = '''\
            Select the amount of Spiritual Stones required to trigger the Light Arrow Cutscene.
        ''',
        shared         = True,
        disabled_default = 0,
        gui_params     = {
            'optional': True,
            "hide_when_disabled": True,
            'distribution': [(3, 1)],
        },
    ),
    Scale(
        name           = 'lacs_rewards',
        gui_text       = "Dungeon Rewards Required for LACS",
        default        = 9,
        min            = 1,
        max            = 9,
        gui_tooltip    = '''\
            Select the amount of Dungeon Rewards (Medallions and Spiritual Stones)
            required to trigger the Light Arrow Cutscene.
        ''',
        shared         = True,
        disabled_default = 0,
        gui_params     = {
            'optional': True,
            "hide_when_disabled": True,
            'distribution': [(9, 1)],
        },
    ),
    Scale(
        name           = 'lacs_tokens',
        gui_text       = "Gold Skulltula Tokens Required for LACS",
        default        = 100,
        min            = 1,
        max            = 999,
        gui_tooltip    = '''\
            Select the amount of Gold Skulltula Tokens
            required to trigger the Light Arrow Cutscene.
        ''',
        shared         = True,
        disabled_default = 0,
        gui_params     = {
            'optional': True,
            "hide_when_disabled": True,
            'web:max': 100,
            'electron:max': 100,
        },
    ),
    Checkbutton(
        name           = 'enhance_map_compass',
        gui_text       = 'Maps and Compasses Give Information',
        gui_tooltip    = '''\
            Gives the Map and Compass extra functionality.
            Map will tell if a dungeon is vanilla or Master Quest.
            Compass will tell what medallion or stone is within.
            The Temple of Time Altar will no longer provide
            information on the location of medallions and stones.

            'Maps/Compasses: Remove': The dungeon information is
            not available anywhere in the game.

            'Maps/Compasses: Start With': The dungeon information
            is available immediately from the dungeon menu.
        ''',
        default        = False,
        shared         = True,
        gui_params     = {
            'randomize_key': 'randomize_settings',
        },
    ),
    Combobox(
        name           = 'mq_dungeons_mode',
        gui_text       = 'MQ Dungeon Mode',
        default        = 'vanilla',
        choices        = {
            'vanilla':    "Vanilla",
            'mq':         "Master Quest",
            'specific':   "Specific Dungeons",
            'count':      "Count",
            'random':     "Completely Random",
        },
        gui_tooltip    = '''\
            'Vanilla': All dungeons will be the original versions.
            'Master Quest': All dungeons will be the MQ versions.
            'Specific Dungeons': Choose which specific dungeons will be MQ versions.
            'Count': Choose how many MQ dungeons will be randomly chosen.
            'Completely Random': Each dungeon will vanilla or MQ at random.
        ''',
        shared         = True,
        disable        = {
            'vanilla':  {'settings': ['mq_dungeons_count', 'mq_dungeons_specific']},
            'mq':       {'settings': ['mq_dungeons_count', 'mq_dungeons_specific']},
            'specific': {'settings': ['mq_dungeons_count']},
            'count':    {'settings': ['mq_dungeons_specific']},
            'random':   {'settings': ['mq_dungeons_count', 'mq_dungeons_specific']},
        },
        gui_params     = {
            'distribution': [
                ('random', 1),
            ],
        },
    ),
    Combobox(
        name            = 'mq_dungeons_specific',
        multiple_select = True,
        gui_text        = 'MQ Dungeons',
        choices         = {
            'Deku Tree':              "Deku Tree",
            'Dodongos Cavern':        "Dodongo's Cavern",
            'Jabu Jabus Belly':       "Jabu Jabu's Belly",
            'Forest Temple':          "Forest Temple",
            'Fire Temple':            "Fire Temple",
            'Water Temple':           "Water Temple",
            'Shadow Temple':          "Shadow Temple",
            'Spirit Temple':          "Spirit Temple",
            'Bottom of the Well':     "Bottom of the Well",
            'Ice Cavern':             "Ice Cavern",
            'Gerudo Training Ground': "Gerudo Training Ground",
            'Ganons Castle':          "Ganon's Castle",
        },
        default         = [],
        gui_tooltip     = '''\
            Select the specific dungeons you would
            like the Master Quest version of.
            The unselected dungeons will be
            the original version.
        ''',
        shared          = True,
        gui_params     = {
            "hide_when_disabled": True,
        },
    ),
    Scale(
        name           = 'mq_dungeons_count',
        gui_text       = "MQ Dungeon Count",
        default        = 0,
        min            = 0,
        max            = 12,
        gui_tooltip    = '''\
            Specify the number of Master Quest
            dungeons to appear in the game.
        ''',
        shared         = True,
        gui_params     = {
            "hide_when_disabled": True,
        },
    ),
    Setting_Info(
        name           = 'disabled_locations',
        type           = list,
        gui_text       = "Exclude Locations",
        gui_type       = "SearchBox",
        shared         = True,
        choices        = [location.name for location in LocationIterator(lambda loc: loc.filter_tags is not None)],
        default        = [],
        gui_tooltip    = '''
            Locations in the left column may contain items
            required to complete the game. 
            
            Locations in the right column will never have 
            items that are required to complete the game, 
            and will only contain junk.

            Most dungeon locations have a MQ alternative.
            If the location does not exist because of MQ
            then it will be ignored. So make sure to
            disable both versions if that is the intent.
        ''',
        gui_params     = {
            'filterdata': {location.name: location.filter_tags for location in LocationIterator(lambda loc: loc.filter_tags is not None)},
        }
    ),
    Setting_Info(
        name           = 'allowed_tricks',
        type           = list,
        gui_text       = "Enable Tricks",
        gui_type       = "SearchBox",
        shared         = True,
        choices        = {
            val['name']: gui_text for gui_text, val in logic_tricks.items()
        },
        default        = [],
        gui_params     = {
            'choice_tooltip': {choice['name']: choice['tooltip'] for choice in logic_tricks.values()},
            'filterdata': {val['name']: val['tags'] for _, val in logic_tricks.items()},
            "hide_when_disabled": True,
        },
        gui_tooltip='''
            Tricks moved to the right column are in-logic
            and MAY be required to complete the game.
            
            Tricks in the left column are NEVER required.
            
            Tricks are only relevant for Glitchless logic.
        '''
    ),
    Setting_Info(
        name           = 'tricks_list_msg',
        type           = str,
        gui_text       = "Your current logic setting does not support the enabling of tricks.",
        gui_type       = "Textbox",
        shared         = False,
        gui_params     = {
            "hide_when_disabled": True
        },
        choices        = {},
    ),
    Combobox(
        name           = 'logic_earliest_adult_trade',
        gui_text       = 'Adult Trade Sequence Earliest Item',
        default        = 'pocket_egg',
        choices        = {
            'pocket_egg':   'Pocket Egg',
            'pocket_cucco': 'Pocket Cucco',
            'cojiro':       'Cojiro',
            'odd_mushroom': 'Odd Mushroom',
            'poachers_saw': "Poacher's Saw",
            'broken_sword': 'Broken Sword',
            'prescription': 'Prescription',
            'eyeball_frog': 'Eyeball Frog',
            'eyedrops':     'Eyedrops',
            'claim_check':  'Claim Check',
        },
        gui_tooltip    = '''\
            Select the earliest item that can appear in the adult trade sequence.
        ''',
        shared         = True,
    ),
    Combobox(
        name           = 'logic_latest_adult_trade',
        gui_text       = 'Adult Trade Sequence Latest Item',
        default        = 'claim_check',
        choices        = {
            'pocket_egg':   'Pocket Egg',
            'pocket_cucco': 'Pocket Cucco',
            'cojiro':       'Cojiro',
            'odd_mushroom': 'Odd Mushroom',
            'poachers_saw': "Poacher's Saw",
            'broken_sword': 'Broken Sword',
            'prescription': 'Prescription',
            'eyeball_frog': 'Eyeball Frog',
            'eyedrops':     'Eyedrops',
            'claim_check':  'Claim Check',
        },
        gui_tooltip    = '''\
            Select the latest item that can appear in the adult trade sequence.
        ''',
        shared         = True,
    ),
    Setting_Info(
        name           = 'starting_equipment',
        type           = list,
        gui_text       = "Starting Equipment",
        gui_type       = "SearchBox",
        shared         = True,
        choices        = {
            key: value.guitext for key, value in StartingItems.equipment.items()
        },
        default        = [],
        gui_tooltip    = '''\
            Begin the game with the selected equipment.
        ''',
    ),
    Setting_Info(
        name           = 'starting_items',
        type           = list,
        gui_text       = "Starting Items",
        gui_type       = "SearchBox",
        shared         = True,
        choices        = {
            key: value.guitext for key, value in StartingItems.inventory.items()
        },
        default        = [],
        gui_tooltip    = '''\
            Begin the game with the selected inventory items.
            Selecting multiple progressive items will give
            the appropriate number of upgrades.
            
            If playing with Open Zora's Fountain, the Ruto's Letter
            is converted to a regular Bottle.
        ''',
    ),
    Setting_Info(
        name           = 'starting_songs',
        type           = list,
        gui_text       = "Starting Songs",
        gui_type       = "SearchBox",
        shared         = True,
        choices        = {
            key: value.guitext for key, value in StartingItems.songs.items()
        },
        default        = [],
        gui_tooltip    = '''\
            Begin the game with the selected songs already learnt.
        ''',
    ),
    Combobox(
        name           = 'ocarina_songs',
        gui_text       = 'Randomize Ocarina Song Notes',
        default        = 'off',
        choices        = {
            'off': 'Off',
            'frog': 'Frog Songs Only',
            'warp': 'Warp Songs Only',
            'all':  'All Songs',
        },
        gui_tooltip    = '''\
            Will need to memorize a new set of songs.
            Can be silly, but difficult. All songs are
            generally sensible, but warp songs are
            typically more difficult than frog songs.
            ''',
        shared         = True,
    ),
    Combobox(
        name           = 'correct_chest_appearances',
        gui_text       = 'Chest Appearance Matches Contents',
        default        = 'off',
        choices        = {
            'off': 'Off',
            'textures': 'Texture',
            'both':  'Both Size and Texture',
            'classic': 'Classic'
        },
        gui_tooltip    = '''\
            
			
            If "Texture" is enabled, chest texture will reflect its contents
            regardless of size.  Fancy chests will contain keys,
            Gilded chests will contain major items, shuffled
            tokens will be in Webbed chests, and Wooden chests
            will contain the rest.
            This allows skipping chests if they are wooden. 
            However, skipping wooden chests will mean having 
            low health, ammo, and rupees, so doing so is a risk.
            
            "Size and Texture" will change chests with major
            items and boss keys into big chests, and everything
            else into small chests.
            
            "Classic" is the behavior of CSMC in previous versions of the randomizer.
            This will change chests with major items and boss keys into big chests.
            Boss keys will remain in their fancy chest, while small key will be in a
            smaller version of the fancy chest.
        ''',
        shared         = True,
    ),
    Checkbutton(
        name           = 'clearer_hints',
        gui_text       = 'Clearer Hints',
        gui_tooltip    = '''\
            The hints provided by Gossip Stones will
            be very direct if this option is enabled.
        ''',
        shared         = True,
        default        = True,
    ),
    Checkbutton(
        name           = 'no_collectible_hearts',
        gui_text       = 'Hero Mode',
        gui_tooltip    = '''\
            No recovery hearts will drop from 
            enemies or objects.
            (You might still find some freestanding
            or in chests depending on other settings.)
        ''',
        default        = False,
        shared         = True,
    ),
    Combobox(
        name           = 'hints',
        gui_text       = 'Gossip Stones',
        default        = 'always',
        choices        = {
            'none':   'No Hints',
            'mask':   'Hints; Need Mask of Truth',
            'agony':  'Hints; Need Stone of Agony',
            'always': 'Hints; Need Nothing',
        },
        gui_tooltip    = '''\
            Gossip Stones can be made to give hints
            about where items can be found.

            Different settings can be chosen to
            decide which item is needed to
            speak to Gossip Stones. Choosing to
            stick with the Mask of Truth will
            make the hints very difficult to
            obtain.

            Hints for 'on the way of the hero' are
            locations that contain items that are
            required to beat the game.
        ''',
        shared         = True,
    ),
    Combobox(
        name           = 'hint_dist',
        gui_text       = 'Hint Distribution',
        default        = 'balanced',
        choices        = HintDistList(),
        gui_tooltip    = HintDistTips(),
        shared         = True,
        disable        = {
            '!bingo' : {'settings' : ['bingosync_url']},
        },
    ),
    Setting_Info(
        name           = "bingosync_url",
        type           = str,
        choices        = {},
        gui_type       = "Textinput",
        gui_text       = "Bingosync URL",
        shared         = False,
        gui_tooltip    = '''\
            Enter a URL to a Bingosync bingo board in
            order to have hints specific to items needed
            to beat the board. Goals which are completed simply
            by finding a specific item are not hinted
            (e.g. "Boomerang"). 
            In addition, overworld tokensanity will always
            hint the location of Sun's Song, and shopsanity
            will always hint the location of a wallet.

            Leaving this entry blank or providing an
            invalid URL will generate generic item hints
            designed to allow completion of most bingo goals.
            Non Bingosync bingo boards are not directly
            supported, and will also generate generic item hints.
        ''',
        disabled_default = None,
        gui_params       = {
            "size"               : "full",
            "hide_when_disabled" : True,
        },
    ),
    Setting_Info(
        name           = 'item_hints',
        type           =  list,
        gui_type       = None,
        gui_text       = None,
        shared         = True,
        choices        = [name for name, item in ItemInfo.items.items() if item.type == 'Item']
    ),
    Setting_Info('hint_dist_user',    dict, None, None, True, {}),
    Combobox(
        name           = 'text_shuffle',
        gui_text       = 'Text Shuffle',
        default        = 'none',
        choices        = {
            'none':         'No Text Shuffled',
            'except_hints': 'Shuffled except Important Text',
            'complete':     'All Text Shuffled',
        },
        gui_tooltip    = '''\
            Will make things confusing for comedic value.

            'Shuffled except Important Text': For when
            you want comedy but don't want to impact
            gameplay. Text that has an impact on gameplay
            is not shuffled. This includes all hint text,
            key text, Good Deal! items sold in shops, random
            price scrubs, chicken count and poe count.
        ''',
        shared         = True,
    ),
    Combobox(
        name            = 'misc_hints',
        multiple_select = True,
        gui_text        = 'Misc. Hints',
        choices         = {
            'altar':      'Temple of Time Altar',
            'ganondorf':  'Ganondorf',
            'warp_songs': 'Warp Songs',
        },
        gui_tooltip    = '''\
            This setting adds some hints at locations
            other than Gossip Stones:

            Reading the Temple of Time altar as child
            will tell you the locations of the
            Spiritual Stones (unless Maps and Compasses
            Give Information is enabled).

            Reading the Temple of Time altar as adult
            will tell you the locations of the Medallions
            (unless Maps and Compasses Give Information
            is enabled), as well as the conditions for
            building the Rainbow Bridge and getting the
            Boss Key for Ganon's Castle.

            Talking to Ganondorf in his boss room will
            tell you the location of the Light Arrows.
            If this option is enabled and Ganondorf
            is reachable without Light Arrows, Gossip
            Stones will never hint the Light Arrows.

            Playing a warp song will tell you where
            it leads. (If warp song destinations
            are vanilla, the vanilla text is used.)
        ''',
        shared         = True,
        default        = ['altar', 'ganondorf', 'warp_songs'],
    ),
    Combobox(
        name           = 'ice_trap_appearance',
        gui_text       = 'Ice Trap Appearance',
        default        = 'major_only',
        choices        = {
            'major_only': 'Major Items Only',
            'junk_only':  'Junk Items Only',
            'anything':   'Anything',
        },
        gui_tooltip    = '''\
            Changes the categories of items Ice Traps may
            appear as, both when freestanding and when in
            chests with Chest Size Matches Contents enabled. 

            'Major Items Only': Ice Traps appear as Major
            Items (and in large chests if CSMC enabled).

            'Junk Items Only': Ice Traps appear as Junk
            Items (and in small chests if CSMC enabled).

            'Anything': Ice Traps may appear as anything.
        ''',
        shared         = True,
    ),
    Combobox(
        name           = 'junk_ice_traps',
        gui_text       = 'Ice Traps',
        default        = 'normal',
        choices        = {
            'off':       'No Ice Traps',
            'normal':    'Normal Ice Traps',
            'on':        'Extra Ice Traps',
            'mayhem':    'Ice Trap Mayhem',
            'onslaught': 'Ice Trap Onslaught',
        },
        gui_tooltip    = '''\
            'Off': All Ice Traps are removed.

            'Normal': Only Ice Traps from the base item pool
            are placed.

            'Extra Ice Traps': Chance to add extra Ice Traps
            when junk items are added to the itempool.

            'Ice Trap Mayhem': All added junk items will
            be Ice Traps.

            'Ice Trap Onslaught': All junk items will be
            replaced by Ice Traps, even those in the
            base pool.
        ''',
        shared         = True,
    ),
    Combobox(
        name           = 'item_pool_value',
        gui_text       = 'Item Pool',
        default        = 'balanced',
        choices        = {
            'plentiful': 'Plentiful',
            'balanced':  'Balanced',
            'scarce':    'Scarce',
            'minimal':   'Minimal'
        },
        gui_tooltip    = '''\
            Changes the amount of major items that are 
            available in the game.

            'Plentiful': One additional copy of each major 
            item is added.

            'Balanced': Original item pool.

            'Scarce': An extra copy of major item upgrades 
            that are not required to open location checks 
            is removed (e.g. Bow upgrade, Magic upgrade). 
            Heart Containers are removed as well. Number
            of Bombchu items is reduced.

            'Minimal': All major item upgrades not used to 
            open location checks are removed. All health 
            upgrades are removed. Only one Bombchu item is 
            available.
        ''',
        shared         = True,
    ),
    Combobox(
        name           = 'damage_multiplier',
        gui_text       = 'Damage Multiplier',
        default        = 'normal',
        choices        = {
            'half':      'Half',
            'normal':    'Normal',
            'double':    'Double',
            'quadruple': 'Quadruple',
            'ohko':      'OHKO',
        },
        gui_tooltip    = '''\
            Changes the amount of damage taken.

            'OHKO': Link dies in one hit.
        ''',
        shared         = True,
    ),
    Combobox(
        name           = 'starting_tod',
        gui_text       = 'Starting Time of Day',
        default        = 'default',
        choices        = {
            'default':       'Default (10:00)',
            'random':        'Random Choice',
            'sunrise':       'Sunrise (6:30)',
            'morning':       'Morning (9:00)',
            'noon':          'Noon (12:00)',
            'afternoon':     'Afternoon (15:00)',
            'sunset':        'Sunset (18:00)',
            'evening':       'Evening (21:00)',
            'midnight':      'Midnight (00:00)',
            'witching-hour': 'Witching Hour (03:00)',
        },
        gui_tooltip    = '''\
            Change up Link's sleep routine.

            Daytime officially starts at 6:30,
            nighttime at 18:00 (6:00 PM).
        ''',
        shared         = True,
    ),
    Combobox(
        name           = 'starting_age',
        gui_text       = 'Starting Age',
        default        = 'child',
        choices        = {
            'child':  'Child',
            'adult':  'Adult',
            'random': 'Random',
        },
        gui_tooltip    = '''\
            Choose which age Link will start as.

            Starting as adult means you start with
            the master sword in your inventory.

            Only the child option is compatible with
            Closed Forest.
        ''',
        shared         = True,
        gui_params     = {
            'randomize_key': 'randomize_settings',
            'distribution': [
                ('random', 1),
            ],
        }
    ),
    Combobox(
        name           = 'default_targeting',
        gui_text       = 'Default Targeting Option',
        shared         = False,
        cosmetic       = True,
        default        = 'hold',
        choices        = {
            'hold':   'Hold',
            'switch': 'Switch',
        },
    ),
    Combobox(
        name           = 'background_music',
        gui_text       = 'Background Music',
        shared         = False,
        cosmetic       = True,
        default        = 'normal',
        choices        = {
            'normal':               'Normal',
            'off':                  'No Music',
            'random':               'Random',
            'random_custom_only':   'Random (Custom Only)',
        },
        gui_tooltip    = '''\
            'No Music': No background music is played.

            'Random': Area background music is randomized. 
            Additional music can be loaded from data/Music/
        ''',
        gui_params  = {
            'randomize_key': 'randomize_all_sfx',
            'distribution': [
                ('random', 1),
            ],
            'web:option_remove': ['random_custom_only'],
        },
    ),
    Checkbutton(
        name           = 'disable_battle_music',
        gui_text       = 'Disable Battle Music',
        shared         = False,
        cosmetic       = True,
        gui_tooltip    = '''\
            Disable standard battle music.
	        This prevents background music from being
	        interrupted by the battle theme when being
	        near enemies.
        ''',
        default        = False,
    ),
    Combobox(
        name           = 'fanfares',
        gui_text       = 'Fanfares',
        shared         = False,
        cosmetic       = True,
        default        = 'normal',
        choices        = {
            'normal':               'Normal',
            'off':                  'No Fanfares',
            'random':               'Random',
            'random_custom_only':   'Random (Custom Only)',
        },
        disable        = {
            'normal' : {'settings' : ['ocarina_fanfares']},
        },
        gui_tooltip    = '''\
            'No Fanfares': No fanfares (short non-looping tracks) are played.

            'Random': Fanfares are randomized.
            Additional fanfares can be loaded from data/Music/
        ''',
        gui_params  = {
            'randomize_key': 'randomize_all_sfx',
            'distribution': [
                ('random', 1),
            ],
            'web:option_remove': ['random_custom_only'],
        },
    ),
    Checkbutton(
        name           = 'ocarina_fanfares',
        gui_text       = 'Ocarina Songs as Fanfares',
        shared         = False,
        cosmetic       = True,
        gui_tooltip    = '''\
            Include the songs that play when an ocarina song
            is played as part of the fanfare pool when
            shuffling or disabling fanfares. Note that these
            are a bit longer than most fanfares.
        ''',
        gui_params  = {
            "hide_when_disabled": True,
            'randomize_key': 'randomize_all_sfx',
            'distribution': [
                (True, 1),
            ]
        },
        default        = False,
    ),
    Checkbutton(
        name           = 'display_dpad',
        gui_text       = 'Display D-Pad HUD',
        shared         = False,
        cosmetic       = True,
        gui_tooltip    = '''\
            Shows an additional HUD element displaying
            current available options on the D-Pad.
        ''',
        default        = True,
    ),
    Checkbutton(
        name           = 'correct_model_colors',
        gui_text       = 'Item Model Colors Match Cosmetics',
        shared         = False,
        cosmetic       = True,
        gui_tooltip    = '''\
            In-game models for items such as Heart Containers have
            colors matching the colors chosen for cosmetic settings.
            Heart and magic drop icons also have matching colors.

            Tunic colors are excluded from this to prevent not being 
            able to discern freestanding Tunics from each other.
        ''',
        default        = False,
    ),
    Checkbutton(
        name           = 'randomize_all_cosmetics',
        gui_text       = 'Randomize All Cosmetics',
        shared         = False,
        cosmetic       = True,
        gui_tooltip    = '''\
            Randomize all cosmetics settings.
        ''',
        default        = False,
        disable    = {
            True : {'sections' : [ "equipment_color_section", "ui_color_section", "misc_color_section" ]
            }
        }
    ),
    Setting_Info(
        name           = 'kokiri_color',
        type           = str,
        gui_text       = "Kokiri Tunic",
        gui_type       = "Combobox",
        shared         = False,
        cosmetic       = True,
        choices        = get_tunic_color_options(),
        default        = 'Kokiri Green',
        gui_tooltip    = '''\
            'Random Choice': Choose a random
            color from this list of colors.
            'Completely Random': Choose a random
            color from any color the N64 can draw.
        ''',
        gui_params     = {
            'randomize_key': 'randomize_all_cosmetics',
            'distribution': [
                ('Completely Random', 1),
            ]
        }
    ),
    Setting_Info(
        name           = 'goron_color',
        type           = str,
        gui_text       = "Goron Tunic",
        gui_type       = "Combobox",
        shared         = False,
        cosmetic       = True,
        choices        = get_tunic_color_options(),
        default        = 'Goron Red',
        gui_tooltip    = '''\
            'Random Choice': Choose a random
            color from this list of colors.
            'Completely Random': Choose a random
            color from any color the N64 can draw.
        ''',
        gui_params     = {
            'randomize_key': 'randomize_all_cosmetics',
            'distribution': [
                ('Completely Random', 1),
            ]
        }

    ),
    Setting_Info(
        name           = 'zora_color',
        type           = str,
        gui_text       = "Zora Tunic",
        gui_type       = "Combobox",
        shared         = False,
        cosmetic       = True,
        choices        = get_tunic_color_options(),
        default        = 'Zora Blue',
        gui_tooltip    = '''\
            'Random Choice': Choose a random
            color from this list of colors.
            'Completely Random': Choose a random
            color from any color the N64 can draw.
        ''',
        gui_params     = {
            'randomize_key': 'randomize_all_cosmetics',
            'distribution': [
                ('Completely Random', 1),
            ]
        }

    ),
    Setting_Info(
        name           = 'navi_color_default_inner',
        type           = str,
        gui_text       = "Navi Idle Inner",
        gui_type       = "Combobox",
        shared         = False,
        cosmetic       = True,
        choices        = get_navi_color_options(),
        default        = 'White',
        gui_tooltip    = '''\
            'Random Choice': Choose a random
            color from this list of colors.
            'Completely Random': Choose a random
            color from any color the N64 can draw.
            'Rainbow': Cycle through a color rainbow.
        ''',
        gui_params     = {
            'no_line_break' : True,
            'randomize_key': 'randomize_all_cosmetics',
            'distribution': [
                ('Completely Random', 1),
            ]
        }
    ),
    Setting_Info(
        name           = 'navi_color_default_outer',
        type           = str,
        gui_text       = "Outer",
        gui_type       = "Combobox",
        shared         = False,
        cosmetic       = True,
        choices        = get_navi_color_options(True),
        default        = '[Same as Inner]',
        gui_tooltip    = '''\
            'Random Choice': Choose a random
            color from this list of colors.
            'Completely Random': Choose a random
            color from any color the N64 can draw.
            'Rainbow': Cycle through a color rainbow.
        ''',
        gui_params     = {
            'randomize_key': 'randomize_all_cosmetics',
            'distribution': [
                ('Completely Random', 1),
            ]
        }

    ),
    Setting_Info(
        name           = 'navi_color_enemy_inner',
        type           = str,
        gui_text       = 'Navi Targeting Enemy Inner',
        gui_type       = "Combobox",
        shared         = False,
        cosmetic       = True,
        choices        = get_navi_color_options(),
        default        = 'Yellow',
        gui_tooltip    = '''\
            'Random Choice': Choose a random
            color from this list of colors.
            'Completely Random': Choose a random
            color from any color the N64 can draw.
            'Rainbow': Cycle through a color rainbow.
        ''',
        gui_params     = {
            'no_line_break' : True,
            'randomize_key': 'randomize_all_cosmetics',
            'distribution': [
                ('Completely Random', 1),
            ]
        }

    ),
    Setting_Info(
        name           = 'navi_color_enemy_outer',
        type           = str,
        gui_text       = 'Outer',
        gui_type       = "Combobox",
        shared         = False,
        cosmetic       = True,
        choices        = get_navi_color_options(True),
        default        = '[Same as Inner]',
        gui_tooltip    = '''\
            'Random Choice': Choose a random
            color from this list of colors.
            'Completely Random': Choose a random
            color from any color the N64 can draw.
            'Rainbow': Cycle through a color rainbow.
        ''',
        gui_params     = {
            'randomize_key': 'randomize_all_cosmetics',
            'distribution': [
                ('Completely Random', 1),
            ]
        }

    ),
    Setting_Info(
        name           = 'navi_color_npc_inner',
        type           = str,
        gui_text       = 'Navi Targeting NPC Inner',
        gui_type       = "Combobox",
        shared         = False,
        cosmetic       = True,
        choices        = get_navi_color_options(),
        default        = 'Light Blue',
        gui_tooltip    = '''\
            'Random Choice': Choose a random
            color from this list of colors.
            'Completely Random': Choose a random
            color from any color the N64 can draw.
            'Rainbow': Cycle through a color rainbow.
        ''',
        gui_params     = {
            'no_line_break' : True,
            'randomize_key': 'randomize_all_cosmetics',
            'distribution': [
                ('Completely Random', 1),
            ]
        }

    ),
    Setting_Info(
        name           = 'navi_color_npc_outer',
        type           = str,
        gui_text       = 'Outer',
        gui_type       = "Combobox",
        shared         = False,
        cosmetic       = True,
        choices        = get_navi_color_options(True),
        default        = '[Same as Inner]',
        gui_tooltip    = '''\
            'Random Choice': Choose a random
            color from this list of colors.
            'Completely Random': Choose a random
            color from any color the N64 can draw.
            'Rainbow': Cycle through a color rainbow.
        ''',
        gui_params     = {
            'randomize_key': 'randomize_all_cosmetics',
            'distribution': [
                ('Completely Random', 1),
            ]
        }

    ),
    Setting_Info(
        name           = 'navi_color_prop_inner',
        type           = str,
        gui_text       = 'Navi Targeting Prop Inner',
        gui_type       = "Combobox",
        shared         = False,
        cosmetic       = True,
        choices        = get_navi_color_options(),
        default        = 'Green',
        gui_tooltip    = '''\
            'Random Choice': Choose a random
            color from this list of colors.
            'Completely Random': Choose a random
            color from any color the N64 can draw.
            'Rainbow': Cycle through a color rainbow.
        ''',
        gui_params     = {
            'no_line_break' : True,
            'randomize_key': 'randomize_all_cosmetics',
            'distribution': [
                ('Completely Random', 1),
            ]
        }

    ),
    Setting_Info(
        name           = 'navi_color_prop_outer',
        type           = str,
        gui_text       = 'Outer',
        gui_type       = "Combobox",
        shared         = False,
        cosmetic       = True,
        choices        = get_navi_color_options(True),
        default        = '[Same as Inner]',
        gui_tooltip    = '''\
            'Random Choice': Choose a random
            color from this list of colors.
            'Completely Random': Choose a random
            color from any color the N64 can draw.
            'Rainbow': Cycle through a color rainbow.
        ''',
        gui_params     = {
            'randomize_key': 'randomize_all_cosmetics',
            'distribution': [
                ('Completely Random', 1),
            ]
        }

    ),
    Setting_Info(
        name           = 'bombchu_trail_color_inner',
        type           = str,
        gui_text       = 'Bombchu Trail Inner',
        gui_type       = "Combobox",
        shared         = False,
        cosmetic       = True,
        choices        = get_bombchu_trail_color_options(),
        default        = 'Red',
        gui_tooltip    = '''\
            'Random Choice': Choose a random
            color from this list of colors.
            'Completely Random': Choose a random
            color from any color the N64 can draw.
            'Rainbow': Cycle through a color rainbow.
        ''',
        gui_params     = {
            'no_line_break' : True,
            'randomize_key': 'randomize_all_cosmetics',
            'distribution': [
                ('Completely Random', 1),
            ]
        }

    ),
    Setting_Info(
        name           = 'bombchu_trail_color_outer',
        type           = str,
        gui_text       = 'Outer',
        gui_type       = "Combobox",
        shared         = False,
        cosmetic       = True,
        choices        = get_bombchu_trail_color_options(True),
        default        = '[Same as Inner]',
        gui_tooltip    = '''\
            'Random Choice': Choose a random
            color from this list of colors.
            'Completely Random': Choose a random
            color from any color the N64 can draw.
            'Rainbow': Cycle through a color rainbow.
        ''',
        gui_params     = {
            'randomize_key': 'randomize_all_cosmetics',
            'distribution': [
                ('Completely Random', 1),
            ]
        }

    ),
    Setting_Info(
        name           = 'boomerang_trail_color_inner',
        type           = str,
        gui_text       = 'Boomerang Trail Inner',
        gui_type       = "Combobox",
        shared         = False,
        cosmetic       = True,
        choices        = get_boomerang_trail_color_options(),
        default        = 'Yellow',
        gui_tooltip    = '''\
            'Random Choice': Choose a random
            color from this list of colors.
            'Completely Random': Choose a random
            color from any color the N64 can draw.
            'Rainbow': Cycle through a color rainbow.
        ''',
        gui_params     = {
            'no_line_break' : True,
            'randomize_key': 'randomize_all_cosmetics',
            'distribution': [
                ('Completely Random', 1),
            ]
        }

    ),
    Setting_Info(
        name           = 'boomerang_trail_color_outer',
        type           = str,
        gui_text       = 'Outer',
        gui_type       = "Combobox",
        shared         = False,
        cosmetic       = True,
        choices        = get_boomerang_trail_color_options(True),
        default        = '[Same as Inner]',
        gui_tooltip    = '''\
            'Random Choice': Choose a random
            color from this list of colors.
            'Completely Random': Choose a random
            color from any color the N64 can draw.
            'Rainbow': Cycle through a color rainbow.
        ''',
        gui_params     = {
            'randomize_key': 'randomize_all_cosmetics',
            'distribution': [
                ('Completely Random', 1),
            ]
        }

    ),
    Setting_Info(
        name           = 'sword_trail_color_inner',
        type           = str,
        gui_text       = 'Sword Trail Inner',
        gui_type       = "Combobox",
        shared         = False,
        cosmetic       = True,
        choices        = get_sword_trail_color_options(),
        default        = 'White',
        gui_tooltip    = '''\
            'Random Choice': Choose a random
            color from this list of colors.
            'Completely Random': Choose a random
            color from any color the N64 can draw.
            'Rainbow': Cycle through a color rainbow.
        ''',
        gui_params     = {
            'no_line_break' : True,
            'randomize_key': 'randomize_all_cosmetics',
            'distribution': [
                ('Completely Random', 1),
            ]
        }

    ),
    Setting_Info(
        name           = 'sword_trail_color_outer',
        type           = str,
        gui_text       = 'Outer',
        gui_type       = "Combobox",
        shared         = False,
        cosmetic       = True,
        choices        = get_sword_trail_color_options(True),
        default        = '[Same as Inner]',
        gui_tooltip    = '''\
            'Random Choice': Choose a random
            color from this list of colors.
            'Completely Random': Choose a random
            color from any color the N64 can draw.
            'Rainbow': Cycle through a color rainbow.
        ''',
        gui_params     = {
            'randomize_key': 'randomize_all_cosmetics',
            'distribution': [
                ('Completely Random', 1),
            ]
        }

    ),
    Combobox(
        name           = 'sword_trail_duration',
        gui_text       = 'Sword Trail Duration',
        shared         = False,
        cosmetic       = True,
        choices        = {
            4: 'Default',
            10: 'Long',
            15: 'Very Long',
            20: 'Lightsaber',
        },
        default        = 4,
        gui_tooltip    = '''\
            Select the duration for sword trails.
        ''',
        gui_params     = {
            'randomize_key': 'randomize_all_cosmetics',
            'distribution': [
                (4, 1),
                (10, 1),
                (15, 1),
                (20, 1)
            ]
        }
    ),
    Setting_Info(
        name           = 'silver_gauntlets_color',
        type           = str,
        gui_text       = 'Silver Gauntlets Color',
        gui_type       = "Combobox",
        shared         = False,
        cosmetic       = True,
        choices        = get_gauntlet_color_options(),
        default        = 'Silver',
        gui_tooltip    = '''\
            'Random Choice': Choose a random
            color from this list of colors.
            'Completely Random': Choose a random
            color from any color the N64 can draw.
        ''',
        gui_params     = {
            'randomize_key': 'randomize_all_cosmetics',
            'distribution': [
                ('Completely Random', 1),
            ]
        }

    ),
    Setting_Info(
        name           = 'golden_gauntlets_color',
        type           = str,
        gui_text       = 'Golden Gauntlets Color',
        gui_type       = "Combobox",
        shared         = False,
        cosmetic       = True,
        choices        = get_gauntlet_color_options(),
        default        = 'Gold',
        gui_tooltip    = '''\
            'Random Choice': Choose a random
            color from this list of colors.
            'Completely Random': Choose a random
            color from any color the N64 can draw.
        ''',
        gui_params     = {
            'randomize_key': 'randomize_all_cosmetics',
            'distribution': [
                ('Completely Random', 1),
            ]
        }

    ),
    Setting_Info(
        name           = 'mirror_shield_frame_color',
        type           = str,
        gui_text       = 'Mirror Shield Frame Color',
        gui_type       = "Combobox",
        shared         = False,
        cosmetic       = True,
        choices        = get_shield_frame_color_options(),
        default        = 'Red',
        gui_tooltip    = '''\
            'Random Choice': Choose a random
            color from this list of colors.
            'Completely Random': Choose a random
            color from any color the N64 can draw.
        ''',
        gui_params     = {
            'randomize_key': 'randomize_all_cosmetics',
            'distribution': [
                ('Completely Random', 1),
            ]
        }
    ),
    Checkbutton(
        name           = 'extra_equip_colors',
        gui_text       = 'Randomize Extra Colors (Experimental)',
        shared         = False,
        cosmetic       = True,
        gui_tooltip    = '''\
            Randomize many other equipment and item colors.

            More colors may be added to this setting in the future.
        ''',
        default        = False,
        gui_params     = {
            'randomize_key': 'randomize_all_cosmetics',
            'distribution': [
                (True, 1),
            ]
        }
    ),
    Setting_Info(
        name           = 'heart_color',
        type           = str,
        gui_text       = 'Heart Color',
        gui_type       = "Combobox",
        shared         = False,
        cosmetic       = True,
        choices        = get_heart_color_options(),
        default        = 'Red',
        gui_tooltip    = '''\
            'Random Choice': Choose a random
            color from this list of colors.
            'Completely Random': Choose a random
            color from any color the N64 can draw.
        ''',
        gui_params     = {
            'randomize_key': 'randomize_all_cosmetics',
            'distribution': [
                ('Completely Random', 1),
            ]
        }

    ),
    Setting_Info(
        name           = 'magic_color',
        type           = str,
        gui_text       = 'Magic Color',
        gui_type       = "Combobox",
        shared         = False,
        cosmetic       = True,
        choices        = get_magic_color_options(),
        default        = 'Green',
        gui_tooltip    = '''\
            'Random Choice': Choose a random
            color from this list of colors.
            'Completely Random': Choose a random
            color from any color the N64 can draw.
        ''',
        gui_params     = {
            'randomize_key': 'randomize_all_cosmetics',
            'distribution': [
                ('Completely Random', 1),
            ]
        }

    ),
    Setting_Info(
        name           = 'a_button_color',
        type           = str,
        gui_text       = 'A Button Color',
        gui_type       = "Combobox",
        shared         = False,
        cosmetic       = True,
        choices        = get_a_button_color_options(),
        default        = 'N64 Blue',
        gui_tooltip    = '''\
            'Random Choice': Choose a random
            color from this list of colors.
            'Completely Random': Choose a random
            color from any color the N64 can draw.
        ''',
        gui_params     = {
            'randomize_key': 'randomize_all_cosmetics',
            'distribution': [
                ('Completely Random', 1),
            ]
        }

    ),
    Setting_Info(
        name           = 'b_button_color',
        type           = str,
        gui_text       = 'B Button Color',
        gui_type       = "Combobox",
        shared         = False,
        cosmetic       = True,
        choices        = get_b_button_color_options(),
        default        = 'N64 Green',
        gui_tooltip    = '''\
            'Random Choice': Choose a random
            color from this list of colors.
            'Completely Random': Choose a random
            color from any color the N64 can draw.
        ''',
        gui_params     = {
            'randomize_key': 'randomize_all_cosmetics',
            'distribution': [
                ('Completely Random', 1),
            ]
        }

    ),
    Setting_Info(
        name           = 'c_button_color',
        type           = str,
        gui_text       = 'C Button Color',
        gui_type       = "Combobox",
        shared         = False,
        cosmetic       = True,
        choices        = get_c_button_color_options(),
        default        = 'Yellow',
        gui_tooltip    = '''\
            'Random Choice': Choose a random
            color from this list of colors.
            'Completely Random': Choose a random
            color from any color the N64 can draw.
        ''',
        gui_params     = {
            'randomize_key': 'randomize_all_cosmetics',
            'distribution': [
                ('Completely Random', 1),
            ]
        }

    ),
    Setting_Info(
        name           = 'start_button_color',
        type           = str,
        gui_text       = 'Start Button Color',
        gui_type       = "Combobox",
        shared         = False,
        cosmetic       = True,
        choices        = get_start_button_color_options(),
        default        = 'N64 Red',
        gui_tooltip    = '''\
            'Random Choice': Choose a random
            color from this list of colors.
            'Completely Random': Choose a random
            color from any color the N64 can draw.
        ''',
        gui_params     = {
            'randomize_key': 'randomize_all_cosmetics',
            'distribution': [
                ('Completely Random', 1),
            ]
        }

    ),
    Checkbutton(
        name           = 'randomize_all_sfx',
        gui_text       = 'Randomize All Sound Effects',
        shared         = False,
        cosmetic       = True,
        gui_tooltip    = '''\
            Randomize all sound effects and music settings (ear safe)
        ''',
        default        = False,
        disable    = {
            True : {'sections' : [ "generalsfx_section", "menusfx_section", "npcsfx_section" ]
            }
        }

    ),
    Combobox(
        name           = 'sfx_low_hp',
        gui_text       = 'Low HP',
        shared         = False,
        cosmetic       = True,
        choices        = sfx.get_setting_choices(sfx.SoundHooks.HP_LOW),
        default        = 'default',
        gui_tooltip    = '''\
            'Random Choice': Choose a random sound from this list.
            'Default': Beep. Beep. Beep.
        ''',
        gui_params     = {
            'randomize_key': 'randomize_all_sfx',
            'distribution': [
                ('random-ear-safe', 1),
            ]
        }
    ),
    Combobox(
        name           = 'sfx_navi_overworld',
        gui_text       = 'Navi Overworld',
        shared         = False,
        cosmetic       = True,
        choices        = sfx.get_setting_choices(sfx.SoundHooks.NAVI_OVERWORLD),
        default        = 'default',
        gui_params     = {
            'randomize_key': 'randomize_all_sfx',
            'distribution': [
                ('random-ear-safe', 1),
            ]
        }
    ),
    Combobox(
        name           = 'sfx_navi_enemy',
        gui_text       = 'Navi Enemy',
        shared         = False,
        cosmetic       = True,
        choices        = sfx.get_setting_choices(sfx.SoundHooks.NAVI_ENEMY),
        default        = 'default',
        gui_params     = {
            'randomize_key': 'randomize_all_sfx',
            'distribution': [
                ('random-ear-safe', 1),
            ]
        }
    ),
    Combobox(
        name           = 'sfx_menu_cursor',
        gui_text       = 'Menu Cursor',
        shared         = False,
        cosmetic       = True,
        choices        = sfx.get_setting_choices(sfx.SoundHooks.MENU_CURSOR),
        default        = 'default',
        gui_params     = {
            'randomize_key': 'randomize_all_sfx',
            'distribution': [
                ('random-ear-safe', 1),
            ]
        }
    ),
    Combobox(
        name           = 'sfx_menu_select',
        gui_text       = 'Menu Select',
        shared         = False,
        cosmetic       = True,
        choices        = sfx.get_setting_choices(sfx.SoundHooks.MENU_SELECT),
        default        = 'default',
        gui_params     = {
            'randomize_key': 'randomize_all_sfx',
            'distribution': [
                ('random-ear-safe', 1),
            ]
        }
    ),
    Combobox(
        name           = 'sfx_horse_neigh',
        gui_text       = 'Horse',
        shared         = False,
        cosmetic       = True,
        choices        = sfx.get_setting_choices(sfx.SoundHooks.HORSE_NEIGH),
        default        = 'default',
        gui_params     = {
            'randomize_key': 'randomize_all_sfx',
            'distribution': [
                ('random-ear-safe', 1),
            ]
        }
    ),
    Combobox(
        name           = 'sfx_nightfall',
        gui_text       = 'Nightfall',
        shared         = False,
        cosmetic       = True,
        choices        = sfx.get_setting_choices(sfx.SoundHooks.NIGHTFALL),
        default        = 'default',
        gui_params     = {
            'randomize_key': 'randomize_all_sfx',
            'distribution': [
                ('random-ear-safe', 1),
            ]
        }
    ),
    Combobox(
        name           = 'sfx_hover_boots',
        gui_text       = 'Hover Boots',
        shared         = False,
        cosmetic       = True,
        choices        = sfx.get_setting_choices(sfx.SoundHooks.BOOTS_HOVER),
        default        = 'default',
        gui_params     = {
            'randomize_key': 'randomize_all_sfx',
            'distribution': [
                ('random-ear-safe', 1),
            ]
        }
    ),
    Combobox(
        name           = 'sfx_ocarina',
        gui_text       = 'Ocarina',
        shared         = False,
        cosmetic       = True,
        choices        = {
            'ocarina':       'Default',
            'random-choice': 'Random Choice',
            'flute':         'Flute',
            'harp':          'Harp',
            'whistle':       'Whistle',
            'malon':         'Malon',
            'grind-organ':   'Grind Organ',
        },
        default        = 'ocarina',
        gui_tooltip    = '''\
            Change the sound of the ocarina.
        ''',
        gui_params     = {
            'randomize_key': 'randomize_all_sfx',
            'distribution': [
                ('random-choice', 1),
            ]
        }
    ),
]


si_dict = {si.name: si for si in setting_infos}
def get_setting_info(name):
    return si_dict[name]


def create_dependency(setting, disabling_setting, option, negative=False):
    disabled_info = get_setting_info(setting)
    op = operator.__ne__ if negative else operator.__eq__
    if disabled_info.dependency is None:
        disabled_info.dependency = lambda settings: op(getattr(settings, disabling_setting.name), option)
    else:
        old_dependency = disabled_info.dependency
        disabled_info.dependency = lambda settings: op(getattr(settings, disabling_setting.name), option) or old_dependency(settings)


def get_settings_from_section(section_name):
    for tab in setting_map['Tabs']:
        for section in tab['sections']:
            if section['name'] == section_name:
                for setting in section['settings']:
                    yield setting
                return


def get_settings_from_tab(tab_name):
    for tab in setting_map['Tabs']:
        if tab['name'] == tab_name:
            for section in tab['sections']:
                for setting in section['settings']:
                    yield setting
            return

def is_mapped(setting_name):
    for tab in setting_map['Tabs']:
        for section in tab['sections']:
            if setting_name in section['settings']:
                return True
    return False


# When a string isn't found in the source list, attempt to get closest match from the list
# ex. Given "Recovery Hart" returns "Did you mean 'Recovery Heart'?"
def build_close_match(name, value_type, source_list=None):
    source = []
    if value_type == 'item':
        source = ItemInfo.items.keys()
    elif value_type == 'location':
        source = location_table.keys()
    elif value_type == 'entrance':
        for pool in source_list.values():
            for entrance in pool:
                source.append(entrance.name)
    elif value_type == 'stone':
        source = [x.name for x in gossipLocations.values()]
    elif value_type == 'setting':
        source = [x.name for x in setting_infos]
    elif value_type == 'choice':
        source = source_list
    # Ensure name and source are type string to prevent errors
    close_match = difflib.get_close_matches(str(name), map(str, source), 1)
    if len(close_match) > 0:
        return "Did you mean %r?" % (close_match[0])
    return "" # No matches


def validate_settings(settings_dict):
    for setting, choice in settings_dict.items():
        # Ensure the supplied setting name is a real setting
        if setting not in [x.name for x in setting_infos]:
            raise TypeError('%r is not a valid setting. %s' % (setting, build_close_match(setting, 'setting')))
        info = get_setting_info(setting)
        # Ensure the type of the supplied choice is correct
        if type(choice) != info.type:
            if setting != 'starting_items' or type(choice) != dict: # allow dict (plando syntax) for starting items in addition to the list syntax used by the GUI
                raise TypeError('Supplied choice %r for setting %r is of type %r, expecting %r' % (choice, setting, type(choice).__name__, info.type.__name__))
        # If setting is a list, must check each element
        if isinstance(choice, list):
            for element in choice:
                if element not in info.choice_list:
                    raise ValueError('%r is not a valid choice for setting %r. %s' % (element, setting, build_close_match(element, 'choice', info.choice_list)))
        # Ignore dictionary settings such as hint_dist_user
        elif isinstance(choice, dict):
            continue
        # Ensure that the given choice is a valid choice for the setting
        elif info.choice_list and choice not in info.choice_list:
            raise ValueError('%r is not a valid choice for setting %r. %s' % (choice, setting, build_close_match(choice, 'choice', info.choice_list)))

class UnmappedSettingError(Exception):
    pass


with open(data_path('settings_mapping.json')) as f:
    setting_map = json.load(f)

for info in setting_infos:
    if info.gui_text is not None and not info.gui_params.get('optional') and not is_mapped(info.name):
        raise UnmappedSettingError(f'{info.name} is defined but is not in the settings map. Add it to the settings_mapping or set the gui_text to None to suppress.')

    if info.disable != None:
        for option, disabling in info.disable.items():
            negative = False
            if isinstance(option, str) and option[0] == '!':
                negative = True
                option = option[1:]
            for setting in disabling.get('settings', []):
                create_dependency(setting, info, option, negative)
            for section in disabling.get('sections', []):
                for setting in get_settings_from_section(section):
                    create_dependency(setting, info, option, negative)
            for tab in disabling.get('tabs', []):
                for setting in get_settings_from_tab(tab):
                    create_dependency(setting, info, option, negative)<|MERGE_RESOLUTION|>--- conflicted
+++ resolved
@@ -2102,11 +2102,7 @@
             True : {
                 'sections' : ['various_section', 'shuffle_section', 'shuffle_dungeon_section'],
                 'settings': ['starting_age', 'shuffle_interior_entrances', 'shuffle_grotto_entrances', 'shuffle_dungeon_entrances',
-<<<<<<< HEAD
-                             'shuffle_overworld_entrances', 'owl_drops', 'warp_songs', 'spawn_positions', 'mix_entrance_pools', 'decouple_entrances',
-=======
-                             'shuffle_bosses', 'shuffle_overworld_entrances', 'owl_drops', 'warp_songs', 'spawn_positions',
->>>>>>> e337d7f6
+                             'shuffle_bosses', 'shuffle_overworld_entrances', 'owl_drops', 'warp_songs', 'spawn_positions', 'mix_entrance_pools', 'decouple_entrances',
                              'triforce_hunt', 'triforce_count_per_world', 'triforce_goal_per_world', 'bombchus_in_logic', 'one_item_per_dungeon'],
             }
         },
@@ -2454,14 +2450,8 @@
         disable        = {
             'glitchless': {'settings' : ['tricks_list_msg']},
             'glitched'  : {'settings' : ['allowed_tricks', 'shuffle_interior_entrances', 'shuffle_grotto_entrances',
-<<<<<<< HEAD
                                          'shuffle_dungeon_entrances', 'shuffle_overworld_entrances', 'owl_drops', 'warp_songs', 'mix_entrance_pools', 'decouple_entrances',
-                                         'spawn_positions', 'mq_dungeons_mode', 'mq_dungeons_specific', 'mq_dungeons_count', 'dungeon_shortcuts']},
-=======
-                                         'shuffle_dungeon_entrances', 'shuffle_overworld_entrances', 'owl_drops',
-                                         'warp_songs', 'spawn_positions', 'mq_dungeons_mode', 'mq_dungeons_specific',
-                                         'mq_dungeons_count', 'shuffle_bosses', 'dungeon_shortcuts']},
->>>>>>> e337d7f6
+                                         'shuffle_bosses', 'spawn_positions', 'mq_dungeons_mode', 'mq_dungeons_specific', 'mq_dungeons_count', 'dungeon_shortcuts']},
             'none'      : {'settings' : ['allowed_tricks', 'logic_no_night_tokens_without_suns_song', 'reachable_locations']},
         },
         shared         = True,
