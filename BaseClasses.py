--- conflicted
+++ resolved
@@ -469,11 +469,7 @@
         return any(is_normal_bottle(pritem) for pritem in self.prog_items)
 
     def bottle_count(self):
-<<<<<<< HEAD
-        return sum([pritem for pritem in self.prog_items if pritem.startswith('Bottle') and pritem != 'Bottle with Letter'])
-=======
         return sum([pritem for pritem in self.prog_items if pritem.startswith('Bottle') and pritem != 'Bottle with Letter' and (pritem != 'Bottle with Big Poe' or self.is_adult())])
->>>>>>> 9ceec346
 
     def has_hearts(self, count):
         # Warning: This only considers items that are marked as advancement items
