--- conflicted
+++ resolved
@@ -113,12 +113,6 @@
 }
 
 uint8_t OPEN_KAKARIKO = 0;
-<<<<<<< HEAD
-void open_mask_shop(z64_file_t *save, int16_t arg1, int16_t arg2) {
-    if (OPEN_KAKARIKO) {
-        save->inf_table[7] = save->inf_table[7] | 0x40; // "Spoke to Gate Guard About Mask Shop"
-        save->item_get_inf[2] = save->item_get_inf[2] & 0xFB87; // Unset "Obtained Mask" flags just in case of savewarp before Impa.
-=======
 uint8_t COMPLETE_MASK_QUEST = 0;
 void open_mask_shop(z64_file_t *save, int16_t arg1, int16_t arg2) {
     if (OPEN_KAKARIKO) {
@@ -131,6 +125,5 @@
         save->inf_table[7] = save->inf_table[7] | 0x80; // "Soldier Wears Keaton Mask"
         save->item_get_inf[3] = save->item_get_inf[3] | 0x8F00; // "Sold Masks & Unlocked Masks" / "Obtained Mask of Truth"
         save->event_chk_inf[8] = save->event_chk_inf[8] | 0xF000; // "Paid Back Mask Fees"
->>>>>>> c5f9e155
     }
 }