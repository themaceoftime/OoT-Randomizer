#include "gfx.h"

#include "util.h"
#include "z64.h"

extern uint8_t FONT_TEXTURE[];
extern uint8_t DPAD_TEXTURE[];
extern uint8_t TRIFORCE_ICON_TEXTURE[];

Gfx setup_db[] =
{
    gsDPPipeSync(),

    gsSPLoadGeometryMode(0),
    gsDPSetScissor(G_SC_NON_INTERLACE,
                  0, 0, Z64_SCREEN_WIDTH, Z64_SCREEN_HEIGHT),

    gsDPSetOtherMode(G_AD_DISABLE | G_CD_DISABLE |
        G_CK_NONE | G_TC_FILT |
        G_TD_CLAMP | G_TP_NONE |
        G_TL_TILE | G_TT_NONE |
        G_PM_NPRIMITIVE | G_CYC_1CYCLE |
        G_TF_BILERP, // HI
        G_AC_NONE | G_ZS_PRIM |
        G_RM_XLU_SURF | G_RM_XLU_SURF2), // LO

    gsSPEndDisplayList()
};

Gfx empty_dlist[] = { gsSPEndDisplayList() };

sprite_t stones_sprite = {
    NULL, 16, 16, 3,
    G_IM_FMT_RGBA, G_IM_SIZ_32b, 4
};

sprite_t medals_sprite = {
    NULL, 16, 16, 6,
    G_IM_FMT_IA, G_IM_SIZ_8b, 1
};

sprite_t items_sprite = {
    NULL, 32, 32, 90,
    G_IM_FMT_RGBA, G_IM_SIZ_32b, 4
};

sprite_t quest_items_sprite = {
    NULL, 24, 24, 20,
    G_IM_FMT_RGBA, G_IM_SIZ_32b, 4
};

sprite_t font_sprite = {
    NULL, 8, 14, 95,
    G_IM_FMT_IA, G_IM_SIZ_8b, 1
};

sprite_t dpad_sprite = {
    NULL, 32, 32, 1,
    G_IM_FMT_IA, G_IM_SIZ_16b, 2
};  

sprite_t triforce_sprite = {
    NULL, 16, 16, 16,
    G_IM_FMT_IA, G_IM_SIZ_8b, 1
};  

sprite_t song_note_sprite = {
    NULL, 16, 24, 1,
    G_IM_FMT_IA, G_IM_SIZ_8b, 1
};
sprite_t key_rupee_clock_sprite = {
    NULL, 16, 16, 3,
    G_IM_FMT_IA, G_IM_SIZ_8b, 1
};

sprite_t item_digit_sprite = {
    NULL, 8, 8, 10,
    G_IM_FMT_IA, G_IM_SIZ_8b, 1
};

<<<<<<< HEAD
=======
sprite_t linkhead_skull_sprite = {
    NULL, 16, 16, 2,
    G_IM_FMT_RGBA, G_IM_SIZ_16b, 2
};

sprite_t heart_sprite = {
    NULL, 16, 16, 10,
    G_IM_FMT_IA, G_IM_SIZ_8b, 1
};

>>>>>>> fbde82cb
int sprite_bytes_per_tile(sprite_t *sprite) {
    return sprite->tile_w * sprite->tile_h * sprite->bytes_per_texel;
}

int sprite_bytes(sprite_t *sprite) {
    return sprite->tile_count * sprite_bytes_per_tile(sprite);
}

void sprite_load(z64_disp_buf_t *db, sprite_t *sprite,
        int start_tile, int tile_count) {
    int width = sprite->tile_w;
    int height = sprite->tile_h * tile_count;
    gDPLoadTextureTile(db->p++,
            sprite->buf + (start_tile * sprite_bytes_per_tile(sprite)),
            sprite->im_fmt, sprite->im_siz,
            width, height,
            0, 0,
            width - 1, height - 1,
            0,
            G_TX_WRAP, G_TX_WRAP,
            G_TX_NOMASK, G_TX_NOMASK,
            G_TX_NOLOD, G_TX_NOLOD);
}

void sprite_draw(z64_disp_buf_t *db, sprite_t *sprite, int tile_index,
        int left, int top, int width, int height) {
    int width_factor = (1<<10) * sprite->tile_w / width;
    int height_factor = (1<<10) * sprite->tile_h / height;

    gSPTextureRectangle(db->p++,
            left<<2, top<<2,
            (left + width)<<2, (top + height)<<2,
            0,
            0, (tile_index * sprite->tile_h)<<5,
            width_factor, height_factor);
}

void gfx_init() {
    file_t title_static = {
        NULL, z64_file_select_static_vaddr, z64_file_select_static_vsize
    };
    file_init(&title_static);

    file_t icon_item_24_static = {
        NULL, z64_icon_item_24_static_vaddr, z64_icon_item_24_static_vsize
    };
    file_init(&icon_item_24_static);

    file_t icon_item_static = {
        NULL, z64_icon_item_static_vaddr, z64_icon_item_static_vsize
    };
    file_init(&icon_item_static);
    
    file_t parameter_static = {
        NULL, z64_parameter_static_vaddr, z64_parameter_static_vsize
    };
    file_init(&parameter_static);
<<<<<<< HEAD
=======

    file_t icon_item_dungeon_static = {
        NULL, z64_icon_item_dungeon_static_vaddr, z64_icon_item_dungeon_static_vsize
    };
    file_init(&icon_item_dungeon_static);
>>>>>>> fbde82cb

    stones_sprite.buf = title_static.buf + 0x2A300;
    medals_sprite.buf = title_static.buf + 0x2980;
    items_sprite.buf = icon_item_static.buf;
    quest_items_sprite.buf = icon_item_24_static.buf;
    dpad_sprite.buf = DPAD_TEXTURE;
    triforce_sprite.buf = TRIFORCE_ICON_TEXTURE;
    song_note_sprite.buf = icon_item_static.buf + 0x00088040;
    key_rupee_clock_sprite.buf = parameter_static.buf + 0x00001E00;
    item_digit_sprite.buf = parameter_static.buf + 0x000035C0;
<<<<<<< HEAD
=======
    linkhead_skull_sprite.buf = icon_item_dungeon_static.buf + 0x00001980;
    heart_sprite.buf = parameter_static.buf;
>>>>>>> fbde82cb

    int font_bytes = sprite_bytes(&font_sprite);
    font_sprite.buf = heap_alloc(font_bytes);
    for (int i = 0; i < font_bytes / 2; i++) {
        font_sprite.buf[2*i] = (FONT_TEXTURE[i] >> 4) | 0xF0;
        font_sprite.buf[2*i + 1] = FONT_TEXTURE[i] | 0xF0;
    }
}<|MERGE_RESOLUTION|>--- conflicted
+++ resolved
@@ -78,8 +78,6 @@
     G_IM_FMT_IA, G_IM_SIZ_8b, 1
 };
 
-<<<<<<< HEAD
-=======
 sprite_t linkhead_skull_sprite = {
     NULL, 16, 16, 2,
     G_IM_FMT_RGBA, G_IM_SIZ_16b, 2
@@ -90,7 +88,6 @@
     G_IM_FMT_IA, G_IM_SIZ_8b, 1
 };
 
->>>>>>> fbde82cb
 int sprite_bytes_per_tile(sprite_t *sprite) {
     return sprite->tile_w * sprite->tile_h * sprite->bytes_per_texel;
 }
@@ -148,14 +145,11 @@
         NULL, z64_parameter_static_vaddr, z64_parameter_static_vsize
     };
     file_init(&parameter_static);
-<<<<<<< HEAD
-=======
 
     file_t icon_item_dungeon_static = {
         NULL, z64_icon_item_dungeon_static_vaddr, z64_icon_item_dungeon_static_vsize
     };
     file_init(&icon_item_dungeon_static);
->>>>>>> fbde82cb
 
     stones_sprite.buf = title_static.buf + 0x2A300;
     medals_sprite.buf = title_static.buf + 0x2980;
@@ -166,11 +160,8 @@
     song_note_sprite.buf = icon_item_static.buf + 0x00088040;
     key_rupee_clock_sprite.buf = parameter_static.buf + 0x00001E00;
     item_digit_sprite.buf = parameter_static.buf + 0x000035C0;
-<<<<<<< HEAD
-=======
     linkhead_skull_sprite.buf = icon_item_dungeon_static.buf + 0x00001980;
     heart_sprite.buf = parameter_static.buf;
->>>>>>> fbde82cb
 
     int font_bytes = sprite_bytes(&font_sprite);
     font_sprite.buf = heap_alloc(font_bytes);
