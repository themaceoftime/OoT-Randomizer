--- conflicted
+++ resolved
@@ -55,11 +55,7 @@
 
 uint32_t cfg_file_select_hash = 0;
 
-<<<<<<< HEAD
-void draw_file_select_hash(uint32_t fade_out_alpha, const z64_menudata_t* menu_data) {
-=======
 void draw_file_select_hash(uint32_t fade_out_alpha, z64_menudata_t* menu_data) {
->>>>>>> fbde82cb
     z64_disp_buf_t *db = &(z64_ctxt.gfx->poly_opa);
 
     // Call setup display list
