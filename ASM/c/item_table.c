--- conflicted
+++ resolved
@@ -236,7 +236,6 @@
     [0xC9] = ITEM_ROW(0x53,      GILDED_CHEST, 0x41, 0x9048, 0x00F3, 0x3E, no_upgrade, give_bean_pack, -1, -1), // Magic Bean Pack
     [0xCA] = ITEM_ROW(0x53,      GILDED_CHEST, 0x41, 0x9003, 0x0193, 0x35, no_upgrade, give_triforce_piece, -1, -1), // Triforce piece
 
-<<<<<<< HEAD
     [0xCB] = ITEM_ROW(0x53,      SILVER_CHEST, 0x41, 0x9010, 0x00AA, 0x02, no_upgrade, give_small_key_ring, FOREST_ID, -1), // Forest Temple Small Key Ring
     [0xCC] = ITEM_ROW(0x53,      SILVER_CHEST, 0x41, 0x9011, 0x00AA, 0x02, no_upgrade, give_small_key_ring, FIRE_ID,   -1), // Fire Temple Small Key Ring
     [0xCD] = ITEM_ROW(0x53,      SILVER_CHEST, 0x41, 0x9012, 0x00AA, 0x02, no_upgrade, give_small_key_ring, WATER_ID,  -1), // Water Temple Small Key Ring
@@ -246,12 +245,6 @@
     [0xD1] = ITEM_ROW(0x53,      SILVER_CHEST, 0x41, 0x9016, 0x00AA, 0x02, no_upgrade, give_small_key_ring, GTG_ID,    -1), // Gerudo Training Small Key Ring
     [0xD2] = ITEM_ROW(0x53,      SILVER_CHEST, 0x41, 0x9017, 0x00AA, 0x02, no_upgrade, give_small_key_ring, FORT_ID,   -1), // Gerudo Fortress Small Key Ring
     [0xD3] = ITEM_ROW(0x53,      SILVER_CHEST, 0x41, 0x9018, 0x00AA, 0x02, no_upgrade, give_small_key_ring, CASTLE_ID, -1), // Ganon's Castle Small Key Ring
-=======
-    [0xC7] = ITEM_ROW(0x53, 0, 0x41, 0x00F8, 0x00D1, 0x23, no_upgrade, give_tycoon_wallet, 3, -1), // Tycoon's Wallet
-    [0xC8] = ITEM_ROW(0x53, 0, 0x14, 0x9099, 0x010B, 0x45, no_upgrade, no_effect, -1, -1), // Redundant Letter Bottle
-    [0xC9] = ITEM_ROW(0x53, 0, 0x41, 0x9048, 0x00F3, 0x3E, no_upgrade, give_bean_pack, -1, -1), // Magic Bean Pack
-    [0xCA] = ITEM_ROW(0x53, 0, 0x41, 0x9003, 0x0193, 0x76, no_upgrade, give_triforce_piece, -1, -1), // Triforce piece
->>>>>>> 66bb6643
 
 };
 
