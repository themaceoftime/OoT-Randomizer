--- conflicted
+++ resolved
@@ -23,135 +23,6 @@
 // "graphic id" - 1 indicates the entry used in the item_draw_table when rendering the GI model.
 
 item_row_t item_table[] = {
-<<<<<<< HEAD
-    [0x01] = ITEM_ROW(0x4D,       BROWN_CHEST, 0x8E, 0x0032, 0x00CE, 0x20, bombs_to_rupee, no_effect, -1, -1), // Bombs (5)
-    [0x02] = ITEM_ROW(0x4D,       BROWN_CHEST, 0x8C, 0x0034, 0x00BB, 0x12, no_upgrade, no_effect, -1, -1), // Deku Nuts (5)
-    [0x03] = ITEM_ROW(0x4D,       BROWN_CHEST, 0x09, 0x0033, 0x00D9, 0x28, no_upgrade, no_effect, -1, -1), // Bombchu (10)
-    [0x04] = ITEM_ROW(0x53,      GILDED_CHEST, 0x03, 0x0031, 0x00E9, 0x35, no_upgrade, no_effect, -1, -1), // Fairy Bow
-    [0x05] = ITEM_ROW(0x53,      GILDED_CHEST, 0x06, 0x0030, 0x00E7, 0x33, no_upgrade, no_effect, -1, -1), // Fairy Slingshot
-    [0x06] = ITEM_ROW(0x53,      GILDED_CHEST, 0x0E, 0x0035, 0x00E8, 0x34, no_upgrade, no_effect, -1, -1), // Boomerang
-    [0x07] = ITEM_ROW(0x4D,       BROWN_CHEST, 0x00, 0x0037, 0x00C7, 0x1B, no_upgrade, no_effect, -1, -1), // Deku Stick
-    [0x08] = ITEM_ROW(0x53,      GILDED_CHEST, 0x0A, 0x0036, 0x00DD, 0x2D, no_upgrade, no_effect, -1, -1), // Hookshot
-    [0x09] = ITEM_ROW(0x53,      GILDED_CHEST, 0x0B, 0x004F, 0x00DD, 0x2E, no_upgrade, no_effect, -1, -1), // Longshot
-    [0x0A] = ITEM_ROW(0x53,      GILDED_CHEST, 0x0F, 0x0039, 0x00EA, 0x36, no_upgrade, no_effect, -1, -1), // Lens of Truth
-    [0x0B] = ITEM_ROW(0x53,      GILDED_CHEST, 0x23, 0x0069, 0x00EF, 0x3B, no_upgrade, open_mask_shop, 0x23, -1), // Zelda's Letter
-    [0x0C] = ITEM_ROW(0x53,      GILDED_CHEST, 0x08, 0x003A, 0x00DE, 0x2F, no_upgrade, no_effect, -1, -1), // Ocarina of Time
-    [0x0D] = ITEM_ROW(0x53,      GILDED_CHEST, 0x11, 0x0038, 0x00F6, 0x41, no_upgrade, no_effect, -1, -1), // Megaton Hammer
-    [0x0E] = ITEM_ROW(0x53,      GILDED_CHEST, 0x2F, 0x0002, 0x0109, 0x5E, no_upgrade, trade_quest_upgrade, 0x2F, -1), // Cojiro
-    [0x0F] = ITEM_ROW(0x53,      GILDED_CHEST, 0x14, 0x0042, 0x00C6, 0x01, no_upgrade, no_effect, -1, -1), // Empty Bottle
-    [0x10] = ITEM_ROW(0x53,      GILDED_CHEST, 0x15, 0x0043, 0x00EB, 0x38, no_upgrade, no_effect, -1, -1), // Red Potion
-    [0x11] = ITEM_ROW(0x53,      GILDED_CHEST, 0x16, 0x0044, 0x00EB, 0x37, no_upgrade, no_effect, -1, -1), // Green Potion
-    [0x12] = ITEM_ROW(0x53,      GILDED_CHEST, 0x17, 0x0045, 0x00EB, 0x39, no_upgrade, no_effect, -1, -1), // Blue Potion
-    [0x13] = ITEM_ROW(0x53,      GILDED_CHEST, 0x18, 0x0046, 0x00C6, 0x01, no_upgrade, no_effect, -1, -1), // Bottled Fairy
-    [0x14] = ITEM_ROW(0x53,      GILDED_CHEST, 0x1A, 0x0098, 0x00DF, 0x30, no_upgrade, no_effect, -1, -1), // Bottled Lon Lon Milk
-    [0x15] = ITEM_ROW(0x53,      GILDED_CHEST, 0x1B, 0x0099, 0x010B, 0x45, letter_to_bottle, no_effect, -1, -1), // Bottled Ruto's Letter
-    [0x16] = ITEM_ROW(0x53,       BROWN_CHEST, 0x10, 0x0048, 0x00F3, 0x3E, no_upgrade, no_effect, -1, -1), // Magic Bean
-    [0x17] = ITEM_ROW(0x53,      GILDED_CHEST, 0x25, 0x0010, 0x0136, 0x4F, no_upgrade, trade_quest_upgrade, 0x25, -1), // Skull Mask
-    [0x18] = ITEM_ROW(0x53,      GILDED_CHEST, 0x26, 0x0011, 0x0135, 0x32, no_upgrade, trade_quest_upgrade, 0x26, -1), // Spooky Mask
-    [0x19] = ITEM_ROW(0x53,      GILDED_CHEST, 0x22, 0x000B, 0x0109, 0x44, no_upgrade, trade_quest_upgrade, 0x22, -1), // Chicken
-    [0x1A] = ITEM_ROW(0x53,      GILDED_CHEST, 0x24, 0x0012, 0x0134, 0x31, no_upgrade, trade_quest_upgrade, 0x24, -1), // Keaton Mask
-    [0x1B] = ITEM_ROW(0x53,      GILDED_CHEST, 0x27, 0x0013, 0x0137, 0x50, no_upgrade, trade_quest_upgrade, 0x27, -1), // Bunny Hood
-    [0x1C] = ITEM_ROW(0x53,      GILDED_CHEST, 0x2B, 0x0017, 0x0138, 0x51, no_upgrade, trade_quest_upgrade, 0x2B, -1), // Mask of Truth
-    [0x1D] = ITEM_ROW(0x53,      GILDED_CHEST, 0x2D, 0x9001, 0x00DA, 0x29, no_upgrade, trade_quest_upgrade, 0x2D, -1), // Pocket Egg
-    [0x1E] = ITEM_ROW(0x53,      GILDED_CHEST, 0x2E, 0x000B, 0x0109, 0x44, no_upgrade, trade_quest_upgrade, 0x2E, -1), // Pocket Cucco
-    [0x1F] = ITEM_ROW(0x53,      GILDED_CHEST, 0x30, 0x0003, 0x0141, 0x54, no_upgrade, trade_quest_upgrade, 0x30, -1), // Odd Mushroom
-    [0x20] = ITEM_ROW(0x53,      GILDED_CHEST, 0x31, 0x0004, 0x0140, 0x53, no_upgrade, trade_quest_upgrade, 0x31, -1), // Odd Potion
-    [0x21] = ITEM_ROW(0x53,      GILDED_CHEST, 0x32, 0x0005, 0x00F5, 0x40, no_upgrade, trade_quest_upgrade, 0x32, -1), // Poacher's Saw
-    [0x22] = ITEM_ROW(0x53,      GILDED_CHEST, 0x33, 0x0008, 0x0143, 0x56, no_upgrade, trade_quest_upgrade, 0x33, -1), // Goron's Sword (Broken)
-    [0x23] = ITEM_ROW(0x53,      GILDED_CHEST, 0x34, 0x0009, 0x0146, 0x57, no_upgrade, trade_quest_upgrade, 0x34, -1), // Prescription
-    [0x24] = ITEM_ROW(0x53,      GILDED_CHEST, 0x35, 0x000D, 0x0149, 0x5A, no_upgrade, trade_quest_upgrade, 0x35, -1), // Eyeball Frog
-    [0x25] = ITEM_ROW(0x53,      GILDED_CHEST, 0x36, 0x000E, 0x013F, 0x52, no_upgrade, trade_quest_upgrade, 0x36, -1), // Eye Drops
-    [0x26] = ITEM_ROW(0x53,      GILDED_CHEST, 0x37, 0x000A, 0x0142, 0x55, no_upgrade, trade_quest_upgrade, 0x37, -1), // Claim Check
-    [0x27] = ITEM_ROW(0x53,      GILDED_CHEST, 0x3B, 0x00A4, 0x018D, 0x74, no_upgrade, no_effect, -1, -1), // Kokiri Sword
-    [0x28] = ITEM_ROW(0x53,      GILDED_CHEST, 0x3D, 0x004B, 0x00F8, 0x43, no_upgrade, no_effect, -1, -1), // Giant's Knife
-    [0x29] = ITEM_ROW(0x53,       BROWN_CHEST, 0x3E, 0x004C, 0x00CB, 0x1D, no_upgrade, no_effect, -1, -1), // Deku Shield
-    [0x2A] = ITEM_ROW(0x53,       BROWN_CHEST, 0x3F, 0x004D, 0x00DC, 0x2C, no_upgrade, no_effect, -1, -1), // Hylian Shield
-    [0x2B] = ITEM_ROW(0x53,      GILDED_CHEST, 0x40, 0x004E, 0x00EE, 0x3A, no_upgrade, no_effect, -1, -1), // Mirror Shield
-    [0x2C] = ITEM_ROW(0x53,      GILDED_CHEST, 0x42, 0x0050, 0x00F2, 0x3C, no_upgrade, no_effect, -1, -1), // Goron Tunic
-    [0x2D] = ITEM_ROW(0x53,      GILDED_CHEST, 0x43, 0x0051, 0x00F2, 0x3D, no_upgrade, no_effect, -1, -1), // Zora Tunic
-    [0x2E] = ITEM_ROW(0x53,      GILDED_CHEST, 0x45, 0x0053, 0x0118, 0x47, no_upgrade, no_effect, -1, -1), // Iron Boots
-    [0x2F] = ITEM_ROW(0x53,      GILDED_CHEST, 0x46, 0x0054, 0x0157, 0x5F, no_upgrade, no_effect, -1, -1), // Hover Boots
-    [0x30] = ITEM_ROW(0x53,      GILDED_CHEST, 0x4B, 0x0056, 0x00BE, 0x16, no_upgrade, no_effect, -1, -1), // Big Quiver
-    [0x31] = ITEM_ROW(0x53,      GILDED_CHEST, 0x4C, 0x0057, 0x00BE, 0x17, no_upgrade, no_effect, -1, -1), // Biggest Quiver
-    [0x32] = ITEM_ROW(0x53,      GILDED_CHEST, 0x4D, 0x0058, 0x00BF, 0x18, no_upgrade, no_effect, -1, -1), // Bomb Bag
-    [0x33] = ITEM_ROW(0x53,      GILDED_CHEST, 0x4E, 0x0059, 0x00BF, 0x19, no_upgrade, no_effect, -1, -1), // Big Bomb Bag
-    [0x34] = ITEM_ROW(0x53,      GILDED_CHEST, 0x4F, 0x005A, 0x00BF, 0x1A, no_upgrade, no_effect, -1, -1), // Biggest Bomb Bag
-    [0x35] = ITEM_ROW(0x53,      GILDED_CHEST, 0x51, 0x005B, 0x012D, 0x49, no_upgrade, no_effect, -1, -1), // Silver Gauntlets
-    [0x36] = ITEM_ROW(0x53,      GILDED_CHEST, 0x52, 0x005C, 0x012D, 0x4A, no_upgrade, no_effect, -1, -1), // Golden Gauntlets
-    [0x37] = ITEM_ROW(0x53,      GILDED_CHEST, 0x53, 0x00CD, 0x00DB, 0x2A, no_upgrade, no_effect, -1, -1), // Silver Scale
-    [0x38] = ITEM_ROW(0x53,      GILDED_CHEST, 0x54, 0x00CE, 0x00DB, 0x2B, no_upgrade, no_effect, -1, -1), // Golden Scale
-    [0x39] = ITEM_ROW(0x53,      GILDED_CHEST, 0x6F, 0x0068, 0x00C8, 0x21, no_upgrade, no_effect, -1, -1), // Stone of Agony
-    [0x3A] = ITEM_ROW(0x53,      GILDED_CHEST, 0x70, 0x007B, 0x00D7, 0x24, no_upgrade, no_effect, -1, -1), // Gerudo Membership Card
-    [0x3B] = ITEM_ROW(0x53,      GILDED_CHEST, 0x41, 0x004A, 0x010E, 0x46, no_upgrade, give_fairy_ocarina, -1, -1), // Fairy Ocarina
-    [0x3C] = ITEM_ROW(0x4D,       BROWN_CHEST, 0x58, 0x00DC, 0x0119, 0x48, seeds_to_rupee, no_effect, -1, -1), // Deku Seeds (5)
-    [0x3D] = ITEM_ROW(0x3D,       BROWN_CHEST, 0x72, 0x00C6, 0x00BD, 0x13, health_upgrade_cap, clear_excess_hearts, -1, -1), // Heart Container
-    [0x3E] = ITEM_ROW(0x3E,       BROWN_CHEST, 0x7A, 0x00C2, 0x00BD, 0x14, health_upgrade_cap, full_heal, -1, -1), // Piece of Heart
-    [0x3F] = ITEM_ROW(0x53,        GOLD_CHEST, 0x74, 0x00C7, 0x00B9, 0x0A, no_upgrade, no_effect, -1, -1), // Boss Key
-    [0x40] = ITEM_ROW(0x53,       BROWN_CHEST, 0x75, 0x0067, 0x00B8, 0x0B, no_upgrade, no_effect, -1, -1), // Compass
-    [0x41] = ITEM_ROW(0x53,       BROWN_CHEST, 0x76, 0x0066, 0x00C8, 0x1C, no_upgrade, no_effect, -1, -1), // Map
-    [0x42] = ITEM_ROW(0x53,      SILVER_CHEST, 0x77, 0x0060, 0x00AA, 0x02, no_upgrade, no_effect, -1, -1), // Small Key
-    [0x43] = ITEM_ROW(0x53,       BROWN_CHEST, 0x78, 0x0052, 0x00CD, 0x1E, no_upgrade, no_effect, -1, -1), // Small Magic Jar
-    [0x44] = ITEM_ROW(0x53,       BROWN_CHEST, 0x79, 0x0052, 0x00CD, 0x1F, no_upgrade, no_effect, -1, -1), // Large Magic Jar
-    [0x45] = ITEM_ROW(0x53,      GILDED_CHEST, 0x56, 0x005E, 0x00D1, 0x22, no_upgrade, fill_wallet_upgrade, 1, -1), // Adult's Wallet
-    [0x46] = ITEM_ROW(0x53,      GILDED_CHEST, 0x57, 0x005F, 0x00D1, 0x23, no_upgrade, fill_wallet_upgrade, 2, -1), // Giant's Wallet
-    [0x47] = ITEM_ROW(0x53,      GILDED_CHEST, 0x21, 0x009A, 0x00DA, 0x29, no_upgrade, trade_quest_upgrade, 0x21, -1), // Weird Egg
-    [0x48] = ITEM_ROW(0x4D,       BROWN_CHEST, 0x83, 0x0055, 0x00B7, 0x09, no_upgrade, no_effect, -1, -1), // Recovery Heart
-    [0x49] = ITEM_ROW(0x4D,       BROWN_CHEST, 0x92, 0x00E6, 0x00D8, 0x25, arrows_to_rupee, no_effect, -1, -1), // Arrows (5)
-    [0x4A] = ITEM_ROW(0x4D,       BROWN_CHEST, 0x93, 0x00E6, 0x00D8, 0x26, arrows_to_rupee, no_effect, -1, -1), // Arrows (10)
-    [0x4B] = ITEM_ROW(0x4D,       BROWN_CHEST, 0x94, 0x00E6, 0x00D8, 0x27, arrows_to_rupee, no_effect, -1, -1), // Arrows (30)
-    [0x4C] = ITEM_ROW(0x4D,       BROWN_CHEST, 0x84, 0x006F, 0x017F, 0x6D, no_upgrade, no_effect, -1, -1), // Green Rupee
-    [0x4D] = ITEM_ROW(0x4D,       BROWN_CHEST, 0x85, 0x00CC, 0x017F, 0x6E, no_upgrade, no_effect, -1, -1), // Blue Rupee
-    [0x4E] = ITEM_ROW(0x4D,       BROWN_CHEST, 0x86, 0x00F0, 0x017F, 0x6F, no_upgrade, no_effect, -1, -1), // Red Rupee
-
-    [0x50] = ITEM_ROW(0x53,      GILDED_CHEST, 0x82, 0x0098, 0x00DF, 0x30, no_upgrade, no_effect, -1, -1), // Lon Lon Milk (Refill)
-    [0x51] = ITEM_ROW(0x53,      GILDED_CHEST, 0x28, 0x0014, 0x0150, 0x5B, no_upgrade, trade_quest_upgrade, 0x28, -1), // Goron Mask
-    [0x52] = ITEM_ROW(0x53,      GILDED_CHEST, 0x29, 0x0015, 0x0151, 0x5C, no_upgrade, trade_quest_upgrade, 0x29, -1), // Zora Mask
-    [0x53] = ITEM_ROW(0x53,      GILDED_CHEST, 0x2A, 0x0016, 0x0152, 0x5D, no_upgrade, trade_quest_upgrade, 0x2A, -1), // Gerudo Mask
-    [0x54] = ITEM_ROW(0x53,      GILDED_CHEST, 0x50, 0x0079, 0x0147, 0x58, no_upgrade, no_effect, -1, -1), // Goron's Bracelet
-    [0x55] = ITEM_ROW(0x4D,       BROWN_CHEST, 0x87, 0x00F1, 0x017F, 0x71, no_upgrade, no_effect, -1, -1), // Purple Rupee
-    [0x56] = ITEM_ROW(0x4D,       BROWN_CHEST, 0x88, 0x00F2, 0x017F, 0x72, no_upgrade, no_effect, -1, -1), // Huge Rupee
-    [0x57] = ITEM_ROW(0x53,      GILDED_CHEST, 0x3D, 0x000C, 0x00F8, 0x43, no_upgrade, give_biggoron_sword, -1, -1), // Biggoron's Sword
-    [0x58] = ITEM_ROW(0x53,      GILDED_CHEST, 0x04, 0x0070, 0x0158, 0x60, no_upgrade, no_effect, -1, -1), // Fire Arrow
-    [0x59] = ITEM_ROW(0x53,      GILDED_CHEST, 0x0C, 0x0071, 0x0158, 0x61, no_upgrade, no_effect, -1, -1), // Ice Arrow
-    [0x5A] = ITEM_ROW(0x53,      GILDED_CHEST, 0x12, 0x0072, 0x0158, 0x62, no_upgrade, no_effect, -1, -1), // Light Arrow
-    [0x5B] = ITEM_ROW(0x5B, SKULL_CHEST_SMALL, 0x71, 0x00B4, 0x015C, 0x63, no_upgrade, no_effect, -1, -1), // Gold Skulltula Token
-    [0x5C] = ITEM_ROW(0x53,      GILDED_CHEST, 0x05, 0x00AD, 0x015D, 0x64, no_upgrade, no_effect, -1, -1), // Din's Fire
-    [0x5D] = ITEM_ROW(0x53,      GILDED_CHEST, 0x0D, 0x00AE, 0x015D, 0x65, no_upgrade, no_effect, -1, -1), // Farore's Wind
-    [0x5E] = ITEM_ROW(0x53,      GILDED_CHEST, 0x13, 0x00AF, 0x015D, 0x66, no_upgrade, no_effect, -1, -1), // Nayru's Love
-    [0x5F] = ITEM_ROW(0x53,      GILDED_CHEST, 0x47, 0x0007, 0x017B, 0x6C, no_upgrade, no_effect, -1, -1), // Bullet Bag (30)
-    [0x60] = ITEM_ROW(0x53,      GILDED_CHEST, 0x48, 0x0007, 0x017B, 0x6C, no_upgrade, no_effect, -1, -1), // Bullet Bag (40)
-    [0x61] = ITEM_ROW(0x4D,       BROWN_CHEST, 0x8A, 0x0037, 0x00C7, 0x1B, no_upgrade, no_effect, -1, -1), // Deku Sticks (5)
-    [0x62] = ITEM_ROW(0x4D,       BROWN_CHEST, 0x8B, 0x0037, 0x00C7, 0x1B, no_upgrade, no_effect, -1, -1), // Deku Sticks (10)
-    [0x63] = ITEM_ROW(0x4D,       BROWN_CHEST, 0x8C, 0x0034, 0x00BB, 0x12, no_upgrade, no_effect, -1, -1), // Deku Nuts (5)
-    [0x64] = ITEM_ROW(0x4D,       BROWN_CHEST, 0x8D, 0x0034, 0x00BB, 0x12, no_upgrade, no_effect, -1, -1), // Deku Nuts (10)
-    [0x65] = ITEM_ROW(0x4D,       BROWN_CHEST, 0x02, 0x0032, 0x00CE, 0x20, bombs_to_rupee, no_effect, -1, -1), // Bomb
-    [0x66] = ITEM_ROW(0x4D,       BROWN_CHEST, 0x8F, 0x0032, 0x00CE, 0x20, bombs_to_rupee, no_effect, -1, -1), // Bombs (10)
-    [0x67] = ITEM_ROW(0x4D,       BROWN_CHEST, 0x90, 0x0032, 0x00CE, 0x20, bombs_to_rupee, no_effect, -1, -1), // Bombs (20)
-    [0x68] = ITEM_ROW(0x4D,       BROWN_CHEST, 0x91, 0x0032, 0x00CE, 0x20, bombs_to_rupee, no_effect, -1, -1), // Bombs (30)
-    [0x69] = ITEM_ROW(0x4D,       BROWN_CHEST, 0x95, 0x00DC, 0x0119, 0x48, seeds_to_rupee, no_effect, -1, -1), // Deku Seeds (30)
-    [0x6A] = ITEM_ROW(0x4D,       BROWN_CHEST, 0x96, 0x0033, 0x00D9, 0x28, no_upgrade, no_effect, -1, -1), // Bombchu (5)
-    [0x6B] = ITEM_ROW(0x4D,       BROWN_CHEST, 0x97, 0x0033, 0x00D9, 0x28, no_upgrade, no_effect, -1, -1), // Bombchu (20)
-    [0x6C] = ITEM_ROW(0x53,      GILDED_CHEST, 0x19, 0x0047, 0x00F4, 0x3F, no_upgrade, no_effect, -1, -1), // Fish (Refill)
-    [0x6D] = ITEM_ROW(0x53,      GILDED_CHEST, 0x1D, 0x007A, 0x0174, 0x68, no_upgrade, no_effect, -1, -1), // Bugs (Refill)
-    [0x6E] = ITEM_ROW(0x53,      GILDED_CHEST, 0x1C, 0x005D, 0x0173, 0x67, no_upgrade, no_effect, -1, -1), // Blue Fire (Refill)
-    [0x6F] = ITEM_ROW(0x53,      GILDED_CHEST, 0x20, 0x0097, 0x0176, 0x6A, no_upgrade, no_effect, -1, -1), // Poe (Refill)
-    [0x70] = ITEM_ROW(0x53,      GILDED_CHEST, 0x1E, 0x00F9, 0x0176, 0x70, no_upgrade, no_effect, -1, -1), // Big Poe (Refill)
-    [0x71] = ITEM_ROW(0x53,       BROWN_CHEST, 0x77, 0x00F3, 0x00AA, 0x02, no_upgrade, no_effect, -1, -1), // Small Key (Chest Game)
-    [0x72] = ITEM_ROW(0x4D,       BROWN_CHEST, 0x84, 0x00F4, 0x017F, 0x6D, no_upgrade, no_effect, -1, -1), // Green Rupee (Chest Game)
-    [0x73] = ITEM_ROW(0x4D,       BROWN_CHEST, 0x85, 0x00F5, 0x017F, 0x6E, no_upgrade, no_effect, -1, -1), // Blue Rupee (Chest Game)
-    [0x74] = ITEM_ROW(0x4D,       BROWN_CHEST, 0x86, 0x00F6, 0x017F, 0x6F, no_upgrade, no_effect, -1, -1), // Red Rupee (Chest Game)
-    [0x75] = ITEM_ROW(0x4D,       BROWN_CHEST, 0x87, 0x00F7, 0x017F, 0x71, no_upgrade, no_effect, -1, -1), // Purple Rupee (Chest Game)
-    [0x76] = ITEM_ROW(0x53,       BROWN_CHEST, 0x7A, 0x00FA, 0x00BD, 0x14, health_upgrade_cap, full_heal, -1, -1), // Piece of Heart (Chest Game)
-    [0x77] = ITEM_ROW(0x53,       BROWN_CHEST, 0x98, 0x0090, 0x00C7, 0x1B, no_upgrade, no_effect, -1, -1), // Deku Stick Upgrade (20)
-    [0x78] = ITEM_ROW(0x53,       BROWN_CHEST, 0x99, 0x0091, 0x00C7, 0x1B, no_upgrade, no_effect, -1, -1), // Deku Stick Upgrade (30)
-    [0x79] = ITEM_ROW(0x53,       BROWN_CHEST, 0x9A, 0x00A7, 0x00BB, 0x12, no_upgrade, no_effect, -1, -1), // Deku Nut Upgrade (30)
-    [0x7A] = ITEM_ROW(0x53,       BROWN_CHEST, 0x9B, 0x00A8, 0x00BB, 0x12, no_upgrade, no_effect, -1, -1), // Deku Nut Upgrade (40)
-    [0x7B] = ITEM_ROW(0x53,      GILDED_CHEST, 0x49, 0x006C, 0x017B, 0x73, no_upgrade, no_effect, -1, -1), // Bullet Bag (50)
-    [0x7C] = ITEM_ROW(0x53,      GILDED_CHEST, 0x41, 0x9002, 0x0000, 0x00, no_upgrade, ice_trap_effect, -1, -1), // Ice Trap
-    [0x7D] = ITEM_ROW(0x3E,       BROWN_CHEST, 0x41, 0x90C2, 0x00BD, 0x14, no_upgrade, full_heal, -1, -1), // Capped Piece of Heart
-    [0x7E] = ITEM_ROW(0x3E,       BROWN_CHEST, 0x41, 0x90C6, 0x00BD, 0x13, no_upgrade, full_heal, -1, -1), // Capped Heart Container
-    [0x7F] = ITEM_ROW(0x53,       BROWN_CHEST, 0x41, 0x90FA, 0x00BD, 0x14, no_upgrade, full_heal, -1, -1), // Capped Piece of Heart (Chest Game)
-=======
     [0x01] = ITEM_ROW(0x4D,       BROWN_CHEST, 0x8E, 11, 0x0032, 0x00CE, 0x20, bombs_to_rupee, no_effect, -1, -1), // Bombs (5)
     [0x02] = ITEM_ROW(0x4D,       BROWN_CHEST, 0x8C, 12, 0x0034, 0x00BB, 0x12, no_upgrade, no_effect, -1, -1), // Deku Nuts (5)
     [0x03] = ITEM_ROW(0x4D,       BROWN_CHEST, 0x09, -1, 0x0033, 0x00D9, 0x28, no_upgrade, no_effect, -1, -1), // Bombchu (10)
@@ -162,10 +33,10 @@
     [0x08] = ITEM_ROW(0x53,      GILDED_CHEST, 0x0A, -1, 0x0036, 0x00DD, 0x2D, no_upgrade, no_effect, -1, -1), // Hookshot
     [0x09] = ITEM_ROW(0x53,      GILDED_CHEST, 0x0B, -1, 0x004F, 0x00DD, 0x2E, no_upgrade, no_effect, -1, -1), // Longshot
     [0x0A] = ITEM_ROW(0x53,      GILDED_CHEST, 0x0F, -1, 0x0039, 0x00EA, 0x36, no_upgrade, no_effect, -1, -1), // Lens of Truth
-    [0x0B] = ITEM_ROW(0x53,      GILDED_CHEST, 0x23, -1, 0x0069, 0x00EF, 0x3B, no_upgrade, open_mask_shop, -1, -1), // Zelda's Letter
+    [0x0B] = ITEM_ROW(0x53,      GILDED_CHEST, 0x23, -1, 0x0069, 0x00EF, 0x3B, no_upgrade, open_mask_shop, 0x23, -1), // Zelda's Letter
     [0x0C] = ITEM_ROW(0x53,      GILDED_CHEST, 0x08, -1, 0x003A, 0x00DE, 0x2F, no_upgrade, no_effect, -1, -1), // Ocarina of Time
     [0x0D] = ITEM_ROW(0x53,      GILDED_CHEST, 0x11, -1, 0x0038, 0x00F6, 0x41, no_upgrade, no_effect, -1, -1), // Megaton Hammer
-    [0x0E] = ITEM_ROW(0x53,      GILDED_CHEST, 0x2F, -1, 0x0002, 0x0109, 0x5E, no_upgrade, no_effect, -1, -1), // Cojiro
+    [0x0E] = ITEM_ROW(0x53,      GILDED_CHEST, 0x2F, -1, 0x0002, 0x0109, 0x5E, no_upgrade, trade_quest_upgrade, 0x2F, -1), // Cojiro
     [0x0F] = ITEM_ROW(0x53,      GILDED_CHEST, 0x14, -1, 0x0042, 0x00C6, 0x01, no_upgrade, no_effect, -1, -1), // Empty Bottle
     [0x10] = ITEM_ROW(0x53,      GILDED_CHEST, 0x15, -1, 0x0043, 0x00EB, 0x38, no_upgrade, no_effect, -1, -1), // Red Potion
     [0x11] = ITEM_ROW(0x53,      GILDED_CHEST, 0x16, -1, 0x0044, 0x00EB, 0x37, no_upgrade, no_effect, -1, -1), // Green Potion
@@ -174,22 +45,22 @@
     [0x14] = ITEM_ROW(0x53,      GILDED_CHEST, 0x1A, -1, 0x0098, 0x00DF, 0x30, no_upgrade, no_effect, -1, -1), // Bottled Lon Lon Milk
     [0x15] = ITEM_ROW(0x53,      GILDED_CHEST, 0x1B, -1, 0x0099, 0x010B, 0x45, letter_to_bottle, no_effect, -1, -1), // Bottled Ruto's Letter
     [0x16] = ITEM_ROW(0x53,       BROWN_CHEST, 0x10, -1, 0x0048, 0x00F3, 0x3E, no_upgrade, no_effect, -1, -1), // Magic Bean
-    [0x17] = ITEM_ROW(0x53,      GILDED_CHEST, 0x25, -1, 0x0010, 0x0136, 0x4F, no_upgrade, no_effect, -1, -1), // Skull Mask
-    [0x18] = ITEM_ROW(0x53,      GILDED_CHEST, 0x26, -1, 0x0011, 0x0135, 0x32, no_upgrade, no_effect, -1, -1), // Spooky Mask
-    [0x19] = ITEM_ROW(0x53,      GILDED_CHEST, 0x22, -1, 0x000B, 0x0109, 0x44, no_upgrade, no_effect, -1, -1), // Chicken
-    [0x1A] = ITEM_ROW(0x53,      GILDED_CHEST, 0x24, -1, 0x0012, 0x0134, 0x31, no_upgrade, no_effect, -1, -1), // Keaton Mask
-    [0x1B] = ITEM_ROW(0x53,      GILDED_CHEST, 0x27, -1, 0x0013, 0x0137, 0x50, no_upgrade, no_effect, -1, -1), // Bunny Hood
-    [0x1C] = ITEM_ROW(0x53,      GILDED_CHEST, 0x2B, -1, 0x0017, 0x0138, 0x51, no_upgrade, no_effect, -1, -1), // Mask of Truth
-    [0x1D] = ITEM_ROW(0x53,      GILDED_CHEST, 0x2D, -1, 0x9001, 0x00DA, 0x29, no_upgrade, no_effect, -1, -1), // Pocket Egg
-    [0x1E] = ITEM_ROW(0x53,      GILDED_CHEST, 0x2E, -1, 0x000B, 0x0109, 0x44, no_upgrade, no_effect, -1, -1), // Pocket Cucco
-    [0x1F] = ITEM_ROW(0x53,      GILDED_CHEST, 0x30, -1, 0x0003, 0x0141, 0x54, no_upgrade, no_effect, -1, -1), // Odd Mushroom
-    [0x20] = ITEM_ROW(0x53,      GILDED_CHEST, 0x31, -1, 0x0004, 0x0140, 0x53, no_upgrade, no_effect, -1, -1), // Odd Potion
-    [0x21] = ITEM_ROW(0x53,      GILDED_CHEST, 0x32, -1, 0x0005, 0x00F5, 0x40, no_upgrade, no_effect, -1, -1), // Poacher's Saw
-    [0x22] = ITEM_ROW(0x53,      GILDED_CHEST, 0x33, -1, 0x0008, 0x0143, 0x56, no_upgrade, no_effect, -1, -1), // Goron's Sword (Broken)
-    [0x23] = ITEM_ROW(0x53,      GILDED_CHEST, 0x34, -1, 0x0009, 0x0146, 0x57, no_upgrade, no_effect, -1, -1), // Prescription
-    [0x24] = ITEM_ROW(0x53,      GILDED_CHEST, 0x35, -1, 0x000D, 0x0149, 0x5A, no_upgrade, no_effect, -1, -1), // Eyeball Frog
-    [0x25] = ITEM_ROW(0x53,      GILDED_CHEST, 0x36, -1, 0x000E, 0x013F, 0x52, no_upgrade, no_effect, -1, -1), // Eye Drops
-    [0x26] = ITEM_ROW(0x53,      GILDED_CHEST, 0x37, -1, 0x000A, 0x0142, 0x55, no_upgrade, no_effect, -1, -1), // Claim Check
+    [0x17] = ITEM_ROW(0x53,      GILDED_CHEST, 0x25, -1, 0x0010, 0x0136, 0x4F, no_upgrade, trade_quest_upgrade, 0x25, -1), // Skull Mask
+    [0x18] = ITEM_ROW(0x53,      GILDED_CHEST, 0x26, -1, 0x0011, 0x0135, 0x32, no_upgrade, trade_quest_upgrade, 0x26, -1), // Spooky Mask
+    [0x19] = ITEM_ROW(0x53,      GILDED_CHEST, 0x22, -1, 0x000B, 0x0109, 0x44, no_upgrade, trade_quest_upgrade, 0x22, -1), // Chicken
+    [0x1A] = ITEM_ROW(0x53,      GILDED_CHEST, 0x24, -1, 0x0012, 0x0134, 0x31, no_upgrade, trade_quest_upgrade, 0x24, -1), // Keaton Mask
+    [0x1B] = ITEM_ROW(0x53,      GILDED_CHEST, 0x27, -1, 0x0013, 0x0137, 0x50, no_upgrade, trade_quest_upgrade, 0x27, -1), // Bunny Hood
+    [0x1C] = ITEM_ROW(0x53,      GILDED_CHEST, 0x2B, -1, 0x0017, 0x0138, 0x51, no_upgrade, trade_quest_upgrade, 0x2B, -1), // Mask of Truth
+    [0x1D] = ITEM_ROW(0x53,      GILDED_CHEST, 0x2D, -1, 0x9001, 0x00DA, 0x29, no_upgrade, trade_quest_upgrade, 0x2D, -1), // Pocket Egg
+    [0x1E] = ITEM_ROW(0x53,      GILDED_CHEST, 0x2E, -1, 0x000B, 0x0109, 0x44, no_upgrade, trade_quest_upgrade, 0x2E, -1), // Pocket Cucco
+    [0x1F] = ITEM_ROW(0x53,      GILDED_CHEST, 0x30, -1, 0x0003, 0x0141, 0x54, no_upgrade, trade_quest_upgrade, 0x30, -1), // Odd Mushroom
+    [0x20] = ITEM_ROW(0x53,      GILDED_CHEST, 0x31, -1, 0x0004, 0x0140, 0x53, no_upgrade, trade_quest_upgrade, 0x31, -1), // Odd Potion
+    [0x21] = ITEM_ROW(0x53,      GILDED_CHEST, 0x32, -1, 0x0005, 0x00F5, 0x40, no_upgrade, trade_quest_upgrade, 0x32, -1), // Poacher's Saw
+    [0x22] = ITEM_ROW(0x53,      GILDED_CHEST, 0x33, -1, 0x0008, 0x0143, 0x56, no_upgrade, trade_quest_upgrade, 0x33, -1), // Goron's Sword (Broken)
+    [0x23] = ITEM_ROW(0x53,      GILDED_CHEST, 0x34, -1, 0x0009, 0x0146, 0x57, no_upgrade, trade_quest_upgrade, 0x34, -1), // Prescription
+    [0x24] = ITEM_ROW(0x53,      GILDED_CHEST, 0x35, -1, 0x000D, 0x0149, 0x5A, no_upgrade, trade_quest_upgrade, 0x35, -1), // Eyeball Frog
+    [0x25] = ITEM_ROW(0x53,      GILDED_CHEST, 0x36, -1, 0x000E, 0x013F, 0x52, no_upgrade, trade_quest_upgrade, 0x36, -1), // Eye Drops
+    [0x26] = ITEM_ROW(0x53,      GILDED_CHEST, 0x37, -1, 0x000A, 0x0142, 0x55, no_upgrade, trade_quest_upgrade, 0x37, -1), // Claim Check
     [0x27] = ITEM_ROW(0x53,      GILDED_CHEST, 0x3B, -1, 0x00A4, 0x018D, 0x74, no_upgrade, no_effect, -1, -1), // Kokiri Sword
     [0x28] = ITEM_ROW(0x53,      GILDED_CHEST, 0x3D, -1, 0x004B, 0x00F8, 0x43, no_upgrade, no_effect, -1, -1), // Giant's Knife
     [0x29] = ITEM_ROW(0x53,       BROWN_CHEST, 0x3E, -1, 0x004C, 0x00CB, 0x1D, no_upgrade, no_effect, -1, -1), // Deku Shield
@@ -222,7 +93,7 @@
     [0x44] = ITEM_ROW(0x53,       BROWN_CHEST, 0x79, -1, 0x0052, 0x00CD, 0x1F, no_upgrade, no_effect, -1, -1), // Large Magic Jar
     [0x45] = ITEM_ROW(0x53,      GILDED_CHEST, 0x56, -1, 0x005E, 0x00D1, 0x22, no_upgrade, fill_wallet_upgrade, 1, -1), // Adult's Wallet
     [0x46] = ITEM_ROW(0x53,      GILDED_CHEST, 0x57, -1, 0x005F, 0x00D1, 0x23, no_upgrade, fill_wallet_upgrade, 2, -1), // Giant's Wallet
-    [0x47] = ITEM_ROW(0x53,      GILDED_CHEST, 0x21, -1, 0x009A, 0x00DA, 0x29, no_upgrade, no_effect, -1, -1), // Weird Egg
+    [0x47] = ITEM_ROW(0x53,      GILDED_CHEST, 0x21, -1, 0x009A, 0x00DA, 0x29, no_upgrade, trade_quest_upgrade, 0x21, -1), // Weird Egg
     [0x48] = ITEM_ROW(0x4D,       BROWN_CHEST, 0x83,  3, 0x0055, 0x00B7, 0x09, no_upgrade, no_effect, -1, -1), // Recovery Heart
     [0x49] = ITEM_ROW(0x4D,       BROWN_CHEST, 0x92,  8, 0x00E6, 0x00D8, 0x25, arrows_to_rupee, no_effect, -1, -1), // Arrows (5)
     [0x4A] = ITEM_ROW(0x4D,       BROWN_CHEST, 0x93,  9, 0x00E6, 0x00D8, 0x26, arrows_to_rupee, no_effect, -1, -1), // Arrows (10)
@@ -232,9 +103,9 @@
     [0x4E] = ITEM_ROW(0x4D,       BROWN_CHEST, 0x86,  2, 0x00F0, 0x017F, 0x6F, no_upgrade, no_effect, -1, -1), // Red Rupee
     [0x4F] = ITEM_ROW(0x3D,       BROWN_CHEST, 0x72, -1, 0x00C6, 0x00BD, 0x13, no_upgrade, full_heal, -1, -1), // Heart Container
     [0x50] = ITEM_ROW(0x53,      GILDED_CHEST, 0x82, -1, 0x0098, 0x00DF, 0x30, no_upgrade, no_effect, -1, -1), // Lon Lon Milk (Refill)
-    [0x51] = ITEM_ROW(0x53,      GILDED_CHEST, 0x28, -1, 0x0014, 0x0150, 0x5B, no_upgrade, no_effect, -1, -1), // Goron Mask
-    [0x52] = ITEM_ROW(0x53,      GILDED_CHEST, 0x29, -1, 0x0015, 0x0151, 0x5C, no_upgrade, no_effect, -1, -1), // Zora Mask
-    [0x53] = ITEM_ROW(0x53,      GILDED_CHEST, 0x2A, -1, 0x0016, 0x0152, 0x5D, no_upgrade, no_effect, -1, -1), // Gerudo Mask
+    [0x51] = ITEM_ROW(0x53,      GILDED_CHEST, 0x28, -1, 0x0014, 0x0150, 0x5B, no_upgrade, trade_quest_upgrade, 0x28, -1), // Goron Mask
+    [0x52] = ITEM_ROW(0x53,      GILDED_CHEST, 0x29, -1, 0x0015, 0x0151, 0x5C, no_upgrade, trade_quest_upgrade, 0x29, -1), // Zora Mask
+    [0x53] = ITEM_ROW(0x53,      GILDED_CHEST, 0x2A, -1, 0x0016, 0x0152, 0x5D, no_upgrade, trade_quest_upgrade, 0x2A, -1), // Gerudo Mask
     [0x54] = ITEM_ROW(0x53,      GILDED_CHEST, 0x50, -1, 0x0079, 0x0147, 0x58, no_upgrade, no_effect, -1, -1), // Goron's Bracelet
     [0x55] = ITEM_ROW(0x4D,       BROWN_CHEST, 0x87, 19, 0x00F1, 0x017F, 0x71, no_upgrade, no_effect, -1, -1), // Purple Rupee
     [0x56] = ITEM_ROW(0x4D,       BROWN_CHEST, 0x88, 20, 0x00F2, 0x017F, 0x72, no_upgrade, no_effect, -1, -1), // Huge Rupee
@@ -292,7 +163,6 @@
     [0x89] = ITEM_ROW(  -1,      GILDED_CHEST,   -1, -1,    -1, 0x00D9, 0x28, bombchu_upgrade,   no_effect, -1, -1), // Progressive Bombchus
     [0x8A] = ITEM_ROW(  -1,      GILDED_CHEST,   -1, -1,    -1, 0x00CD, 0x1E, magic_upgrade,     no_effect, -1, -1), // Progressive Magic Meter
     [0x8B] = ITEM_ROW(  -1,      GILDED_CHEST,   -1, -1,    -1, 0x010E, 0x46, ocarina_upgrade,   no_effect, -1, -1), // Progressive Ocarina
->>>>>>> b383b5c3
 
     [0x8C] = ITEM_ROW(0x53,      GILDED_CHEST, 0x41, -1, 0x0043, 0x00C6, 0x01, no_upgrade, give_bottle, 0x15, -1), // Bottle with Red Potion
     [0x8D] = ITEM_ROW(0x53,      GILDED_CHEST, 0x41, -1, 0x0044, 0x00C6, 0x01, no_upgrade, give_bottle, 0x16, -1), // Bottle with Green Potion
