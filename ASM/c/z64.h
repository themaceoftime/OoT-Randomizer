#ifndef Z64_H
#define Z64_H
#include <stdint.h>
#include <n64.h>
#include "color.h"

#define Z64_OOT10             0x00
#define Z64_OOT11             0x01
#define Z64_OOT12             0x02

#define Z64_SCREEN_WIDTH      320
#define Z64_SCREEN_HEIGHT     240

#define Z64_SEG_PHYS          0x00
#define Z64_SEG_TITLE         0x01
#define Z64_SEG_SCENE         0x02
#define Z64_SEG_ROOM          0x03
#define Z64_SEG_KEEP          0x04
#define Z64_SEG_SKEEP         0x05
#define Z64_SEG_OBJ           0x06
#define Z64_SEG_ZIMG          0x0E
#define Z64_SEG_CIMG          0x0F

#define Z64_ETAB_LENGTH       0x0614


#define NA_BGM_SMALL_ITEM_GET 0x39
#define NA_SE_SY_GET_RUPY 0x4803
#define NA_SE_SY_GET_ITEM 0x4824

#define OFFSETOF(structure, member) ((size_t)&(((structure*)0)->member))

typedef struct
{
  int16_t x;
  int16_t y;
  int16_t z;
} z64_xyz_t;



typedef struct
{
  float x;
  float y;
  float z;
} z64_xyzf_t;

typedef uint16_t z64_angle_t;
typedef struct
{
  z64_angle_t x;
  z64_angle_t y;
  z64_angle_t z;
} z64_rot_t;

typedef struct
{
  /* index of z64_col_type in scene file */
  uint16_t    type;
  /* vertex indices, a and b are bitmasked for some reason */
  struct
  {
    uint16_t  unk_00_ : 3;
    uint16_t  va      : 13;
  };
  struct
  {
    uint16_t  unk_01_ : 3;
    uint16_t  vb      : 13;
  };
  uint16_t    vc;
  /* normal vector */
  z64_xyz_t   norm;
  /* plane distance from origin */
  int16_t     dist;
} z64_col_poly_t;

typedef struct
{
  struct
  {
    uint32_t  unk_00_     : 1;
    uint32_t  drop        : 1; /* link drops one unit into the floor */
    uint32_t  special     : 4;
    uint32_t  interaction : 5;
    uint32_t  unk_01_     : 3;
    uint32_t  behavior    : 5;
    uint32_t  exit        : 5;
    uint32_t  camera      : 8;
  } flags_1;                    /* 0x0000 */
  struct
  {
    uint32_t  pad_00_     : 4;
    uint32_t  wall_damage : 1;
    uint32_t  unk_00_     : 6;
    uint32_t  unk_01_     : 3;
    uint32_t  hookshot    : 1;
    uint32_t  echo        : 6;
    uint32_t  unk_02_     : 5;
    uint32_t  terrain     : 2;
    uint32_t  material    : 4;
  } flags_2;                    /* 0x0004 */
} z64_col_type_t;

typedef struct
{
  z64_xyz_t pos;
  z64_xyz_t rot;
  int16_t   fov;
  int16_t   unk_00_;
} z64_camera_params_t;

typedef struct
{
  uint16_t mode;
  uint16_t unk_01_;
  uint32_t seg_params; /* segment address of z64_camera_params_t */
} z64_camera_t;

typedef struct
{
  z64_xyz_t     pos;
  int16_t       width;
  int16_t       depth;
  struct
  {
    uint32_t    unk_00_ : 12;
    uint32_t    active  : 1;
    uint32_t    group   : 6; /* ? */
    uint32_t    unk_01_ : 5;
    uint32_t    camera  : 8;
  } flags;
} z64_col_water_t;

typedef struct
{
  z64_xyz_t         min;
  z64_xyz_t         max;
  uint16_t          n_vtx;
  z64_xyz_t        *vtx;
  uint16_t          n_poly;
  z64_col_poly_t   *poly;
  z64_col_type_t   *type;
  z64_camera_t     *camera;
  uint16_t          n_water;
  z64_col_water_t  *water;
} z64_col_hdr_t;

typedef enum
{
  Z64_ITEM_NULL = -1,
  Z64_ITEM_STICK,
  Z64_ITEM_NUT,
  Z64_ITEM_BOMB,
  Z64_ITEM_BOW,
  Z64_ITEM_FIRE_ARROW,
  Z64_ITEM_DINS_FIRE,
  Z64_ITEM_SLINGSHOT,
  Z64_ITEM_FAIRY_OCARINA,
  Z64_ITEM_OCARINA_OF_TIME,
  Z64_ITEM_BOMBCHU,
  Z64_ITEM_HOOKSHOT,
  Z64_ITEM_LONGSHOT,
  Z64_ITEM_ICE_ARROW,
  Z64_ITEM_FARORES_WIND,
  Z64_ITEM_BOOMERANG,
  Z64_ITEM_LENS,
  Z64_ITEM_BEANS,
  Z64_ITEM_HAMMER,
  Z64_ITEM_LIGHT_ARROW,
  Z64_ITEM_NAYRUS_LOVE,
  Z64_ITEM_BOTTLE,
  Z64_ITEM_RED_POTION,
  Z64_ITEM_GREEN_POTION,
  Z64_ITEM_BLUE_POTION,
  Z64_ITEM_FAIRY,
  Z64_ITEM_FISH,
  Z64_ITEM_MILK,
  Z64_ITEM_LETTER,
  Z64_ITEM_BLUE_FIRE,
  Z64_ITEM_BUG,
  Z64_ITEM_BIG_POE,
  Z64_ITEM_HALF_MILK,
  Z64_ITEM_POE,
  Z64_ITEM_WEIRD_EGG,
  Z64_ITEM_CHICKEN,
  Z64_ITEM_ZELDAS_LETTER,
  Z64_ITEM_KEATON_MASK,
  Z64_ITEM_SKULL_MASK,
  Z64_ITEM_SPOOKY_MASK,
  Z64_ITEM_BUNNY_HOOD,
  Z64_ITEM_GORON_MASK,
  Z64_ITEM_ZORA_MASK,
  Z64_ITEM_GERUDO_MASK,
  Z64_ITEM_MASK_OF_TRUTH,
  Z64_ITEM_SOLD_OUT,
  Z64_ITEM_POCKET_EGG,
  Z64_ITEM_POCKET_CUCCO,
  Z64_ITEM_COJIRO,
  Z64_ITEM_ODD_MUSHROOM,
  Z64_ITEM_ODD_POTION,
  Z64_ITEM_POACHERS_SAW,
  Z64_ITEM_BROKEN_GORONS_SWORD,
  Z64_ITEM_PRESCRIPTION,
  Z64_ITEM_EYEBALL_FROG,
  Z64_ITEM_EYE_DROPS,
  Z64_ITEM_CLAIM_CHECK,
  Z64_ITEM_BOW_FIRE_ARROW,
  Z64_ITEM_BOW_ICE_ARROW,
  Z64_ITEM_BOW_LIGHT_ARROW,
  Z64_ITEM_KOKIRI_SWORD,
  Z64_ITEM_MASTER_SWORD,
  Z64_ITEM_BIGGORON_SWORD,
  Z64_ITEM_DEKU_SHIELD,
  Z64_ITEM_HYLIAN_SHIELD,
  Z64_ITEM_MIRROR_SHIELD,
  Z64_ITEM_KOKIRI_TUNIC,
  Z64_ITEM_GORON_TUNIC,
  Z64_ITEM_ZORA_TUNIC,
  Z64_ITEM_KOKIRI_BOOTS,
  Z64_ITEM_IRON_BOOTS,
  Z64_ITEM_HOVER_BOOTS,
  Z64_ITEM_BULLET_BAG_30,
  Z64_ITEM_BULLET_BAG_40,
  Z64_ITEM_BULLET_BAG_50,
  Z64_ITEM_QUIVER_30,
  Z64_ITEM_QUIVER_40,
  Z64_ITEM_QUIVER_50,
  Z64_ITEM_BOMB_BAG_20,
  Z64_ITEM_BOMB_BAG_30,
  Z64_ITEM_BOMB_BAG_40,
  Z64_ITEM_GORONS_BRACELET,
  Z64_ITEM_SILVER_GAUNTLETS,
  Z64_ITEM_GOLDEN_GAUNTLETS,
  Z64_ITEM_SILVER_SCALE,
  Z64_ITEM_GOLDEN_SCALE,
  Z64_ITEM_BROKEN_GIANTS_KNIFE,
  Z64_ITEM_ADULTS_WALLET,
  Z64_ITEM_GIANTS_WALLET,
  Z64_ITEM_DEKU_SEEDS,
  Z64_ITEM_FISHING_POLE,
  Z64_ITEM_MINUET,
  Z64_ITEM_BOLERO,
  Z64_ITEM_SERENADE,
  Z64_ITEM_REQUIEM,
  Z64_ITEM_NOCTURNE,
  Z64_ITEM_PRELUDE,
  Z64_ITEM_ZELDAS_LULLABY,
  Z64_ITEM_EPONAS_SONG,
  Z64_ITEM_SARIAS_SONG,
  Z64_ITEM_SUNS_SONG,
  Z64_ITEM_SONG_OF_TIME,
  Z64_ITEM_SONG_OF_STORMS,
  Z64_ITEM_FOREST_MEDALLION,
  Z64_ITEM_FIRE_MEDALLION,
  Z64_ITEM_WATER_MEDALLION,
  Z64_ITEM_SPIRIT_MEDALLION,
  Z64_ITEM_SHADOW_MEDALLION,
  Z64_ITEM_LIGHT_MEDALLION,
  Z64_ITEM_KOKIRIS_EMERALD,
  Z64_ITEM_GORONS_RUBY,
  Z64_ITEM_ZORAS_SAPPHIRE,
  Z64_ITEM_STONE_OF_AGONY,
  Z64_ITEM_GERUDOS_CARD,
  Z64_ITEM_GOLD_SKULLTULA,
  Z64_ITEM_HEART_CONTAINER,
  Z64_ITEM_PIECE_OF_HEART,
  Z64_ITEM_BOSS_KEY,
  Z64_ITEM_COMPASS,
  Z64_ITEM_DUNGEON_MAP,
  Z64_ITEM_SMALL_KEY,
  Z64_ITEM_MAGIC_SMALL,
  Z64_ITEM_MAGIC_LARGE,
} z64_item_t;

typedef enum
{
  Z64_SLOT_STICK,
  Z64_SLOT_NUT,
  Z64_SLOT_BOMB,
  Z64_SLOT_BOW,
  Z64_SLOT_FIRE_ARROW,
  Z64_SLOT_DINS_FIRE,
  Z64_SLOT_SLINGSHOT,
  Z64_SLOT_OCARINA,
  Z64_SLOT_BOMBCHU,
  Z64_SLOT_HOOKSHOT,
  Z64_SLOT_ICE_ARROW,
  Z64_SLOT_FARORES_WIND,
  Z64_SLOT_BOOMERANG,
  Z64_SLOT_LENS,
  Z64_SLOT_BEANS,
  Z64_SLOT_HAMMER,
  Z64_SLOT_LIGHT_ARROW,
  Z64_SLOT_NAYRUS_LOVE,
  Z64_SLOT_BOTTLE_1,
  Z64_SLOT_BOTTLE_2,
  Z64_SLOT_BOTTLE_3,
  Z64_SLOT_BOTTLE_4,
  Z64_SLOT_ADULT_TRADE,
  Z64_SLOT_CHILD_TRADE,
} z64_slot_t;

typedef enum
{
  Z64_ITEMBTN_B,
  Z64_ITEMBTN_CL,
  Z64_ITEMBTN_CD,
  Z64_ITEMBTN_CR,
} z64_itembtn_t;

typedef struct
{
  char      unk_00_[0x006E];        /* 0x0000 */
  int16_t   run_speed_limit;        /* 0x006E */
  char      unk_01_[0x0004];        /* 0x0070 */
  int16_t   run_speed_max_anim;     /* 0x0074 */
  char      unk_02_[0x0026];        /* 0x0076 */
  int16_t   gravity;                /* 0x009C */
  char      unk_03_[0x0072];        /* 0x009E */
  uint16_t  update_rate;            /* 0x0110 */
  char      unk_04_[0x0022];        /* 0x0112 */
  int16_t   override_aspect;        /* 0x0134 */
  uint16_t  aspect_width;           /* 0x0136 */
  uint16_t  aspect_height;          /* 0x0138 */
  char      unk_05_[0x0050];        /* 0x013A */
  int16_t   game_playing;           /* 0x018A */
  char      unk_06_[0x03B8];        /* 0x018C */
  uint16_t  c_up_icon_x;            /* 0x0544 */
  uint16_t  c_up_icon_y;            /* 0x0546 */
  char      unk_07_[0x021C];        /* 0x0548 */
  uint16_t  game_freeze;            /* 0x0764 */
  char      unk_08_[0x002E];        /* 0x0766 */
  uint16_t  magic_fill_r;           /* 0x0794 */
  uint16_t  magic_fill_g;           /* 0x0796 */
  uint16_t  magic_fill_b;           /* 0x0798 */
  char      unk_09_[0x004A];        /* 0x079A */
  uint16_t  c_button_r;             /* 0x07E4 */
  uint16_t  c_button_g;             /* 0x07E6 */
  uint16_t  c_button_b;             /* 0x07E8 */
  uint16_t  b_button_r;             /* 0x07EA */
  uint16_t  b_button_g;             /* 0x07EC */
  uint16_t  b_button_b;             /* 0x07EE */
  char      unk_0A_[0x0004];        /* 0x07F0 */
  qs510_t   start_icon_dd;          /* 0x07F4 */
  int16_t   start_icon_scale;       /* 0x07F6 */
  char      unk_0B_[0x0006];        /* 0x07F8 */
  uint16_t  start_icon_y;           /* 0x07FE */
  char      unk_0C_[0x0002];        /* 0x0800 */
  uint16_t  start_icon_x;           /* 0x0802 */
  char      unk_0D_[0x000C];        /* 0x0804 */
  uint16_t  c_up_button_x;          /* 0x0810 */
  uint16_t  c_up_button_y;          /* 0x0812 */
  char      unk_0E_[0x0008];        /* 0x0814 */
  uint16_t  start_button_x;         /* 0x081C */
  uint16_t  start_button_y;         /* 0x081E */
  uint16_t  item_button_x[4];       /* 0x0820 */
  uint16_t  item_button_y[4];       /* 0x0828 */
  qs510_t   item_button_dd[4];      /* 0x0830 */
  uint16_t  item_icon_x[4];         /* 0x0838 */
  uint16_t  item_icon_y[4];         /* 0x0840 */
  qs510_t   item_icon_dd[4];        /* 0x0848 */
  char      unk_0F_[0x0264];        /* 0x0850 */
  uint16_t  a_button_y;             /* 0x0AB4 */
  uint16_t  a_button_x;             /* 0x0AB6 */
  char      unk_10_[0x0002];        /* 0x0AB8 */
  uint16_t  a_button_icon_y;        /* 0x0ABA */
  uint16_t  a_button_icon_x;        /* 0x0ABC */
  char      unk_11_[0x0002];        /* 0x0ABE */
  uint16_t  a_button_r;             /* 0x0AC0 */
  uint16_t  a_button_g;             /* 0x0AC2 */
  uint16_t  a_button_b;             /* 0x0AC4 */
  char      unk_12_[0x0030];        /* 0x0AC6 */
  uint16_t  magic_bar_x;            /* 0x0AF6 */
  uint16_t  magic_bar_y;            /* 0x0AF8 */
  uint16_t  magic_fill_x;           /* 0x0AFA */
  char      unk_13_[0x02D6];        /* 0x0AFC */
  int16_t   minimap_disabled;       /* 0x0DD2 */
  char      unk_14_[0x01C0];        /* 0x0DD4 */
  uint16_t  item_ammo_x[4];         /* 0x0F94 */
  uint16_t  item_ammo_y[4];         /* 0x0F9C */
  char      unk_15_[0x0008];        /* 0x0FA4 */
  uint16_t  item_icon_space[4];     /* 0x0FAC */
  uint16_t  item_button_space[4];   /* 0x0FB4 */
                                    /* 0x0FBC */
} z64_gameinfo_t;

typedef struct 
{
  /* data */
  uint8_t unk_00_[0x1C9EE];  /* 0x0000 */
  uint16_t deaths[3];       /* 0x1C9EE */
  char fileNames[3][8];     /* 0x1C9F4 */
  uint16_t healthCapacities[3]; /* 0x1CA0C */
  uint32_t questItems[3];  /* 0x1CA14 */
  int16_t n64ddFlags[3];   /* 0x1CA20 */
  int8_t defense[3];      /* 0x1CA26 */
  uint8_t unk_01_[0x0F];    /* 0x1CA29 */
  int16_t selectedFileIndex; /* 0x1CA38 */
  uint8_t unk_02_[0x16];       /* 0x1CA3A */
  int16_t copyDestFileIndex;     /* 0x1CA50 */
} z64_FileChooseContext_t;


typedef struct
{
  int32_t         entrance_index;           /* 0x0000 */
  int32_t         link_age;                 /* 0x0004 */
  char            unk_00_[0x0002];          /* 0x0008 */
  uint16_t        cutscene_index;           /* 0x000A */
  uint16_t        day_time;                 /* 0x000C */
  char            unk_01_[0x0002];          /* 0x000E */
  int32_t         night_flag;               /* 0x0010 */
  int32_t         total_days;               /* 0x0014 */
  int32_t         bgs_day_count;            /* 0x0018 */
  char            id[6];                    /* 0x001C */
  int16_t         deaths;                   /* 0x0022 */
  char            file_name[0x08];          /* 0x0024 */
  int16_t         n64dd_flag;               /* 0x002C */
  int16_t         energy_capacity;          /* 0x002E */
  int16_t         energy;                   /* 0x0030 */
  uint8_t         magic_capacity_set;       /* 0x0032 */
  uint8_t         magic;                    /* 0x0033 */
  uint16_t        rupees;                   /* 0x0034 */
  uint16_t        bgs_hits_left;            /* 0x0036 */
  uint16_t        navi_timer;               /* 0x0038 */
  uint8_t         magic_acquired;           /* 0x003A */
  char            unk_03_;                  /* 0x003B */
  uint8_t         magic_capacity;           /* 0x003C */
  int8_t          double_defense;           /* 0x003D */
  int8_t          bgs_flag;                 /* 0x003E */
  char            unk_05_;                  /* 0x003F */
  int8_t          child_button_items[4];    /* 0x0040 */
  int8_t          child_c_button_slots[3];  /* 0x0044 */
  union
  {
    uint16_t      child_equips;             /* 0x0048 */
    struct
    {
      uint16_t    child_equip_boots   : 4;
      uint16_t    child_equip_tunic   : 4;
      uint16_t    child_equip_shield  : 4;
      uint16_t    child_equip_sword   : 4;
    };
  };
  int8_t          adult_button_items[4];    /* 0x004A */
  int8_t          adult_c_button_slots[3];  /* 0x004E */
  union
  {
    uint16_t      adult_equips;             /* 0x0052 */
    struct
    {
      uint16_t    adult_equip_boots   : 4;
      uint16_t    adult_equip_tunic   : 4;
      uint16_t    adult_equip_shield  : 4;
      uint16_t    adult_equip_sword   : 4;
    };
  };
  char            unk_06_[0x0012];          /* 0x0054 */
  int16_t         scene_index;              /* 0x0066 */
  int8_t          button_items[4];          /* 0x0068 */
  int8_t          c_button_slots[3];        /* 0x006C */
  union
  {
    uint16_t      equips;                   /* 0x0070 */
    struct
    {
      uint16_t    equip_boots         : 4;
      uint16_t    equip_tunic         : 4;
      uint16_t    equip_shield        : 4;
      uint16_t    equip_sword         : 4;
    };
  };
  char            unk_07_[0x0002];          /* 0x0072 */
  int8_t          items[24];                /* 0x0074 */
  int8_t          ammo[15];                 /* 0x008C */
  uint8_t         magic_beans_sold;         /* 0x009B */
  union
  {
    uint16_t      equipment;                /* 0x009C */
    struct
    {
      uint16_t                        : 1;
      uint16_t    hover_boots         : 1;
      uint16_t    iron_boots          : 1;
      uint16_t    kokiri_boots        : 1;
      uint16_t                        : 1;
      uint16_t    zora_tunic          : 1;
      uint16_t    goron_tunic         : 1;
      uint16_t    kokiri_tunic        : 1;
      uint16_t                        : 1;
      uint16_t    mirror_shield       : 1;
      uint16_t    hylian_shield       : 1;
      uint16_t    deku_shield         : 1;
      uint16_t    broken_giants_knife : 1;
      uint16_t    giants_knife        : 1;
      uint16_t    master_sword        : 1;
      uint16_t    kokiri_sword        : 1;
    };
  };
  char            unk_08_[0x0002];          /* 0x009E */
  union
  {
    uint32_t      equipment_items;          /* 0x00A0 */
    struct
    {
      uint32_t                        : 9;
      uint32_t    nut_upgrade         : 3;
      uint32_t    stick_upgrade       : 3;
      uint32_t    bullet_bag          : 3;
      uint32_t    wallet              : 2;
      uint32_t    diving_upgrade      : 3;
      uint32_t    strength_upgrade    : 3;
      uint32_t    bomb_bag            : 3;
      uint32_t    quiver              : 3;
    };
  };
  union
  {
    uint32_t      quest_items;              /* 0x00A4 */
    struct
    {
      uint32_t    heart_pieces        : 8;
      uint32_t    gold_skulltula      : 1;
      uint32_t    gerudos_card        : 1;
      uint32_t    stone_of_agony      : 1;
      uint32_t    zoras_sapphire      : 1;
      uint32_t    gorons_ruby         : 1;
      uint32_t    kokiris_emerald     : 1;
      uint32_t    song_of_storms      : 1;
      uint32_t    song_of_time        : 1;
      uint32_t    suns_song           : 1;
      uint32_t    sarias_song         : 1;
      uint32_t    eponas_song         : 1;
      uint32_t    zeldas_lullaby      : 1;
      uint32_t    prelude_of_light    : 1;
      uint32_t    nocturne_of_shadow  : 1;
      uint32_t    requiem_of_spirit   : 1;
      uint32_t    serenade_of_water   : 1;
      uint32_t    bolero_of_fire      : 1;
      uint32_t    minuet_of_forest    : 1;
      uint32_t    light_medallion     : 1;
      uint32_t    shadow_medallion    : 1;
      uint32_t    spirit_medallion    : 1;
      uint32_t    water_medallion     : 1;
      uint32_t    fire_medallion      : 1;
      uint32_t    forest_medallion    : 1;
    };
  };
  union
  {
    uint8_t       items;
    struct
    {
      uint8_t                         : 5;
      uint8_t     map                 : 1;
      uint8_t     compass             : 1;
      uint8_t     boss_key            : 1;
    };
  }               dungeon_items[20];        /* 0x00A8 */
  int8_t          dungeon_keys[19];         /* 0x00BC */
  uint8_t         defense_hearts;           /* 0x00CF */
  int16_t         gs_tokens;                /* 0x00D0 */
  char            unk_09_[0x0002];          /* 0x00D2 */
  struct
  {
    uint32_t      chest;
    uint32_t      swch;
    uint32_t      clear;
    uint32_t      collect;
    uint32_t      unk_00_;
    uint32_t      rooms_1;
    uint32_t      rooms_2;
  }               scene_flags[101];         /* 0x00D4 */
  char            unk_0A_[0x0284];          /* 0x0BE0 */
  z64_xyzf_t      fw_pos;                   /* 0x0E64 */
  z64_angle_t     fw_yaw;                   /* 0x0E70 */
  char            unk_0B_[0x0008];          /* 0x0E72 */
  uint16_t        fw_scene_index;           /* 0x0E7A */
  uint32_t        fw_room_index;            /* 0x0E7C */
  int32_t         fw_set;                   /* 0x0E80 */
  char            unk_0C_[0x0018];          /* 0x0E84 */
  uint8_t         gs_flags[56];             /* 0x0E9C */
  uint16_t        event_chk_inf[14];        /* 0x0ED4 */
  uint16_t        item_get_inf[4];          /* 0x0EF0 */
  uint16_t        inf_table[30];            /* 0x0EF8 */
  char            unk_0D_[0x041E];          /* 0x0F34 */
  uint16_t        checksum;                 /* 0x1352 */
  char            unk_0E_[0x0003];          /* 0x1354 */
  int8_t          file_index;               /* 0x1357 */
  char            unk_0F_[0x0004];          /* 0x1358 */
  int32_t         game_mode;                /* 0x135C */
  uint32_t        scene_setup_index;        /* 0x1360 */
  int32_t         void_flag;                /* 0x1364 */
  z64_xyzf_t      void_pos;                 /* 0x1368 */
  z64_angle_t     void_yaw;                 /* 0x1374 */
  int16_t         void_var;                 /* 0x1376 */
  int16_t         void_entrance;            /* 0x1378 */
  int8_t          void_room_index;          /* 0x137A */
  int8_t          unk_10_;                  /* 0x137B */
  uint32_t        temp_swch_flags;          /* 0x137C */
  uint32_t        temp_collect_flags;       /* 0x1380 */
  char            unk_11_[0x0013];          /* 0x1384 */
  uint8_t         grotto_id;                /* 0x1397 */
  char            unk_12_[0x0030];          /* 0x1398 */
  uint16_t        nayrus_love_timer;        /* 0x13C8 */
  char            unk_13_[0x0004];          /* 0x13CA */
  int16_t         timer_1_state;            /* 0x13CE */
  int16_t         timer_1_value;            /* 0x13D0 */
  int16_t         timer_2_state;            /* 0x13D2 */
  int16_t         timer_2_value;            /* 0x13D4 */
  char            unk_14_[0x000A];          /* 0x13D6 */
  int8_t          seq_index;                /* 0x13E0 */
  int8_t          night_sfx;                /* 0x13E1 */
  char            unk_15_[0x0012];          /* 0x13E2 */
  uint16_t        magic_meter_size;         /* 0x13F4 */
  char            unk_16_[0x0004];          /* 0x13F6 */
  uint16_t        event_inf[4];             /* 0x13FA */
  char            unk_17_[0x0001];          /* 0x1402 */
  uint8_t         minimap_index;            /* 0x1403 */
  int16_t         minigame_state;           /* 0x1404 */
  char            unk_18_[0x0003];          /* 0x1406 */
  uint8_t         language;                 /* 0x1409 */
  char            unk_19_[0x0002];          /* 0x140A */
  uint8_t         z_targeting;              /* 0x140C */
  char            unk_1A_[0x0001];          /* 0x140D */
  uint16_t        disable_music_flag;       /* 0x140E */
  char            unk_1B_[0x0002];          /* 0x1410 */
  uint16_t        cutscene_next;            /* 0x1412 */
  char            unk_1C_[0x0010];          /* 0x1414 */
  uint16_t        refill_hearts;            /* 0x1424 */
  char            unk_1D_[0x000A];          /* 0x1426 */
  z64_gameinfo_t *gameinfo;                 /* 0x1430 */
  char            unk_1E_[0x001C];          /* 0x1434 */
                                            /* 0x1450 */
} z64_file_t;

typedef struct {
    /* 0x00 */ uint8_t* readBuff;
} SramContext; // size = 0x4


typedef struct {
  uint8_t data[0xBA8];
} extended_save_data_t;

typedef struct {
  z64_file_t      original_save;
  extended_save_data_t additional_save_data;
} extended_sram_file_t;


typedef struct
{
    uint8_t       sound_options;            /* 0x0000 */
    uint8_t       z_target_options;         /* 0x0001 */
    uint8_t       language_options;         /* 0x0002 */
    char          verification_string[9];   /* 0x0003 */
    char          unk_00_[0x0014];          /* 0x000C */
    extended_sram_file_t    primary_saves[2];         /* 0x0020 */
    extended_sram_file_t    backup_saves[2];          /* 0x3D10 */
                                            /* 0x7A00 */
} z64_sram_data_t;



typedef struct
{
  uint32_t seg[16];
} z64_stab_t;

typedef struct
{
  uint8_t       scene_index;
  uint8_t       entrance_index;
  union
  {
    uint16_t    variable;
    struct
    {
      uint16_t  transition_out  : 7;
      uint16_t  transition_in   : 7;
      uint16_t  unk_00_         : 1;
      uint16_t  continue_music  : 1;
    };
  };
} z64_entrance_table_t;

typedef struct
{
  uint32_t scene_vrom_start;
  uint32_t scene_vrom_end;
  uint32_t title_vrom_start;
  uint32_t title_vrom_end;
  char     unk_00_;
  uint8_t  scene_config;
  char     unk_01_;
  char     padding_00_;
} z64_scene_table_t;

typedef struct
{
  uint32_t        size;                 /* 0x0000 */
  Gfx            *buf;                  /* 0x0004 */
  Gfx            *p;                    /* 0x0008 */
  Gfx            *d;                    /* 0x000C */
} z64_disp_buf_t;

typedef struct
{
  Gfx            *poly_opa_w;           /* 0x0000 */
  Gfx            *poly_xlu_w;           /* 0x0004 */
  char            unk_00_[0x0008];      /* 0x0008 */
  Gfx            *overlay_w;            /* 0x0010 */
  char            unk_01_[0x00A4];      /* 0x0014 */
  Gfx            *work_c;               /* 0x00B8 */
  uint32_t        work_c_size;          /* 0x00BC */
  char            unk_02_[0x00F0];      /* 0x00C0 */
  Gfx            *work_w;               /* 0x01B0 */
  z64_disp_buf_t  work;                 /* 0x01B4 */
  char            unk_03_[0x00E4];      /* 0x01C4 */
  z64_disp_buf_t  overlay;              /* 0x02A8 */
  z64_disp_buf_t  poly_opa;             /* 0x02B8 */
  z64_disp_buf_t  poly_xlu;             /* 0x02C8 */
  uint32_t        frame_count_1;        /* 0x02D8 */
  void           *frame_buffer;         /* 0x02DC */
  char            unk_04_[0x0008];      /* 0x02E0 */
  uint32_t        frame_count_2;        /* 0x02E8 */
                                        /* 0x02EC */
} z64_gfx_t;

typedef union
{
  struct
  {
    uint16_t  a  : 1;
    uint16_t  b  : 1;
    uint16_t  z  : 1;
    uint16_t  s  : 1;
    uint16_t  du : 1;
    uint16_t  dd : 1;
    uint16_t  dl : 1;
    uint16_t  dr : 1;
    uint16_t     : 2;
    uint16_t  l  : 1;
    uint16_t  r  : 1;
    uint16_t  cu : 1;
    uint16_t  cd : 1;
    uint16_t  cl : 1;
    uint16_t  cr : 1;
  };
  uint16_t    pad;
} pad_t;

typedef struct
{
  pad_t         pad;
  int8_t        x;
  int8_t        y;
} z64_controller_t;

typedef enum {
    ACTORTYPE_SWITCH,
    ACTORTYPE_BG,
    ACTORTYPE_PLAYER,
    ACTORTYPE_EXPLOSIVES,
    ACTORTYPE_NPC,
    ACTORTYPE_ENEMY,
    ACTORTYPE_PROP,
    ACTORTYPE_ITEMACTION,
    ACTORTYPE_MISC,
    ACTORTYPE_BOSS,
    ACTORTYPE_DOOR,
    ACTORTYPE_CHEST
} actor_type_t;

typedef struct z64_actor_s z64_actor_t;
struct z64_actor_s
{
  int16_t         actor_id;         /* 0x0000 */
  uint8_t         actor_type;       /* 0x0002 */
  int8_t          room_index;       /* 0x0003 */
  uint32_t        flags;            /* 0x0004 */
  z64_xyzf_t      pos_1;            /* 0x0008 */
  z64_rot_t       rot_init;         /* 0x0014 */
  char            unk_01_[0x0002];  /* 0x001A */
  uint16_t        variable;         /* 0x001C */
  uint8_t         alloc_index;      /* 0x001E */
  char            navi_tgt_dist;    /* 0x001F */
  uint16_t        sound_effect;     /* 0x0020 */
  char            unk_03_[0x0002];  /* 0x0022 */
  z64_xyzf_t      pos_2;            /* 0x0024 */
  char            unk_04_[0x0002];  /* 0x0030 */
  uint16_t        xz_dir;           /* 0x0032 */
  char            unk_05_[0x0004];  /* 0x0034 */
  z64_xyzf_t      pos_3;            /* 0x0038 */
  z64_rot_t       rot_1;            /* 0x0044 */
  char            unk_06_[0x0002];  /* 0x004A */
  float           unk_07_;          /* 0x004C */
  z64_xyzf_t      scale;            /* 0x0050 */
  z64_xyzf_t      vel_1;            /* 0x005C */
  float           xz_speed;         /* 0x0068 */
  float           gravity;          /* 0x006C */
  float           min_vel_y;        /* 0x0070 */
  void           *unk_08_;          /* 0x0074 */
  z64_col_poly_t *floor_poly;       /* 0x0078 */
  char            unk_09_[0x000C];  /* 0x007C */
  uint16_t        unk_flags_00;     /* 0x0088 */
  int16_t         unk_roty;         /* 0x008A */
  float           distsq_from_link; /* 0x008C */
  float           xzdist_from_link; /* 0x0090 */
  float           ydist_from_link;  /* 0x0094 */
  void           *damage_table;     /* 0x0098 */
  z64_xyzf_t      vel_2;            /* 0x009C */
  char            unk_0C_[0x0006];  /* 0x00A8 */
  int16_t         health;           /* 0x00AE */
  char            unk_0D_;          /* 0x00B0 */
  uint8_t         damage_effect;    /* 0x00B1 */
  char            unk_0E_[0x0002];  /* 0x00B2 */
  z64_rot_t       rot_2;            /* 0x00B4 */
  char            unk_0F_[0x0046];  /* 0x00BA */
  z64_xyzf_t      pos_4;            /* 0x0100 */
  uint16_t        unk_10_;          /* 0x010C */
  uint16_t        text_id;          /* 0x010E */
  int16_t         frozen;           /* 0x0110 */
  char            unk_11_[0x0003];  /* 0x0112 */
  uint8_t         active;           /* 0x0115 */
  char            dropFlag;         /* 0x0116 */
  char            unk_12_;          /* 0x0117 */
  z64_actor_t    *parent;           /* 0x0118 */
  z64_actor_t    *child;            /* 0x011C */
  z64_actor_t    *prev;             /* 0x0120 */
  z64_actor_t    *next;             /* 0x0124 */
  void           *ctor;             /* 0x0128 */
  void           *dtor;             /* 0x012C */
  void           *main_proc;        /* 0x0130 */
  void           *draw_proc;        /* 0x0134 */
  void           *code_entry;       /* 0x0138 */
                                    /* 0x013C */
};


typedef struct
{
  z64_actor_t  common;               /* 0x0000 */
  char         unk_00_[0x02E8];      /* 0x013C */
  int8_t       incoming_item_id;     /* 0x0424 */
  char         unk_01_[0x0003];      /* 0x0425 */
  z64_actor_t *incoming_item_actor;  /* 0x0428 */
  char         unk_02_[0x0008];      /* 0x042C */
  uint8_t      action;               /* 0x0434 */
  char         unk_03_[0x0237];      /* 0x0435 */
  uint32_t     state_flags_1;        /* 0x066C */
  uint32_t     state_flags_2;        /* 0x0670 */
  char         unk_04_[0x0004];      /* 0x0674 */
  z64_actor_t *boomerang_actor;      /* 0x0678 */
  z64_actor_t *navi_actor;           /* 0x067C */
  char         unk_05_[0x01A8];      /* 0x0680 */
  float        linear_vel;           /* 0x0828 */
  char         unk_06_[0x0002];      /* 0x082C */
  uint16_t     target_yaw;           /* 0x082E */
  char         unk_07_[0x0003];      /* 0x0830 */
  int8_t       sword_state;          /* 0x0833 */
  char         unk_08_[0x0050];      /* 0x0834 */
  int16_t      drop_y;               /* 0x0884 */
  int16_t      drop_distance;        /* 0x0886 */
                                     /* 0x0888 */
} z64_link_t;


typedef struct DynaPolyActor {
    /* 0x000 */ z64_actor_t actor;
    /* 0x14C */ int32_t bgId;
    /* 0x150 */ float unk_150;
    /* 0x154 */ float unk_154;
    /* 0x158 */ int16_t unk_158; // y rotation?
    /* 0x15A */ uint16_t unk_15A;
    /* 0x15C */ uint32_t unk_15C;
    /* 0x160 */ uint8_t unk_160;
    /* 0x162 */ int16_t unk_162;
} DynaPolyActor; // size = 0x164

typedef struct
{
  z64_controller_t  raw;
  uint16_t          unk_00_;
  z64_controller_t  raw_prev;
  uint16_t          unk_01_;
  pad_t             pad_pressed;
  int8_t            x_diff;
  int8_t            y_diff;
  char              unk_02_[0x0002];
  pad_t             pad_released;
  int8_t            adjusted_x;
  int8_t            adjusted_y;
  char              unk_03_[0x0002];
} z64_input_t;

/* context base */
typedef struct
{
  z64_gfx_t      *gfx;                    /* 0x0000 */
  void           *state_main;             /* 0x0004 */
  void           *state_dtor;             /* 0x0008 */
  void           *next_ctor;              /* 0x000C */
  uint32_t        next_size;              /* 0x0010 */
  z64_input_t     input[4];               /* 0x0014 */
  uint32_t        state_heap_size;        /* 0x0074 */
  void           *state_heap;             /* 0x0078 */
  void           *heap_start;             /* 0x007C */
  void           *heap_end;               /* 0x0080 */
  void           *state_heap_node;        /* 0x0084 */
  char            unk_00_[0x0010];        /* 0x0088 */
  int32_t         state_continue;         /* 0x0098 */
  int32_t         state_frames;           /* 0x009C */
  uint32_t        unk_01_;                /* 0x00A0 */
                                          /* 0x00A4 */
} z64_ctxt_t;

typedef struct
{
  /* file loading params */
  uint32_t      vrom_addr;
  void         *dram_addr;
  uint32_t      size;
  /* unknown, seem to be unused */
  void         *unk_00_;
  uint32_t      unk_01_;
  uint32_t      unk_02_;
  /* completion notification params */
  OSMesgQueue  *notify_queue;
  OSMesg        notify_message;
} z64_getfile_t;

/* object structs */
typedef struct
{
  int16_t       id;
  void         *data;
  z64_getfile_t getfile;
  OSMesgQueue   load_mq;
  OSMesg        load_m;
} z64_mem_obj_t;

typedef struct
{
  void         *obj_space_start;
  void         *obj_space_end;
  uint8_t       n_objects;
  uint8_t       n_spawned_objects;
  uint8_t       keep_index;
  uint8_t       skeep_index;
  z64_mem_obj_t objects[19];
} z64_obj_ctxt_t;

typedef struct
{
    char              unk_00_[0x0128];          /* 0x0000 */
    void             *icon_item;                /* 0x0128 */
    void             *icon_item_24;             /* 0x012C */
    void             *icon_item_s;              /* 0x0130 */
    void             *icon_item_lang;           /* 0x0134 */
    void             *name_texture;             /* 0x0138 */
    void             *p13C;                     /* 0x013C */
    char              unk_01_[0x0094];          /* 0x0140 */
    uint16_t          state;                    /* 0x01D4 */
    char              unk_02_[0x000E];          /* 0x01D6 */
    uint16_t          changing;                 /* 0x01E4 */
    uint16_t          screen_prev_idx;          /* 0x01E6 */
    uint16_t          screen_idx;               /* 0x01E8 */
    char              unk_03_[0x002E];          /* 0x01EA */
    int16_t           item_cursor;              /* 0x0218 */
    char              unk_04_[0x0002];          /* 0x021A */
    int16_t           quest_cursor;             /* 0x021C */
    int16_t           equip_cursor;             /* 0x021E */
    int16_t           map_cursor;               /* 0x0220 */
    int16_t           item_x;                   /* 0x0222 */
    char              unk_05_[0x0004];          /* 0x0224 */
    int16_t           equipment_x;              /* 0x0228 */
    char              unk_06_[0x0002];          /* 0x022A */
    int16_t           item_y;                   /* 0x022C */
    char              unk_07_[0x0004];          /* 0x022E */
    int16_t           equipment_y;              /* 0x0232 */
    char              unk_08_[0x0004];          /* 0x0234 */
    int16_t           cursor_pos;               /* 0x0238 */
    char              unk_09_[0x0002];          /* 0x023A */
    int16_t           item_id;                  /* 0x023C */
    int16_t           item_item;                /* 0x023E */
    int16_t           map_item;                 /* 0x0240 */
    int16_t           quest_item;               /* 0x0242 */
    int16_t           equip_item;               /* 0x0244 */
    char              unk_0A_[0x0004];          /* 0x0246 */
    int16_t           quest_hilite;             /* 0x024A */
    char              unk_0B_[0x0018];          /* 0x024C */
    int16_t           quest_song;               /* 0x0264 */
    char              unk_0C_[0x0016];          /* 0x0266 */
                                                /* unknown structure */
    char              s27C[0x0038];             /* 0x027C */
                                                /* 0x02B4 */
} z64_pause_ctxt_t;

typedef struct
{
  uint32_t vrom_start;
  uint32_t vrom_end;
} z64_object_table_t;

/* lighting structs */
typedef struct
{
  int8_t  dir[3];
  uint8_t col[3];
} z64_light1_t;

typedef struct
{
  int16_t x;
  int16_t y;
  int16_t z;
  uint8_t col[3];
  int16_t intensity;
} z64_light2_t;

typedef union
{
  z64_light1_t  light1;
  z64_light2_t  light2;
} z64_lightn_t;

typedef struct
{
  uint8_t       type;
  z64_lightn_t  lightn;
} z64_light_t;

typedef struct z64_light_node_s z64_light_node_t;
struct z64_light_node_s
{
  z64_light_t      *light;
  z64_light_node_t *prev;
  z64_light_node_t *next;
};

typedef struct
{
  z64_light_node_t *light_list;
  uint8_t           ambient[3];
  uint8_t           fog[3];
  int16_t           fog_position;
  int16_t           draw_distance;
} z64_lighting_t;

typedef struct
{
  int8_t  numlights;
  Lightsn lites;
} z64_gbi_lights_t;

typedef void (*z64_light_handler_t)(z64_gbi_lights_t*, z64_lightn_t*,
                                    z64_actor_t*);

/* game context */
typedef struct
{
  z64_ctxt_t       common;                 /* 0x00000 */
  uint16_t         scene_index;            /* 0x000A4 */
  char             unk_00_[0x001A];        /* 0x000A6 */
  uint32_t         screen_top;             /* 0x000C0 */
  uint32_t         screen_bottom;          /* 0x000C4 */
  uint32_t         screen_left;            /* 0x000C8 */
  uint32_t         screen_right;           /* 0x000CC */
  float            camera_distance;        /* 0x000D0 */
  float            fog_distance;           /* 0x000D4 */
  float            z_distance;             /* 0x000D8 */
  float            unk_01_;                /* 0x000DC */
  char             unk_02_[0x0190];        /* 0x000E0 */
  z64_actor_t     *camera_focus;           /* 0x00270 */
  char             unk_03_[0x00AE];        /* 0x00274 */
  uint16_t         camera_mode;            /* 0x00322 */
  char             unk_04_[0x001A];        /* 0x00324 */
  uint16_t         camera_flag_1;          /* 0x0033E */
  char             unk_05_[0x016C];        /* 0x00340 */
  int16_t          event_flag;             /* 0x004AC */
  char             unk_06_[0x02E6];        /* 0x004AE */
  uint32_t         camera_2;               /* 0x00794 */
  char             unk_07_[0x0010];        /* 0x00798 */
  z64_lighting_t   lighting;               /* 0x007A8 */
  char             unk_08_[0x0008];        /* 0x007B8 */
  z64_col_hdr_t   *col_hdr;                /* 0x007C0 */
  char             unk_09_[0x1460];        /* 0x007C4 */
  char             actor_ctxt[0x0008];     /* 0x01C24 */
  uint8_t          n_actors_loaded;        /* 0x01C2C */
  char             unk_0A_[0x0003];        /* 0x01C2D */
  struct
  {
    uint32_t       length;
    z64_actor_t   *first;
  }                actor_list[12];         /* 0x01C30 */
  char             unk_0B_[0x0038];        /* 0x01C90 */
  z64_actor_t     *arrow_actor;            /* 0x01CC8 */
  z64_actor_t     *target_actor;           /* 0x01CCC */
  char             unk_0C_1_[0x000A];      /* 0x01CD0 */
  uint8_t          target_actor_type;      /* 0x01CDA */
  char             unk_0C_2_[0x0005];      /* 0x01CDB */
  struct
  {
    z64_xyzf_t     pos;
    float          unk;
    colorRGB8_t    color;
  }                target_arr[3];          /* 0x01CE0 */
  char             unk_0C_3_[0x000C];      /* 0x01D1C */
  uint32_t         swch_flags;             /* 0x01D28 */
  uint32_t         temp_swch_flags;        /* 0x01D2C */
  uint32_t         unk_flags_0;            /* 0x01D30 */
  uint32_t         unk_flags_1;            /* 0x01D34 */
  uint32_t         chest_flags;            /* 0x01D38 */
  uint32_t         clear_flags;            /* 0x01D3C */
  uint32_t         temp_clear_flags;       /* 0x01D40 */
  uint32_t         collect_flags;          /* 0x01D44 */
  uint32_t         temp_collect_flags;     /* 0x01D48 */
  void            *title_card_texture;     /* 0x01D4C */
  char             unk_0D_[0x0007];        /* 0x01D50 */
  uint8_t          title_card_delay;       /* 0x01D57 */
  char             unk_0E_[0x0010];        /* 0x01D58 */
  void            *cutscene_ptr;           /* 0x01D68 */
  int8_t           cutscene_state;         /* 0x01D6C */
  char             unk_0F_[0xE66F];        /* 0x01D6D */
  uint8_t          textbox_state_1;        /* 0x103DC */
  char             unk_10_[0x00DF];        /* 0x103DD */
  uint8_t          textbox_state_2;        /* 0x104BC */
  char             unk_11_[0x0002];        /* 0x104BD */
  uint8_t          textbox_state_3;        /* 0x104BF */
  char             unk_12_[0x0272];        /* 0x104C0 */
  struct {
    uint16_t       unk_00_;
    uint16_t       fadeout;
    uint16_t       a_button_carots;
    uint16_t       b_button;
    uint16_t       cl_button;
    uint16_t       cd_button;
    uint16_t       cr_button;
    uint16_t       hearts_navi;
    uint16_t       rupees_keys_magic;
    uint16_t       minimap;
  }                hud_alpha_channels;    /* 0x10732 */
  char             unk_13_[0x000C];       /* 0x10746 */
  struct
  {
    uint8_t        unk_00_;
    uint8_t        b_button;
    uint8_t        unk_01_;
    uint8_t        bottles;
    uint8_t        trade_items;
    uint8_t        hookshot;
    uint8_t        ocarina;
    uint8_t        warp_songs;
    uint8_t        suns_song;
    uint8_t        farores_wind;
    uint8_t        dfnl;
    uint8_t        all;
  }                restriction_flags;      /* 0x10752 */
  char             unk_14_[0x0002];        /* 0x1075E */
  z64_pause_ctxt_t pause_ctxt;             /* 0x10760 */
  char             unk_15_[0x0D90];        /* 0x10A14 */
  z64_obj_ctxt_t   obj_ctxt;               /* 0x117A4 */
  int8_t           room_index;             /* 0x11CBC */
  char             unk_16_[0x000B];        /* 0x11CBD */
  void            *room_ptr;               /* 0x11CC8 */
  char             unk_17_[0x0118];        /* 0x11CCC */
  uint32_t         gameplay_frames;        /* 0x11DE4 */
  uint8_t          link_age;               /* 0x11DE8 */
  char             unk_18_;                /* 0x11DE9 */
  uint8_t          spawn_index;            /* 0x11DEA */
  uint8_t          n_map_actors;           /* 0x11DEB */
  uint8_t          n_rooms;                /* 0x11DEC */
  char             unk_19_[0x000B];        /* 0x11DED */
  void            *map_actor_list;         /* 0x11DF8 */
  char             unk_20_[0x0008];        /* 0x11DFC */
  void            *scene_exit_list;        /* 0x11E04 */
  char             unk_21_[0x000C];        /* 0x11E08 */
  uint8_t          skybox_type;            /* 0x11E14 */
  int8_t           scene_load_flag;        /* 0x11E15 */
  char             unk_22_[0x0004];        /* 0x11E16 */
  int16_t          entrance_index;         /* 0x11E1A */
  char             unk_23_[0x0042];        /* 0x11E1C */
  uint8_t          fadeout_transition;     /* 0x11E5E */
                                           /* 0x11E5F */
} z64_game_t;

typedef struct
{
  char              unk_00_[0x01D8];          /* 0x00000 */
  z64_sram_data_t  *sram_buffer;              /* 0x001D8 */
  char              unk_01_[0x1C812];         /* 0x001DC */
  uint16_t          deaths[3];                /* 0x1C9EE */
  uint8_t           name[3][8];               /* 0x1C9F4 */
  uint16_t          hearts[3];                /* 0x1CA0C */
  uint32_t          quest_items[3];           /* 0x1CA14 */
  uint16_t          disk_drive[3];            /* 0x1CA20 */
  uint8_t           double_defense[3];        /* 0x1CA26 */
  char              unk_02_[0x0001];          /* 0x1CA29 */
  uint16_t          selected_item;            /* 0x1CA2A */
  uint16_t          selected_sub_item;        /* 0x1CA2C */
  uint16_t          menu_depth;               /* 0x1CA2E */
  uint16_t          alt_transition;           /* 0x1CA30 */
  char              unk_03_[0x0004];          /* 0x1CA32 */
  uint16_t          menu_transition;          /* 0x1CA36 */
  uint16_t          selected_file;            /* 0x1CA38 */
  char              unk_04_[0x0008];          /* 0x1CA3A */
  uint16_t          transition_frame;         /* 0x1CA42 */
  struct {
    int16_t         file[3];                  /* 0x1CA44 */
    int16_t         yes;                      /* 0x1CA4A */
    int16_t         quit;                     /* 0x1CA4C */
    int16_t         options;                  /* 0x1CA4E */
  }                 button_offsets;
  int16_t           unk_05_;                  /* 0x1CA50 */
  int16_t           file_message;             /* 0x1CA52 */
  int16_t           unk_06_;                  /* 0x1CA54 */
  int16_t           message_id[2];            /* 0x1CA56 */
  colorRGB16_t      panel_color;              /* 0x1CA5A */
  struct {
    uint16_t        message[2];               /* 0x1CA60 */
    uint16_t        panel;                    /* 0x1CA64 */
    uint16_t        file[3];                  /* 0x1CA66 */
    uint16_t        tag[3];                   /* 0x1CA6C */
    uint16_t        name_text[3];             /* 0x1CA72 */
    uint16_t        link[3];                  /* 0x1CA78 */
    uint16_t        file_details[3];          /* 0x1CA7E */
    uint16_t        copy_button;              /* 0x1CA84 */
    uint16_t        erase_button;             /* 0x1CA86 */
    uint16_t        yes_button;               /* 0x1CA88 */
    uint16_t        quit_button;              /* 0x1CA8A */
    uint16_t        options_button;           /* 0x1CA8C */
    uint16_t        unk_00_;                  /* 0x1CA8E */
    uint16_t        input_button_text;        /* 0x1CA90 */
    uint16_t        unk_01_;                  /* 0x1CA92 */
  } alpha_levels;
  colorRGB16_t      cursor_color;             /* 0x1CA94 */
} z64_menudata_t;

typedef struct
{
  void             *ptr;                      /* 0x0000 */
  uint32_t          vrom_start;               /* 0x0004 */
  uint32_t          vrom_end;                 /* 0x0008 */
  uint32_t          vram_start;               /* 0x000C */
  uint32_t          vram_end;                 /* 0x0010 */
  char              unk_00_[0x0004];          /* 0x0014 */
  uint32_t          vram_ctor;                /* 0x0018 */
  uint32_t          vram_dtor;                /* 0x001C */
  char              unk_01_[0x000C];          /* 0x0020 */
  char              ctxt_size;                /* 0x002C */
                                              /* 0x0030 */
} z64_state_ovl_t;

typedef struct
{
  /* state ? */
  int32_t           state;                    /* 0x0000 */
  /* elapsed time */
  int32_t           time;                     /* 0x0004 */
  /* point 1 */
  int16_t           p1x;                      /* 0x0008 */
  int16_t           p1y;                      /* 0x000A */
  int16_t           p1z;                      /* 0x000C */
  /* point 2 */
  int16_t           p2x;                      /* 0x000E */
  int16_t           p2y;                      /* 0x0010 */
  int16_t           p2z;                      /* 0x0012 */
  /* flags ? */
  uint16_t          flags;                    /* 0x0014 */
  char              pad_00_[0x0002];          /* 0x0016 */
                                              /* 0x0018 */
} z64_trail_cp_t;

typedef struct
{
  /* control points */
  z64_trail_cp_t    cp[16];                   /* 0x0000 */
  /* interpolation mode ? */
  uint32_t          ipn_mode;                 /* 0x0180 */
  /* parameter for interpolation mode 4 */
  float             f184;                     /* 0x0184 */
  /* flags ? */
  uint16_t          h188;                     /* 0x0188 */
  /* counter increment, counter, what for ? */
  int16_t           h18A;                     /* 0x018A */
  int16_t           h18C;                     /* 0x018C */
  /* point 1 starting color */
  colorRGBA8_t      p1_start;                 /* 0x018E */
  /* point 2 starting color */
  colorRGBA8_t      p2_start;                 /* 0x0192 */
  /* point 1 ending color */
 colorRGBA8_t       p1_end;                   /* 0x0196 */
  /* point 2 ending color */
  colorRGBA8_t      p2_end;                   /* 0x019A */
  /* number of active control points */
  uint8_t           n_cp;                     /* 0x019E */
  /* control point duration */
  uint8_t           duration;                 /* 0x019F */
  /* unknown */
  uint8_t           b1A0;                     /* 0x01A0 */
  /* render mode */
  /* 0:   simple */
  /* 1:   simple with alternate colors */
  /* 2+:  smooth */
  uint8_t           mode;                     /* 0x01A1 */
  /* alternate colors */
  /* inner color */
  uint8_t           m1r1;                     /* 0x01A2 */
  uint8_t           m1g1;                     /* 0x01A3 */
  uint8_t           m1b1;                     /* 0x01A4 */
  uint8_t           m1a1;                     /* 0x01A5 */
  /* outer color */
  uint8_t           m1r2;                     /* 0x01A6 */
  uint8_t           m1g2;                     /* 0x01A7 */
  uint8_t           m1b2;                     /* 0x01A8 */
  uint8_t           m1a2;                     /* 0x01A9 */
                                              /* 0x01AC */
} z64_trail_fx_t;

typedef struct
{
  uint8_t           active;                   /* 0x0000 */
  char              pad_00_[0x0003];          /* 0x0001 */
  z64_trail_fx_t    fx;                       /* 0x0004 */
                                              /* 0x01B0 */
} z64_trail_t;

struct EnItem00;

typedef void(*EnItem00ActionFunc)(struct EnItem00*, z64_game_t*);

typedef struct EnItem00 {
	z64_actor_t actor;
	EnItem00ActionFunc actionFunc;
	uint16_t collectibleFlag;
	uint16_t getItemId;
	uint16_t unk_154;
	uint16_t unk_156;
	uint16_t unk_158;
	uint16_t timeToLive; //0x15A
	float scale;
} EnItem00;

<<<<<<< HEAD
=======
typedef enum {
    /* 0x00 */ ITEM00_RUPEE_GREEN,
    /* 0x01 */ ITEM00_RUPEE_BLUE,
    /* 0x02 */ ITEM00_RUPEE_RED,
    /* 0x03 */ ITEM00_HEART,
    /* 0x04 */ ITEM00_BOMBS_A,
    /* 0x05 */ ITEM00_ARROWS_SINGLE,
    /* 0x06 */ ITEM00_HEART_PIECE,
    /* 0x07 */ ITEM00_HEART_CONTAINER,
    /* 0x08 */ ITEM00_ARROWS_SMALL,
    /* 0x09 */ ITEM00_ARROWS_MEDIUM,
    /* 0x0A */ ITEM00_ARROWS_LARGE,
    /* 0x0B */ ITEM00_BOMBS_B,
    /* 0x0C */ ITEM00_NUTS,
    /* 0x0D */ ITEM00_STICK,
    /* 0x0E */ ITEM00_MAGIC_LARGE,
    /* 0x0F */ ITEM00_MAGIC_SMALL,
    /* 0x10 */ ITEM00_SEEDS,
    /* 0x11 */ ITEM00_SMALL_KEY,
    /* 0x12 */ ITEM00_FLEXIBLE,
    /* 0x13 */ ITEM00_RUPEE_ORANGE,
    /* 0x14 */ ITEM00_RUPEE_PURPLE,
    /* 0x15 */ ITEM00_SHIELD_DEKU,
    /* 0x16 */ ITEM00_SHIELD_HYLIAN,
    /* 0x17 */ ITEM00_TUNIC_ZORA,
    /* 0x18 */ ITEM00_TUNIC_GORON,
    /* 0x19 */ ITEM00_BOMBS_SPECIAL
} Item00Type;
typedef enum {
    /* 0x00 */ SLOT_STICK,
    /* 0x01 */ SLOT_NUT,
    /* 0x02 */ SLOT_BOMB,
    /* 0x03 */ SLOT_BOW,
    /* 0x04 */ SLOT_ARROW_FIRE,
    /* 0x05 */ SLOT_DINS_FIRE,
    /* 0x06 */ SLOT_SLINGSHOT,
    /* 0x07 */ SLOT_OCARINA,
    /* 0x08 */ SLOT_BOMBCHU,
    /* 0x09 */ SLOT_HOOKSHOT,
    /* 0x0A */ SLOT_ARROW_ICE,
    /* 0x0B */ SLOT_FARORES_WIND,
    /* 0x0C */ SLOT_BOOMERANG,
    /* 0x0D */ SLOT_LENS,
    /* 0x0E */ SLOT_BEAN,
    /* 0x0F */ SLOT_HAMMER,
    /* 0x10 */ SLOT_ARROW_LIGHT,
    /* 0x11 */ SLOT_NAYRUS_LOVE,
    /* 0x12 */ SLOT_BOTTLE_1,
    /* 0x13 */ SLOT_BOTTLE_2,
    /* 0x14 */ SLOT_BOTTLE_3,
    /* 0x15 */ SLOT_BOTTLE_4,
    /* 0x16 */ SLOT_TRADE_ADULT,
    /* 0x17 */ SLOT_TRADE_CHILD,
    /* 0xFF */ SLOT_NONE = 0xFF
} InventorySlot;

typedef enum {
    /* 0x00 */ ITEM_STICK,
    /* 0x01 */ ITEM_NUT,
    /* 0x02 */ ITEM_BOMB,
    /* 0x03 */ ITEM_BOW,
    /* 0x04 */ ITEM_ARROW_FIRE,
    /* 0x05 */ ITEM_DINS_FIRE,
    /* 0x06 */ ITEM_SLINGSHOT,
    /* 0x07 */ ITEM_OCARINA_FAIRY,
    /* 0x08 */ ITEM_OCARINA_TIME,
    /* 0x09 */ ITEM_BOMBCHU,
    /* 0x0A */ ITEM_HOOKSHOT,
    /* 0x0B */ ITEM_LONGSHOT,
    /* 0x0C */ ITEM_ARROW_ICE,
    /* 0x0D */ ITEM_FARORES_WIND,
    /* 0x0E */ ITEM_BOOMERANG,
    /* 0x0F */ ITEM_LENS,
    /* 0x10 */ ITEM_BEAN,
    /* 0x11 */ ITEM_HAMMER,
    /* 0x12 */ ITEM_ARROW_LIGHT,
    /* 0x13 */ ITEM_NAYRUS_LOVE,
    /* 0x14 */ ITEM_BOTTLE,
    /* 0x15 */ ITEM_POTION_RED,
    /* 0x16 */ ITEM_POTION_GREEN,
    /* 0x17 */ ITEM_POTION_BLUE,
    /* 0x18 */ ITEM_FAIRY,
    /* 0x19 */ ITEM_FISH,
    /* 0x1A */ ITEM_MILK_BOTTLE,
    /* 0x1B */ ITEM_LETTER_RUTO,
    /* 0x1C */ ITEM_BLUE_FIRE,
    /* 0x1D */ ITEM_BUG,
    /* 0x1E */ ITEM_BIG_POE,
    /* 0x1F */ ITEM_MILK_HALF,
    /* 0x20 */ ITEM_POE,
    /* 0x21 */ ITEM_WEIRD_EGG,
    /* 0x22 */ ITEM_CHICKEN,
    /* 0x23 */ ITEM_LETTER_ZELDA,
    /* 0x24 */ ITEM_MASK_KEATON,
    /* 0x25 */ ITEM_MASK_SKULL,
    /* 0x26 */ ITEM_MASK_SPOOKY,
    /* 0x27 */ ITEM_MASK_BUNNY,
    /* 0x28 */ ITEM_MASK_GORON,
    /* 0x29 */ ITEM_MASK_ZORA,
    /* 0x2A */ ITEM_MASK_GERUDO,
    /* 0x2B */ ITEM_MASK_TRUTH,
    /* 0x2C */ ITEM_SOLD_OUT,
    /* 0x2D */ ITEM_POCKET_EGG,
    /* 0x2E */ ITEM_POCKET_CUCCO,
    /* 0x2F */ ITEM_COJIRO,
    /* 0x30 */ ITEM_ODD_MUSHROOM,
    /* 0x31 */ ITEM_ODD_POTION,
    /* 0x32 */ ITEM_SAW,
    /* 0x33 */ ITEM_SWORD_BROKEN,
    /* 0x34 */ ITEM_PRESCRIPTION,
    /* 0x35 */ ITEM_FROG,
    /* 0x36 */ ITEM_EYEDROPS,
    /* 0x37 */ ITEM_CLAIM_CHECK,
    /* 0x38 */ ITEM_BOW_ARROW_FIRE,
    /* 0x39 */ ITEM_BOW_ARROW_ICE,
    /* 0x3A */ ITEM_BOW_ARROW_LIGHT,
    /* 0x3B */ ITEM_SWORD_KOKIRI,
    /* 0x3C */ ITEM_SWORD_MASTER,
    /* 0x3D */ ITEM_SWORD_BGS,
    /* 0x3E */ ITEM_SHIELD_DEKU,
    /* 0x3F */ ITEM_SHIELD_HYLIAN,
    /* 0x40 */ ITEM_SHIELD_MIRROR,
    /* 0x41 */ ITEM_TUNIC_KOKIRI,
    /* 0x42 */ ITEM_TUNIC_GORON,
    /* 0x43 */ ITEM_TUNIC_ZORA,
    /* 0x44 */ ITEM_BOOTS_KOKIRI,
    /* 0x45 */ ITEM_BOOTS_IRON,
    /* 0x46 */ ITEM_BOOTS_HOVER,
    /* 0x47 */ ITEM_BULLET_BAG_30,
    /* 0x48 */ ITEM_BULLET_BAG_40,
    /* 0x49 */ ITEM_BULLET_BAG_50,
    /* 0x4A */ ITEM_QUIVER_30,
    /* 0x4B */ ITEM_QUIVER_40,
    /* 0x4C */ ITEM_QUIVER_50,
    /* 0x4D */ ITEM_BOMB_BAG_20,
    /* 0x4E */ ITEM_BOMB_BAG_30,
    /* 0x4F */ ITEM_BOMB_BAG_40,
    /* 0x50 */ ITEM_BRACELET,
    /* 0x51 */ ITEM_GAUNTLETS_SILVER,
    /* 0x52 */ ITEM_GAUNTLETS_GOLD,
    /* 0x53 */ ITEM_SCALE_SILVER,
    /* 0x54 */ ITEM_SCALE_GOLDEN,
    /* 0x55 */ ITEM_SWORD_KNIFE,
    /* 0x56 */ ITEM_WALLET_ADULT,
    /* 0x57 */ ITEM_WALLET_GIANT,
    /* 0x58 */ ITEM_SEEDS,
    /* 0x59 */ ITEM_FISHING_POLE,
    /* 0x5A */ ITEM_SONG_MINUET,
    /* 0x5B */ ITEM_SONG_BOLERO,
    /* 0x5C */ ITEM_SONG_SERENADE,
    /* 0x5D */ ITEM_SONG_REQUIEM,
    /* 0x5E */ ITEM_SONG_NOCTURNE,
    /* 0x5F */ ITEM_SONG_PRELUDE,
    /* 0x60 */ ITEM_SONG_LULLABY,
    /* 0x61 */ ITEM_SONG_EPONA,
    /* 0x62 */ ITEM_SONG_SARIA,
    /* 0x63 */ ITEM_SONG_SUN,
    /* 0x64 */ ITEM_SONG_TIME,
    /* 0x65 */ ITEM_SONG_STORMS,
    /* 0x66 */ ITEM_MEDALLION_FOREST,
    /* 0x67 */ ITEM_MEDALLION_FIRE,
    /* 0x68 */ ITEM_MEDALLION_WATER,
    /* 0x69 */ ITEM_MEDALLION_SPIRIT,
    /* 0x6A */ ITEM_MEDALLION_SHADOW,
    /* 0x6B */ ITEM_MEDALLION_LIGHT,
    /* 0x6C */ ITEM_KOKIRI_EMERALD,
    /* 0x6D */ ITEM_GORON_RUBY,
    /* 0x6E */ ITEM_ZORA_SAPPHIRE,
    /* 0x6F */ ITEM_STONE_OF_AGONY,
    /* 0x70 */ ITEM_GERUDO_CARD,
    /* 0x71 */ ITEM_SKULL_TOKEN,
    /* 0x72 */ ITEM_HEART_CONTAINER,
    /* 0x73 */ ITEM_HEART_PIECE,
    /* 0x74 */ ITEM_KEY_BOSS,
    /* 0x75 */ ITEM_COMPASS,
    /* 0x76 */ ITEM_DUNGEON_MAP,
    /* 0x77 */ ITEM_KEY_SMALL,
    /* 0x78 */ ITEM_MAGIC_SMALL,
    /* 0x79 */ ITEM_MAGIC_LARGE,
    /* 0x7A */ ITEM_HEART_PIECE_2,
    /* 0x7B */ ITEM_INVALID_1,
    /* 0x7C */ ITEM_INVALID_2,
    /* 0x7D */ ITEM_INVALID_3,
    /* 0x7E */ ITEM_INVALID_4,
    /* 0x7F */ ITEM_INVALID_5,
    /* 0x80 */ ITEM_INVALID_6,
    /* 0x81 */ ITEM_INVALID_7,
    /* 0x82 */ ITEM_MILK,
    /* 0x83 */ ITEM_HEART,
    /* 0x84 */ ITEM_RUPEE_GREEN,
    /* 0x85 */ ITEM_RUPEE_BLUE,
    /* 0x86 */ ITEM_RUPEE_RED,
    /* 0x87 */ ITEM_RUPEE_PURPLE,
    /* 0x88 */ ITEM_RUPEE_GOLD,
    /* 0x89 */ ITEM_INVALID_8,
    /* 0x8A */ ITEM_STICKS_5,
    /* 0x8B */ ITEM_STICKS_10,
    /* 0x8C */ ITEM_NUTS_5,
    /* 0x8D */ ITEM_NUTS_10,
    /* 0x8E */ ITEM_BOMBS_5,
    /* 0x8F */ ITEM_BOMBS_10,
    /* 0x90 */ ITEM_BOMBS_20,
    /* 0x91 */ ITEM_BOMBS_30,
    /* 0x92 */ ITEM_ARROWS_SMALL,
    /* 0x93 */ ITEM_ARROWS_MEDIUM,
    /* 0x94 */ ITEM_ARROWS_LARGE,
    /* 0x95 */ ITEM_SEEDS_30,
    /* 0x96 */ ITEM_BOMBCHUS_5,
    /* 0x97 */ ITEM_BOMBCHUS_20,
    /* 0x98 */ ITEM_STICK_UPGRADE_20,
    /* 0x99 */ ITEM_STICK_UPGRADE_30,
    /* 0x9A */ ITEM_NUT_UPGRADE_30,
    /* 0x9B */ ITEM_NUT_UPGRADE_40,
    /* 0xFC */ ITEM_LAST_USED = 0xFC,
    /* 0xFE */ ITEM_NONE_FE = 0xFE,
    /* 0xFF */ ITEM_NONE = 0xFF
} ItemID;

typedef struct EnGSwitch
{
  /* 0x0000 */ z64_actor_t actor;
  /* 0x014C */ void *actionFunc;   // EnGSwitchActionFunc
  /* 0x0150 */ int16_t type;
  /* 0x0152 */ int16_t silverCount;
  /* 0x0154 */ int16_t switchFlag;
  /* 0x0156 */ int16_t killTimer;
  /* 0x0158 */ int16_t colorIdx;
  /* 0x015A */ int16_t broken;
  /* 0x015C */ int16_t numEffects;
  /* 0x015E */ int16_t objId;
  /* 0x0160 */ int16_t index;      // first or second rupee in two-rupee patterns
  /* 0x0162 */ int16_t delayTimer; // delay between the two blue rupees appearing
  /* 0x0164 */ int16_t waitTimer;  // time rupee waits before retreating
  /* 0x0166 */ int16_t moveMode;   // Type of movement in the shooting gallery
  /* 0x0168 */ int16_t moveState;  // Appear or retreat (for blue rupees and the stationary green one)
  /* 0x016A */ int16_t noteIndex;
  /* 0x016C */ z64_xyzf_t targetPos;
  /* 0x0178 */ int8_t objIndex;
  /* 0x017C */ uint8_t collider[0x4C];  // ColliderCylinder
  /* 0x01C8 */ uint8_t effects[0x1130]; // EnGSwitchEffect[100]
} EnGSwitch; // size = 0x12F8

/* helper macros */
#define LINK_IS_ADULT (z64_file.link_age == 0)
#define SLOT(item) gItemSlots[item]
#define INV_CONTENT(item) z64_file.items[SLOT(item)]

>>>>>>> c58176b1
/* dram addresses */
#define z64_EnItem00Action_addr                 0x800127E0
#define z64_ActorKill_addr                      0x80020EB4
#define z64_Message_GetState_addr               0x800DD464
#define z64_SetCollectibleFlags_addr            0x8002071C
#define z64_GetCollectibleFlags_addr            0x800206E8
#define z64_Audio_PlaySoundGeneral_addr         0x800C806C
#define z64_Audio_PlayFanFare_addr              0x800C69A0
#define z64_osSendMesg_addr                     0x80001E20
#define z64_osRecvMesg_addr                     0x80002030
#define z64_osCreateMesgQueue_addr              0x80004220
#define z64_file_mq_addr                        0x80007D40
#define z64_vi_counter_addr                     0x80009E8C
#define z64_DrawActors_addr                     0x80024AB4
#define z64_DeleteActor_addr                    0x80024FE0
#define z64_SpawnActor_addr                     0x80025110
#define z64_minimap_disable_1_addr              0x8006CD50
#define z64_minimap_disable_2_addr              0x8006D4E4
#define z64_SwitchAgeEquips_addr                0x8006F804
#define z64_UpdateItemButton_addr               0x8006FB50
#define z64_GiveItem_addr                       0x8006FDCC
#define z64_UpdateEquipment_addr                0x80079764
#define z64_LoadRoom_addr                       0x80080A3C
#define z64_UnloadRoom_addr                     0x80080C98
#define z64_Io_addr                             0x80091474
#define z64_entrance_offset_hook_addr           0x8009AA44
#define z64_frame_update_func_addr              0x8009AF1C
#define z64_frame_update_call_addr              0x8009CAE8
#define z64_disp_swap_1_addr                    0x800A1198
#define z64_disp_swap_2_addr                    0x800A11B0
#define z64_disp_swap_3_addr                    0x800A11C8
#define z64_disp_swap_4_addr                    0x800A11E4
#define z64_frame_input_func_addr               0x800A0BA0
#define z64_main_hook_addr                      0x800A0C3C
#define z64_frame_input_call_addr               0x800A16AC
#define z64_GetMatrixStackTop_addr              0x800AA78C
#define z64_DisplayTextbox_addr                 0x800DCE14
#define gspF3DEX2_NoN_fifoTextStart             0x800E3F70
#define z64_fog_state_addr                      0x800F1640
#define z64_day_speed_addr                      0x800F1650
#define z64_light_handlers_addr                 0x800F1B40
#define z64_object_table_addr                   0x800F8FF8
#define z64_entrance_table_addr                 0x800F9C90
#define z64_scene_table_addr                    0x800FB4E0
#define z64_scene_config_table_addr             0x800FBD18
#define z64_seq_pos_addr                        0x801043B0
#define gspF3DEX2_NoN_fifoDataStart             0x801145C0
#define z64_file_addr                           0x8011A5D0
#define z64_input_direct_addr                   0x8011D730
#define z64_stab_addr                           0x80120C38
#define z64_seq_buf_addr                        0x80124800
#define z64_ctxt_addr                           0x801C84A0
#define z64_link_addr                           0x801DAA30
#define z64_state_ovl_tab_addr                  0x800F1340
#define z64_event_state_1_addr                  0x800EF1B0
#define z64_LinkInvincibility_addr              0x8038E578
#define z64_LinkDamage_addr                     0x8038E6A8
#define z64_ObjectSpawn_addr                    0x800812F0
#define z64_ObjectIndex_addr                    0x80081628
<<<<<<< HEAD
#define z64_ActorSetLinkIncomingItemId_addr          0x80022CF4
=======
#define SsSram_ReadWrite_addr                   0x80091474
#define z64_memcopy_addr                        0x80057030
#define z64_bzero_addr                          0x80002E80
#define z64_Item_DropCollectible_addr           0x80013678
#define z64_Item_DropCollectible2_addr          0x800138B0
#define z64_Gfx_DrawDListOpa_addr               0x80028048
#define z64_Math_SinS_addr                      0x800636C4
>>>>>>> c58176b1

/* rom addresses */
#define z64_icon_item_static_vaddr              0x007BD000
#define z64_icon_item_static_vsize              0x000888A0
#define z64_icon_item_24_static_vaddr           0x00846000
#define z64_icon_item_24_static_vsize           0x0000B400
#define z64_nes_font_static_vaddr               0x00928000
#define z64_nes_font_static_vsize               0x00004580
#define z64_file_select_static_vaddr            0x01A02000
#define z64_file_select_static_vsize            0x000395C0
#define z64_parameter_static_vaddr              0x01A3C000
#define z64_parameter_static_vsize              0x00003B00
#define z64_icon_item_dungeon_static_vaddr      0x0085E000
#define z64_icon_item_dungeon_static_vsize      0x00001D80


/* context info */
#define z64_ctxt_filemenu_ctor                  0x80812394
#define z64_ctxt_filemenu_size                  0x0001CAD0
#define z64_ctxt_game_ctor                      0x8009A750
#define z64_ctxt_game_size                      0x00012518

/* function prototypes */
typedef void(*z64_EnItem00ActionFunc)(struct EnItem00*, z64_game_t*);
typedef void(*z64_ActorKillFunc)(z64_actor_t*);
typedef uint8_t(*z64_Message_GetStateFunc)(uint8_t*);
typedef void(*z64_Flags_SetCollectibleFunc)(z64_game_t* game, uint32_t flag);
typedef int32_t (*z64_Flags_GetCollectibleFunc)(z64_game_t* game, uint32_t flag);
typedef void(*z64_Audio_PlaySoundGeneralFunc)(uint16_t sfxId, void* pos, uint8_t token, float* freqScale, float* a4, uint8_t* reverbAdd);
typedef void(*z64_Audio_PlayFanFareFunc)(uint16_t);
typedef void (*z64_DrawActors_proc)       (z64_game_t *game, void *actor_ctxt);
typedef void (*z64_DeleteActor_proc)      (z64_game_t *game, void *actor_ctxt,
                                           z64_actor_t *actor);
typedef void (*z64_SpawnActor_proc)       (void *actor_ctxt, z64_game_t *game,
                                           int actor_id, float x, float y,
                                           float z, uint16_t rx, uint16_t ry,
                                           uint16_t rz, uint16_t variable);
typedef void (*z64_SwitchAgeEquips_proc)  (void);
typedef void (*z64_UpdateItemButton_proc) (z64_game_t *game, int button_index);
typedef void (*z64_UpdateEquipment_proc)  (z64_game_t *game, z64_link_t *link);
typedef void (*z64_LoadRoom_proc)         (z64_game_t *game,
                                           void *p_ctxt_room_index,
                                           uint8_t room_index);
typedef void (*z64_UnloadRoom_proc)       (z64_game_t *game,
                                           void *p_ctxt_room_index);
typedef void (*z64_Io_proc)               (uint32_t dev_addr, void *dram_addr,
                                           uint32_t size, int32_t direction);
typedef void (*z64_SceneConfig_proc)      (z64_game_t *game);
typedef void (*z64_DisplayTextbox_proc)   (z64_game_t *game, uint16_t text_id,
                                           int unknown_);
typedef void (*z64_GiveItem_proc)         (z64_game_t *game, uint8_t item);


typedef void(*z64_LinkDamage_proc)        (z64_game_t *ctxt, z64_link_t *link,
                                           uint8_t damage_type, float unk_00, uint32_t unk_01,
                                           uint16_t unk_02);
typedef void(*z64_LinkInvincibility_proc) (z64_link_t *link, uint8_t frames);
typedef float *(*z64_GetMatrixStackTop_proc)();
typedef void (*SsSram_ReadWrite_proc)(uint32_t addr, void* dramAddr, size_t size, uint32_t direction);
typedef void* (*z64_memcopy_proc)(void* dest, void* src, uint32_t size);
typedef void (*z64_bzero_proc)(void* __s, uint32_t __n);
typedef EnItem00* (*z64_Item_DropCollectible_proc)(z64_game_t* globalCtx, z64_xyzf_t* spawnPos, int16_t params);
typedef void (*z64_Gfx_DrawDListOpa_proc)(z64_game_t *game, z64_gfx_t *dlist);
typedef float (*z64_Math_SinS_proc)(int16_t angle);

typedef int32_t(*z64_ObjectSpawn_proc)    (z64_obj_ctxt_t *object_ctx, int16_t object_id);
typedef int32_t(*z64_ObjectIndex_proc)    (z64_obj_ctxt_t *object_ctx, int16_t object_id);

typedef int32_t(*z64_ActorSetLinkIncomingItemId_proc) (z64_actor_t *actor, z64_game_t *game,
                                                       int32_t get_item_id, float xz_range, float y_range);

/* data */
#define z64_file_mq             (*(OSMesgQueue*)      z64_file_mq_addr)
#define z64_vi_counter          (*(uint32_t*)         z64_vi_counter_addr)
#define z64_stab                (*(z64_stab_t*)       z64_stab_addr)
#define z64_scene_table         ( (z64_scene_table_t*)z64_scene_table_addr)
#define z64_fog_state           (*(uint8_t*)          z64_fog_state_addr)
#define z64_day_speed           (*(uint16_t*)         z64_day_speed_addr)
#define z64_light_handlers      ( (z64_light_handler_t*)                      \
                                                      z64_light_handlers_addr)
#define z64_object_table        ( (z64_object_table_t*)                      \
                                                      z64_object_table_addr)
#define z64_entrance_table      ( (z64_entrance_table_t*)                     \
                                   z64_entrance_table_addr)
#define z64_scene_config_table  ( (z64_SceneConfig_proc*)                     \
                                   z64_scene_config_table_addr)
#define z64_file                (*(z64_file_t*)       z64_file_addr)
#define z64_input_direct        (*(z64_input_t*)      z64_input_direct_addr)
#define z64_gameinfo            (*                    z64_file.gameinfo)
#define z64_ctxt                (*(z64_ctxt_t*)       z64_ctxt_addr)
#define z64_game                (*(z64_game_t*)      &z64_ctxt)
#define z64_link                (*(z64_link_t*)       z64_link_addr)
#define z64_state_ovl_tab       (*(z64_state_ovl_t(*)[6])                     \
                                                      z64_state_ovl_tab_addr)
#define z64_event_state_1       (*(uint32_t*)         z64_event_state_1_addr)


/* functions */
#define z64_ActorKill               ((z64_ActorKillFunc)    z64_ActorKill_addr)
#define z64_MessageGetState         ((z64_Message_GetStateFunc)z64_Message_GetState_addr)
#define z64_SetCollectibleFlags     ((z64_Flags_SetCollectibleFunc)z64_SetCollectibleFlags_addr)
#define z64_Flags_GetCollectible    ((z64_Flags_GetCollectibleFunc)z64_GetCollectibleFlags_addr)
#define z64_Audio_PlaySoundGeneral  ((z64_Audio_PlaySoundGeneralFunc)z64_Audio_PlaySoundGeneral_addr)
#define z64_Audio_PlayFanFare       ((z64_Audio_PlayFanFareFunc)z64_Audio_PlayFanFare_addr)


#define z64_osSendMesg          ((osSendMesg_t)       z64_osSendMesg_addr)
#define z64_osRecvMesg          ((osRecvMesg_t)       z64_osRecvMesg_addr)
#define z64_osCreateMesgQueue   ((osCreateMesgQueue_t)                        \
                                 z64_osCreateMesgQueue_addr)
#define z64_DrawActors          ((z64_DrawActors_proc)z64_DrawActors_addr)
#define z64_DeleteActor         ((z64_DeleteActor_proc)                       \
                                 z64_DeleteActor_addr)
#define z64_SpawnActor          ((z64_SpawnActor_proc)z64_SpawnActor_addr)
#define z64_SwitchAgeEquips     ((z64_SwitchAgeEquips_proc)                   \
                                                      z64_SwitchAgeEquips_addr)
#define z64_UpdateItemButton    ((z64_UpdateItemButton_proc)                  \
                                                      z64_UpdateItemButton_addr)
#define z64_UpdateEquipment     ((z64_UpdateEquipment_proc)                   \
                                                      z64_UpdateEquipment_addr)
#define z64_LoadRoom            ((z64_LoadRoom_proc)  z64_LoadRoom_addr)
#define z64_UnloadRoom          ((z64_UnloadRoom_proc)                        \
                                                      z64_UnloadRoom_addr)
#define z64_Io                  ((z64_Io_proc)        z64_Io_addr)
#define z64_DisplayTextbox      ((z64_DisplayTextbox_proc)                    \
                                                      z64_DisplayTextbox_addr)
#define z64_GiveItem            ((z64_GiveItem_proc)  z64_GiveItem_addr)
#define z64_LinkDamage          ((z64_LinkDamage_proc)z64_LinkDamage_addr)
#define z64_LinkInvincibility   ((z64_LinkInvincibility_proc)                 \
                                                      z64_LinkInvincibility_addr)
#define z64_GetMatrixStackTop   ((z64_GetMatrixStackTop_proc) \
                                                      z64_GetMatrixStackTop_addr)

#define z64_ObjectSpawn         ((z64_ObjectSpawn_proc)z64_ObjectSpawn_addr)
#define z64_ObjectIndex         ((z64_ObjectIndex_proc)z64_ObjectIndex_addr)

<<<<<<< HEAD
#define z64_ActorSetLinkIncomingItemId ((z64_ActorSetLinkIncomingItemId_proc)z64_ActorSetLinkIncomingItemId_addr)
=======
#define SsSram_ReadWrite ((SsSram_ReadWrite_proc)SsSram_ReadWrite_addr)
#define z64_memcopy ((z64_memcopy_proc)z64_memcopy_addr)
#define z64_bzero ((z64_bzero_proc)z64_bzero_addr)
#define z64_Item_DropCollectible ((z64_Item_DropCollectible_proc)z64_Item_DropCollectible_addr)
#define z64_Item_DropCollectible2 ((z64_Item_DropCollectible_proc)z64_Item_DropCollectible2_addr)
#define z64_Gfx_DrawDListOpa ((z64_Gfx_DrawDListOpa_proc)z64_Gfx_DrawDListOpa_addr)
#define z64_Math_SinS ((z64_Math_SinS_proc)z64_Math_SinS_addr)
>>>>>>> c58176b1

#endif<|MERGE_RESOLUTION|>--- conflicted
+++ resolved
@@ -1345,8 +1345,6 @@
 	float scale;
 } EnItem00;
 
-<<<<<<< HEAD
-=======
 typedef enum {
     /* 0x00 */ ITEM00_RUPEE_GREEN,
     /* 0x01 */ ITEM00_RUPEE_BLUE,
@@ -1594,7 +1592,6 @@
 #define SLOT(item) gItemSlots[item]
 #define INV_CONTENT(item) z64_file.items[SLOT(item)]
 
->>>>>>> c58176b1
 /* dram addresses */
 #define z64_EnItem00Action_addr                 0x800127E0
 #define z64_ActorKill_addr                      0x80020EB4
@@ -1654,9 +1651,7 @@
 #define z64_LinkDamage_addr                     0x8038E6A8
 #define z64_ObjectSpawn_addr                    0x800812F0
 #define z64_ObjectIndex_addr                    0x80081628
-<<<<<<< HEAD
-#define z64_ActorSetLinkIncomingItemId_addr          0x80022CF4
-=======
+#define z64_ActorSetLinkIncomingItemId_addr     0x80022CF4
 #define SsSram_ReadWrite_addr                   0x80091474
 #define z64_memcopy_addr                        0x80057030
 #define z64_bzero_addr                          0x80002E80
@@ -1664,7 +1659,6 @@
 #define z64_Item_DropCollectible2_addr          0x800138B0
 #define z64_Gfx_DrawDListOpa_addr               0x80028048
 #define z64_Math_SinS_addr                      0x800636C4
->>>>>>> c58176b1
 
 /* rom addresses */
 #define z64_icon_item_static_vaddr              0x007BD000
@@ -1801,9 +1795,7 @@
 #define z64_ObjectSpawn         ((z64_ObjectSpawn_proc)z64_ObjectSpawn_addr)
 #define z64_ObjectIndex         ((z64_ObjectIndex_proc)z64_ObjectIndex_addr)
 
-<<<<<<< HEAD
 #define z64_ActorSetLinkIncomingItemId ((z64_ActorSetLinkIncomingItemId_proc)z64_ActorSetLinkIncomingItemId_addr)
-=======
 #define SsSram_ReadWrite ((SsSram_ReadWrite_proc)SsSram_ReadWrite_addr)
 #define z64_memcopy ((z64_memcopy_proc)z64_memcopy_addr)
 #define z64_bzero ((z64_bzero_proc)z64_bzero_addr)
@@ -1811,6 +1803,5 @@
 #define z64_Item_DropCollectible2 ((z64_Item_DropCollectible_proc)z64_Item_DropCollectible2_addr)
 #define z64_Gfx_DrawDListOpa ((z64_Gfx_DrawDListOpa_proc)z64_Gfx_DrawDListOpa_addr)
 #define z64_Math_SinS ((z64_Math_SinS_proc)z64_Math_SinS_addr)
->>>>>>> c58176b1
 
 #endif