--- conflicted
+++ resolved
@@ -39,17 +39,12 @@
     draw_triforce_count(&(z64_ctxt.gfx->overlay));
 }
 
-<<<<<<< HEAD
-extern uint8_t START_TWINROVA_FIGHT;
-=======
 void before_skybox_init(z64_game_t* game, int16_t skyboxId) {
     override_weather_state();
     Gameplay_InitSkybox(game, skyboxId);
 }
->>>>>>> 59b7ea7f
 
 void after_scene_init() {
-    START_TWINROVA_FIGHT = 0;
     check_ganon_entry();
     clear_twinrova_vars();
     models_reset();
