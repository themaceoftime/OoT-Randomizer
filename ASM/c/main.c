--- conflicted
+++ resolved
@@ -1,4 +1,3 @@
-#include "boot_swap.h"
 #include "dungeon_info.h"
 #include "file_select.h"
 #include "get_items.h"
@@ -13,37 +12,18 @@
     heap_init();
     gfx_init();
     text_init();
-<<<<<<< HEAD
+    quickboots_init();
     item_overrides_init();
     models_init();
 }
 
 void before_game_state_update() {
     give_pending_item();
-	check_boot_swap();
+	handle_quickboots();
 }
 
 void after_game_state_update() {
-	draw_dungeon_info();
-=======
-    quickboots_init();
-}
-
-void c_before_game_state_update() {
-    handle_quickboots();
-}
-
-void c_after_game_state_update() {
     z64_disp_buf_t *db = &(z64_ctxt.gfx->overlay);
-
-    if (z64_game.pause_state == 6 &&
-                z64_game.pause_screen == 0 &&
-                !z64_game.pause_screen_changing &&
-                z64_ctxt.input[0].raw.a) {
-        
-        draw_dungeon_info(db);
-    }
-
+    draw_dungeon_info(db);
     draw_quickboots(db);
->>>>>>> dcff8117
 }