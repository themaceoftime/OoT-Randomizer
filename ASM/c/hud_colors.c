#include <stdint.h>
#include "hud_colors.h"

#define MIN(a, b) (((a) < (b)) ? (a) : (b))

extern colorRGB16_t CFG_HEART_COLOR;
extern colorRGB16_t CFG_A_BUTTON_COLOR;
extern colorRGB16_t CFG_B_BUTTON_COLOR;
extern colorRGB16_t CFG_C_BUTTON_COLOR;
<<<<<<< HEAD
extern colorRGB8_t CFG_START_BUTTON_COLOR;
=======
extern colorRGB16_t CFG_A_NOTE_COLOR;
extern colorRGB16_t CFG_C_NOTE_COLOR;
extern colorRGB16_t CFG_TEXT_CURSOR_COLOR;
>>>>>>> 6fde399a

colorRGB16_t defaultHeart   = { 0xFF, 0x46, 0x32 };
colorRGB16_t defaultDDHeart = { 0xC8, 0x00, 0x00 };

colorRGB16_t* beating_no_dd    = (colorRGB16_t*)0x801D8B92;
colorRGB16_2_t* normal_no_dd   = (colorRGB16_2_t*)0x801D8B9E;
colorRGB16_t* beating_dd       = (colorRGB16_t*)0x8011BD38;
colorRGB16_t* normal_dd        = (colorRGB16_t*)0x8011BD50;

colorRGB16_t* a_button        = (colorRGB16_t*)0x801C7950;
colorRGB16_t* b_button        = (colorRGB16_t*)0x801C767A;
colorRGB16_t* c_button        = (colorRGB16_t*)0x801C7672;

<<<<<<< HEAD
uint8_t* start_button_r          = (uint8_t*)0x80073F66;
uint8_t* start_button_g          = (uint8_t*)0x80073F67;
uint8_t* start_button_b          = (uint8_t*)0x80073F7A;
uint8_t* start_button_b_required = (uint8_t*)0x80073F78;
=======
uint16_t* a_note_r  = (uint16_t*)0x8012BE10;
uint16_t* a_note_g  = (uint16_t*)0x8012BE14;
uint16_t* a_note_b  = (uint16_t*)0x8012BE12;

uint16_t* c_note_r  = (uint16_t*)0x8012BE1C;
uint16_t* c_note_g  = (uint16_t*)0x8012BE20;
uint16_t* c_note_b  = (uint16_t*)0x8012BE1E;

colorRGB16_t* a_note_glow_base       = (colorRGB16_t*)0x801131E0;
colorRGB16_t* a_note_glow_max        = (colorRGB16_t*)0x801131E6;
colorRGB16_t* a_note_font_glow_base  = (colorRGB16_t*)0x801131EC;
colorRGB16_t* a_note_font_glow_max   = (colorRGB16_t*)0x801131F2;
colorRGB16_t* c_note_glow_base       = (colorRGB16_t*)0x801131F8;
colorRGB16_t* c_note_glow_max        = (colorRGB16_t*)0x801131FE;
colorRGB16_t* c_note_font_glow_base  = (colorRGB16_t*)0x80113204;
colorRGB16_t* c_note_font_glow_max   = (colorRGB16_t*)0x8011320A;

colorRGB16_t* text_cursor_inner_base  = (colorRGB16_t*)0x80112F08;
colorRGB16_t* text_cursor_inner_max   = (colorRGB16_t*)0x80112F0E;
colorRGB16_t* text_cursor_border_base  = (colorRGB16_t*)0x80112F14;
colorRGB16_t* text_cursor_border_max   = (colorRGB16_t*)0x80112F1A;
>>>>>>> 6fde399a

void update_hud_colors() {
  colorRGB16_t heartColor = CFG_HEART_COLOR;

  (*beating_no_dd)   = heartColor;

  (*normal_no_dd).r1 = heartColor.r;
  (*normal_no_dd).g1 = heartColor.g;
  (*normal_no_dd).b1 = heartColor.b;

  if (heartColor.r == defaultHeart.r &&
      heartColor.g == defaultHeart.g &&
      heartColor.b == defaultHeart.b) {
    heartColor = defaultDDHeart;
  }

  (*beating_dd) = heartColor;
  (*normal_dd)  = heartColor;

  (*a_button) = CFG_A_BUTTON_COLOR;
  (*b_button) = CFG_B_BUTTON_COLOR;
  (*c_button) = CFG_C_BUTTON_COLOR;

<<<<<<< HEAD
  (*start_button_r) = CFG_START_BUTTON_COLOR.r;
  (*start_button_g) = CFG_START_BUTTON_COLOR.g;
  (*start_button_b) = CFG_START_BUTTON_COLOR.b;
  if (CFG_START_BUTTON_COLOR.b != 0) {
    (*start_button_b_required) = 0x35;
  }
=======
  (*a_note_r) = CFG_A_NOTE_COLOR.r;
  (*a_note_g) = CFG_A_NOTE_COLOR.g;
  (*a_note_b) = CFG_A_NOTE_COLOR.b;

  (*c_note_r) = CFG_C_NOTE_COLOR.r;
  (*c_note_g) = CFG_C_NOTE_COLOR.g;
  (*c_note_b) = CFG_C_NOTE_COLOR.b;

  (*a_note_glow_base) = CFG_A_NOTE_COLOR;
  (*c_note_glow_base) = CFG_C_NOTE_COLOR;
  colorRGB16_t a_note_glow_color = {
    MIN(CFG_A_NOTE_COLOR.r + 0x32, 0xFF),
    MIN(CFG_A_NOTE_COLOR.g + 0x32, 0xFF),
    MIN(CFG_A_NOTE_COLOR.b + 0x32, 0xFF),
  };
  colorRGB16_t c_note_glow_color = {
    MIN(CFG_C_NOTE_COLOR.r + 0x32, 0xFF),
    MIN(CFG_C_NOTE_COLOR.g + 0x32, 0xFF),
    MIN(CFG_C_NOTE_COLOR.b + 0x32, 0xFF),
  };
  (*a_note_glow_max) = a_note_glow_color;
  (*c_note_glow_max) = c_note_glow_color;
  (*a_note_font_glow_max) = CFG_A_NOTE_COLOR;
  (*c_note_font_glow_max) = CFG_C_NOTE_COLOR;

  (*text_cursor_inner_base) = CFG_TEXT_CURSOR_COLOR;
  colorRGB16_t text_cursor_glow_color = {
    MIN(CFG_TEXT_CURSOR_COLOR.r + 0x32, 0xFF),
    MIN(CFG_TEXT_CURSOR_COLOR.g + 0x32, 0xFF),
    MIN(CFG_TEXT_CURSOR_COLOR.b + 0x32, 0xFF),
  };
  (*text_cursor_inner_max) = text_cursor_glow_color;
  (*text_cursor_border_max) = text_cursor_glow_color;
>>>>>>> 6fde399a
}

colorRGB8_t rupee_colors[] = {
  { 0xC8, 0xFF, 0x64 }, // Base Wallet (Green)
  { 0x82, 0x82, 0xFF }, // Adult's Wallet (Blue)
  { 0xFF, 0x64, 0x64 }, // Giant's Wallet (Red)
  { 0xFF, 0x5A, 0xFF }, // Tycoon's Wallet (Purple)
};

uint32_t rupee_hud_color() {
  colorRGB8_t current_color = rupee_colors[z64_file.wallet];
  return (current_color.r << 24) +  (current_color.g << 16) +  (current_color.b << 8);
}<|MERGE_RESOLUTION|>--- conflicted
+++ resolved
@@ -7,13 +7,9 @@
 extern colorRGB16_t CFG_A_BUTTON_COLOR;
 extern colorRGB16_t CFG_B_BUTTON_COLOR;
 extern colorRGB16_t CFG_C_BUTTON_COLOR;
-<<<<<<< HEAD
-extern colorRGB8_t CFG_START_BUTTON_COLOR;
-=======
 extern colorRGB16_t CFG_A_NOTE_COLOR;
 extern colorRGB16_t CFG_C_NOTE_COLOR;
 extern colorRGB16_t CFG_TEXT_CURSOR_COLOR;
->>>>>>> 6fde399a
 
 colorRGB16_t defaultHeart   = { 0xFF, 0x46, 0x32 };
 colorRGB16_t defaultDDHeart = { 0xC8, 0x00, 0x00 };
@@ -27,12 +23,6 @@
 colorRGB16_t* b_button        = (colorRGB16_t*)0x801C767A;
 colorRGB16_t* c_button        = (colorRGB16_t*)0x801C7672;
 
-<<<<<<< HEAD
-uint8_t* start_button_r          = (uint8_t*)0x80073F66;
-uint8_t* start_button_g          = (uint8_t*)0x80073F67;
-uint8_t* start_button_b          = (uint8_t*)0x80073F7A;
-uint8_t* start_button_b_required = (uint8_t*)0x80073F78;
-=======
 uint16_t* a_note_r  = (uint16_t*)0x8012BE10;
 uint16_t* a_note_g  = (uint16_t*)0x8012BE14;
 uint16_t* a_note_b  = (uint16_t*)0x8012BE12;
@@ -54,7 +44,6 @@
 colorRGB16_t* text_cursor_inner_max   = (colorRGB16_t*)0x80112F0E;
 colorRGB16_t* text_cursor_border_base  = (colorRGB16_t*)0x80112F14;
 colorRGB16_t* text_cursor_border_max   = (colorRGB16_t*)0x80112F1A;
->>>>>>> 6fde399a
 
 void update_hud_colors() {
   colorRGB16_t heartColor = CFG_HEART_COLOR;
@@ -78,14 +67,6 @@
   (*b_button) = CFG_B_BUTTON_COLOR;
   (*c_button) = CFG_C_BUTTON_COLOR;
 
-<<<<<<< HEAD
-  (*start_button_r) = CFG_START_BUTTON_COLOR.r;
-  (*start_button_g) = CFG_START_BUTTON_COLOR.g;
-  (*start_button_b) = CFG_START_BUTTON_COLOR.b;
-  if (CFG_START_BUTTON_COLOR.b != 0) {
-    (*start_button_b_required) = 0x35;
-  }
-=======
   (*a_note_r) = CFG_A_NOTE_COLOR.r;
   (*a_note_g) = CFG_A_NOTE_COLOR.g;
   (*a_note_b) = CFG_A_NOTE_COLOR.b;
@@ -119,7 +100,6 @@
   };
   (*text_cursor_inner_max) = text_cursor_glow_color;
   (*text_cursor_border_max) = text_cursor_glow_color;
->>>>>>> 6fde399a
 }
 
 colorRGB8_t rupee_colors[] = {
