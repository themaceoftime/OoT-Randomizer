--- conflicted
+++ resolved
@@ -3,13 +3,10 @@
 #include "gfx.h"
 #include "text.h"
 #include "z64.h"
-<<<<<<< HEAD
 #include "trade_quests.h"
 #include "dpad.h"
-=======
 #include "item_effects.h"
 #include "save.h"
->>>>>>> b383b5c3
 
 typedef struct {
     uint8_t index;
