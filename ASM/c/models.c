#include "models.h"
#include <stdbool.h>
#include "get_items.h"
#include "item_table.h"
#include "item_draw_table.h"
#include "util.h"
#include "z64.h"

#define slot_count 24
#define object_size 0x1E70
#define num_vanilla_objects 0x192

typedef struct {
    uint16_t object_id;
    uint8_t graphic_id;
} model_t;

typedef struct {
    uint16_t object_id;
    uint8_t *buf;
} loaded_object_t;

extern uint32_t EXTENDED_OBJECT_TABLE;
extern EnItem00* collectible_mutex;

loaded_object_t object_slots[slot_count] = { 0 };

void load_object_file(uint32_t object_id, uint8_t *buf) {
    z64_object_table_t *entry;
    if (object_id <= num_vanilla_objects) {
        entry = &(z64_object_table[object_id]);
    } else {
        z64_object_table_t *extended_table = (z64_object_table_t *) (&EXTENDED_OBJECT_TABLE);
<<<<<<< HEAD
        entry = &extended_table[object_id - num_vanilla_objects - 1];
=======
        entry = extended_table + (object_id - num_vanilla_objects - 1) * sizeof(z64_object_table_t) / 8;
>>>>>>> 4021cd87
    }
    uint32_t vrom_start = entry->vrom_start;
    uint32_t size = entry->vrom_end - vrom_start;
    read_file(buf, vrom_start, size);
}

void load_object(loaded_object_t *object, uint32_t object_id) {
    object->object_id = object_id;
    load_object_file(object_id, object->buf);
}

loaded_object_t *get_object(uint32_t object_id) {
    for (int i = 0; i < slot_count; i++) {
        loaded_object_t *object = &(object_slots[i]);
        if (object->object_id == object_id) {
            return object;
        }
        if (object->object_id == 0) {
            load_object(object, object_id);
            return object;
        }
    }

    return NULL;
}

void set_object_segment(loaded_object_t *object) {
    z64_disp_buf_t *xlu = &(z64_ctxt.gfx->poly_xlu);
    gSPSegment(xlu->p++, 6, (uint32_t)(object->buf));

    z64_disp_buf_t *opa = &(z64_ctxt.gfx->poly_opa);
    gSPSegment(opa->p++, 6, (uint32_t)(object->buf));
}

void scale_top_matrix(float scale_factor) {
    float *matrix = z64_GetMatrixStackTop();
    for (int i = 0; i < 3; i++) {
        for (int j = 0; j < 3; j++) {
            matrix[4*i + j] *= scale_factor;
        }
    }
}

typedef void (*pre_draw_fn)(z64_actor_t *actor, z64_game_t *game, uint32_t unknown);
typedef void (*actor_draw_fn)(z64_actor_t *actor, z64_game_t *game);
#define pre_draw_1 ((pre_draw_fn)0x80022438)
#define pre_draw_2 ((pre_draw_fn)0x80022554)
#define base_collectable_draw ((actor_draw_fn)0x80013268)

void draw_model_low_level(uint8_t graphic_id_minus_1, z64_actor_t *actor, z64_game_t *game) {
    pre_draw_1(actor, game, 0);
    pre_draw_2(actor, game, 0);
    base_draw_gi_model(game, graphic_id_minus_1);
}

float scale_factor(uint8_t graphic_id, z64_actor_t *actor, float base_scale) {
    if (graphic_id == 0x63) {
        // Draw skull tokens at their vanilla size
        return base_scale * 0.5;
    }
    if (actor->actor_id == 0xF1 && (graphic_id == 0x46 || graphic_id == 0x2F)) {
        // Draw ocarinas in the moat at vanilla size
        return 1.0;
    }
    //if (actor->actor_id == 0x15 && (actor->variable & 0xFF) == 0x11) {
        // Draw small key actors smaller, so they don't stick out of places
        //return base_scale * 0.5;
    //}
    return base_scale;
}

void draw_model(model_t model, z64_actor_t *actor, z64_game_t *game, float base_scale) {
    loaded_object_t *object = get_object(model.object_id);
    if(object != NULL)
    {
        set_object_segment(object);
        scale_top_matrix(scale_factor(model.graphic_id, actor, base_scale));
        draw_model_low_level(model.graphic_id - 1, actor, game);
    }
    
}

void models_init() {
    for (int i = 0; i < slot_count; i++) {
        object_slots[i].object_id = 0;
        object_slots[i].buf = heap_alloc(object_size);
    }
}

void models_reset() {
    for (int i = 0; i < slot_count; i++) {
        object_slots[i].object_id = 0;
    }
}

void lookup_model_by_override(model_t *model, override_t override) {
    if (override.key.all != 0) {
        uint16_t item_id = override.value.looks_like_item_id ?
            override.value.looks_like_item_id :
            override.value.item_id;
        uint16_t resolved_item_id = resolve_upgrades(item_id);
        item_row_t *item_row = get_item_row(resolved_item_id);
        model->object_id = item_row->object_id;
        model->graphic_id = item_row->graphic_id;
    }
}

void lookup_model(model_t *model, z64_actor_t *actor, z64_game_t *game, uint16_t base_item_id) {
    override_t override = lookup_override(actor, game->scene_index, base_item_id);
    lookup_model_by_override(model, override);
}

//Collectible draw function for rupees/recovery hearts
bool collectible_draw(z64_actor_t *actor, z64_game_t *game) {
    EnItem00* this = (EnItem00*)actor;
    model_t model = {
        .object_id = 0x0000,
        .graphic_id = 0x00,
    };
    lookup_model(&model, actor, game, 0);
    if(model.object_id != 0x0000 && (this->actor.health==1 || !Get_CollectibleOverrideFlag(this) || (collectible_mutex == this)))
    {
        if(!(collectible_mutex == this))
            draw_model(model, actor, game, 25.0);
        return true;
    }
    return false;
}


void heart_piece_draw(z64_actor_t *actor, z64_game_t *game) {
    model_t model = {
        .object_id = 0x00BD,
        .graphic_id = 0x14,
    };
    lookup_model(&model, actor, game, 0);
    draw_model(model, actor, game, 25.0);
}

//collectible draw function for common items (sticks, nuts, arrows/seeds/etc. and keys)
void collectible_draw_other(z64_actor_t *actor, z64_game_t *game) {
    EnItem00* this = (EnItem00*)actor;
    
    if (!should_override_collectible(this) && !(collectible_mutex == this) && (this->actor.health!=1)) {
        base_collectable_draw(actor, game);
        return;
    }

    model_t model = {
        .object_id = 0x0000,
        .graphic_id = 0x00,
    };
    lookup_model(&model, actor, game, 0);
    if(!(collectible_mutex == this))
        draw_model(model, actor, game, 10.0);
}

void heart_container_draw(z64_actor_t *actor, z64_game_t *game) {
    model_t model = {
        .object_id = 0x00BD,
        .graphic_id = 0x13,
    };
    lookup_model(&model, actor, game, 0x4F);
    draw_model(model, actor, game, 1.25);
}

void skull_token_draw(z64_actor_t *actor, z64_game_t *game) {
    model_t model = {
        .object_id = 0x015C,
        .graphic_id = 0x63,
    };
    lookup_model(&model, actor, game, 0);
    draw_model(model, actor, game, 2.0);
}

void ocarina_of_time_draw(z64_actor_t *actor, z64_game_t *game) {
    model_t model = {
        .object_id = 0x00DE,
        .graphic_id = 0x2F,
    };
    lookup_model(&model, actor, game, 0x0C);
    draw_model(model, actor, game, 2.5);
}

void item_etcetera_draw(z64_actor_t *actor, z64_game_t *game) {
    override_t override = { 0 };
    if (actor->variable == 0x01) {
        // Ruto's Letter
        override = lookup_override(actor, game->scene_index, 0x15);
    } else if (actor->variable == 0x07) {
        // Fire Arrow
        override = lookup_override(actor, game->scene_index, 0x58);
    } else if (actor->variable == 0x0A0C) {
        // Treasure chest game heart piece inside chest
        override_key_t key = {
            .scene = 0x10,
            .type = OVR_CHEST,
            .flag = 0x0A,
        };
        override = lookup_override_by_key(key);
    }

    model_t model = { 0 };
    lookup_model_by_override(&model, override);
    if (model.object_id != 0) {
        draw_model(model, actor, game, 1.0);
    } else {
        uint8_t default_graphic_id = *(((uint8_t *)actor) + 0x141);
        draw_model_low_level(default_graphic_id, actor, game);
    }
}

void bowling_bomb_bag_draw(z64_actor_t *actor, z64_game_t *game) {
    override_t override = { 0 };
    if (actor->variable == 0x00 || actor->variable == 0x05) {
        override = lookup_override(actor, game->scene_index, 0x34);
    }

    model_t model = { 0 };
    lookup_model_by_override(&model, override);
    if (model.object_id != 0) {
        draw_model(model, actor, game, 1.0);
    } else {
        uint8_t default_graphic_id = *(((uint8_t *)actor) + 0x147);
        draw_model_low_level(default_graphic_id, actor, game);
    }
}

void bowling_heart_piece_draw(z64_actor_t *actor, z64_game_t *game) {
    model_t model = {
        .object_id = 0x00BD,
        .graphic_id = 0x14,
    };
    lookup_model(&model, actor, game, 0x3E);
    draw_model(model, actor, game, 1.0);
}<|MERGE_RESOLUTION|>--- conflicted
+++ resolved
@@ -31,11 +31,7 @@
         entry = &(z64_object_table[object_id]);
     } else {
         z64_object_table_t *extended_table = (z64_object_table_t *) (&EXTENDED_OBJECT_TABLE);
-<<<<<<< HEAD
-        entry = &extended_table[object_id - num_vanilla_objects - 1];
-=======
         entry = extended_table + (object_id - num_vanilla_objects - 1) * sizeof(z64_object_table_t) / 8;
->>>>>>> 4021cd87
     }
     uint32_t vrom_start = entry->vrom_start;
     uint32_t size = entry->vrom_end - vrom_start;
