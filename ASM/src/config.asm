;==================================================================================================
; Settings and tables which the front-end may write
;==================================================================================================

; This is used to determine if and how the cosmetics can be patched
; It this moves then the version will no longer be valid, so it is important that this does not move
COSMETIC_CONTEXT:

COSMETIC_FORMAT_VERSION:
.word 0x1F073FD8
CFG_MAGIC_COLOR:
.halfword 0x0000, 0x00C8, 0x0000
CFG_HEART_COLOR:
.halfword 0x00FF, 0x0046, 0x0032
CFG_A_BUTTON_COLOR:
.halfword 0x005A, 0x005A, 0x00FF
CFG_B_BUTTON_COLOR:
.halfword 0x0000, 0x0096, 0x0000
CFG_C_BUTTON_COLOR:
.halfword 0x00FF, 0x00A0, 0x0000
CFG_TEXT_CURSOR_COLOR:
.halfword 0x0000, 0x0050, 0x00C8
CFG_SHOP_CURSOR_COLOR:
.halfword 0x0000, 0x0050, 0x00FF
CFG_A_NOTE_COLOR:
.halfword 0x0050, 0x0096, 0x00FF
CFG_C_NOTE_COLOR:
.halfword 0x00FF, 0x00FF, 0x0032
CFG_BOOM_TRAIL_INNER_COLOR:
.byte 0xFF, 0xFF, 0x64
CFG_BOOM_TRAIL_OUTER_COLOR:
.byte 0xFF, 0xFF, 0x64
CFG_BOMBCHU_TRAIL_INNER_COLOR:
.byte 0xFA, 0x00, 0x00
CFG_BOMBCHU_TRAIL_OUTER_COLOR:
.byte 0xFA, 0x00, 0x00
CFG_DISPLAY_DPAD:
.byte 0x01
CFG_RAINBOW_SWORD_INNER_ENABLED:
.byte 0x00
CFG_RAINBOW_SWORD_OUTER_ENABLED:
.byte 0x00
CFG_RAINBOW_BOOM_TRAIL_INNER_ENABLED:
.byte 0x00
CFG_RAINBOW_BOOM_TRAIL_OUTER_ENABLED:
.byte 0x00
CFG_RAINBOW_BOMBCHU_TRAIL_INNER_ENABLED:
.byte 0x00
CFG_RAINBOW_BOMBCHU_TRAIL_OUTER_ENABLED:
.byte 0x00
CFG_RAINBOW_NAVI_IDLE_INNER_ENABLED:
.byte 0x00
CFG_RAINBOW_NAVI_IDLE_OUTER_ENABLED:
.byte 0x00
CFG_RAINBOW_NAVI_ENEMY_INNER_ENABLED:
.byte 0x00
CFG_RAINBOW_NAVI_ENEMY_OUTER_ENABLED:
.byte 0x00
CFG_RAINBOW_NAVI_NPC_INNER_ENABLED:
.byte 0x00
CFG_RAINBOW_NAVI_NPC_OUTER_ENABLED:
.byte 0x00
CFG_RAINBOW_NAVI_PROP_INNER_ENABLED:
.byte 0x00
CFG_RAINBOW_NAVI_PROP_OUTER_ENABLED:
.byte 0x00
CFG_SHOW_SETTING_INFO:
.byte 0x00

.area 0x20, 0
CFG_CUSTOM_MESSAGE_1:
.endarea
.area 0x20, 0
CFG_CUSTOM_MESSAGE_2:
.endarea

.align 4

; Version string
.area 0x24, 0
VERSION_STRING_TXT:
.endarea

; World string (max length "255 of 255" = 10 chars)
.area 0x10, 0
WORLD_STRING_TXT:
.endarea

; Time string
.area 0x24, 0
TIME_STRING_TXT:
.endarea

; Initial Save Data table:
;
; This table describes what extra data should be written when a new save file is created. It must be terminated with
; four 0x00 bytes (which will happen by default as long as you don't fill the allotted space).
;
; Row format (4 bytes):
; AAAATTVV
; AAAA = Offset from the start of the save data
; TT = Type (0x00 = or value with current value, 0x01 = set the byte to the given value)
; VV = Value to write to the save

.area 0x400, 0
INITIAL_SAVE_DATA:
.endarea

<<<<<<< HEAD
.area 0x38, 0 ; size must be at least 8 * ((max object_id parameter Patches.add_to_extended_object_table is called with) - 0x192)
=======
.area 0x100, 0
EXTENDED_INITIAL_SAVE_DATA:
.endarea

.area 0x40, 0
>>>>>>> b76af10f
EXTENDED_OBJECT_TABLE:
.endarea

BOMBCHUS_IN_LOGIC:
.word 0x00

GOSSIP_HINT_CONDITION:
.word 0x00
; 0 = Mask of Truth
; 1 = Stone of Agony
; 2 = No Requirements

FREE_SCARECROW_ENABLED:
.word 0x00

JABU_ELEVATOR_ENABLE:
.byte 0x00
OCARINAS_SHUFFLED:
.byte 0x00
NO_COLLECTIBLE_HEARTS:
.byte 0x00
FAST_CHESTS:
.byte 0x01
SHUFFLE_COWS:
.byte 0x00
SONGS_AS_ITEMS:
.byte 0x00
WINDMILL_SONG_ID:
.byte 0x00
WINDMILL_TEXT_ID:
.byte 0x00
MALON_TEXT_ID:
.byte 0x00
DISABLE_TIMERS:
.byte 0x00
DUNGEONS_SHUFFLED:
.byte 0x00
OVERWORLD_SHUFFLED:
.byte 0x00
HIDEOUT_SHUFFLED:
.byte 0x00
FAST_BUNNY_HOOD_ENABLED:
.byte 0x00
SHUFFLE_MAGIC_JARS:
.byte 0x00
FIX_BROKEN_DROPS:
.byte 0x00
SPOILER_AVAILABLE:
.byte 0x00
PLANDOMIZER_USED:
.byte 0x00
POTCRATE_TEXTURES_MATCH_CONTENTS:
.byte 0x00
.align 4

; These configuration values are given fixed addresses to aid auto-trackers.
; Any changes made here should be documented in Notes/auto-tracker-ctx.md
AUTO_TRACKER_CONTEXT:
AUTO_TRACKER_VERSION:
.word 2 ; Increment this if the auto-tracker context layout changes

CFG_DUNGEON_INFO_ENABLE:
.word 0
CFG_DUNGEON_INFO_MQ_ENABLE:
.word 0
CFG_DUNGEON_INFO_MQ_NEED_MAP:
.word 0
CFG_DUNGEON_INFO_REWARD_ENABLE:
.word 0
CFG_DUNGEON_INFO_REWARD_NEED_COMPASS:
.word 0
CFG_DUNGEON_INFO_REWARD_NEED_ALTAR:
.word 0
.area 14, 0xff
CFG_DUNGEON_REWARDS:
.endarea
.area 14, 0x00
CFG_DUNGEON_IS_MQ:
.endarea

RAINBOW_BRIDGE_CONDITION:
.word 0x00
; 0 = Open
; 1 = Medallions
; 2 = Dungeons
; 3 = Stones
; 4 = Vanilla
; 5 = Tokens
; 6 = Hearts

LACS_CONDITION:
.word 0x00
; 0 = Vanilla
; 1 = Medallions
; 2 = Dungeons
; 3 = Stones
; 4 = Tokens
; 5 = Hearts

RAINBOW_BRIDGE_COUNT:
.halfword 0x0064

LACS_CONDITION_COUNT:
.halfword 0x0000

TRIFORCE_HUNT_ENABLED:
.halfword 0x0000

TRIFORCE_PIECES_REQUIRED:
.halfword 0xffff

.area 8, 0x00
SPECIAL_DEAL_COUNTS:
.endarea

.align 4<|MERGE_RESOLUTION|>--- conflicted
+++ resolved
@@ -106,15 +106,11 @@
 INITIAL_SAVE_DATA:
 .endarea
 
-<<<<<<< HEAD
-.area 0x38, 0 ; size must be at least 8 * ((max object_id parameter Patches.add_to_extended_object_table is called with) - 0x192)
-=======
 .area 0x100, 0
 EXTENDED_INITIAL_SAVE_DATA:
 .endarea
 
 .area 0x40, 0
->>>>>>> b76af10f
 EXTENDED_OBJECT_TABLE:
 .endarea
 
