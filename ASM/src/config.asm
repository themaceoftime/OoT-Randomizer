--- conflicted
+++ resolved
@@ -130,15 +130,12 @@
 .byte 0x00
 SONGS_AS_ITEMS:
 .byte 0x00
-<<<<<<< HEAD
-=======
 WINDMILL_SONG_ID:
 .byte 0x00
 WINDMILL_TEXT_ID:
 .byte 0x00
 MALON_TEXT_ID:
 .byte 0x00
->>>>>>> fe7a01f7
 DISABLE_TIMERS:
 .byte 0x00
 NO_FOG_STATE:
