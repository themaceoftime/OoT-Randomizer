inventory_check:
    andi    a0, a0, 0xFF
    li      t0, SAVE_CONTEXT

    beq     a0, 0x8C, @@return ; Deku Nuts (5)
    lbu     v0, 0x75 (t0)

    beq     a0, 0x8D, @@return ; Deku Nuts (10)
    lbu     v0, 0x75 (t0)

    beq     a0, 0x00, @@return ; Deku Stick
    lbu     v0, 0x74 (t0)

    beq     a0, 0x8A, @@return ; Deku Sticks (5)
    lbu     v0, 0x74 (t0)

    beq     a0, 0x8B, @@return ; Deku Sticks (10)
    lbu     v0, 0x74 (t0)

    beq     a0, 0x58, @@return ; Deku Seeds (5)
    li      v0, 0x00

    beq     a0, 0x78, @@return ; Small Magic Jar
    li      v0, 0x00

    beq     a0, 0x79, @@return ; Large Magic Jar
    li      v0, 0x00

    li      v0, 0xFF

@@return:
    jr      ra
    nop

;==================================================================================================

override_object_npc:
    lw      a2, 0x0030 (sp)
    j       override_object
    lh      a1, 0x0004 (a2)

override_object_chest:
    lw      t9, 0x002C (sp)
    j       override_object
    lh      a1, 0x0004 (t9)

override_object:
    li      t2, active_item_row
    lw      t2, 0x00 (t2)
    beqz    t2, @@return
    nop

    ; Override Object ID
    li      a1, active_item_object_id
    lw      a1, 0x00 (a1)

@@return:
    jr      ra
    nop

;==================================================================================================

override_graphic:
    li      t0, active_item_row
    lw      t0, 0x00 (t0)
    beqz    t0, @@return
    nop

    ; Override Graphic ID
    li      v1, active_item_graphic_id
    lw      v1, 0x00 (v1)

@@return:
    ; Displaced code
    abs     t0, v1
    sb      t0, 0x0852 (a0)
    jr      ra
    nop

;==================================================================================================

override_chest_speed:
    li      t0, FAST_CHESTS
    lbu     t0, 0x00 (t0)
    bnez    t0, @@return
    li      t3, -1 ; Always use fast animation

    li      t0, active_item_row
    lw      t0, 0x00 (t0)
    beqz    t0, @@return
    move    t3, t2 ; If no active override, use original value

    li      t0, active_item_fast_chest
    lw      t0, 0x00 (t0)
    bnez    t0, @@return
    li      t3, -1 ; Active override uses fast animation

    li      t3, 1 ; Default case, use long animation

@@return:
    bltz    t3, @@no_call
    nop
     ; Displaced function call
    addiu   sp, sp, -0x18
    sw      t3, 0x10 (sp)
    sw      ra, 0x14 (sp)
    jal     0x80071420
    nop
    lw      t3, 0x10 (sp)
    lw      ra, 0x14 (sp)
    addiu   sp, sp, 0x18
@@no_call:

    jr      ra
    nop

;==================================================================================================

override_text:
    lbu     a1, 0x03 (v0) ; Displaced code

    li      t0, active_item_row
    lw      t0, 0x00 (t0)
    beqz    t0, @@return
    nop

    ; Override Text ID
    li      a1, active_item_text_id
    lw      a1, 0x00 (a1)

@@return:
    jr      ra
    nop

;==================================================================================================

override_action:
    addiu   sp, sp, -0x18
    sw      s0, 0x10 (sp)
    sw      ra, 0x14 (sp)

    li      t0, active_override_is_outgoing
    lw      t0, 0x00 (t0)
    andi    t0, t0, 0x01
    bnez    t0, @@return
    li      s0, 0x41 ; Outgoing co-op item, do nothing for this player

    li      a0, active_item_row
    lw      a0, 0x00 (a0)
    beqz    a0, @@return
    lbu     s0, 0x00 (v0) ; No active override, load non-override action ID

    ; Override Action ID
    li      t0, active_item_action_id
    lw      s0, 0x00 (t0)

    ; a0 = item row
    jal     call_effect_function
    nop

@@return:
    jal     after_item_received
    nop

    move    a1, s0 ; Base game expects this value in a1

    lw      s0, 0x10 (sp)
    lw      ra, 0x14 (sp)
    jr      ra
    addiu   sp, sp, 0x18

;==================================================================================================

get_item_hook:
    addiu   sp, sp, -0x28
    sw      a3, 0x10 (sp)
    sw      v0, 0x14 (sp)
    sw      v1, 0x18 (sp)
    sw      ra, 0x1C (sp)
    sw      a1, 0x20 (sp)
    sw      a0, 0x24 (sp)

    ; a0 = actor giving item
    ; a2 = incoming item id
    jal     get_item
    move    a1, a3 ; a1 = player instance

    lw      a3, 0x10 (sp)
    lw      v0, 0x14 (sp)
    lw      v1, 0x18 (sp)
    lw      ra, 0x1C (sp)
    lw      a1, 0x20 (sp)
    lw      a0, 0x24 (sp)
    jr      ra
<<<<<<< HEAD
    addiu   sp, sp, 0x28
=======
    addiu   sp, sp, 0x20

; Set actors dropFlag to indicate that it was dropped from something.
item00_init_hook:
    andi    t8, v0, 0x4000   ; get the second highest bit (thats where we stored the flag) in drop_collectible_hook
    sra     t8, t8, 14       ; shift it over
    andi    t9, v0, 0x00C0   ; get the 2 highest bits in the lower byte (thats where were storing our extra flag info).
    sra     t9, t9, 5        ; shift it over
    or      t8, t8, t9       ; or the two together
    sb      t8, 0x116(a0)    ; store it in drop_flag at offset 0x116
    andi    T9, V0, 0x003F   ; replaced code  but change it to only use 0x3F
    jr      ra
    sh      T9, 0x001c(S0)   ; replaced code

get_override_drop_id_hook:
    addiu   sp, sp, -0x10
    sw      ra, 0x00(sp)
    or      a1, r0, a2 ; pass params which should be in a2 right now.
    jal     get_override_drop_id
    nop
    lw      ra, 0x00(sp)
    jr      ra
    addiu   sp, sp, 0x10

; hooks Item_DropCollectible to store additional flag data in the variable passed to the EnItem00 spawn.
; 0x4000 gets set to indicate that its being dropped, which we use to index a second table that we called the dropped_collectible table
; 0x00C0 bits get set to extend the flag
drop_collectible_hook:
    ori     t4, t4, 0x4000 ; set the drop flag
    lw      t3, 0x60(sp)   ; get the original params variable passed into the function
    andi    t3, t3, 0x00C0 ; get the extended flag bits
    or      t4, t4, t3     ; combine it all together
    jr      ra
    sw      t4, 0x0024(sp) ; store it where it needs to go to get passed into the actorspawn function

drop_collectible2_hook:
    ori     t4, t4, 0x4000 ; set the drop flag
    lw      t3, 0x58(sp)   ; get the original params variable passed into the function
    andi    t3, t3, 0x00C0 ; get the extended flag bits
    or      t4, t4, t3     ; combine it all together
    jr      ra
    sw      t4, 0x0024(sp) ; store it where it needs to go to get passed into the actorspawn function

item_give_hook:
    addiu sp, sp, -0x80
    sw      ra, 0x10(sp)
    sw      v0, 0x14(sp)
    sw      v1, 0x18(sp)
    sw      a0, 0x1C(sp)
    sw      a1, 0x20(sp)
    sw      a2, 0x24(sp)
    sw      a3, 0x28(sp)
    sw      s0, 0x2c(sp)
    sw      s1, 0x30(sp)
    sw      at, 0x34(sp)
    or      A0, v1, R0
    or      A1, S2, R0 ; pass player pointer to function
    jal     item_give_collectible ; if it was overridden, result will be stored in v0 as a 1. otherwise 0
    nop
    bgtz    v0, exit_func ; if we overrode, return to our new function, otherwise return to the original
    nop
return_to_func:
    lw      ra, 0x10(sp)
    lw      v0, 0x14(sp)
    lw      v1, 0x18(sp)
    lw      a0, 0x1C(sp)
    lw      a1, 0x20(sp)
    lw      a2, 0x24(sp)
    lw      a3, 0x28(sp)
    lw      s0, 0x2c(sp)
    lw      s1, 0x30(sp)
    lw      at, 0x34(sp)
    lw      t0, 0x003C(sp) ; this is what they do after the branch in the OG function
    j       0x80012E28 ; jump back where the OG function would have
    addiu   sp, sp, 0x80
exit_func:
    addiu   v1, r0, 0x03
    lw      ra, 0x10(sp)
    lw      a0, 0x1C(sp)
    lw      a1, 0x20(sp)
    lw      a2, 0x24(sp)
    lw      a3, 0x28(sp)
    lw      s0, 0x2c(sp)
    lw      s1, 0x30(sp)
    lw      at, 0x34(sp)
    beq     v0, v1, return_to_func_near_end ; check if our function returned 3. This means that it didnt play the fanfare. Jump back into function near the end so it sets up the proper animation
    nop
    lw      v0, 0x14(sp)
    lw      v1, 0x18(sp)
    j       0x80012FA4
    addiu   sp, sp, 0x80
return_to_func_near_end:
    lw      v0, 0x14(sp)
    lw      v1, 0x18(sp)
    j       0x80012F58
    addiu   sp, sp, 0x80

rupee_draw_hook:
; push things on the stack
    addiu   sp, sp, -0x80
    sw      ra, 0x10(sp)
    sw      v0, 0x14(sp)
    sw      v1, 0x18(sp)
    sw      a0, 0x1C(sp)
    sw      a1, 0x20(sp)
    sw      a2, 0x24(sp)
    sw      a3, 0x28(sp)
    sw      s0, 0x2c(sp)
    sw      s1, 0x30(sp)
    sw      at, 0x34(sp)

    jal     collectible_draw
    nop
; pop things off the stack
; put our return value somewhere
    bgtz    v0, @return
    nop
@rupee_draw_orig:
    lw      ra, 0x10(sp)
    lw      v0, 0x14(sp)
    lw      v1, 0x18(sp)
    lw      a0, 0x1C(sp)
    lw      a1, 0x20(sp)
    lw      a2, 0x24(sp)
    lw      a3, 0x28(sp)
    lw      s0, 0x2c(sp)
    lw      s1, 0x30(sp)
    lw      at, 0x34(sp)
    jal     0x80013150
    nop
@return:
    lw      ra, 0x10(sp)
    lw      v0, 0x14(sp)
    lw      v1, 0x18(sp)
    lw      a0, 0x1C(sp)
    lw      a1, 0x20(sp)
    lw      a2, 0x24(sp)
    lw      a3, 0x28(sp)
    lw      s0, 0x2c(sp)
    lw      s1, 0x30(sp)
    lw      at, 0x34(sp)
    jr      ra
    addiu   sp, sp, 0x80

recovery_heart_draw_hook:
; push things on the stack
    addiu   sp, sp, -0x80
    sw      ra, 0x10(sp)
    sw      v0, 0x14(sp)
    sw      v1, 0x18(sp)
    sw      a0, 0x1C(sp)
    sw      a1, 0x20(sp)
    sw      a2, 0x24(sp)
    sw      a3, 0x28(sp)
    sw      s0, 0x2c(sp)
    sw      s1, 0x30(sp)
    sw      at, 0x34(sp)

    jal     collectible_draw
    nop
; pop things off the stack
; put our return value somewhere
    beqz    v0, @return_to_func
    nop
@exit_func:
    lw      ra, 0x10(sp)
    lw      v0, 0x14(sp)
    lw      v1, 0x18(sp)
    lw      a0, 0x1C(sp)
    lw      a1, 0x20(sp)
    lw      a2, 0x24(sp)
    lw      a3, 0x28(sp)
    lw      s0, 0x2c(sp)
    lw      s1, 0x30(sp)
    lw      at, 0x34(sp)
    addiu   sp, sp, 0x80
    j       end_of_recovery_draw
    nop

@return_to_func:
    lw      ra, 0x10(sp)
    lw      v0, 0x14(sp)
    lw      v1, 0x18(sp)
    lw      a0, 0x1C(sp)
    lw      a1, 0x20(sp)
    lw      a2, 0x24(sp)
    lw      a3, 0x28(sp)
    lw      s0, 0x2c(sp)
    lw      s1, 0x30(sp)
    lw      at, 0x34(sp)
    addiu   sp, sp, 0x80
    LH      V0, 0x014a(A2)
    jr      ra
    addiu   at, r0, 0xFFFF
>>>>>>> b383b5c3
<|MERGE_RESOLUTION|>--- conflicted
+++ resolved
@@ -192,10 +192,7 @@
     lw      a1, 0x20 (sp)
     lw      a0, 0x24 (sp)
     jr      ra
-<<<<<<< HEAD
     addiu   sp, sp, 0x28
-=======
-    addiu   sp, sp, 0x20
 
 ; Set actors dropFlag to indicate that it was dropped from something.
 item00_init_hook:
@@ -388,5 +385,4 @@
     addiu   sp, sp, 0x80
     LH      V0, 0x014a(A2)
     jr      ra
-    addiu   at, r0, 0xFFFF
->>>>>>> b383b5c3
+    addiu   at, r0, 0xFFFF