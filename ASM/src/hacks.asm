; Prevent Kokiri Sword from being added to inventory on game load
; Replaces:
;   sh      t9, 0x009C (v0)
.org 0xBAED6C ; In memory: 0x803B2B6C
    nop

;==================================================================================================
; Time Travel
;==================================================================================================


; Replaces:
;   jal     8006FDCC ; Give Item
.org 0xCB6874 ; Bg_Toki_Swd addr 809190F4 in func_8091902C
    jal     give_master_sword

; Replaces:
;   lui/addiu a1, 0x8011A5D0
.org 0xAE5764
    j       before_time_travel
    nop

; After time travel
; Replaces:
;   jr      ra
.org 0xAE59E0 ; In memory: 0x8006FA80
    j       after_time_travel

;==================================================================================================
; Door of Time Fix
;==================================================================================================
.org 0xAC8608; 800526A8
    or      a0, s0
    lh      t6, 0x00A4(a0)
    li      at, 67
    nop
    nop

;==================================================================================================
; Item Overrides
;==================================================================================================

; Patch NPCs to give override-compatible items
.org 0xDB13D3 :: .byte 0x76 ; Frog Ocarina Game
.org 0xDF2647 :: .byte 0x76 ; Ocarina memory game
.org 0xE2F093 :: .byte 0x34 ; Bombchu Bowling Bomb Bag
.org 0xEC9CE7 :: .byte 0x7A ; Deku Theater Mask of Truth

; Runs when storing an incoming item to the player instance
; Replaces:
;   sb      a2, 0x0424 (a3)
;   sw      a0, 0x0428 (a3)
.org 0xA98C30 ; In memory: 0x80022CD0
    jal     get_item_hook
    sw      a0, 0x0428 (a3)

; Override object ID (NPCs)
; Replaces:
;   lw      a2, 0x0030 (sp)
;   or      a0, s0, r0
;   jal     ...
;   lh      a1, 0x0004 (a2)
.org 0xBDA0D8 ; In memory: 0x803950C8
    jal     override_object_npc
    or      a0, s0, r0
.skip 4
    nop

; Override object ID (Chests)
; Replaces:
;   lw      t9, 0x002C (sp)
;   or      a0, s0, r0
;   jal     ...
;   lh      a1, 0x0004 (t9)
.org 0xBDA264 ; In memory: 0x80395254
    jal     override_object_chest
    or      a0, s0, r0
.skip 4
    nop

; Override graphic ID
; Replaces:
;   bltz    v1, A
;   subu    t0, r0, v1
;   jr      ra
;   sb      v1, 0x0852 (a0)
; A:
;   sb      t0, 0x0852 (a0)
;   jr      ra
.org 0xBCECBC ; In memory: 0x80389CAC
    j       override_graphic
    nop
    nop
    nop
    nop
    nop

; Override text ID
; Replaces:
;   lbu     a1, 0x03 (v0)
;   sw      a3, 0x0028 (sp)
.org 0xBE9AC0 ; In memory: 0x803A4AB0
    jal     override_text
    sw      a3, 0x0028 (sp)

; Override action ID
; Replaces:
;   lw      v0, 0x0024 (sp)
;   lw      a0, 0x0028 (sp)
;   jal     0x8006FDCC
;   lbu     a1, 0x0000 (v0)
.org 0xBE9AD8 ; In memory: 0x803A4AC8
    jal     override_action
    lw      v0, 0x0024 (sp)
.skip 4
    lw      a0, 0x0028 (sp)

; Inventory check
; Replaces:
;   jal     0x80071420
;   sw      a2, 0x0030 (sp)
.org 0xBDA0A0 ; In memory: 0x80395090
    jal     inventory_check
    sw      a2, 0x0030 (sp)

; Prevent Silver Gauntlets warp
; Replaces:
;   addiu   at, r0, 0x0035
.org 0xBE9BDC ; In memory: 0x803A4BCC
    addiu   at, r0, 0x8383 ; Make branch impossible

; Change Skulltula Token to give a different item
; Replaces
;    move    a0, s1
;    jal     0x0006FDCC        ; call ex_06fdcc(ctx, 0x0071); VROM: 0xAE5D2C
;    li      a1, 0x71
;    lw      t5, 0x2C (sp)     ; t5 = what was *(ctx + 0x1c44) at the start of the function
;    li      t4, 0x0A
;    move    a0, s1
;    li      a1, 0xB4          ; a1 = 0x00b4 ("You destoryed a Gold Skulltula...")
;    move    a2, zero
;    jal     0x000DCE14        ; call ex_0dce14(ctx, 0x00b4, 0)
;    sh      t4, 0x110 (t5)    ; *(t5 + 0x110) = 0x000a
.org 0xEC68BC
.area 0x28, 0
    lw      t5, 0x2C (sp)                ; original code
    li      t4, 0x0A                     ; original code
    sh      t4, 0x110 (t5)               ; original code
    jal     get_skulltula_token          ; call override_skulltula_token(actor)
    move    a0, s0
.endarea

.org 0xEC69AC
.area 0x28, 0
    lw      t5, 0x2C (sp)                ; original code
    li      t4, 0x0A                     ; original code
    sh      t4, 0x110 (t5)               ; original code
    jal     get_skulltula_token          ; call override_skulltula_token(actor)
    move    a0, s0
.endarea

;==================================================================================================
; Every frame hooks
;==================================================================================================

; Runs before the game state update function
; Replaces:
;   lw      t6, 0x0018 (sp)
;   lui     at, 0x8010
.org 0xB12A34 ; In memory: 0x8009CAD4
    jal     before_game_state_update_hook
    nop

; Runs after the game state update function
; Replaces:
;   jr      ra
;   nop
.org 0xB12A60 ; In memory: 0x8009CB00
    j       after_game_state_update
    nop

;==================================================================================================
; Freestanding models
;==================================================================================================

; Replaces:
;   jal     0x80013498 ; Piece of Heart draw function
;   nop
.org 0xA88F78
    jal     models_draw
    nop

;==================================================================================================
; File select hash
;==================================================================================================

; Runs after the file select menu is rendered
; Replaces: code that draws the fade-out rectangle on file load
.org 0xBAF738 ; In memory: 0x803B3538
.area 0x60, 0
    jal     draw_file_select_hash
    andi    a0, t8, 0xFF ; a0 = alpha channel of fade-out rectangle

    lw      s0, 0x18 (sp)
    lw      ra, 0x1C (sp)
    jr      ra
    addiu   sp, sp, 0x88
.endarea

;==================================================================================================
; Special item sources
;==================================================================================================

; Override Light Arrow cutscene
; Replaces:
;   addiu   t8, r0, 0x0053
;   ori     t9, r0, 0xFFF8
;   sw      t8, 0x0000 (s0)
;   b       0x80056F84
;   sw      t9, 0x0008 (s0)
.org 0xACCE88 ; In memory: 0x80056F28
    jal     give_delayed_item
    li      a0, DELAYED_LIGHT_ARROWS
    nop
    nop
    nop

; Make all Great Fairies give an item
; Replaces:
;   jal     0x8002049C
;   addiu   a1, r0, 0x0038
.org 0xC89744 ; In memory: 0x801E3884
    jal     override_great_fairy_cutscene
    addiu   a1, r0, 0x0038

; Upgrade fairies check scene chest flags instead of magic/defense
; Mountain Summit Fairy
; Replaces:
;   lbu     t6, 0x3A (a1)
.org 0xC89868 ; In memory: 0x801E39A8
    lbu     t6, 0x1D28 (s0)
; Crater Fairy
; Replaces:
;   lbu     t9, 0x3C (a1)
.org 0xC898A4 ; In memory: 0x801E39E4
    lbu     t9, 0x1D29 (s0)
; Ganon's Castle Fairy
; Replaces:
;   lbu     t2, 0x3D (a1)
.org 0xC898C8 ; In memory: 0x801E3A08
    lbu     t2, 0x1D2A (s0)

; Upgrade fairies never check for magic meter
; Replaces:
;   lbu     t6, 0xA60A (t6)
.org 0xC892DC ; In memory: 0x801E341C
    li      t6, 1

; Item fairies never check for magic meter
; Replaces:
;   lbu     t2, 0xA60A (t2)
.org 0xC8931C ; In memory: 0x801E345C
    li      t2, 1

;==================================================================================================
; Pause menu
;==================================================================================================

; Create a blank texture, overwriting a Japanese item description
.org 0x89E800
.fill 0x400, 0

; Use a blank item description texture if the cursor is on an empty slot
; Replaces:
;   sll     t4, v1, 10
;   addu    a1, t4, t5
.org 0xBC088C ; In memory: 0x8039820C
    jal     menu_use_blank_description
    nop

;==================================================================================================
; Equipment menu
;==================================================================================================

; Left movement check
; Replaces:
;   beqz    t3, 0x8038D9FC
;   nop
.org 0xBB5EAC ; In memory: 0x8038D834
    nop
    nop

; Right movement check
; Replaces:
;   beqz    t3, 0x8038D9FC
;   nop
.org 0xBB5FD4 ; In memory: 0x8038D95C
nop
nop

; Upward movement check
; Replaces:
;   beqz    t6, 0x8038DB90
;   nop
.org 0xBB6134 ; In memory: 0x8038DABC
nop
nop

; Downward movement check
; Replaces:
;   beqz    t9, 0x8038DB90
;   nop
.org 0xBB61E0 ; In memory: 0x8038DB68
nop
nop

; Remove "to Equip" text if the cursor is on an empty slot
; Replaces:
;   lbu     v1, 0x0000 (t4)
;   addiu   at, r0, 0x0009
.org 0xBB6688 ; In memory: 0x8038E008
    jal     equipment_menu_prevent_empty_equip
    nop

; Prevent empty slots from being equipped
; Replaces:
;   addu    t8, t4, v0
;   lbu     v1, 0x0000 (t8)
.org 0xBB67C4 ; In memory: 0x8038E144
    jal     equipment_menu_prevent_empty_equip
    addu    t4, t4, v0

;==================================================================================================
; Item menu
;==================================================================================================

; Left movement check
; Replaces:
;   beq     s4, t5, 0x8038F2B4
;   nop
.org 0xBB77B4 ; In memory: 0x8038F134
    nop
    nop

; Right movement check
; Replaces:
;   beq     s4, t4, 0x8038F2B4
;   nop
.org 0xBB7894 ; In memory: 0x8038F214
    nop
    nop

; Upward movement check
; Replaces:
;   beq     s4, t4, 0x8038F598
;   nop
.org 0xBB7BA0 ; In memory: 0x8038F520
    nop
    nop

; Downward movement check
; Replaces:
;   beq     s4, t4, 0x8038F598
;   nop
.org 0xBB7BFC ; In memory: 0x8038F57C
    nop
    nop

; Remove "to Equip" text if the cursor is on an empty slot
; Replaces:
;   addu    s1, t6, t7
;   lbu     v0, 0x0000 (s1)
.org 0xBB7C88 ; In memory: 0x8038F608
    jal     item_menu_prevent_empty_equip
    addu    s1, t6, t7

; Prevent empty slots from being equipped
; Replaces:
;   lbu     v0, 0x0000 (s1)
;   addiu   at, r0, 0x0009
.org 0xBB7D10 ; In memory: 0x8038F690
    jal     item_menu_prevent_empty_equip
    nop

;==================================================================================================
; Song Fixes
;==================================================================================================

; Replaces:
;   lw      t5, 0x8AA0(t5)
.org 0xAE5DF0 ; In memory: 8006FE90
    jal     suns_song_fix

; Replaces:
;   addu    at, at, s3
.org 0xB54E5C ; In memory: 800DEEFC
    jal     suns_song_fix_event

; Replaces:
;   addu    at, at, s3
.org 0xB54B38 ; In memory: 800DEBD8
    jal     warp_song_fix

;==================================================================================================
; Initial save
;==================================================================================================

; Replaces:
;   sb      t0, 32(s1)
;   sb      a1, 33(s1)
.org 0xB06C2C ; In memory: ???
    jal     write_initial_save
    sb      t0, 32(s1)

;==================================================================================================
; Enemy Hacks
;==================================================================================================

; Replaces:
;   beq     t1, at, 0x801E51E0
.org 0xD74964 ; In memory: 0x801E51B4
    b       skip_steal_tunic  ; disable like-like stealing tunic
.org 0xD74990
    skip_steal_tunic:

;==================================================================================================
; Ocarina Song Cutscene Overrides
;==================================================================================================

; Replaces:
;   addu    t8, t0, t7
;   sb      t6, 0x74 (t8) ; store to fairy ocarina slot
.org 0xAE6E48 ; In memory: 0x80070EE8
    jal     give_delayed_item
    li      a0, DELAYED_FAIRY_OCARINA

; a3 = item ID
; Replaces:
;   li      v0, 0xFF
;   ... (2 instructions)
;   sw      t7, 0xA4 (t0)
.org 0xAE5DF8 ; In memory: 0x8006FE98
    jal     override_ocarina_songs
.skip 0x8
    nop

; Replaces
;   lui     at, 0x1
;   addu    at, at, s0
.org 0xAC9ABC ; In memory: 0x80053B5C
    jal     override_requiem_song
    nop

;lw $t7, 0xa4($v1)
;lui $v0, 0x200
;addiu $v0, $v0, 0x24a0
;and $t8, $t6, $t7
.org 0xE09F68
    lb  t7,0x0EDE(v1) ; check learned song from sun's song
.skip 4
.skip 4
    andi t8, t7, 0x04
;addiu $t7, $zero, 1
.org 0xE09FB0
    jal override_suns_song

; lw $t7, 0xa4($s0)
; lui $t3, 0x8010
; addiu $t3, $t3, -0x70cc
; and $t8, $t6, $t7
.org 0xB06400
    lb  t7,0x0EDE(s0) ; check learned song from ZL
.skip 4
.skip 4
    andi t8, t7, 0x02

; Impa does not despawn from Zelda Escape CS
.org 0xD12F78
    li  t7, 0

;li v1, 5
.org 0xE29388
    j   override_saria_song_check

;lh v0, 0xa4(t6)       ; v0 = scene
.org 0xE2A044
    jal  set_saria_song_flag

; li a1, 3
.org 0xDB532C
    jal override_song_of_time

;==================================================================================================
; Fire Arrow Chest
;==================================================================================================

; Don't require water temple
;   bne     t9,at,+0x0024
.org 0xE9E1D8
    li      t1, 0x4000

; Load chest contents
;   li      t0, 0x0007
.org 0xE9E1F0
    li      t0, 0x5B08

; Load actor type
;   li      a2, 0x010f
.org 0xE9E200
    li      a2, 0x000A

; Set rotation
;   sw      zero, 0x1C (sp)
.org 0xE9E20C
    sw      t1, 0x1C (sp)

;==================================================================================================
; Epona Check Override
;==================================================================================================
.org 0xA9E838
    j       Check_Has_Epona_Song

;==================================================================================================
; Shop Injections
;==================================================================================================

; Check sold out override
.org 0xC004EC
    j        Shop_Check_Sold_Out

; Allow Shop Item ID up to 100 instead of 50
; slti at, v1, 0x32
.org 0xC0067C
    slti     at, v1, 100

; Set sold out override
; lh t6, 0x1c(a1)
.org 0xC018A0
    jal      Shop_Set_Sold_Out

; Only run init function if ID is in normal range
; jr t9
.org 0xC6C7A8
    jal      Shop_Keeper_Init_ID
.org 0xC6C920
    jal      Shop_Keeper_Init_ID

; Override Deku Salescrub sold out check
; addiu at, zero, 2
; lui v1, 0x8012
; bne v0, at, 0xd8
; addiu v1, v1, -0x5a30
; lhu t9, 0xef0(v1)
.org 0xEBB85C
    jal     Deku_Check_Sold_Out
    .skip 4
    bnez    v0, @Deku_Check_True
    .skip 4
    b       @Deku_Check_False
.org 0xEBB8B0
@Deku_Check_True:
.org 0xEBB8C0
@Deku_Check_False:

; Ovveride Deku Scrub set sold out
; sh t7, 0xef0(v0)
.org 0xDF7CB0
    jal     Deku_Set_Sold_Out

;==================================================================================================
; Dungeon info display
;==================================================================================================

; Talk to Temple of Time Altar injection
; Replaces:
;   jal     0xD6218
.org 0xE2B0B4
    jal     set_dungeon_knowledge


;==================================================================================================
; V1.0 Scarecrow Song Bug
;==================================================================================================

; Replaces:
;   jal     0x80057030 ; copies Scarecrow Song from active space to save context
.org 0xB55A64 ; In memory 800DFB04
    jal     save_scarecrow_song

;==================================================================================================
; Override Player Name Text
;==================================================================================================

; Replaces
;   lui   t2,0x8012
;   addu  t2,t2,s3
;   lbu   t2,-23053(t2)
.org 0xB51694
    jal     get_name_char_1
    ;addi    a0, s3, -1
    ;ori     t2, v0, 0

; Replaces
;   lui   s0,0x8012
;   addu  s0,s0,s2
;   lbu   s0,-23052(s0)
.org 0xB516C4
    jal     get_name_char_2
    ;ori     a0, s2, 0
    ;ori     s0, v0, 0

; Replaces
;   lw      s6,48(sp)
;   lw      s7,52(sp)
;   lw      s8,56(sp)
.org 0xB52784
    jal     reset_player_name_id
    nop
    lw      ra, 0x3C (sp)

;==================================================================================================
; Text Fixes
;==================================================================================================

; Skip text overrides for GS Token and Biggoron Sword
; Replaces
;   li      at, 0x0C
.org 0xB5293C
    b       skip_GS_BGS_text
.org 0xB529A0
skip_GS_BGS_text:

;==================================================================================================
; Empty bomb fix
;==================================================================================================
;
; Replaces:
;   lw      a1, 0x0018 (sp) ; bomb ovl+134
;   lw      a0, 0x001C (sp)
.org 0xC0E404
    jal     empty_bomb_fix
    lw      a1, 0x0018 (sp)

;==================================================================================================
; Damage Multiplier
;==================================================================================================
;
; Replaces:
;   lbu     t7, 0x3d(a1)
;   beql    t7, zero, 0x20
;   lh      t8, 0x30(a1)
;   bgezl   s0, 0x20
;   lh      t8, 0x30(a1)
;   sra     s0, s0, 1    ; double defense
;   sll     s0, s0, 0x10
;   sra     s0, s0, 0x10 ; s0 = damage

.org 0xAE807C
    bgez    s0, @@continue ; check if damage is negative
    lh      t8, 0x30(a1)   ; load hp for later
    lbu     t7, 0x3d(a1)   ; check if has double defense
    beq     t7, zero, @@continue
    sll     s0, s0, 0      ; damage multiplier (delay slot)
.skip 4
.skip 4
.skip 4
.skip 4
@@continue:

;==================================================================================================
; Skip Scarecrow Song
;==================================================================================================
;
; Replaces:
;   lhu     t0, 0x04C6 (t0)
;   li      at, 0x0B
.org 0xEF4f98
    lhu     t0, 0x0670 (v0)
    li      at, 0x0800


;==================================================================================================
; Talon Cutscene Skip
;==================================================================================================
;
; Replaces: lui    a1, 0x801F @ovl+0x1080

.org 0xCC0020
    jal     talon_break_free
<<<<<<< HEAD
    lui     a1, 0x801F
=======
    lui     a1, 0x801F


;==================================================================================================
; Patches.py imports
;==================================================================================================

; Remove intro cutscene
.org 0xB06BB8
    li      t9, 0

; Change Bombchu Shop to be always open
.org 0xC6CEDC
    li      t3, 1

; Fix child shooting gallery reward to be static
.org 0xD35EFC
    nop

; Change Bazaar check to Bomb Bag
.org 0xC00828
    nop
    li      t6, 0x18
    lw      t7, 0x00A0(v0)

; Change ? check to Bomb Bag (Adult?)
.org 0xDF7A8C
    nop
    li      t6, 0x18
    lw      t7, 0x00A0(v0)

; Change Goron Shop check to Bomb Bag
.org 0xC6ED84
    lhu     t7, 0x00A2(v1)
    andi    t8, t7, 0x0018

; Fix Link the Goron to always work
.org 0xED2FAC
    lb      t6, 0x0F18(v1)

.org 0xED2FEC
    li      t2, 0

.org 0xAE74D8
    li      t6, 0


; Fix King Zora Thawed to always work
.org 0xE55C4C
    li t4, 0

.org 0xE56290
    nop
    li t3, 0x401F
    nop

; Fix target in woods reward to be static
.org 0xE59CD4
    nop
    nop

; Fix adult shooting gallery reward to be static
.org 0xD35F54
    b       0xD35F78


; Learning Serenade tied to opening chest in room
.org 0xC7BCF0
    lw      t9, 0x1D38(a1) ; Chest Flags
    li      t0, 0x0004     ; flag mask
    lw      v0, 0x1C44(a1) ; needed for following code
    nop
    nop
    nop
    nop

; Dampe Chest spawn condition looks at chest flag instead of having obtained hookshot
.org 0xDFEC3C
    lw      t8, (SAVE_CONTEXT + 0xD4 + (0x48 * 0x1C)) ; Scene flags
    addiu   a1, sp, 0x24
    andi    t9, t8, 0x0001
    nop

; Darunia sets an event flag and checks for it
; TODO: Figure out what is this for. Also rewrite to make things cleaner
.org 0xCF1AB8
    nop
    lw      t1, lo(SAVE_CONTEXT + 0xED8)(t8)
    andi    t0, t1, 0x0040
    ori     t9, t1, 0x0040
    sw      t9, lo(SAVE_CONTEXT + 0xED8)(t8)
    li      t1, 6


;==================================================================================================
; Easier Fishing
;==================================================================================================

; Make fishing less obnoxious
.org 0xDBF428
    jal     easier_fishing
    lui     at, 0x4282
    mtc1    at, f8
    mtc1    t8, f18
    swc1    f18, 0x019C(s2)

.org 0xDBF484
    nop

.org 0xDBF4A8
    nop

; set adult fish size requirement
.org 0xDCBEA8
    lui     at, 0x4248

.org 0xDCBF24
    lui     at, 0x4248

; set child fish size requirements
.org 0xDCBF30
    lui     at, 0x4230

.org 0xDCBF9C
    lui     at, 0x4230

;==================================================================================================
; Bombchus In Logic Hooks
;==================================================================================================

.org 0xE2D714
    jal     logic_chus__bowling_lady_1
    lui     t9, 0x8012
    li      t1, 0xBF
    nop

.org 0xE2D890
    jal     logic_chus__bowling_lady_2
    nop

.org 0xC01078
    jal     logic_chus__shopkeeper
    nop
    nop
    nop
    nop
    nop


;==================================================================================================
; Rainbow Bridge
;==================================================================================================

.org 0xE2B454
    jal     rainbow_bridge
    nop
    nop
    nop

;==================================================================================================
; Gossip Stone Hints
;==================================================================================================

.org 0xEE7B84
    jal     gossip_hints
    lw      a0, 0x002C(sp) ; global context
    nop
>>>>>>> 9ed9e3aa
<|MERGE_RESOLUTION|>--- conflicted
+++ resolved
@@ -687,9 +687,6 @@
 
 .org 0xCC0020
     jal     talon_break_free
-<<<<<<< HEAD
-    lui     a1, 0x801F
-=======
     lui     a1, 0x801F
 
 
@@ -856,5 +853,4 @@
 .org 0xEE7B84
     jal     gossip_hints
     lw      a0, 0x002C(sp) ; global context
-    nop
->>>>>>> 9ed9e3aa
+    nop