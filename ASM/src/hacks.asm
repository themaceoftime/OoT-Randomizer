; Prevent Kokiri Sword from being added to inventory on game load
; Replaces:
;   sh      t9, 0x009C (v0)
.orga 0xBAED6C ; In memory: 0x803B2B6C
    nop

;==================================================================================================
; Time Travel
;==================================================================================================

; Prevents FW from being unset on time travel
; Replaces:
;   SW  R0, 0x0E80 (V1)
.orga 0xAC91B4 ; In memory: 0x80053254
    nop

; Replaces:
;   jal     8006FDCC ; Give Item
.orga 0xCB6874 ; Bg_Toki_Swd addr 809190F4 in func_8091902C
    jal     give_master_sword

; Replaces:
;   lui/addiu a1, 0x8011A5D0
.orga 0xAE5764
    j       before_time_travel
    nop

; After time travel
; Replaces:
;   jr      ra
.orga 0xAE59E0 ; In memory: 0x8006FA80
    j       after_time_travel

;==================================================================================================
; Door of Time Fix
;==================================================================================================

.orga 0xAC8608; 800526A8
    or      a0, s0
    lh      t6, 0x00A4(a0)
    li      at, 67
    nop
    nop

;==================================================================================================
; Item Overrides
;==================================================================================================

; Patch NPCs to give override-compatible items
.orga 0xDB13D3 :: .byte 0x76 ; Frog Ocarina Game
.orga 0xDF2647 :: .byte 0x76 ; Ocarina memory game
.orga 0xE2F093 :: .byte 0x34 ; Bombchu Bowling Bomb Bag
.orga 0xEC9CE7 :: .byte 0x7A ; Deku Theater Mask of Truth

; Runs when storing an incoming item to the player instance
; Replaces:
;   sb      a2, 0x0424 (a3)
;   sw      a0, 0x0428 (a3)
.orga 0xA98C30 ; In memory: 0x80022CD0
    jal     get_item_hook
    sw      a0, 0x0428 (a3)

; Override object ID (NPCs)
; Replaces:
;   lw      a2, 0x0030 (sp)
;   or      a0, s0, r0
;   jal     ...
;   lh      a1, 0x0004 (a2)
.orga 0xBDA0D8 ; In memory: 0x803950C8
    jal     override_object_npc
    or      a0, s0, r0
.skip 4
    nop

; Override object ID (Chests)
; Replaces:
;   lw      t9, 0x002C (sp)
;   or      a0, s0, r0
;   jal     ...
;   lh      a1, 0x0004 (t9)
.orga 0xBDA264 ; In memory: 0x80395254
    jal     override_object_chest
    or      a0, s0, r0
.skip 4
    nop

; Override graphic ID
; Replaces:
;   bltz    v1, A
;   subu    t0, r0, v1
;   jr      ra
;   sb      v1, 0x0852 (a0)
; A:
;   sb      t0, 0x0852 (a0)
;   jr      ra
.orga 0xBCECBC ; In memory: 0x80389CAC
    j       override_graphic
    nop
    nop
    nop
    nop
    nop

; Override chest speed
; Replaces:
;   lb      t2, 0x0002 (t1)
;   bltz    t2, @@after_chest_speed_check
;   nop
;   jal     0x80071420
;   nop
.orga 0xBDA2E8 ; In memory: 0x803952D8
    jal     override_chest_speed
    lb      t2, 0x0002 (t1)
    bltz    t3, @@after_chest_speed_check
    nop
    nop
.skip 4 * 22
@@after_chest_speed_check:

; Override text ID
; Replaces:
;   lbu     a1, 0x03 (v0)
;   sw      a3, 0x0028 (sp)
.orga 0xBE9AC0 ; In memory: 0x803A4AB0
    jal     override_text
    sw      a3, 0x0028 (sp)

; Override action ID
; Replaces:
;   lw      v0, 0x0024 (sp)
;   lw      a0, 0x0028 (sp)
;   jal     0x8006FDCC
;   lbu     a1, 0x0000 (v0)
.orga 0xBE9AD8 ; In memory: 0x803A4AC8
    jal     override_action
    lw      v0, 0x0024 (sp)
.skip 4
    lw      a0, 0x0028 (sp)

; Inventory check
; Replaces:
;   jal     0x80071420
;   sw      a2, 0x0030 (sp)
.orga 0xBDA0A0 ; In memory: 0x80395090
    jal     inventory_check
    sw      a2, 0x0030 (sp)

; Prevent Silver Gauntlets warp
; Replaces:
;   addiu   at, r0, 0x0035
.orga 0xBE9BDC ; In memory: 0x803A4BCC
    addiu   at, r0, 0x8383 ; Make branch impossible

; Change Skulltula Token to give a different item
; Mutated by Patches.py
; Replaces
;    move    a0, s1
;    jal     0x0006FDCC        ; call ex_06fdcc(ctx, 0x0071); VROM: 0xAE5D2C
;    li      a1, 0x71
;    lw      t5, 0x2C (sp)     ; t5 = what was *(ctx + 0x1c44) at the start of the function
;    li      t4, 0x0A
;    move    a0, s1
;    li      a1, 0xB4          ; a1 = 0x00b4 ("You destoryed a Gold Skulltula...")
;    move    a2, zero
;    jal     0x000DCE14        ; call ex_0dce14(ctx, 0x00b4, 0)
;    sh      t4, 0x110 (t5)    ; *(t5 + 0x110) = 0x000a (Freeze the player actor for 10 frames)
.orga 0xEC68BC
.area 0x28, 0
    lw      t5, 0x2C (sp)                ; original code
    li      t4, 0x0A                     ; original code
    sh      t4, 0x110 (t5)               ; original code
    jal     get_skulltula_token          ; call override_skulltula_token(actor)
    move    a0, s0
.endarea

.orga 0xEC69AC
.area 0x28, 0
    lw      t5, 0x2C (sp)                ; original code
    li      t4, 0x0A                     ; original code
    sh      t4, 0x110 (t5)               ; original code
    jal     get_skulltula_token          ; call override_skulltula_token(actor)
    move    a0, s0
.endarea

;==================================================================================================
; Every frame hooks
;==================================================================================================

; Runs before the game state update function
; Replaces:
;   lw      t6, 0x0018 (sp)
;   lui     at, 0x8010
.orga 0xB12A34 ; In memory: 0x8009CAD4
    jal     before_game_state_update_hook
    nop

; Runs after the game state update function
; Replaces:
;   jr      ra
;   nop
.orga 0xB12A60 ; In memory: 0x8009CB00
    j       after_game_state_update
    nop

;==================================================================================================
; Scene init hook
;==================================================================================================

; Runs after scene init
; Replaces:
;   jr      ra
;   nop
.orga 0xB12E44 ; In memory: 0x8009CEE4
    j       after_scene_init
    nop


;==================================================================================================
; Freestanding models
;==================================================================================================

; Replaces:
;   jal     0x80013498 ; Piece of Heart draw function
.orga 0xA88F78 ; In memory: 0x80013018
    jal     heart_piece_draw

; Replaces:
;   jal     0x80013498 ; Collectable draw function
.orga 0xA89048 ; In memory: 0x800130E8
    jal     small_key_draw

; Replaces:
;   addiu   sp, sp, -0x48
;   sw      ra, 0x1C (sp)
.orga 0xCA6DC0
    j       heart_container_draw
    nop

.orga 0xDE1018
.area 10 * 4, 0
    jal     item_etcetera_draw
    nop
.endarea

; Replaces:
;   addiu   sp, sp, -0x18
;   sw      ra, 0x14 (sp)
.orga 0xDE1050
    j       item_etcetera_draw
    nop

; Replaces:
;   addiu   sp, sp, -0x18
;   sw      ra, 0x14 (sp)
.orga 0xE59E68
    j       bowling_bomb_bag_draw
    nop

; Replaces:
;   addiu   sp, sp, -0x18
;   sw      ra, 0x14 (sp)
.orga 0xE59ECC
    j       bowling_heart_piece_draw
    nop

; Replaces:
;   addiu   sp, sp, -0x18
;   sw      ra, 0x14 (sp)
.orga 0xEC6B04
    j       skull_token_draw
    nop

; Replaces:
;   addiu   sp, sp, -0x18
;   sw      ra, 0x14 (sp)
.orga 0xDB53E8
    j       ocarina_of_time_draw
    nop

;==================================================================================================
; File select hash
;==================================================================================================

; Runs after the file select menu is rendered
; Replaces: code that draws the fade-out rectangle on file load
.orga 0xBAF738 ; In memory: 0x803B3538
.area 0x60, 0
    or      a1, r0, s0   ; menu data
    jal     draw_file_select_hash
    andi    a0, t8, 0xFF ; a0 = alpha channel of fade-out rectangle

    lw      s0, 0x18 (sp)
    lw      ra, 0x1C (sp)
    jr      ra
    addiu   sp, sp, 0x88
.endarea

;==================================================================================================
; Special item sources
;==================================================================================================

; Override Light Arrow cutscene
; Replaces:
;   addiu   t8, r0, 0x0053
;   ori     t9, r0, 0xFFF8
;   sw      t8, 0x0000 (s0)
;   b       0x80056F84
;   sw      t9, 0x0008 (s0)
.orga 0xACCE88 ; In memory: 0x80056F28
    jal     push_delayed_item
    li      a0, DELAYED_LIGHT_ARROWS
    nop
    nop
    nop

; Make all Great Fairies give an item
; Replaces:
;   jal     0x8002049C
;   addiu   a1, r0, 0x0038
.orga 0xC89744 ; In memory: 0x801E3884
    jal     override_great_fairy_cutscene
    addiu   a1, r0, 0x0038

; Upgrade fairies check scene chest flags instead of magic/defense
; Mountain Summit Fairy
; Replaces:
;   lbu     t6, 0x3A (a1)
.orga 0xC89868 ; In memory: 0x801E39A8
    lbu     t6, 0x1D28 (s0)
; Crater Fairy
; Replaces:
;   lbu     t9, 0x3C (a1)
.orga 0xC898A4 ; In memory: 0x801E39E4
    lbu     t9, 0x1D29 (s0)
; Ganon's Castle Fairy
; Replaces:
;   lbu     t2, 0x3D (a1)
.orga 0xC898C8 ; In memory: 0x801E3A08
    lbu     t2, 0x1D2A (s0)

; Upgrade fairies never check for magic meter
; Replaces:
;   lbu     t6, 0xA60A (t6)
.orga 0xC892DC ; In memory: 0x801E341C
    li      t6, 1

; Item fairies never check for magic meter
; Replaces:
;   lbu     t2, 0xA60A (t2)
.orga 0xC8931C ; In memory: 0x801E345C
    li      t2, 1

;==================================================================================================
; Pause menu
;==================================================================================================

; Create a blank texture, overwriting a Japanese item description
.orga 0x89E800
.fill 0x400, 0

; Don't display hover boots in the bullet bag/quiver slot if you haven't gotten a slingshot before becoming adult
; Replaces:
;   lbu     t4, 0x0000 (t7)
;   and     t6, v1, t5
.orga 0xBB6CF0
    jal     equipment_menu_fix
    nop

; Use a blank item description texture if the cursor is on an empty slot
; Replaces:
;   sll     t4, v1, 10
;   addu    a1, t4, t5
.orga 0xBC088C ; In memory: 0x8039820C
    jal     menu_use_blank_description
    nop

;==================================================================================================
; Equipment menu
;==================================================================================================

; Left movement check
; Replaces:
;   beqz    t3, 0x8038D9FC
;   nop
.orga 0xBB5EAC ; In memory: 0x8038D834
    nop
    nop

; Right movement check
; Replaces:
;   beqz    t3, 0x8038D9FC
;   nop
.orga 0xBB5FDC ; In memory: 0x8038D95C
nop
nop

; Upward movement check
; Replaces:
;   beqz    t6, 0x8038DB90
;   nop
.orga 0xBB6134 ; In memory: 0x8038DABC
nop
nop

; Downward movement check
; Replaces:
;   beqz    t9, 0x8038DB90
;   nop
.orga 0xBB61E0 ; In memory: 0x8038DB68
nop
nop

; Remove "to Equip" text if the cursor is on an empty slot
; Replaces:
;   lbu     v1, 0x0000 (t4)
;   addiu   at, r0, 0x0009
.orga 0xBB6688 ; In memory: 0x8038E008
    jal     equipment_menu_prevent_empty_equip
    nop

; Prevent empty slots from being equipped
; Replaces:
;   addu    t8, t4, v0
;   lbu     v1, 0x0000 (t8)
.orga 0xBB67C4 ; In memory: 0x8038E144
    jal     equipment_menu_prevent_empty_equip
    addu    t4, t4, v0

;==================================================================================================
; Item menu
;==================================================================================================

; Left movement check
; Replaces:
;   beq     s4, t5, 0x8038F2B4
;   nop
.orga 0xBB77B4 ; In memory: 0x8038F134
    nop
    nop

; Right movement check
; Replaces:
;   beq     s4, t4, 0x8038F2B4
;   nop
.orga 0xBB7894 ; In memory: 0x8038F214
    nop
    nop

; Upward movement check
; Replaces:
;   beq     s4, t4, 0x8038F598
;   nop
.orga 0xBB7BA0 ; In memory: 0x8038F520
    nop
    nop

; Downward movement check
; Replaces:
;   beq     s4, t4, 0x8038F598
;   nop
.orga 0xBB7BFC ; In memory: 0x8038F57C
    nop
    nop

; Remove "to Equip" text if the cursor is on an empty slot
; Replaces:
;   addu    s1, t6, t7
;   lbu     v0, 0x0000 (s1)
.orga 0xBB7C88 ; In memory: 0x8038F608
    jal     item_menu_prevent_empty_equip
    addu    s1, t6, t7

; Prevent empty slots from being equipped
; Replaces:
;   lbu     v0, 0x0000 (s1)
;   addiu   at, r0, 0x0009
.orga 0xBB7D10 ; In memory: 0x8038F690
    jal     item_menu_prevent_empty_equip
    nop

;==================================================================================================
; Song Fixes
;==================================================================================================

; Replaces:
;   lw      t5, 0x8AA0(t5)
.orga 0xAE5DF0 ; In memory: 8006FE90
    jal     suns_song_fix

; Replaces:
;   addu    at, at, s3
.orga 0xB54E5C ; In memory: 800DEEFC
    jal     suns_song_fix_event

; Replaces:
;   addu    at, at, s3
.orga 0xB54B38 ; In memory: 800DEBD8
    jal     warp_song_fix

;==================================================================================================
; Initial save
;==================================================================================================

; Replaces:
;   sb      t0, 32(s1)
;   sb      a1, 33(s1)
.orga 0xB06C2C ; In memory: ???
    jal     write_initial_save
    sb      t0, 32(s1)

;==================================================================================================
; Enemy Hacks
;==================================================================================================

; Replaces:
;   beq     t1, at, 0x801E51E0
.orga 0xD74964 ; In memory: 0x801E51B4
    b       skip_steal_tunic  ; disable like-like stealing tunic
.orga 0xD74990
    skip_steal_tunic:

;==================================================================================================
; Ocarina Song Cutscene Overrides
;==================================================================================================

; Replaces:
;   jal     0x800288B4
.orga 0xACCDE0 ; In memory: 0x80056E80
    jal     give_sarias_gift

; a3 = item ID
; Replaces:
;   li      v0, 0xFF
;   ... (2 instructions)
;   sw      t7, 0xA4 (t0)
.orga 0xAE5DF8 ; In memory: 0x8006FE98
    jal     override_ocarina_songs
.skip 0x8
    nop

; Replaces
;   lui     at, 0x1
;   addu    at, at, s0
.orga 0xAC9ABC ; In memory: 0x80053B5C
    jal     override_requiem_song
    nop

;lw $t7, 0xa4($v1)
;lui $v0, 0x200
;addiu $v0, $v0, 0x24a0
;and $t8, $t6, $t7
.orga 0xE09F68
    lb  t7,0x0EDE(v1) ; check learned song from sun's song
.skip 4
.skip 4
    andi t8, t7, 0x04
;addiu $t7, $zero, 1
.orga 0xE09FB0
    jal override_suns_song

; lw $t7, 0xa4($s0)
; lui $t3, 0x8010
; addiu $t3, $t3, -0x70cc
; and $t8, $t6, $t7
.orga 0xB06400
    lb  t7,0x0EDE(s0) ; check learned song from ZL
.skip 4
.skip 4
    andi t8, t7, 0x02

; Impa does not despawn from Zelda Escape CS
.orga 0xD12F78
    li  t7, 0

;li v1, 5
.orga 0xE29388
    j   override_saria_song_check

;lh v0, 0xa4(t6)       ; v0 = scene
.orga 0xE2A044
    jal  set_saria_song_flag

; li a1, 3
.orga 0xDB532C
    jal override_song_of_time

;==================================================================================================
; Fire Arrow location spawn condition
;==================================================================================================

; Replaces a check for whether fire arrows are in the inventory
; The item spawns if t9 == at
.orga 0xE9E1B8
.area 6 * 4, 0
    lw      t9, (GLOBAL_CONTEXT + 0x1D38) ; Chest flags
    andi    t9, t9, 0x1
    ori     at, r0, 0
.endarea

;==================================================================================================
; Epona Check Override
;==================================================================================================

.orga 0xA9E838
    j       Check_Has_Epona_Song

;==================================================================================================
; Shop Injections
;==================================================================================================

; Check sold out override
.orga 0xC004EC
    j        Shop_Check_Sold_Out

; Allow Shop Item ID up to 100 instead of 50
; slti at, v1, 0x32
.orga 0xC0067C
    slti     at, v1, 100

; Set sold out override
; lh t6, 0x1c(a1)
.orga 0xC018A0
    jal      Shop_Set_Sold_Out

; Only run init function if ID is in normal range
; jr t9
.orga 0xC6C7A8
    jal      Shop_Keeper_Init_ID
.orga 0xC6C920
    jal      Shop_Keeper_Init_ID

; Override Deku Salescrub sold out check
; addiu at, zero, 2
; lui v1, 0x8012
; bne v0, at, 0xd8
; addiu v1, v1, -0x5a30
; lhu t9, 0xef0(v1)
.orga 0xEBB85C
    jal     Deku_Check_Sold_Out
    .skip 4
    bnez    v0, @Deku_Check_True
    .skip 4
    b       @Deku_Check_False
.orga 0xEBB8B0
@Deku_Check_True:
.orga 0xEBB8C0
@Deku_Check_False:

; Ovveride Deku Scrub set sold out
; sh t7, 0xef0(v0)
.orga 0xDF7CB0
    jal     Deku_Set_Sold_Out

;==================================================================================================
; Dungeon info display
;==================================================================================================

; Talk to Temple of Time Altar injection
; Replaces:
;   jal     0xD6218
.orga 0xE2B0B4
    jal     set_dungeon_knowledge


;==================================================================================================
; V1.0 Scarecrow Song Bug
;==================================================================================================

; Replaces:
;   jal     0x80057030 ; copies Scarecrow Song from active space to save context
.orga 0xB55A64 ; In memory 800DFB04
    jal     save_scarecrow_song

;==================================================================================================
; Override Player Name Text
;==================================================================================================

; Replaces
;   lui   t2,0x8012
;   addu  t2,t2,s3
;   lbu   t2,-23053(t2)
.orga 0xB51694
    jal     get_name_char_1
    ;addi    a0, s3, -1
    ;ori     t2, v0, 0

; Replaces
;   lui   s0,0x8012
;   addu  s0,s0,s2
;   lbu   s0,-23052(s0)
.orga 0xB516C4
    jal     get_name_char_2
    ;ori     a0, s2, 0
    ;ori     s0, v0, 0

; Replaces
;   lw      s6,48(sp)
;   lw      s7,52(sp)
;   lw      s8,56(sp)
.orga 0xB52784
    jal     reset_player_name_id
    nop
    lw      ra, 0x3C (sp)

;==================================================================================================
; Text Fixes
;==================================================================================================

; Skip text overrides for GS Token and Biggoron Sword
; Replaces
;   li      at, 0x0C
.orga 0xB5293C
    b       skip_GS_BGS_text
.orga 0xB529A0
skip_GS_BGS_text:

;==================================================================================================
; Empty Bomb Fix
;==================================================================================================

; Replaces:
;sw      r0, 0x0428(v0)
;sw      t5, 0x066C(v0)

.orga 0xC0E77C
    jal     empty_bomb
    sw      r0, 0x0428(v0)
    
;==================================================================================================
; Damage Multiplier
;==================================================================================================

; Replaces:
;   lbu     t7, 0x3d(a1)
;   beql    t7, zero, 0x20
;   lh      t8, 0x30(a1)
;   bgezl   s0, 0x20
;   lh      t8, 0x30(a1)
;   sra     s0, s0, 1    ; double defense
;   sll     s0, s0, 0x10
;   sra     s0, s0, 0x10 ; s0 = damage

.orga 0xAE807C
    bgez    s0, @@continue ; check if damage is negative
    lh      t8, 0x30(a1)   ; load hp for later
    jal     Apply_Damage_Multiplier
    nop
    lh      t8, 0x30(a1)   ; load hp for later
    nop
    nop
    nop
@@continue:

;==================================================================================================
; Skip Scarecrow Song
;==================================================================================================

; Replaces:
;   lhu     t0, 0x04C6 (t0)
;   li      at, 0x0B
.orga 0xEF4F98
    jal adapt_scarecrow
    nop

;==================================================================================================
; Talon Cutscene Skip
;==================================================================================================

; Replaces: lw      a0, 0x0018(sp)
;           addiu   t1, r0, 0x0041

.orga 0xCC0038
    jal    talon_break_free
    lw     a0, 0x0018(sp)

;==================================================================================================
; Patches.py imports
;==================================================================================================

; Remove intro cutscene
.orga 0xB06BB8
    li      t9, 0

; Change Bombchu Shop to be always open
.orga 0xC6CEDC
    li      t3, 1

; Fix child shooting gallery reward to be static
.orga 0xD35EFC
    nop

; Fix Link the Goron to always work
.orga 0xED2FAC
    lb      t6, 0x0F18(v1)

.orga 0xED2FEC
    li      t2, 0

.orga 0xAE74D8
    li      t6, 0


; Fix King Zora Thawed to always work
.orga 0xE55C4C
    li t4, 0

.orga 0xE56290
    nop
    li t3, 0x401F
    nop

; Fix target in woods reward to be static
.orga 0xE59CD4
    nop
    nop

; Fix adult shooting gallery reward to be static
.orga 0xD35F54
    b_a     0xD35F78


; Learning Serenade tied to opening chest in room
.orga 0xC7BCF0
    lw      t9, 0x1D38(a1) ; Chest Flags
    li      t0, 0x0004     ; flag mask
    lw      v0, 0x1C44(a1) ; needed for following code
    nop
    nop
    nop
    nop

; Dampe Chest spawn condition looks at chest flag instead of having obtained hookshot
.orga 0xDFEC3C
    lw      t8, (SAVE_CONTEXT + 0xDC + (0x48 * 0x1C)) ; Scene clear flags
    addiu   a1, sp, 0x24
    andi    t9, t8, 0x0010 ; clear flag 4
    nop

; Darunia sets an event flag and checks for it
; TODO: Figure out what is this for. Also rewrite to make things cleaner
.orga 0xCF1AB8
    nop
    lw      t1, lo(SAVE_CONTEXT + 0xED8)(t8)
    andi    t0, t1, 0x0040
    ori     t9, t1, 0x0040
    sw      t9, lo(SAVE_CONTEXT + 0xED8)(t8)
    li      t1, 6

;==================================================================================================
; Easier Fishing
;==================================================================================================

; Make fishing less obnoxious
.orga 0xDBF428
    jal     easier_fishing
    lui     at, 0x4282
    mtc1    at, f8
    mtc1    t8, f18
    swc1    f18, 0x019C(s2)

.orga 0xDBF484
    nop

.orga 0xDBF4A8
    nop

; set adult fish size requirement
.orga 0xDCBEA8
    lui     at, 0x4248

.orga 0xDCBF24
    lui     at, 0x4248

; set child fish size requirements
.orga 0xDCBF30
    lui     at, 0x4230

.orga 0xDCBF9C
    lui     at, 0x4230

; Fish bite guaranteed when the hook is stable
; Replaces: lwc1    f10, 0x0198(s0)
;           mul.s   f4, f10, f2
.orga 0xDC7090
    jal     fishing_bite_when_stable
    lwc1    f10, 0x0198(s0)

; Remove most fish loss branches
.orga 0xDC87A0
    nop
.orga 0xDC87BC
    nop
.orga 0xDC87CC
    nop

; Prevent RNG fish loss
; Replaces: addiu   at, zero, 0x0002
.orga 0xDC8828
    move    at, t5

;==================================================================================================
; Bombchus In Logic Hooks
;==================================================================================================

.orga 0xE2D714
    jal     logic_chus__bowling_lady_1
    lui     t9, 0x8012
    li      t1, 0xBF
    nop

.orga 0xE2D890
    jal     logic_chus__bowling_lady_2
    nop

.orga 0xC01078
    jal     logic_chus__shopkeeper
    nop
    nop
    nop
    nop
    nop

; Replaces: lbu     t7, 0x0002(a1)
;           addiu   v1, zero, 0x00FF
;           addu    t8, v0, t7
;           lbu     t9, 0x0074(t8)
;           beq     v1, t9, 0x80013640
.orga 0xA89518
    sw      ra, 0(sp)
    jal     bomb_drop_convert
    nop
    lw      ra, 0(sp)
    beqz    v1, @drop_nothing

.orga 0xA895A0
@drop_nothing:

;==================================================================================================
; Override Collectible 05 to be a Bombchus (5) drop instead of the unused Arrow (1) drop
;==================================================================================================
; Replaces: 0x80011D30
.orga 0xB7BD24
    .word 0x80011D88

; Replaces: li   a1, 0x03
.orga 0xA8801C
    li      a1, 0x96 ; Give Item Bombchus (5)
.orga 0xA88CCC
    li      a1, 0x96 ; Give Item Bombchus (5)

; Replaces: lui     t5, 0x8012
;           lui     at, 0x00FF
.orga 0xA89268
    jal     chu_drop_draw
    lui     t5, 0x8012

;==================================================================================================
; Rainbow Bridge
;==================================================================================================

.orga 0xE2B434
.area 0x30, 0
    jal     rainbow_bridge
    nop
.endarea

;==================================================================================================
; Gossip Stone Hints
;==================================================================================================

.orga 0xEE7B84
.area 0x24, 0
    jal     gossip_hints
    lw      a0, 0x002C(sp) ; global context
.endarea

;==================================================================================================
; Potion Shop Fix
;==================================================================================================

.orga 0xE2C03C
    jal     potion_shop_fix
    addiu   v0, v0, 0xA5D0 ; displaced

;==================================================================================================
; Jabu Jabu Elevator
;==================================================================================================

;Replaces: addiu t5, r0, 0x0200
.orga 0xD4BE6C
    jal     jabu_elevator

;==================================================================================================
; DPAD Display
;==================================================================================================
;
; Replaces lw    t6, 0x1C44(s6)
;          lui   t8, 0xDB06
.orga 0xAEB67C ; In Memory: 0x8007571C
    jal     dpad_draw
    nop

;==================================================================================================
; Stone of Agony indicator
;==================================================================================================

; Replaces:
;   c.lt.s  f0, f2
.orga 0xBE4A14
    jal     agony_distance_hook

    ; Replaces:
;   c.lt.s  f4, f6
.orga 0xBE4A40
    jal     agony_vibrate_hook

; Replaces:
;   addiu   sp, sp, 0x20
;   jr      ra
.orga 0xBE4A60
    j       agony_post_hook
    nop

;==================================================================================================
; Correct Chest Sizes
;==================================================================================================
; Replaces lbu   v0,0x01E9(s0)
.orga 0xC064BC
    jal     GET_CHEST_OVERRIDE_SIZE_WRAPPER
.orga 0xC06E5C
    jal     GET_CHEST_OVERRIDE_SIZE_WRAPPER
.orga 0xC07494
    jal     GET_CHEST_OVERRIDE_SIZE_WRAPPER

; Replaces sw    t8,8(t6)
;          lbu   v0,489(s0)
.orga 0xC0722C
    jal     GET_CHEST_OVERRIDE_SIZE_WRAPPER
    sw      t8,8(t6)

; Replaces lbu   t9,0x01E9(s0)
.orga 0xC075A8
    jal     GET_CHEST_OVERRIDE_COLOR_WRAPPER
.orga 0xC07648
    jal     GET_CHEST_OVERRIDE_COLOR_WRAPPER

;==================================================================================================
; Cast Fishing Rod without B Item
;==================================================================================================

.orga 0xBCF914 ; 8038A904
    jal     keep_fishing_rod_equipped
    nop

.orga 0xBCF73C ; 8038A72C
    sw      ra, 0x0000(sp)
    jal     cast_fishing_rod_if_equipped
    nop
    lw      ra, 0x0000(sp)

;==================================================================================================
; Big Goron Fix
;==================================================================================================
;
;Replaces: beq     $zero, $zero, lbl_80B5AD64

.orga 0xED645C
    jal     bgs_fix
    nop

;==================================================================================================
; Hot Rodder Goron without Bomb Bag
;==================================================================================================
;
;Replaces: LW   T8, 0x00A0 (V0)
.orga 0xED2858
    addi    t8, r0, 0x0008

;==================================================================================================
; Warp song speedup
;==================================================================================================
;
.orga 0xBEA044 ;manually set next entrance and fade out type
   jal      warp_speedup
   nop

.orga 0xB10CC0 ;set fade in type after the warp
    jal     set_fade_in
    lui     at, 0x0001
   

;==================================================================================================
; Dampe Digging Fix
;==================================================================================================
;
; Dig Anywhere
.orga 0xCC3FA8
    sb      at, 0x1F8(s0)

; Always First Try
.orga 0xCC4024
    nop

; Leaving without collecting dampe's prize won't lock you out from that prize
.orga 0xCC4038
    jal     dampe_fix
    addiu   t4, r0, 0x0004

.orga 0xCC453C
    .word 0x00000806
;==================================================================================================
; Drawbridge change
;==================================================================================================
;
; Replaces: SH  T9, 0x00B4 (S0)
.orga 0xC82550
   nop

;==================================================================================================
; Never override menu subscreen index
;==================================================================================================

; Replaces: bnezl t7, 0xAD1988 ; 0x8005BA28
.orga 0xAD193C ; 0x8005B9DC
    b . + 0x4C


;==================================================================================================
; Extended Objects Table 
;==================================================================================================

; extends object table lookup for on chest open
.org 0xBD6958
    jal extended_object_lookup_GI
    nop

; extends object table lookup for on scene loads
.org 0xAF76B8
    sw      ra, 0x0C (sp)
    jal extended_object_lookup_load
    subu    t7, r0, a2
    lw      ra, 0x0C (sp)

; extends object table lookup for shop item load
.org 0xAF74F8
    sw      ra, 0x44 (sp)
    jal extended_object_lookup_shop
    nop
    lw      ra, 0x44 (sp)

; extends object table lookup for shop item load after you unpause
.org 0xAF7650
    sw      ra, 0x34 (sp)
    jal extended_object_lookup_shop_unpause
    nop
    lw      ra, 0x34 (sp)

;==================================================================================================
; Cow Shuffle
;==================================================================================================

.orga 0xEF36E4
    jal cow_item_hook
    nop

.orga 0xEF32B8
    jal cow_after_init
    nop
    lw  ra, 0x003C (sp)

.orga 0xEF373C
    jal cow_bottle_check
    nop
    
;==================================================================================================
; Make Bunny Hood like Majora's Mask
;==================================================================================================

; Replaces: mfc1    a1, f12
;           mtc1    t7, f4
.orga 0xBD9A04
    jal bunny_hood
    nop

;==================================================================================================
; Prevent hyrule guards from casuing a softlock if they're culled 
;==================================================================================================
.orga 0xE24E7C
    jal guard_catch
    nop

;==================================================================================================
; Never override Heart Colors
;==================================================================================================

; Replaces:
;   SH A2, 0x020E (V0)
;   SH T9, 0x0212 (V0)
;   SH A0, 0x0216 (V0)
.orga 0xADA8A8
    nop
    nop
    nop

; Replaces:
;   SH T5, 0x0202 (V0)
.orga 0xADA97C
    nop

.orga 0xADA9A8
    nop

.orga 0xADA9BC
    nop


.orga 0xADAA64
    nop

.orga 0xADAA74
    nop
    nop


.orga 0xADABA8
    nop

.orga 0xADABCC
    nop

.orga 0xADABE4
    nop

;==================================================================================================
; Magic Meter Colors
;==================================================================================================
; Replaces: sh  r0, 0x0794 (t6)
;           lw  t7, 0x0000 (v0)
;           sh  r0, 0x0796 (t7)
;           lw  t7, 0x0000 (v0)
;           sh  r0, 0x0798 (t8)
.orga 0xB58320
    sw      ra, 0x0000 (sp)
    jal     magic_colors
    nop
    lw      ra, 0x0000 (sp)
    nop
    

;==================================================================================================
; Add ability to control Lake Hylia's water level
;==================================================================================================
.orga 0xD5B264
    jal Check_Fill_Lake

.orga 0xD5B660
    j   Fill_Lake_Destroy
    nop

.orga 0xEE7E4C
    jal Hit_Gossip_Stone

.orga 0x26C10E3
    .byte 0xFF ; Set generic grotto text ID to load from grotto ID

;==================================================================================================
; Disable trade quest timers in ER
;==================================================================================================
; Replaces: lui     at, 0x800F
;           sw      r0, 0x753C(at)
.orga 0xAE986C ; in memory 8007390C
    j   disable_trade_timers
    lui at, 0x800F

;==================================================================================================
; Remove Shooting gallery actor when entering the room with the wrong age
;==================================================================================================
.orga 0x00D357D4
    jal shooting_gallery_init ; addiu   t6, zero, 0x0001


;==================================================================================================
; static context init hook
;==================================================================================================
.orga 0xAC7AD4
    jal     Static_ctxt_Init

;==================================================================================================
; burning kak from any entrance to kak
;==================================================================================================
; Replaces: lw      t9, 0x0000(s0)
;           addiu   at, 0x01E1
.orga 0xACCD34
    jal     burning_kak
    lw      t9, 0x0000(s0)

;==================================================================================================
; Set the Obtained Epona Flag when winning the 2nd Ingo Race in ER
;==================================================================================================
; Replaces: lw      t9, 0x0024(s0)
;           sw      t9, 0x0000(t7)
.orga 0xD52698
    jal     ingo_race_win
    lw      t9, 0x0024(s0)

;==================================================================================================
; Magic Bean Salesman Shuffle
;==================================================================================================
; Replaces: addu    v0, v0, t7
;           lb      v0, -0x59A4(v0)
.orga 0xE20410
    jal     bean_initial_check
    nop

; Replaces: addu    t0, v0, t9
;           lb      t1, 0x008C(t0)
.orga 0xE206DC
    jal     bean_enough_rupees_check
    nop

; Replaces: addu    t7, t7, t6
;           lb      t7, -0x59A4(t7)
.orga 0xE20798
    jal     bean_rupees_taken
    nop

; Replaces: sw    a0, 0x20(sp)
;           sw    a1, 0x24(sp)
.orga 0xE2076C
    jal     bean_buy_item_hook
    sw      a0, 0x20(sp)

;==================================================================================================
; Load Audioseq using dmadata
;==================================================================================================
; Replaces: lui     a1, 0x0003
;           addiu   a1, a1, -0x6220
.orga 0xB2E82C ; in memory 0x800B88CC
    lw      a1, 0x8000B188

;==================================================================================================
; Load Audiotable using dmadata
;==================================================================================================
; Replaces: lui     a1, 0x0008
;           addiu   a1, a1, -0x6B90
.orga 0xB2E854
    lw      a1, 0x8000B198

;==================================================================================================
; Handle grottos shuffled with other entrances
;==================================================================================================
; Replaces: lui     at, 1
;           addu    at, at, a3
.orga 0xCF73C8
    jal     grotto_entrance
    lui     at, 1

; Replaces: lui     at, 0x0001
;           addu    at, at, a3
;           sh      t6, 0x1E1A(at)
;           lh      v0, 0x1E1A(v1)
;           addiu   at, zero, 0x7FFF
;           addiu   t7, zero, 0x0002
.orga 0xBD4C54
    lui     at, 0x0001
    jal     scene_exit_hook
    addu    at, at, a3
    bnez    v0, @skip_other_entrance_routines
    addiu   at, zero, 0x7FFF
    lh      v0, 0x1E1A(v1)

.orga 0xBD4D4C
@skip_other_entrance_routines:

; Replaces: lui     v1, 0x8012
;           lw      v1, -0x5A28(v1)
.orga 0xB11000
    jal     override_special_grotto_entrances_1
    lui     v1, 0x8012

; Replaces: sw      t4, 0x000C(s0)
;           sw      t5, 0x0010(s0)
.orga 0xB113D0
    jal     override_special_grotto_entrances_2
    sw      t4, 0x000C(s0)

; Replaces: sw      v0, 0x000C(s0)
;           sw      t9, 0x0010(s0)
.orga 0xB11608
    jal     override_special_grotto_entrances_3
    sw      v0, 0x000C(s0)

; Replaces: sw      t3, 0x0010(s0)
;           sw      v0, 0x000C(s0)
.orga 0xB117F4
    jal     override_special_grotto_entrances_4
    sw      t3, 0x0010(s0)

; Replaces: sw      t3, 0x0010(s0)
;           sw      v0, 0x000C(s0)
.orga 0xB11984
    jal     override_special_grotto_entrances_4
    sw      t3, 0x0010(s0)

; Replaces: lui     v0, 0x8012
;           addiu   v0, v0, 0xA5D0
;           lw      t6, 0x0010(v0)
;           lui     t0, 0x8010
;           beql    t6, zero, 0xAF869C
;           lw      t8, 0x0004(v0)
;           lw      t7, 0x0004(v0)
;           lui     v0, 0x0001
.orga 0xAF863C
    addiu   sp, sp, -0x18
    sw      ra, 0x04(sp)
    jal     override_special_grotto_entrances_5
    nop
    lw      ra, 0x04(sp)
    addiu   sp, sp, 0x18
    beq     t6, zero, 0xAF869C
    lui     v0, 0x0001

;==================================================================================================
; Getting Caught by Gerudo NPCs in ER
;==================================================================================================
; Replaces: lui     at, 0x0001
;           addu    at, at, a1
.orga 0xE11F90  ; White-clothed Gerudo
    jal     gerudo_caught_entrance
    nop
.orga 0xE9F678  ; Patrolling Gerudo
    jal     gerudo_caught_entrance
    nop
.orga 0xE9F7A8  ; Patrolling Gerudo
    jal     gerudo_caught_entrance
    nop

; Replaces: lui     at, 0x0001
;           addu    at, at, v0
.orga 0xEC1120  ; Gerudo Fighter
    jal     gerudo_caught_entrance
    nop

;==================================================================================================
; Song of Storms Effect Trigger Changes
;==================================================================================================
; Allow a storm to be triggered with the song in any environment
; Replaces: lui     t5, 0x800F
;           lbu     t5, 0x1648(t5)
.orga 0xE6BF4C
    li      t5, 0
    nop

; Remove the internal cooldown between storm effects (to open grottos, grow bean plants...)
; Replaces: bnez     at, 0x80AECC6C
.orga 0xE6BEFC
    nop

;==================================================================================================
; Change the Light Arrow Cutscene trigger condition.
;==================================================================================================
.orga 0xACCE18
    jal     lacs_condition_check
    lw      v0, 0x00A4(s0)
    beqz_a  v1, 0x00ACCE9C
    nop
    nop
    nop
    nop
    nop
    nop
    nop
    nop

;==================================================================================================
; Fix Lab Diving to always be available
;==================================================================================================
; Replaces: lbu     t7, -0x709C(t7)
;           lui     a1, 0x8012
;           addiu   a1, a1, 0xA5D0      ; a1 = save context
;           addu    t8, a1, t7
;           lbu     t9, 0x0074(t8)      ; t9 = owned adult trade item
.orga 0xE2CC1C
    lui     a1, 0x8012
    addiu   a1, a1, 0xA5D0      ; a1 = save context
    lh      t0, 0x0270(s0)      ; t0 = recent diving depth (in meters)
    bne     t0, zero, @skip_eyedrops_dialog
    lbu     t9, 0x008A(a1)      ; t9 = owned adult trade item

.orga 0xE2CC50
@skip_eyedrops_dialog:

;==================================================================================================
; Change Gerudo Guards to respond to the Gerudo's Card, not freeing the carpenters.
;==================================================================================================
; Patrolling Gerudo
.orga 0xE9F598
    lui     t6, 0x8012
    lhu     t7, 0xA674(t6)
    andi    t8, t7, 0x0040
    beqzl   t8, @@return
    move    v0, zero
    li      v0, 1
@@return:
    jr      ra
    nop
    nop
    nop
    nop

; White-clothed Gerudo
.orga 0xE11E94
    lui     v0, 0x8012
    lhu     v0, 0xA674(v0)
    andi    t6, v0, 0x0040
    beqzl   t6, @@return
    move    v0, zero
    li      v0, 1
@@return:
    jr      ra
    nop
    nop
    nop
    nop
    nop
    nop
    nop
    nop

;==================================================================================================
; In Dungeon ER, open Deku Tree's mouth as adult if Mido has been shown the sword/shield.
;==================================================================================================
.orga 0xC72C64
    jal     deku_mouth_condition
    move    a0, s0
    lui     a1, 0x808D
    bnez_a  t7, 0xC72C8C
    nop

;==================================================================================================
; Running Man should fill wallet when trading Bunny Hood.
;==================================================================================================
.orga 0xE50888
    li      a0, 999

;==================================================================================================
; Change relevant checks to Bomb Bag
;==================================================================================================
; Bazaar Shop
; Replaces: lw      t6, -0x73C4(t6)
;           lw      t7, 0x00A4(v0)
.orga 0xC0082C
    li      t6, 0x18
    lw      t7, 0x00A0(v0)

; Goron Shop
; Replaces: lhu     t7, 0x0ED8(v1)
;           andi    t8, t7, 0x0020
.orga 0xC6ED84
    lhu     t7, 0x00A2(v1)
    andi    t8, t7, 0x0018

; Deku Salesman
; Replaces: lw      t6, -0x73C4(t6)
;           lw      t7, 0x00A4(v0)
.orga 0xDF7A90
    li      t6, 0x18
    lw      t7, 0x00A0(v0)

; Bazaar Goron
; Replaces: lw      t6, -0x73C4(t6)
;           lw      t7, 0x00A4(a2)
.orga 0xED5A28
    li      t6, 0x18
    lw      t7, 0x00A0(a2)

;==================================================================================================
; HUD Rupee Icon color
;==================================================================================================
; Replaces: lui     at, 0xC8FF
;           addiu   t8, s1, 0x0008
;           sw      t8, 0x02B0(s4)
;           sw      t9, 0x0000(s1)
;           lhu     t4, 0x0252(s7)
;           ori     at, at, 0x6400      ; at = HUD Rupee Icon Color
.orga 0xAEB764
    addiu   t8, s1, 0x0008
    sw      t8, 0x02B0(s4)
    jal     rupee_hud_color
    sw      t9, 0x0000(s1)
    lhu     t4, 0x0252(s7)
    move    at, v0

;==================================================================================================
; Expand Audio Thread memory
;==================================================================================================

.headersize (0x800110A0 - 0xA87000)

//reserve the audio thread's heap
.org 0x800C7DDC 
.area 0x1C
    lui     at, hi(AUDIO_THREAD_INFO_MEM_START)
    lw      a0, lo(AUDIO_THREAD_INFO_MEM_START)(at)
    jal     0x800B8654
    lw      a1, lo(AUDIO_THREAD_INFO_MEM_SIZE)(at)
    lw      ra, 0x0014(sp)
    jr      ra
    addiu   sp, sp, 0x0018
.endarea

//allocate memory for fanfares and primary/secondary bgm
.org 0x800B5528
.area 0x18, 0
    jal     get_audio_pointers
.endarea

.org 0x800B5590
.area (0xE0 - 0x90), 0
    li      a0, 0x80128A50
    li      a1, AUDIO_THREAD_INFO
    jal     0x80057030 //memcopy
    li      a2, 0x18
    li      a0, 0x80128A50
    jal     0x800B3D18
    nop
    li      a0, 0x80128A5C
    jal     0x800B3DDC
    nop
.endarea

.headersize 0

;==================================================================================================
; King Zora Init Moved Check Override
;==================================================================================================
; Replaces: lhu     t0, 0x0EDA(v0)
;           or      a0, s0, zero
;           andi    t1, t0, 0x0008

.orga 0xE565D0
    jal     kz_moved_check
    nop
    or      a0, s0, zero

; ==================================================================================================
; HUD Button Colors
; ==================================================================================================
; Fix HUD Start Button to allow a value other than 00 for the blue intensity
; Replaces: andi    t6, t7, 0x00FF
.orga 0xAE9ED8
    ori     t6, t7, 0x0000 ; add blue intensity to the start button color (Value Mutated in Cosmetics.py)

; Handle Dynamic Shop Cursor Colors
.orga 0xC6FF30
.area 0x4C, 0
    mul.s   f16, f10, f0
    mfc1    a1, f8          ; color delta 1 (for extreme colors)
    trunc.w.s f18, f16
    mfc1    a2, f18         ; color delta 2 (for general colors)
    swc1    f0, 0x023C(a0)  ; displaced code

    addiu   sp, sp, -0x18
    sw      ra, 0x04(sp)
    jal     shop_cursor_colors
    nop
    lw      ra, 0x04(sp)
    addiu   sp, sp, 0x18

    jr      ra
    nop
.endarea

; ==================================================================================================
; Chain Horseback Archery Rewards
; ==================================================================================================
; Replaces: jal     0x80022AD0
;           sw      a0, 0x0018(sp)
.orga 0xE12A04
    jal     handle_hba_rewards_chain
    sw      a0, 0x0018(sp)

; Replaces: sw      t6, 0x02A4(a0)
.orga 0xE12A20
    sw      v1, 0x02A4(a0)

;==================================================================================================
; Carpet Salesman Shop Shuffle
;==================================================================================================
; Replaces: sw      a1, 0x001C(sp)
;           sw      a2, 0x0020(sp)
.orga 0xE5B2F4
    jal     carpet_inital_message
    sw      a1, 0x001C(sp)

; Replaces: lui     a3, 0x461C
;           ori     a3, a3, 0x4000
.orga 0xE5B538
    jal     carpet_buy_item_hook
    lui     a3, 0x461C

;==================================================================================================
; Medigoron Shop Shuffle
;==================================================================================================
; Replaces: lui     a3, 0x43CF
;           ori     a3, a3, 0x8000
.orga 0xE1FEAC
    jal     medigoron_buy_item_hook
    lui     a3, 0x43CF

; Replaces: lui     v1, 0x8012
;           addiu   v1, v1, 0xA5D0
;           lw      t6, 0x0004(v1)
;           addiu   at, zero, 0x0005
;           addiu   v0, zero, 0x0011
;           beq     t6, zero, @medigoron_check_2nd_part
;           lui     a0, 0x8010
;           b       @medigoron_check_2nd_part
;           addiu   v0, zero, 0x0005
; @medigoron_check_2nd_part:
.orga 0xE1F72C
    addiu   sp, sp, -0x18
    sw      ra, 0x14(sp)
    jal     medigoron_inital_check
    nop
    lw      ra, 0x14(sp)
    addiu   sp, sp, 0x18
    slti    at, v0, 5
    bnez    at, @medigoron_check_return
    addiu   at, zero, 0x0005

.orga 0xE1F794
@medigoron_check_return:

;==================================================================================================
; Remove File 3 From File Select
;==================================================================================================
;Main Menu Up
; Replaces: sh      t6, 0xCA2A(at)
;           lh      t7, 0x4A2A(v1)
.orga 0xBAA168
    jal     skip_3_up_main
    sh      t6, 0xCA2A(at)

;Main Menu Down
; Replaces: sh      t5, 0xCA2A(at)
;           lh      t6, 0x4A2A(v1)
.orga 0xBAA198
    jal     skip_3_down_main
    sh      t5, 0xCA2A(at)

;Copy From Up
; Replaces: sh      t7, 0xCA2A(at)
;           lh      v1, 0x4A2A(t0)
.orga 0xBA16AC
    jal     skip_3_up_copy_from
    sh      t7, 0xCA2A(at)

;Copy From Down
; Replaces: sh      t9, 0xCA2A(at)
;           lh      v1, 0x4A2A(t0)
.orga 0xBA16E0
    jal     skip_3_down_copy_from
    sh      t9, 0xCA2A(at)

;Copy To Up
; Replaces: sh      t5, 0xCA2A(at)
;           lh      t6, 0x4A38(t0)
;           lh      v1, 0x4A2A(t0)
.orga 0xBA1C68
    jal     skip_3_up_copy_to
    sh      t5, 0xCA2A(at)
    lh      t6, 0x4A38(t0)

;Copy To Down
; Replaces: sh      t9, 0xCA2A(at)
;           lh      v1, 0x4A2A(t0)
.orga 0xBA1CD0
    jal     skip_3_down_copy_to
    sh      t9, 0xCA2A(at)

;Special Case For Copy File 2 Down
; Replaces: sh      t3, 0xCA2A(at)
;           lh      v1, 0x4A2A(t0)
.orga 0xBA1D04
    jal     skip_3_down_copy_to_2
    nop

;Erase Up
; Replaces: sh      t9, 0xCA2A(at)
;           lh      v1, 0x4A2A(t0)
.orga 0xBA32CC
    jal     skip_3_up_erase
    sh      t9, 0xCA2A(at)

;Erase Down
; Replaces: sh      t3, 0xCA2A(at)
;           lh      v1, 0x4A2A(t0)
.orga 0xBA3300
    jal     skip_3_down_erase
    sh      t3, 0xCA2A(at)

;File 3 Position
; Replaces: or      a0, s0, r0
;           lh      t3, 0x4A2E(a2)
.orga 0xBAF4F4
    jal     move_file_3
    or      a0, s0, r0

;==================================================================================================
; Make Twinrova Wait For Link
;==================================================================================================
;Hook into twinrova update function and check for links height
; Replaces: sw      s2, 0x44(sp)
;           sw      s0, 0x3C(sp)
.orga 0xD68D68
    jal     rova_check_pos
    sw      s2, 0x44(sp)

;If the height check hasnt been met yet, branch to the end of the update function
;This freezes twinrova until the condition is met
; Replaces: sdc1    f24, 0x30(sp)
;           lw      s2, 0x1C44(s3)
;           addiu   t6, r0, 0x03
;           sb      t6, 0x05B0(s1)
;           lbu     t7, 0x07AF(s3)
;           mfc1    a2, f22
;           mfc1    a3, f20
.orga 0xD68D70
    la      t1, START_TWINROVA_FIGHT
    lb      t1, 0x00(t1)
    beqz    t1, @Twinrova_Update_Return
    lw      ra, 0x4C(sp)
    jal     twinrova_displaced
    sdc1    f24, 0x30(sp)
.orga 0xD69398
@Twinrova_Update_Return:

;Remove the function call to set the boss music in Init
; Replaces: jal     0x800CAA70
.orga 0xD62128
    nop

;==================================================================================================
; Fix Links Angle in Fairy Fountains
;==================================================================================================

;Hook great fairy update function and set position/angle when conditions are met
; Replaces: or      a0, s0, r0
;           or      a1, s1, r0
.orga 0xC8B24C
    jal     fountain_set_posrot
    or      a0, s0, r0

;==================================================================================================
; Speed Up Gate in Kakariko
;==================================================================================================
; gate opening x
; Replaces: lui     at, 0x4000 ;2.0f
.orga 0xDD366C
    lui     at, 0x40D0 ;6.5f

; gate opening z
; Replaces: lui     a2, 0x3F4C
;           sub.s   f8, f4, f6
;           lui     a3, 0x3E99
;           ori     a3, a3, 0x999A
;           ori     a2, a2, 0xCCCD
.orga 0xDD367C
    lui     a2, 0x4000
    sub.s   f8, f4, f6
    lui     a3, 0x4000
    nop
    nop

; gate closing x
; Replaces: lui     at, 0x4000 ;2.0f
.orga 0xDD3744
    lui     at, 0x40D0 ;6.5f

; gate closing z
; Replaces: lui     a2, 0x3F4C
;           add.s   f8, f4, f6
;           lui     a3, 0x3E99
;           ori     a3, a3, 0x999A
;           ori     a2, a2, 0xCCCD
.orga 0xDD3754
    lui     a2, 0x4000
    add.s   f8, f4, f6
    lui     a3, 0x4000
    nop
    nop

;==================================================================================================
; Prevent Carpenter Boss Softlock
;==================================================================================================
; Replaces: or      a1, s1, r0
;           addiu   a2, r0, 0x22 
.orga 0xE0EC50
    jal     prevent_carpenter_boss_softlock
    or      a1, s1, r0

;==================================================================================================
; Skip Song of Storms Demonstration
;==================================================================================================
;skip setting cutscene trigger
; Replaces: sb      t0, 0xB9E4(at)
.orga 0xE42AB4
    nop

;if songs as items is enabled branch directly to getting the item
; Replaces: or      a2, a0, r0
;           or      a3, a1, r0
;           lui     v0, 0x0001
;           addu    v0, v0, a3   
.orga 0xE429DC
    jal     sos_song_as_item
    or      a2, a0, r0
    bnez_a  t0, 0xE42A4C
    nop

;replace the check for dialog state 7 with a function call that hides the HUD
; Replaces: bne     v0, at
.orga 0xE42B78
    jal     sos_fix_alpha

;if songs as items is enabled skip showing the song staff
; Replaces: jal     0x800DD400 ;shows song staff
.orga 0xE42B84
    jal     sos_staff

;skip playing the song demonstration and set state to prevent slashing sword
; Replaces: jal     0x800DD400 ;plays song demo
.orga 0xE42C00
    jal     sos_set_state

;dont allow link to talk to the windmill guy if he is recieving an item
; Replaces: lh      t6, 0x8A(s0)
;           lh      t7, 0xB6(s0)
;           lhu     t9, 0xB4AE(t9)
;           lw      v1, 0x1C44(s1)
.orga 0xE42C44
    jal     sos_talk_prevention
    lh      t6, 0x8A(s0)   ;displaced
    bnez_a  t2, 0xE42D64
    lw      v1, 0x1C44(s1) ;displaced

;==================================================================================================
; Fix Zelda in Final Battle
;==================================================================================================
;change zeldas actionFunc index from 07 to 0C
; Replaces: addiu    t6, r0, 0x07
.orga 0xE7CC90
    addiu    t6, r0, 0x0C

;change animation to wait anim if its not set yet
; Replaces: beqz     a1
;           or       a2, r0, r0
;           lui      a1, 0x0600
;           addiu    a1, a1, 0x6F04
;           addiu    a3, r0, 0x0000
.orga 0xE7D19C
    jal      zelda_check_anim
    lui      a1, 0x0600
    beq_a    a1, t0, 0xE7D1B4
    or       a2, r0, r0
    addiu    a3, r0, 0x0000

;set flag so tower collapse cs never attempts to play (tower collapse sequence on)
; Replaces: andi     t7, t6, 0xFF7F
.orga 0xE81128
    ori     t7, t6, 0x0080

;==================================================================================================
; Override Links call to SkelAnime_ChangeLinkAnimDefaultStop
;==================================================================================================
;override the call to SkelAnime_ChangeLinkAnimDefaultStop in 80388BBC to allow for 
;special cases when changing links animation
; Replaces: jal      0x8008C178
.orga 0xBCDBD8
    jal     override_changelinkanimdefaultstop

;==================================================================================================
; Fix Royal Tombstone Cutscene
;==================================================================================================
;when the cutscene starts, move the grave back a bit so that the hole is not covered
; Replaces: sw       a1, 0x44(sp)
;           lw       t6, 0x44(sp)
.orga 0xCF7AD4
    jal     move_royal_tombstone
    sw      a1, 0x44(sp)

;==================================================================================================
; Speed Up Gold Gauntlets Rock Throw
;==================================================================================================
;replace onepointdemo calls for the different cases so the cutscene never plays
;for cases 0 and 4 set position so that the rock lands in the right place

;case 1: light trial (breaks on impact)
; Replaces: jal       0x8006B6FC
.orga 0xCDF3EC
    nop

;case 0: fire trial
; Replaces: jal       0x8006B6FC
.orga 0xCDF404
    nop

;case 4: outside ganons castle
; Replaces: jal       0x8006B6FC
.orga 0xCDF420 
    jal     heavy_block_set_switch

;set links action to 7 so he can move again
; Replaces: swc1      f4, 0x34(sp)
;           lwc1      f6, 0x0C(s0)
.orga 0xCDF638
    jal     heavy_block_set_link_action
    swc1    f4, 0x34(sp)

;reduce quake timer for case 1
;Replaces: addiu      a1, r0, 0x03E7
.orga 0xCDF790
    addiu      a1, r0, 0x1E

;skip parts of links lifting animation
;Replaces: sw         a1, 0x34(sp)
;          addiu      a1, s0, 0x01A4
.orga 0xBE1BC8
    jal    heavy_block_shorten_anim
    sw     a1, 0x34(sp)

;slightly change rock throw trajectory to land in the right place
;Replaces: lui        at, 0x4220
.orga 0xBE1C98
    lui    at, 0x4218

;==================================================================================================
; Fix B Button Icon for Minigames When Swordless
;==================================================================================================
;remove both checks for gSaveContext.equips.buttonItems[0] != ITEM_NONE
;Replaces: beq      t5, t6
;.orga 0xAE4360
;    nop
;
;;for the second check, replace it with a functon that sets a flag if current B item is ITEM_NONE
;;Replaces: beq      t5, v1
;.orga 0xAE43B0
;    jal    minigames_check_b
;
;;if the swordless minigame flag is set, restore B back to blank and unset flag
;;Replaces: jal      0x8006FB50
;.orga 0xAE4BD8
;    jal    minigames_restore_b
;
;;same as above for the case where you leave bowling without ending the game
;;Replaces: jal      0x8006FB50
;.orga 0xAE4B30
;    jal    minigames_restore_b

<<<<<<< HEAD
;==================================================================================================
; Jabu Spiritual Stone Actor Override
;==================================================================================================
; Replaces: addiu   t8, zero, 0x0006
;           sh      t8, 0x017C(a0)
.orga 0xCC8594
    jal     demo_effect_medal_init
    addiu   t8, zero, 0x0006
=======
;same as above for the case where you leave bowling without ending the game
;Replaces: jal      0x8006FB50
.orga 0xAE4B30
    jal    minigames_restore_b

;==================================================================================================
; Skip Malons Song Demonstration
;==================================================================================================
;skip function call to show song demonstration
.orga 0xD7EB4C
    nop

;go straight to item function for songs as items
;Replaces: sw     t0, 0x04(a2)
;          sw     t1, 0x0180(a2)
.orga 0xD7EB70
    jal    malon_goto_item
    sw     t0, 0x04(a2)

;skip check for dialog state to be 7 (demonstration finished)
.orga 0xD7EBBC
    nop

;check for songs as items to handle song staff
;Replaces: jal    0x800DD400
.orga 0xD7EBC8
    jal    malon_handle_staff

;various changes to final actionFunc before normal cutscene would start
.orga 0xD7EBF0
    addiu   sp, sp, -0x18 ;move stuff around to save ra
    sw      ra, 0x14(sp)
    jal     malon_ra_displaced
    lw      v0, 0x1C44(a1)
.skip 4 * 1
    addiu  t9, r0, 0x02AE ;from malon entrance
.skip 4 * 2
    jal    malon_songs_as_items ;make branch fail if songs as items is on
    lhu    t8, 0x04C6(t8)
.skip 4 * 5
    sh     t9, 0x02(a3) ;set entrance from cutscene
.skip 4 * 1
    nop        ;dont set next cutscene index
.skip 4 * 2
    nop        ;dont set transition fade type
.skip 4 * 4    
    nop        ;dont set load flag 
.skip 4 * 2  
    j      malon_check_give_item

;set relevant flags and restore malon so she can talk again
.orga 0xD7EC70
    j    malon_set_wait

;==================================================================================================
; Clean Up Big Octo Room For Multiple Visits
;==================================================================================================
;make link drop ruto if "visited big octo" flag is set
;Replaces: lh     t9, 0x1C(s0)
;          lh     t6, 0x1C(s0)
.orga 0xD4BCB0
    jal    drop_ruto
    lh     t9, 0x1C(s0)

;kill Demo_Effect if "visited big octo" flag is set
;Replaces: sw     a1, 0x64(sp)
;          lh     v0, 0x1C(s0)
.orga 0xCC85B8
    jal    check_kill_demoeffect
    sw     a1, 0x64(sp)
>>>>>>> e5c0aa73
<|MERGE_RESOLUTION|>--- conflicted
+++ resolved
@@ -2058,21 +2058,6 @@
 ;.orga 0xAE4B30
 ;    jal    minigames_restore_b
 
-<<<<<<< HEAD
-;==================================================================================================
-; Jabu Spiritual Stone Actor Override
-;==================================================================================================
-; Replaces: addiu   t8, zero, 0x0006
-;           sh      t8, 0x017C(a0)
-.orga 0xCC8594
-    jal     demo_effect_medal_init
-    addiu   t8, zero, 0x0006
-=======
-;same as above for the case where you leave bowling without ending the game
-;Replaces: jal      0x8006FB50
-.orga 0xAE4B30
-    jal    minigames_restore_b
-
 ;==================================================================================================
 ; Skip Malons Song Demonstration
 ;==================================================================================================
@@ -2138,4 +2123,12 @@
 .orga 0xCC85B8
     jal    check_kill_demoeffect
     sw     a1, 0x64(sp)
->>>>>>> e5c0aa73
+
+;==================================================================================================
+; Jabu Spiritual Stone Actor Override
+;==================================================================================================
+; Replaces: addiu   t8, zero, 0x0006
+;           sh      t8, 0x017C(a0)
+.orga 0xCC8594
+    jal     demo_effect_medal_init
+    addiu   t8, zero, 0x0006