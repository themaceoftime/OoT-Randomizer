--- conflicted
+++ resolved
@@ -1672,8 +1672,11 @@
 ;           sw      a0, 0x0018(sp)
 .orga 0xE12A04
     jal     handle_hba_rewards_chain
-<<<<<<< HEAD
-    nop
+    sw      a0, 0x0018(sp)
+
+; Replaces: sw      t6, 0x02A4(a0)
+.orga 0xE12A20
+    sw      v1, 0x02A4(a0)
 
 ;==================================================================================================
 ; Carpet Salesman Shop Shuffle
@@ -1722,11 +1725,4 @@
 @medigoron_check_2nd_part:
 
 .orga 0xE1F794
-@medigoron_check_return:
-=======
-    sw      a0, 0x0018(sp)
-
-; Replaces: sw      t6, 0x02A4(a0)
-.orga 0xE12A20
-    sw      v1, 0x02A4(a0)
->>>>>>> 454652e1
+@medigoron_check_return: