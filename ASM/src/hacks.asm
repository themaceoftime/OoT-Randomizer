--- conflicted
+++ resolved
@@ -1671,7 +1671,6 @@
     nop
 .endarea
 
-<<<<<<< HEAD
 ; ==================================================================================================
 ; Chain Horseback Archery Rewards
 ; ==================================================================================================
@@ -1732,7 +1731,7 @@
 
 .orga 0xE1F794
 @medigoron_check_return:
-=======
+
 ;==================================================================================================
 ; Remove File 3 From File Select
 ;==================================================================================================
@@ -2057,5 +2056,4 @@
 ;same as above for the case where you leave bowling without ending the game
 ;Replaces: jal      0x8006FB50
 .orga 0xAE4B30
-    jal    minigames_restore_b
->>>>>>> ca9754fb
+    jal    minigames_restore_b