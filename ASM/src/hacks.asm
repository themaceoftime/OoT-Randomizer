--- conflicted
+++ resolved
@@ -163,13 +163,8 @@
 ;    li      a1, 0xB4          ; a1 = 0x00b4 ("You destoryed a Gold Skulltula...")
 ;    move    a2, zero
 ;    jal     0x000DCE14        ; call ex_0dce14(ctx, 0x00b4, 0)
-<<<<<<< HEAD
 ;    sh      t4, 0x110 (t5)    ; *(t5 + 0x110) = 0x000a (Freeze the player actor for 10 frames)
-.org 0xEC68BC
-=======
-;    sh      t4, 0x110 (t5)    ; *(t5 + 0x110) = 0x000a
 .orga 0xEC68BC
->>>>>>> 66fa2b54
 .area 0x28, 0
     lw      t5, 0x2C (sp)                ; original code
     li      t4, 0x0A                     ; original code
