--- conflicted
+++ resolved
@@ -392,15 +392,10 @@
     jr      ra
     sw      t9, 0x0000(t7)              ; Displaced Code
 
-<<<<<<< HEAD
+;==================================================================================================
+
 ; Rectify the "Getting Caught By Gerudo" entrance index if necessary, based on the age and current scene
 ; In ER, Adult should be placed at the fortress entrance when getting caught in the fortress without a hookshot, instead of being thrown in the valley
-=======
-;==================================================================================================
-
-; In ER, Rectify the "Getting Caught By Gerudo" entrance index if necessary, based on the age and current scene
-; Adult should be placed at the fortress entrance when getting caught in the fortress without a hookshot, instead of being thrown in the valley
->>>>>>> ca9754fb
 ; Child should always be thrown in the stream when caught in the valley, and placed at the fortress entrance from valley when caught in the fortress
 ; Registers safe to override: t3-t8
 gerudo_caught_entrance:
