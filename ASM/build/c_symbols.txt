
build/bundle.o:     file format elf32-bigmips

SYMBOL TABLE:
00000000 l    d  .MIPS.abiflags	00000000 .MIPS.abiflags
00000000 l    d  .reginfo	00000000 .reginfo
00000000 l    d  .text	00000000 .text
00000000 l    d  .rodata	00000000 .rodata
00000000 l    d  .rodata.str1.4	00000000 .rodata.str1.4
00000000 l    d  .rodata.cst4	00000000 .rodata.cst4
00000000 l    d  .rodata.cst8	00000000 .rodata.cst8
00000000 l    d  .data	00000000 .data
00000000 l    d  .sdata	00000000 .sdata
00000000 l    d  .sbss	00000000 .sbss
00000000 l    d  .bss	00000000 .bss
00000000 l    d  .comment	00000000 .comment
00000000 l    d  .pdr	00000000 .pdr
00000000 l    d  .gnu.attributes	00000000 .gnu.attributes
00000000 l    d  .mdebug.abi32	00000000 .mdebug.abi32
00000000 l    df *ABS*	00000000 agony.c
00000000 l     O .data	00000004 alpha_frame
00000000 l     O .rodata	00000028 ALPHA_DATA
00000000 l    df *ABS*	00000000 chests.c
00000000 l    df *ABS*	00000000 dpad.c
00000000 l    df *ABS*	00000000 dungeon_info.c
00000000 l       .rodata.str1.4	00000000 $LC0
00000004 l       .rodata.str1.4	00000000 $LC1
00000000 l    df *ABS*	00000000 extern_ctxt.c
00000000 l       .rodata.cst4	00000000 $LC0
00000004 l       .rodata.cst4	00000000 $LC1
00000000 l    df *ABS*	00000000 file_icons.c
000017c8 l     F .text	000000f8 draw_digits
00000010 l     O .bss	00000028 draw_data
0000006c l     O .rodata	00000010 MASK_LOOKUP
00000010 l     O .sbss	00000001 frame_counter.3686
00000000 l    df *ABS*	00000000 file_select.c
00000000 l    df *ABS*	00000000 fog.c
00000000 l    df *ABS*	00000000 ganon.c
00000000 l    df *ABS*	00000000 get_items.c
00000000 l    df *ABS*	00000000 gfx.c
00000000 l    df *ABS*	00000000 hud_colors.c
00000000 l    df *ABS*	00000000 icetrap.c
00000000 l    df *ABS*	00000000 item_effects.c
00000000 l    df *ABS*	00000000 item_table.c
00000000 l    df *ABS*	00000000 item_upgrades.c
00000000 l    df *ABS*	00000000 main.c
00000000 l    df *ABS*	00000000 menu.c
00000000 l    df *ABS*	00000000 models.c
0000000c l       .rodata.cst4	00000000 $LC6
00000008 l       .rodata.cst4	00000000 $LC5
00000010 l       .rodata.cst4	00000000 $LC7
00000014 l       .rodata.cst4	00000000 $LC8
00000018 l       .rodata.cst4	00000000 $LC9
0000001c l       .rodata.cst4	00000000 $LC10
00000000 l    df *ABS*	00000000 rainbow_sword.c
<<<<<<< HEAD
00004c28 l     F .text	000001f0 get_color
000011fc l     O .data	00000015 colors
00000050 l     O .sbss	00000004 frames
=======
00003de8 l     F .text	000001f0 get_color
00001198 l     O .data	00000015 colors
0000004c l     O .sbss	00000004 frames
>>>>>>> ca9754fb
00000000 l       .rodata.cst8	00000000 $LC0
00000020 l       .rodata.cst4	00000000 $LC1
00000024 l       .rodata.cst4	00000000 $LC2
00000000 l    df *ABS*	00000000 refill.c
00000000 l    df *ABS*	00000000 scarecrow.c
00000000 l    df *ABS*	00000000 text.c
00000054 l     O .sbss	00000004 text_buf
00000058 l     O .sbss	00000004 text_end
00000000 l    df *ABS*	00000000 triforce.c
00000060 l     O .sbss	00000004 render_triforce_flag
00000064 l     O .sbss	00000004 frames
00000008 l       .rodata.cst8	00000000 $LC0
00000010 l       .rodata.cst8	00000000 $LC1
00000018 l       .rodata.cst8	00000000 $LC2
00000020 l       .rodata.cst8	00000000 $LC3
00000000 l    df *ABS*	00000000 twinrova.c
00000000 l    df *ABS*	00000000 util.c
<<<<<<< HEAD
00004604 g     F .text	0000007c scale_factor
00003da8 g     F .text	0000001c give_defense
00003f50 g     F .text	0000002c call_effect_function
0000199c g     F .text	00000408 read_file_data
00000000         *UND*	00000000 PLAYER_ID
00003ba8 g     F .text	00000080 give_ice_trap
00002810 g     F .text	0000007c item_overrides_init
00004078 g     F .text	00000018 scale_upgrade
00000050 g     O .sdata	00000004 a_note_glow_max
00000010 g     O .sdata	00000006 counter_positions
00000000         *UND*	00000000 CFG_HEART_COLOR
00003b38 g     F .text	0000004c rupee_hud_color
00003f84 g     F .text	00000014 hookshot_upgrade
00002a44 g     F .text	0000004c lookup_override
00004e18 g     F .text	000000ac update_color
000040ac g     F .text	0000001c stick_upgrade
00004f34 g     F .text	0000002c text_init
00000000         *UND*	00000000 INCOMING_PLAYER
00000088 g     O .sdata	00000004 beating_no_dd
00000038 g     O .sdata	00000004 c_note_font_glow_max
00001538 g     F .text	00000290 process_extern_ctxt
000027ac g     F .text	0000001c override_fog_state
00000038 g     O .sbss	00000004 active_override_is_outgoing
000002b4 g     F .text	0000009c get_chest_override_color
00003de0 g     F .text	00000024 give_double_magic
0000007c g     O .sdata	00000004 normal_dd
00003788 g     F .text	000003b0 update_hud_colors
00004184 g     F .text	00000070 letter_to_bottle
00000000         *UND*	00000000 CFG_B_BUTTON_COLOR
000049d8 g     F .text	00000064 ocarina_of_time_draw
000027c8 g     F .text	00000048 check_ganon_entry
000001f0 g     O .data	00000010 items_sprite
00000000         *UND*	00000000 CFG_DISPLAY_DPAD
00000024 g     O .sbss	00000004 active_item_graphic_id
000001c0 g     O .data	00000010 dpad_sprite
00000078 g     O .sdata	00000004 a_button
00000020 g     O .sdata	00000008 hash_sprites
00002a90 g     F .text	000000d8 activate_override
00004230 g     F .text	00000044 before_game_state_update
00004eec g     F .text	00000048 store_scarecrow_fix
0000515c g     F .text	00000028 set_triforce_render
0000006c g     O .sdata	00000004 a_note_r
00000000         *UND*	00000000 CFG_C_NOTE_COLOR
00000000         *UND*	00000000 OUTGOING_PLAYER
00002c9c g     F .text	00000040 push_delayed_item
00004018 g     F .text	00000030 slingshot_upgrade
00000644 g     F .text	000004d0 draw_dpad
00000014 g     O .sbss	00000004 cfg_file_select_hash
00004ec4 g     F .text	00000028 health_and_magic_refill
0000004c g     O .sbss	00000001 pending_freezes
00003c28 g     F .text	00000008 no_effect
00005008 g     F .text	00000154 text_flush
00000000         *UND*	00000000 CFG_RAINBOW_SWORD_INNER_ENABLED
0000009a g     O .sdata	00000002 triforce_pieces_requied
00000200 g     O .data	00000010 medals_sprite
000014bc g     F .text	00000064 interpolate
00003ff0 g     F .text	00000028 bow_upgrade
00000034 g     F .text	00000034 agony_vibrate_setup
00000180 g     O .data	00000010 item_digit_sprite
00002e00 g     F .text	0000006c after_item_received
00003f7c g     F .text	00000008 no_upgrade
00004128 g     F .text	0000001c arrows_to_rupee
00000048 g     O .sdata	00000004 a_note_font_glow_max
0000003c g     O .sbss	00000008 active_override
=======
000037c4 g     F .text	0000007c scale_factor
00002f88 g     F .text	0000001c give_defense
00003100 g     F .text	0000002c call_effect_function
00000000         *UND*	00000000 PLAYER_ID
00002d88 g     F .text	00000080 give_ice_trap
00001a4c g     F .text	0000007c item_overrides_init
00003228 g     F .text	00000018 scale_upgrade
00000040 g     O .sdata	00000004 a_note_glow_max
00000000         *UND*	00000000 CFG_HEART_COLOR
00002d18 g     F .text	0000004c rupee_hud_color
00003134 g     F .text	00000014 hookshot_upgrade
00001c80 g     F .text	0000004c lookup_override
00003fd8 g     F .text	000000ac update_color
0000325c g     F .text	0000001c stick_upgrade
000040f4 g     F .text	0000002c text_init
00000000         *UND*	00000000 INCOMING_PLAYER
00000078 g     O .sdata	00000004 beating_no_dd
00000028 g     O .sdata	00000004 c_note_font_glow_max
00001534 g     F .text	00000290 process_extern_ctxt
000019e8 g     F .text	0000001c override_fog_state
00004878 g     F .text	0000000c clear_twinrova_flag
00000034 g     O .sbss	00000004 active_override_is_outgoing
000002b4 g     F .text	0000009c get_chest_override_color
00002fc0 g     F .text	00000024 give_double_magic
0000006c g     O .sdata	00000004 normal_dd
00002968 g     F .text	000003b0 update_hud_colors
00003334 g     F .text	00000070 letter_to_bottle
00000000         *UND*	00000000 CFG_B_BUTTON_COLOR
00003b98 g     F .text	00000064 ocarina_of_time_draw
00001a04 g     F .text	00000048 check_ganon_entry
00000180 g     O .data	00000010 items_sprite
00000000         *UND*	00000000 CFG_DISPLAY_DPAD
00000020 g     O .sbss	00000004 active_item_graphic_id
00000150 g     O .data	00000010 dpad_sprite
00000068 g     O .sdata	00000004 a_button
00000010 g     O .sdata	00000008 hash_sprites
00001ccc g     F .text	000000d8 activate_override
000033e0 g     F .text	00000044 before_game_state_update
000040ac g     F .text	00000048 store_scarecrow_fix
0000431c g     F .text	00000028 set_triforce_render
0000005c g     O .sdata	00000004 a_note_r
00000000         *UND*	00000000 CFG_C_NOTE_COLOR
00000000         *UND*	00000000 OUTGOING_PLAYER
00001ed8 g     F .text	00000040 push_delayed_item
000031c8 g     F .text	00000030 slingshot_upgrade
00000644 g     F .text	000004d0 draw_dpad
00000010 g     O .sbss	00000004 cfg_file_select_hash
00004084 g     F .text	00000028 health_and_magic_refill
00000048 g     O .sbss	00000001 pending_freezes
00002e08 g     F .text	00000008 no_effect
000041c8 g     F .text	00000154 text_flush
00000000         *UND*	00000000 CFG_RAINBOW_SWORD_INNER_ENABLED
0000008a g     O .sdata	00000002 triforce_pieces_requied
00000190 g     O .data	00000010 medals_sprite
000014b8 g     F .text	00000064 interpolate
000031a0 g     F .text	00000028 bow_upgrade
00000034 g     F .text	00000034 agony_vibrate_setup
0000203c g     F .text	0000006c after_item_received
0000312c g     F .text	00000008 no_upgrade
000032d8 g     F .text	0000001c arrows_to_rupee
00000038 g     O .sdata	00000004 a_note_font_glow_max
00000038 g     O .sbss	00000008 active_override
>>>>>>> ca9754fb
00000000         *UND*	00000000 INCOMING_ITEM
00000070 g     O .sdata	00000004 c_button
00000004 g     O .sdata	00000004 dungeon_count
<<<<<<< HEAD
00003d74 g     F .text	00000014 give_dungeon_item
00004090 g     F .text	0000001c nut_upgrade
00002c3c g     F .text	00000060 push_coop_item
=======
00002f54 g     F .text	00000014 give_dungeon_item
00003240 g     F .text	0000001c nut_upgrade
00001e78 g     F .text	00000060 push_coop_item
>>>>>>> ca9754fb
0000000c g     O .sdata	00000004 scene_fog_distance
0000007c g     O .rodata	00000015 variable_tile_positions
00000218 g     F .text	0000009c get_chest_override_size
<<<<<<< HEAD
0000475c g     F .text	0000002c models_reset
00000000 g     F .text	00000008 agony_inside_radius_setup
000001e0 g     O .data	00000010 quest_items_sprite
00002d10 g     F .text	00000088 after_key_received
000056cc g     F .text	0000003c heap_alloc
00000034 g     O .sbss	00000004 active_item_row
00004274 g     F .text	0000003c after_game_state_update
00000000         *UND*	00000000 NO_FOG_STATE
00000b14 g     F .text	000009a8 draw_dungeon_info
000042b0 g     F .text	0000002c after_scene_init
000018c0 g     F .text	000000dc make_digits
=======
0000391c g     F .text	0000002c models_reset
00000000 g     F .text	00000008 agony_inside_radius_setup
00000170 g     O .data	00000010 quest_items_sprite
00001f4c g     F .text	00000088 after_key_received
00004898 g     F .text	0000003c heap_alloc
00000030 g     O .sbss	00000004 active_item_row
00003424 g     F .text	0000003c after_game_state_update
00000000         *UND*	00000000 NO_FOG_STATE
00000b14 g     F .text	000009a4 draw_dungeon_info
00003460 g     F .text	00000034 after_scene_init
>>>>>>> ca9754fb
00000000         *UND*	00000000 FONT_TEXTURE
00000018 g     O .sdata	00000008 icon_sprites
00000000         *UND*	00000000 OCARINAS_SHUFFLED
<<<<<<< HEAD
00003044 g     F .text	0000010c get_item
00000054 g     O .sdata	00000004 a_note_glow_base
=======
00002270 g     F .text	0000010c get_item
00000044 g     O .sdata	00000004 a_note_glow_base
>>>>>>> ca9754fb
00000000         *UND*	00000000 CHEST_SIZE_MATCH_CONTENTS
0000004c g     O .sdata	00000004 a_note_font_glow_base
00000000         *UND*	00000000 CFG_RAINBOW_SWORD_OUTER_ENABLED
<<<<<<< HEAD
00003dc4 g     F .text	0000001c give_magic
0000002c g     O .sbss	00000004 active_item_text_id
00003b84 g     F .text	00000010 ice_trap_is_pending
00000050 g     O .bss	00001000 cfg_item_overrides
00000028 g     O .sdata	00000004 text_cursor_border_max
00000000         *UND*	00000000 DPAD_TEXTURE
00002bdc g     F .text	00000060 push_pending_item
00000008 g     F .text	0000002c agony_outside_radius_setup
00002bb4 g     F .text	00000028 set_outgoing_override
00000028 g     O .sbss	00000004 active_item_object_id
00004048 g     F .text	00000030 wallet_upgrade
00000020 g     O .sbss	00000004 active_item_fast_chest
0000005c g     O .sdata	00000004 c_note_g
00002578 g     F .text	00000234 draw_file_select_hash
0000003c g     O .sdata	00000004 c_note_font_glow_base
00000350 g     F .text	000002f4 handle_dpad
000034d8 g     F .text	000000f8 sprite_draw
00000190 g     O .data	00000010 key_rupee_clock_sprite
00003d30 g     F .text	0000000c give_biggoron_sword
00003270 g     F .text	00000070 give_sarias_gift
00004888 g     F .text	00000088 small_key_draw
00000040 g     O .sdata	00000004 c_note_glow_max
00004824 g     F .text	00000064 heart_piece_draw
00003338 g     F .text	000001a0 sprite_load
00000210 g     O .data	00000010 stones_sprite
00000000         *UND*	00000000 OUTGOING_KEY
000000c4 g     O .data	00000014 extern_ctxt
00004144 g     F .text	0000001c bombs_to_rupee
00000030 g     O .sdata	00000004 text_cursor_inner_max
00000064 g     O .sdata	00000004 a_note_b
00000158 g     O .data	00000028 setup_db
00004470 g     F .text	00000060 get_object
00003c3c g     F .text	000000bc give_triforce_piece
00000220 g     O .data	00000fdc item_table
000001d0 g     O .data	00000010 font_sprite
0000001c g     O .sbss	00000001 satisified_pending_frames
0000451c g     F .text	00000068 scale_top_matrix
00002d98 g     F .text	00000068 pop_ice_trap
00003308 g     F .text	00000030 sprite_bytes
00000060 g     O .sdata	00000004 c_note_r
00000000         *UND*	00000000 CFG_C_BUTTON_COLOR
00003fc4 g     F .text	0000002c bomb_bag_upgrade
000040c8 g     F .text	00000010 magic_upgrade
00003f98 g     F .text	0000002c strength_upgrade
00003e88 g     F .text	00000030 open_mask_shop
00000008 g     O .sbss	00000004 cfg_dungeon_info_mq_need_map
00004448 g     F .text	00000028 load_object
00004108 g     F .text	00000020 ocarina_upgrade
00003ef4 g     F .text	0000005c resolve_upgrades
000001a0 g     O .data	00000010 song_note_sprite
00000000         *UND*	00000000 CFG_A_NOTE_COLOR
00000084 g     O .sdata	00000004 normal_no_dd
00000074 g     O .sdata	00000004 b_button
00004bc4 g     F .text	00000064 bowling_heart_piece_draw
000035d0 g     F .text	000001b8 gfx_init
0000008c g     O .sdata	00000006 defaultDDHeart
00000028 g     O .rodata	00000042 freecam_modes
00003c30 g     F .text	0000000c full_heal
00000058 g     O .sdata	00000004 c_note_b
00003150 g     F .text	00000120 get_skulltula_token
00003b94 g     F .text	00000014 push_pending_ice_trap
00004b20 g     F .text	000000a4 bowling_bomb_bag_draw
00000080 g     O .sdata	00000004 beating_dd
00000000 g     O .bss	0000000e cfg_dungeon_is_mq
00000068 g     F .text	0000014c draw_agony_graphic
00004160 g     F .text	00000024 seeds_to_rupee
00003e04 g     F .text	0000000c give_fairy_ocarina
000047e4 g     F .text	00000040 lookup_model
0000004d g     O .sbss	00000001 OPEN_KAKARIKO
00000028 g     O .data	0000009c dungeons
00000014 g     O .data	00000012 medal_colors
00000044 g     O .sbss	00000004 dummy_actor
00000034 g     O .sdata	00000004 text_cursor_inner_base
00004f60 g     F .text	000000a8 text_print
00004788 g     F .text	0000005c lookup_model_by_override
00000044 g     O .sdata	00000004 c_note_glow_base
00003cf8 g     F .text	00000038 give_tycoon_wallet
0000002c g     O .sdata	00000004 text_cursor_border_base
00000048 g     O .sbss	00000004 item_overrides_count
00002f3c g     F .text	00000108 handle_pending_items
000040d8 g     F .text	00000030 bombchu_upgrade
00004680 g     F .text	00000090 draw_model
00003e44 g     F .text	00000018 give_bean_pack
00003e10 g     F .text	00000018 give_song
00000008 g     O .sdata	00000004 last_fog_distance
00000094 g     O .sdata	00000006 defaultHeart
00000068 g     O .sdata	00000004 a_note_g
000041f4 g     F .text	0000003c c_init
000001b0 g     O .data	00000010 triforce_sprite
00000000         *UND*	00000000 EXTERN_DAMAGE_MULTIPLYER
0000004e g     O .sbss	00000001 MAX_RUPEES
00004a3c g     F .text	000000e4 item_etcetera_draw
00000000         *UND*	00000000 SPEED_MULTIPLIER
00001da4 g     F .text	000007d4 draw_file_icons
00000030 g     O .sbss	00000004 active_item_action_id
00002e6c g     F .text	000000d0 try_pending_item
00003e5c g     F .text	0000002c fill_wallet_upgrade
00000068 g     O .sbss	00000004 heap_next
00000004 g     O .data	0000000e cfg_dungeon_rewards
00000000         *UND*	00000000 TRIFORCE_ICON_TEXTURE
00003e28 g     F .text	0000001c ice_trap_effect
000042dc g     F .text	00000100 c_equipment_menu_slot_filled
00003d3c g     F .text	00000038 give_bottle
000000d8 g     O .data	0000003c song_note_data
000029a0 g     F .text	000000a4 lookup_override_by_key
000043dc g     F .text	0000006c load_object_file
00004584 g     F .text	00000080 draw_model_low_level
00000000         *UND*	00000000 OUTGOING_ITEM
00000094 g     O .rodata	000000a0 fixed_tile_positions
00000038 g     O .bss	00000018 pending_item_queue
00004974 g     F .text	00000064 skull_token_draw
00000000         *UND*	00000000 CFG_TEXT_CURSOR_COLOR
00000114 g     O .data	00000040 hash_symbols
00001520 g     F .text	00000018 extern_scene_init
000044d0 g     F .text	0000004c set_object_segment
000001b4 g     F .text	00000064 draw_agony
000056b8 g     F .text	00000014 heap_init
00004910 g     F .text	00000064 heart_container_draw
00001050 g     O .bss	00000040 object_slots
00003d88 g     F .text	00000020 give_small_key
=======
00002fa4 g     F .text	0000001c give_magic
00000028 g     O .sbss	00000004 active_item_text_id
00002d64 g     F .text	00000010 ice_trap_is_pending
00000028 g     O .bss	00001000 cfg_item_overrides
00000018 g     O .sdata	00000004 text_cursor_border_max
00000000         *UND*	00000000 DPAD_TEXTURE
00001e18 g     F .text	00000060 push_pending_item
00000008 g     F .text	0000002c agony_outside_radius_setup
00001df0 g     F .text	00000028 set_outgoing_override
00000024 g     O .sbss	00000004 active_item_object_id
000031f8 g     F .text	00000030 wallet_upgrade
0000001c g     O .sbss	00000004 active_item_fast_chest
0000004c g     O .sdata	00000004 c_note_g
000017c4 g     F .text	00000224 draw_file_select_hash
0000002c g     O .sdata	00000004 c_note_font_glow_base
00000350 g     F .text	000002f4 handle_dpad
00000000         *UND*	00000000 START_TWINROVA_FIGHT
00002704 g     F .text	000000f8 sprite_draw
00002f10 g     F .text	0000000c give_biggoron_sword
0000249c g     F .text	00000070 give_sarias_gift
00003a48 g     F .text	00000088 small_key_draw
00000030 g     O .sdata	00000004 c_note_glow_max
000039e4 g     F .text	00000064 heart_piece_draw
00002564 g     F .text	000001a0 sprite_load
000001a0 g     O .data	00000010 stones_sprite
00000000         *UND*	00000000 OUTGOING_KEY
000000c4 g     O .data	00000014 extern_ctxt
000032f4 g     F .text	0000001c bombs_to_rupee
00000020 g     O .sdata	00000004 text_cursor_inner_max
00000054 g     O .sdata	00000004 a_note_b
00000118 g     O .data	00000028 setup_db
00003630 g     F .text	00000060 get_object
00002e1c g     F .text	000000bc give_triforce_piece
000001bc g     O .data	00000fdc item_table
00000160 g     O .data	00000010 font_sprite
00000018 g     O .sbss	00000001 satisified_pending_frames
000036dc g     F .text	00000068 scale_top_matrix
00001fd4 g     F .text	00000068 pop_ice_trap
00002534 g     F .text	00000030 sprite_bytes
00000050 g     O .sdata	00000004 c_note_r
00000000         *UND*	00000000 CFG_C_BUTTON_COLOR
00003174 g     F .text	0000002c bomb_bag_upgrade
00003278 g     F .text	00000010 magic_upgrade
00003148 g     F .text	0000002c strength_upgrade
00000008 g     O .sbss	00000004 cfg_dungeon_info_mq_need_map
00003608 g     F .text	00000028 load_object
000032b8 g     F .text	00000020 ocarina_upgrade
000030a4 g     F .text	0000005c resolve_upgrades
00000000         *UND*	00000000 CFG_A_NOTE_COLOR
00000074 g     O .sdata	00000004 normal_no_dd
00000064 g     O .sdata	00000004 b_button
00003d84 g     F .text	00000064 bowling_heart_piece_draw
000027fc g     F .text	0000016c gfx_init
0000007c g     O .sdata	00000006 defaultDDHeart
00000028 g     O .rodata	00000042 freecam_modes
00002e10 g     F .text	0000000c full_heal
00000048 g     O .sdata	00000004 c_note_b
0000237c g     F .text	00000120 get_skulltula_token
00002d74 g     F .text	00000014 push_pending_ice_trap
00003ce0 g     F .text	000000a4 bowling_bomb_bag_draw
00000070 g     O .sdata	00000004 beating_dd
00000000 g     O .bss	0000000e cfg_dungeon_is_mq
00000068 g     F .text	0000014c draw_agony_graphic
00003310 g     F .text	00000024 seeds_to_rupee
00002fe4 g     F .text	0000000c give_fairy_ocarina
000039a4 g     F .text	00000040 lookup_model
00000028 g     O .data	0000009c dungeons
00000014 g     O .data	00000012 medal_colors
00000040 g     O .sbss	00000004 dummy_actor
00000024 g     O .sdata	00000004 text_cursor_inner_base
00004120 g     F .text	000000a8 text_print
00003948 g     F .text	0000005c lookup_model_by_override
00000034 g     O .sdata	00000004 c_note_glow_base
00002ed8 g     F .text	00000038 give_tycoon_wallet
0000001c g     O .sdata	00000004 text_cursor_border_base
00000044 g     O .sbss	00000004 item_overrides_count
00002168 g     F .text	00000108 handle_pending_items
00003288 g     F .text	00000030 bombchu_upgrade
00003840 g     F .text	00000090 draw_model
00003024 g     F .text	00000018 give_bean_pack
00002ff0 g     F .text	00000018 give_song
00000008 g     O .sdata	00000004 last_fog_distance
00000084 g     O .sdata	00000006 defaultHeart
00000058 g     O .sdata	00000004 a_note_g
000033a4 g     F .text	0000003c c_init
00000140 g     O .data	00000010 triforce_sprite
00000000         *UND*	00000000 EXTERN_DAMAGE_MULTIPLYER
00000049 g     O .sbss	00000001 MAX_RUPEES
00003bfc g     F .text	000000e4 item_etcetera_draw
00000000         *UND*	00000000 SPEED_MULTIPLIER
0000002c g     O .sbss	00000004 active_item_action_id
000020a8 g     F .text	000000c0 try_pending_item
0000303c g     F .text	0000002c fill_wallet_upgrade
00000064 g     O .sbss	00000004 heap_next
00000004 g     O .data	0000000e cfg_dungeon_rewards
00000000         *UND*	00000000 TRIFORCE_ICON_TEXTURE
00003008 g     F .text	0000001c ice_trap_effect
00003494 g     F .text	00000100 c_equipment_menu_slot_filled
00002f1c g     F .text	00000038 give_bottle
00001bdc g     F .text	000000a4 lookup_override_by_key
00003594 g     F .text	00000074 load_object_file
00003744 g     F .text	00000080 draw_model_low_level
00000000         *UND*	00000000 OUTGOING_ITEM
00000010 g     O .bss	00000018 pending_item_queue
00003b34 g     F .text	00000064 skull_token_draw
00000000         *UND*	00000000 CFG_TEXT_CURSOR_COLOR
000000d8 g     O .data	00000040 hash_symbols
0000151c g     F .text	00000018 extern_scene_init
00003690 g     F .text	0000004c set_object_segment
000001b4 g     F .text	00000064 draw_agony
00004884 g     F .text	00000014 heap_init
00003ad0 g     F .text	00000064 heart_container_draw
00001028 g     O .bss	00000040 object_slots
00002f68 g     F .text	00000020 give_small_key
>>>>>>> ca9754fb
00000004 g     O .sbss	00000004 cfg_dungeon_info_reward_need_compass
0000005c g     O .sbss	00000002 triforce_hunt_enabled
0000000c g     O .sbss	00000004 cfg_dungeon_info_mq_enable
00000000         *UND*	00000000 C_HEAP
<<<<<<< HEAD
0000288c g     F .text	00000114 get_override_search_key
00000018 g     O .sbss	00000001 NO_ESCAPE_SEQUENCE
00002b68 g     F .text	0000004c clear_override
00002cdc g     F .text	00000034 pop_pending_item
00000000         *UND*	00000000 CFG_A_BUTTON_COLOR
000032e0 g     F .text	00000028 sprite_bytes_per_tile
00003eb8 g     F .text	0000003c get_item_row
00005708 g     F .text	00000044 file_init
00000134 g     O .rodata	0000000c rupee_colors
00000000         *UND*	00000000 EXTENDED_OBJECT_TABLE
00005184 g     F .text	00000534 draw_triforce_count
00000000         *UND*	00000000 PLAYER_NAME_ID
00000000 g     O .sbss	00000004 cfg_dungeon_info_reward_need_altar
00000000 g     O .sdata	00000004 cfg_dungeon_info_enable
00004710 g     F .text	0000004c models_init
=======
00001ac8 g     F .text	00000114 get_override_search_key
00000014 g     O .sbss	00000001 NO_ESCAPE_SEQUENCE
00001da4 g     F .text	0000004c clear_override
00001f18 g     F .text	00000034 pop_pending_item
00000000         *UND*	00000000 CFG_A_BUTTON_COLOR
0000250c g     F .text	00000028 sprite_bytes_per_tile
00003068 g     F .text	0000003c get_item_row
000048d4 g     F .text	00000044 file_init
000001b0 g     O .data	0000000c rupee_colors
00000000         *UND*	00000000 EXTENDED_OBJECT_TABLE
00004344 g     F .text	00000534 draw_triforce_count
00000000         *UND*	00000000 PLAYER_NAME_ID
00000000 g     O .sbss	00000004 cfg_dungeon_info_reward_need_altar
00000000 g     O .sdata	00000004 cfg_dungeon_info_enable
000038d0 g     F .text	0000004c models_init
>>>>>>> ca9754fb

<|MERGE_RESOLUTION|>--- conflicted
+++ resolved
@@ -53,15 +53,9 @@
 00000018 l       .rodata.cst4	00000000 $LC9
 0000001c l       .rodata.cst4	00000000 $LC10
 00000000 l    df *ABS*	00000000 rainbow_sword.c
-<<<<<<< HEAD
-00004c28 l     F .text	000001f0 get_color
+00004c30 l     F .text	000001f0 get_color
 000011fc l     O .data	00000015 colors
 00000050 l     O .sbss	00000004 frames
-=======
-00003de8 l     F .text	000001f0 get_color
-00001198 l     O .data	00000015 colors
-0000004c l     O .sbss	00000004 frames
->>>>>>> ca9754fb
 00000000 l       .rodata.cst8	00000000 $LC0
 00000020 l       .rodata.cst4	00000000 $LC1
 00000024 l       .rodata.cst4	00000000 $LC2
@@ -79,8 +73,7 @@
 00000020 l       .rodata.cst8	00000000 $LC3
 00000000 l    df *ABS*	00000000 twinrova.c
 00000000 l    df *ABS*	00000000 util.c
-<<<<<<< HEAD
-00004604 g     F .text	0000007c scale_factor
+0000460c g     F .text	0000007c scale_factor
 00003da8 g     F .text	0000001c give_defense
 00003f50 g     F .text	0000002c call_effect_function
 0000199c g     F .text	00000408 read_file_data
@@ -94,14 +87,15 @@
 00003b38 g     F .text	0000004c rupee_hud_color
 00003f84 g     F .text	00000014 hookshot_upgrade
 00002a44 g     F .text	0000004c lookup_override
-00004e18 g     F .text	000000ac update_color
+00004e20 g     F .text	000000ac update_color
 000040ac g     F .text	0000001c stick_upgrade
-00004f34 g     F .text	0000002c text_init
+00004f3c g     F .text	0000002c text_init
 00000000         *UND*	00000000 INCOMING_PLAYER
 00000088 g     O .sdata	00000004 beating_no_dd
 00000038 g     O .sdata	00000004 c_note_font_glow_max
 00001538 g     F .text	00000290 process_extern_ctxt
 000027ac g     F .text	0000001c override_fog_state
+000056c0 g     F .text	0000000c clear_twinrova_flag
 00000038 g     O .sbss	00000004 active_override_is_outgoing
 000002b4 g     F .text	0000009c get_chest_override_color
 00003de0 g     F .text	00000024 give_double_magic
@@ -109,7 +103,7 @@
 00003788 g     F .text	000003b0 update_hud_colors
 00004184 g     F .text	00000070 letter_to_bottle
 00000000         *UND*	00000000 CFG_B_BUTTON_COLOR
-000049d8 g     F .text	00000064 ocarina_of_time_draw
+000049e0 g     F .text	00000064 ocarina_of_time_draw
 000027c8 g     F .text	00000048 check_ganon_entry
 000001f0 g     O .data	00000010 items_sprite
 00000000         *UND*	00000000 CFG_DISPLAY_DPAD
@@ -119,8 +113,8 @@
 00000020 g     O .sdata	00000008 hash_sprites
 00002a90 g     F .text	000000d8 activate_override
 00004230 g     F .text	00000044 before_game_state_update
-00004eec g     F .text	00000048 store_scarecrow_fix
-0000515c g     F .text	00000028 set_triforce_render
+00004ef4 g     F .text	00000048 store_scarecrow_fix
+00005164 g     F .text	00000028 set_triforce_render
 0000006c g     O .sdata	00000004 a_note_r
 00000000         *UND*	00000000 CFG_C_NOTE_COLOR
 00000000         *UND*	00000000 OUTGOING_PLAYER
@@ -128,10 +122,10 @@
 00004018 g     F .text	00000030 slingshot_upgrade
 00000644 g     F .text	000004d0 draw_dpad
 00000014 g     O .sbss	00000004 cfg_file_select_hash
-00004ec4 g     F .text	00000028 health_and_magic_refill
+00004ecc g     F .text	00000028 health_and_magic_refill
 0000004c g     O .sbss	00000001 pending_freezes
 00003c28 g     F .text	00000008 no_effect
-00005008 g     F .text	00000154 text_flush
+00005010 g     F .text	00000154 text_flush
 00000000         *UND*	00000000 CFG_RAINBOW_SWORD_INNER_ENABLED
 0000009a g     O .sdata	00000002 triforce_pieces_requied
 00000200 g     O .data	00000010 medals_sprite
@@ -144,123 +138,34 @@
 00004128 g     F .text	0000001c arrows_to_rupee
 00000048 g     O .sdata	00000004 a_note_font_glow_max
 0000003c g     O .sbss	00000008 active_override
-=======
-000037c4 g     F .text	0000007c scale_factor
-00002f88 g     F .text	0000001c give_defense
-00003100 g     F .text	0000002c call_effect_function
-00000000         *UND*	00000000 PLAYER_ID
-00002d88 g     F .text	00000080 give_ice_trap
-00001a4c g     F .text	0000007c item_overrides_init
-00003228 g     F .text	00000018 scale_upgrade
-00000040 g     O .sdata	00000004 a_note_glow_max
-00000000         *UND*	00000000 CFG_HEART_COLOR
-00002d18 g     F .text	0000004c rupee_hud_color
-00003134 g     F .text	00000014 hookshot_upgrade
-00001c80 g     F .text	0000004c lookup_override
-00003fd8 g     F .text	000000ac update_color
-0000325c g     F .text	0000001c stick_upgrade
-000040f4 g     F .text	0000002c text_init
-00000000         *UND*	00000000 INCOMING_PLAYER
-00000078 g     O .sdata	00000004 beating_no_dd
-00000028 g     O .sdata	00000004 c_note_font_glow_max
-00001534 g     F .text	00000290 process_extern_ctxt
-000019e8 g     F .text	0000001c override_fog_state
-00004878 g     F .text	0000000c clear_twinrova_flag
-00000034 g     O .sbss	00000004 active_override_is_outgoing
-000002b4 g     F .text	0000009c get_chest_override_color
-00002fc0 g     F .text	00000024 give_double_magic
-0000006c g     O .sdata	00000004 normal_dd
-00002968 g     F .text	000003b0 update_hud_colors
-00003334 g     F .text	00000070 letter_to_bottle
-00000000         *UND*	00000000 CFG_B_BUTTON_COLOR
-00003b98 g     F .text	00000064 ocarina_of_time_draw
-00001a04 g     F .text	00000048 check_ganon_entry
-00000180 g     O .data	00000010 items_sprite
-00000000         *UND*	00000000 CFG_DISPLAY_DPAD
-00000020 g     O .sbss	00000004 active_item_graphic_id
-00000150 g     O .data	00000010 dpad_sprite
-00000068 g     O .sdata	00000004 a_button
-00000010 g     O .sdata	00000008 hash_sprites
-00001ccc g     F .text	000000d8 activate_override
-000033e0 g     F .text	00000044 before_game_state_update
-000040ac g     F .text	00000048 store_scarecrow_fix
-0000431c g     F .text	00000028 set_triforce_render
-0000005c g     O .sdata	00000004 a_note_r
-00000000         *UND*	00000000 CFG_C_NOTE_COLOR
-00000000         *UND*	00000000 OUTGOING_PLAYER
-00001ed8 g     F .text	00000040 push_delayed_item
-000031c8 g     F .text	00000030 slingshot_upgrade
-00000644 g     F .text	000004d0 draw_dpad
-00000010 g     O .sbss	00000004 cfg_file_select_hash
-00004084 g     F .text	00000028 health_and_magic_refill
-00000048 g     O .sbss	00000001 pending_freezes
-00002e08 g     F .text	00000008 no_effect
-000041c8 g     F .text	00000154 text_flush
-00000000         *UND*	00000000 CFG_RAINBOW_SWORD_INNER_ENABLED
-0000008a g     O .sdata	00000002 triforce_pieces_requied
-00000190 g     O .data	00000010 medals_sprite
-000014b8 g     F .text	00000064 interpolate
-000031a0 g     F .text	00000028 bow_upgrade
-00000034 g     F .text	00000034 agony_vibrate_setup
-0000203c g     F .text	0000006c after_item_received
-0000312c g     F .text	00000008 no_upgrade
-000032d8 g     F .text	0000001c arrows_to_rupee
-00000038 g     O .sdata	00000004 a_note_font_glow_max
-00000038 g     O .sbss	00000008 active_override
->>>>>>> ca9754fb
 00000000         *UND*	00000000 INCOMING_ITEM
 00000070 g     O .sdata	00000004 c_button
 00000004 g     O .sdata	00000004 dungeon_count
-<<<<<<< HEAD
 00003d74 g     F .text	00000014 give_dungeon_item
 00004090 g     F .text	0000001c nut_upgrade
 00002c3c g     F .text	00000060 push_coop_item
-=======
-00002f54 g     F .text	00000014 give_dungeon_item
-00003240 g     F .text	0000001c nut_upgrade
-00001e78 g     F .text	00000060 push_coop_item
->>>>>>> ca9754fb
 0000000c g     O .sdata	00000004 scene_fog_distance
 0000007c g     O .rodata	00000015 variable_tile_positions
 00000218 g     F .text	0000009c get_chest_override_size
-<<<<<<< HEAD
-0000475c g     F .text	0000002c models_reset
+00004764 g     F .text	0000002c models_reset
 00000000 g     F .text	00000008 agony_inside_radius_setup
 000001e0 g     O .data	00000010 quest_items_sprite
 00002d10 g     F .text	00000088 after_key_received
-000056cc g     F .text	0000003c heap_alloc
+000056e0 g     F .text	0000003c heap_alloc
 00000034 g     O .sbss	00000004 active_item_row
 00004274 g     F .text	0000003c after_game_state_update
 00000000         *UND*	00000000 NO_FOG_STATE
 00000b14 g     F .text	000009a8 draw_dungeon_info
-000042b0 g     F .text	0000002c after_scene_init
+000042b0 g     F .text	00000034 after_scene_init
 000018c0 g     F .text	000000dc make_digits
-=======
-0000391c g     F .text	0000002c models_reset
-00000000 g     F .text	00000008 agony_inside_radius_setup
-00000170 g     O .data	00000010 quest_items_sprite
-00001f4c g     F .text	00000088 after_key_received
-00004898 g     F .text	0000003c heap_alloc
-00000030 g     O .sbss	00000004 active_item_row
-00003424 g     F .text	0000003c after_game_state_update
-00000000         *UND*	00000000 NO_FOG_STATE
-00000b14 g     F .text	000009a4 draw_dungeon_info
-00003460 g     F .text	00000034 after_scene_init
->>>>>>> ca9754fb
 00000000         *UND*	00000000 FONT_TEXTURE
 00000018 g     O .sdata	00000008 icon_sprites
 00000000         *UND*	00000000 OCARINAS_SHUFFLED
-<<<<<<< HEAD
 00003044 g     F .text	0000010c get_item
 00000054 g     O .sdata	00000004 a_note_glow_base
-=======
-00002270 g     F .text	0000010c get_item
-00000044 g     O .sdata	00000004 a_note_glow_base
->>>>>>> ca9754fb
 00000000         *UND*	00000000 CHEST_SIZE_MATCH_CONTENTS
 0000004c g     O .sdata	00000004 a_note_font_glow_base
 00000000         *UND*	00000000 CFG_RAINBOW_SWORD_OUTER_ENABLED
-<<<<<<< HEAD
 00003dc4 g     F .text	0000001c give_magic
 0000002c g     O .sbss	00000004 active_item_text_id
 00003b84 g     F .text	00000010 ice_trap_is_pending
@@ -277,13 +182,14 @@
 00002578 g     F .text	00000234 draw_file_select_hash
 0000003c g     O .sdata	00000004 c_note_font_glow_base
 00000350 g     F .text	000002f4 handle_dpad
+00000000         *UND*	00000000 START_TWINROVA_FIGHT
 000034d8 g     F .text	000000f8 sprite_draw
 00000190 g     O .data	00000010 key_rupee_clock_sprite
 00003d30 g     F .text	0000000c give_biggoron_sword
 00003270 g     F .text	00000070 give_sarias_gift
-00004888 g     F .text	00000088 small_key_draw
+00004890 g     F .text	00000088 small_key_draw
 00000040 g     O .sdata	00000004 c_note_glow_max
-00004824 g     F .text	00000064 heart_piece_draw
+0000482c g     F .text	00000064 heart_piece_draw
 00003338 g     F .text	000001a0 sprite_load
 00000210 g     O .data	00000010 stones_sprite
 00000000         *UND*	00000000 OUTGOING_KEY
@@ -292,12 +198,12 @@
 00000030 g     O .sdata	00000004 text_cursor_inner_max
 00000064 g     O .sdata	00000004 a_note_b
 00000158 g     O .data	00000028 setup_db
-00004470 g     F .text	00000060 get_object
+00004478 g     F .text	00000060 get_object
 00003c3c g     F .text	000000bc give_triforce_piece
 00000220 g     O .data	00000fdc item_table
 000001d0 g     O .data	00000010 font_sprite
 0000001c g     O .sbss	00000001 satisified_pending_frames
-0000451c g     F .text	00000068 scale_top_matrix
+00004524 g     F .text	00000068 scale_top_matrix
 00002d98 g     F .text	00000068 pop_ice_trap
 00003308 g     F .text	00000030 sprite_bytes
 00000060 g     O .sdata	00000004 c_note_r
@@ -307,14 +213,14 @@
 00003f98 g     F .text	0000002c strength_upgrade
 00003e88 g     F .text	00000030 open_mask_shop
 00000008 g     O .sbss	00000004 cfg_dungeon_info_mq_need_map
-00004448 g     F .text	00000028 load_object
+00004450 g     F .text	00000028 load_object
 00004108 g     F .text	00000020 ocarina_upgrade
 00003ef4 g     F .text	0000005c resolve_upgrades
 000001a0 g     O .data	00000010 song_note_sprite
 00000000         *UND*	00000000 CFG_A_NOTE_COLOR
 00000084 g     O .sdata	00000004 normal_no_dd
 00000074 g     O .sdata	00000004 b_button
-00004bc4 g     F .text	00000064 bowling_heart_piece_draw
+00004bcc g     F .text	00000064 bowling_heart_piece_draw
 000035d0 g     F .text	000001b8 gfx_init
 0000008c g     O .sdata	00000006 defaultDDHeart
 00000028 g     O .rodata	00000042 freecam_modes
@@ -322,27 +228,27 @@
 00000058 g     O .sdata	00000004 c_note_b
 00003150 g     F .text	00000120 get_skulltula_token
 00003b94 g     F .text	00000014 push_pending_ice_trap
-00004b20 g     F .text	000000a4 bowling_bomb_bag_draw
+00004b28 g     F .text	000000a4 bowling_bomb_bag_draw
 00000080 g     O .sdata	00000004 beating_dd
 00000000 g     O .bss	0000000e cfg_dungeon_is_mq
 00000068 g     F .text	0000014c draw_agony_graphic
 00004160 g     F .text	00000024 seeds_to_rupee
 00003e04 g     F .text	0000000c give_fairy_ocarina
-000047e4 g     F .text	00000040 lookup_model
+000047ec g     F .text	00000040 lookup_model
 0000004d g     O .sbss	00000001 OPEN_KAKARIKO
 00000028 g     O .data	0000009c dungeons
 00000014 g     O .data	00000012 medal_colors
 00000044 g     O .sbss	00000004 dummy_actor
 00000034 g     O .sdata	00000004 text_cursor_inner_base
-00004f60 g     F .text	000000a8 text_print
-00004788 g     F .text	0000005c lookup_model_by_override
+00004f68 g     F .text	000000a8 text_print
+00004790 g     F .text	0000005c lookup_model_by_override
 00000044 g     O .sdata	00000004 c_note_glow_base
 00003cf8 g     F .text	00000038 give_tycoon_wallet
 0000002c g     O .sdata	00000004 text_cursor_border_base
 00000048 g     O .sbss	00000004 item_overrides_count
 00002f3c g     F .text	00000108 handle_pending_items
 000040d8 g     F .text	00000030 bombchu_upgrade
-00004680 g     F .text	00000090 draw_model
+00004688 g     F .text	00000090 draw_model
 00003e44 g     F .text	00000018 give_bean_pack
 00003e10 g     F .text	00000018 give_song
 00000008 g     O .sdata	00000004 last_fog_distance
@@ -352,7 +258,7 @@
 000001b0 g     O .data	00000010 triforce_sprite
 00000000         *UND*	00000000 EXTERN_DAMAGE_MULTIPLYER
 0000004e g     O .sbss	00000001 MAX_RUPEES
-00004a3c g     F .text	000000e4 item_etcetera_draw
+00004a44 g     F .text	000000e4 item_etcetera_draw
 00000000         *UND*	00000000 SPEED_MULTIPLIER
 00001da4 g     F .text	000007d4 draw_file_icons
 00000030 g     O .sbss	00000004 active_item_action_id
@@ -362,146 +268,29 @@
 00000004 g     O .data	0000000e cfg_dungeon_rewards
 00000000         *UND*	00000000 TRIFORCE_ICON_TEXTURE
 00003e28 g     F .text	0000001c ice_trap_effect
-000042dc g     F .text	00000100 c_equipment_menu_slot_filled
+000042e4 g     F .text	00000100 c_equipment_menu_slot_filled
 00003d3c g     F .text	00000038 give_bottle
 000000d8 g     O .data	0000003c song_note_data
 000029a0 g     F .text	000000a4 lookup_override_by_key
-000043dc g     F .text	0000006c load_object_file
-00004584 g     F .text	00000080 draw_model_low_level
+000043e4 g     F .text	0000006c load_object_file
+0000458c g     F .text	00000080 draw_model_low_level
 00000000         *UND*	00000000 OUTGOING_ITEM
 00000094 g     O .rodata	000000a0 fixed_tile_positions
 00000038 g     O .bss	00000018 pending_item_queue
-00004974 g     F .text	00000064 skull_token_draw
+0000497c g     F .text	00000064 skull_token_draw
 00000000         *UND*	00000000 CFG_TEXT_CURSOR_COLOR
 00000114 g     O .data	00000040 hash_symbols
 00001520 g     F .text	00000018 extern_scene_init
-000044d0 g     F .text	0000004c set_object_segment
+000044d8 g     F .text	0000004c set_object_segment
 000001b4 g     F .text	00000064 draw_agony
-000056b8 g     F .text	00000014 heap_init
-00004910 g     F .text	00000064 heart_container_draw
+000056cc g     F .text	00000014 heap_init
+00004918 g     F .text	00000064 heart_container_draw
 00001050 g     O .bss	00000040 object_slots
 00003d88 g     F .text	00000020 give_small_key
-=======
-00002fa4 g     F .text	0000001c give_magic
-00000028 g     O .sbss	00000004 active_item_text_id
-00002d64 g     F .text	00000010 ice_trap_is_pending
-00000028 g     O .bss	00001000 cfg_item_overrides
-00000018 g     O .sdata	00000004 text_cursor_border_max
-00000000         *UND*	00000000 DPAD_TEXTURE
-00001e18 g     F .text	00000060 push_pending_item
-00000008 g     F .text	0000002c agony_outside_radius_setup
-00001df0 g     F .text	00000028 set_outgoing_override
-00000024 g     O .sbss	00000004 active_item_object_id
-000031f8 g     F .text	00000030 wallet_upgrade
-0000001c g     O .sbss	00000004 active_item_fast_chest
-0000004c g     O .sdata	00000004 c_note_g
-000017c4 g     F .text	00000224 draw_file_select_hash
-0000002c g     O .sdata	00000004 c_note_font_glow_base
-00000350 g     F .text	000002f4 handle_dpad
-00000000         *UND*	00000000 START_TWINROVA_FIGHT
-00002704 g     F .text	000000f8 sprite_draw
-00002f10 g     F .text	0000000c give_biggoron_sword
-0000249c g     F .text	00000070 give_sarias_gift
-00003a48 g     F .text	00000088 small_key_draw
-00000030 g     O .sdata	00000004 c_note_glow_max
-000039e4 g     F .text	00000064 heart_piece_draw
-00002564 g     F .text	000001a0 sprite_load
-000001a0 g     O .data	00000010 stones_sprite
-00000000         *UND*	00000000 OUTGOING_KEY
-000000c4 g     O .data	00000014 extern_ctxt
-000032f4 g     F .text	0000001c bombs_to_rupee
-00000020 g     O .sdata	00000004 text_cursor_inner_max
-00000054 g     O .sdata	00000004 a_note_b
-00000118 g     O .data	00000028 setup_db
-00003630 g     F .text	00000060 get_object
-00002e1c g     F .text	000000bc give_triforce_piece
-000001bc g     O .data	00000fdc item_table
-00000160 g     O .data	00000010 font_sprite
-00000018 g     O .sbss	00000001 satisified_pending_frames
-000036dc g     F .text	00000068 scale_top_matrix
-00001fd4 g     F .text	00000068 pop_ice_trap
-00002534 g     F .text	00000030 sprite_bytes
-00000050 g     O .sdata	00000004 c_note_r
-00000000         *UND*	00000000 CFG_C_BUTTON_COLOR
-00003174 g     F .text	0000002c bomb_bag_upgrade
-00003278 g     F .text	00000010 magic_upgrade
-00003148 g     F .text	0000002c strength_upgrade
-00000008 g     O .sbss	00000004 cfg_dungeon_info_mq_need_map
-00003608 g     F .text	00000028 load_object
-000032b8 g     F .text	00000020 ocarina_upgrade
-000030a4 g     F .text	0000005c resolve_upgrades
-00000000         *UND*	00000000 CFG_A_NOTE_COLOR
-00000074 g     O .sdata	00000004 normal_no_dd
-00000064 g     O .sdata	00000004 b_button
-00003d84 g     F .text	00000064 bowling_heart_piece_draw
-000027fc g     F .text	0000016c gfx_init
-0000007c g     O .sdata	00000006 defaultDDHeart
-00000028 g     O .rodata	00000042 freecam_modes
-00002e10 g     F .text	0000000c full_heal
-00000048 g     O .sdata	00000004 c_note_b
-0000237c g     F .text	00000120 get_skulltula_token
-00002d74 g     F .text	00000014 push_pending_ice_trap
-00003ce0 g     F .text	000000a4 bowling_bomb_bag_draw
-00000070 g     O .sdata	00000004 beating_dd
-00000000 g     O .bss	0000000e cfg_dungeon_is_mq
-00000068 g     F .text	0000014c draw_agony_graphic
-00003310 g     F .text	00000024 seeds_to_rupee
-00002fe4 g     F .text	0000000c give_fairy_ocarina
-000039a4 g     F .text	00000040 lookup_model
-00000028 g     O .data	0000009c dungeons
-00000014 g     O .data	00000012 medal_colors
-00000040 g     O .sbss	00000004 dummy_actor
-00000024 g     O .sdata	00000004 text_cursor_inner_base
-00004120 g     F .text	000000a8 text_print
-00003948 g     F .text	0000005c lookup_model_by_override
-00000034 g     O .sdata	00000004 c_note_glow_base
-00002ed8 g     F .text	00000038 give_tycoon_wallet
-0000001c g     O .sdata	00000004 text_cursor_border_base
-00000044 g     O .sbss	00000004 item_overrides_count
-00002168 g     F .text	00000108 handle_pending_items
-00003288 g     F .text	00000030 bombchu_upgrade
-00003840 g     F .text	00000090 draw_model
-00003024 g     F .text	00000018 give_bean_pack
-00002ff0 g     F .text	00000018 give_song
-00000008 g     O .sdata	00000004 last_fog_distance
-00000084 g     O .sdata	00000006 defaultHeart
-00000058 g     O .sdata	00000004 a_note_g
-000033a4 g     F .text	0000003c c_init
-00000140 g     O .data	00000010 triforce_sprite
-00000000         *UND*	00000000 EXTERN_DAMAGE_MULTIPLYER
-00000049 g     O .sbss	00000001 MAX_RUPEES
-00003bfc g     F .text	000000e4 item_etcetera_draw
-00000000         *UND*	00000000 SPEED_MULTIPLIER
-0000002c g     O .sbss	00000004 active_item_action_id
-000020a8 g     F .text	000000c0 try_pending_item
-0000303c g     F .text	0000002c fill_wallet_upgrade
-00000064 g     O .sbss	00000004 heap_next
-00000004 g     O .data	0000000e cfg_dungeon_rewards
-00000000         *UND*	00000000 TRIFORCE_ICON_TEXTURE
-00003008 g     F .text	0000001c ice_trap_effect
-00003494 g     F .text	00000100 c_equipment_menu_slot_filled
-00002f1c g     F .text	00000038 give_bottle
-00001bdc g     F .text	000000a4 lookup_override_by_key
-00003594 g     F .text	00000074 load_object_file
-00003744 g     F .text	00000080 draw_model_low_level
-00000000         *UND*	00000000 OUTGOING_ITEM
-00000010 g     O .bss	00000018 pending_item_queue
-00003b34 g     F .text	00000064 skull_token_draw
-00000000         *UND*	00000000 CFG_TEXT_CURSOR_COLOR
-000000d8 g     O .data	00000040 hash_symbols
-0000151c g     F .text	00000018 extern_scene_init
-00003690 g     F .text	0000004c set_object_segment
-000001b4 g     F .text	00000064 draw_agony
-00004884 g     F .text	00000014 heap_init
-00003ad0 g     F .text	00000064 heart_container_draw
-00001028 g     O .bss	00000040 object_slots
-00002f68 g     F .text	00000020 give_small_key
->>>>>>> ca9754fb
 00000004 g     O .sbss	00000004 cfg_dungeon_info_reward_need_compass
 0000005c g     O .sbss	00000002 triforce_hunt_enabled
 0000000c g     O .sbss	00000004 cfg_dungeon_info_mq_enable
 00000000         *UND*	00000000 C_HEAP
-<<<<<<< HEAD
 0000288c g     F .text	00000114 get_override_search_key
 00000018 g     O .sbss	00000001 NO_ESCAPE_SEQUENCE
 00002b68 g     F .text	0000004c clear_override
@@ -509,29 +298,12 @@
 00000000         *UND*	00000000 CFG_A_BUTTON_COLOR
 000032e0 g     F .text	00000028 sprite_bytes_per_tile
 00003eb8 g     F .text	0000003c get_item_row
-00005708 g     F .text	00000044 file_init
+0000571c g     F .text	00000044 file_init
 00000134 g     O .rodata	0000000c rupee_colors
 00000000         *UND*	00000000 EXTENDED_OBJECT_TABLE
-00005184 g     F .text	00000534 draw_triforce_count
+0000518c g     F .text	00000534 draw_triforce_count
 00000000         *UND*	00000000 PLAYER_NAME_ID
 00000000 g     O .sbss	00000004 cfg_dungeon_info_reward_need_altar
 00000000 g     O .sdata	00000004 cfg_dungeon_info_enable
-00004710 g     F .text	0000004c models_init
-=======
-00001ac8 g     F .text	00000114 get_override_search_key
-00000014 g     O .sbss	00000001 NO_ESCAPE_SEQUENCE
-00001da4 g     F .text	0000004c clear_override
-00001f18 g     F .text	00000034 pop_pending_item
-00000000         *UND*	00000000 CFG_A_BUTTON_COLOR
-0000250c g     F .text	00000028 sprite_bytes_per_tile
-00003068 g     F .text	0000003c get_item_row
-000048d4 g     F .text	00000044 file_init
-000001b0 g     O .data	0000000c rupee_colors
-00000000         *UND*	00000000 EXTENDED_OBJECT_TABLE
-00004344 g     F .text	00000534 draw_triforce_count
-00000000         *UND*	00000000 PLAYER_NAME_ID
-00000000 g     O .sbss	00000004 cfg_dungeon_info_reward_need_altar
-00000000 g     O .sdata	00000004 cfg_dungeon_info_enable
-000038d0 g     F .text	0000004c models_init
->>>>>>> ca9754fb
+00004718 g     F .text	0000004c models_init
 
