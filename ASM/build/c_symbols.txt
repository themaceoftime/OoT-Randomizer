--- conflicted
+++ resolved
@@ -35,302 +35,151 @@
 00000000 l    df *ABS*	00000000 menu.c
 00000000 l    df *ABS*	00000000 models.c
 00000000 l       .rodata.cst4	00000000 $LC4
-<<<<<<< HEAD
-00000000 l    df *ABS*	00000000 quickboots.c
-0000004a l     O .sbss	00000002 pad
-00000048 l     O .sbss	00000002 pad_pressed
-00000046 l     O .sbss	00000001 display_active
-=======
->>>>>>> d0ec54ed
 00000000 l    df *ABS*	00000000 scarecrow.c
 00000000 l    df *ABS*	00000000 text.c
-00000050 l     O .sbss	00000004 text_buf
-0000004c l     O .sbss	00000004 text_end
+00000054 l     O .sbss	00000004 text_buf
+00000050 l     O .sbss	00000004 text_end
 00000000 l    df *ABS*	00000000 util.c
 00000000         *UND*	00000000 OUTGOING_OVERRIDE
-<<<<<<< HEAD
-00001e94 g     F .text	0000001c give_defense
-00001fbc g     F .text	0000002c call_effect_function
+0000233c g     F .text	0000001c give_defense
+00002464 g     F .text	0000002c call_effect_function
 00000000         *UND*	00000000 PLAYER_ID
-00001d6c g     F .text	00000080 give_ice_trap
-00000d44 g     F .text	0000007c item_overrides_init
-000020e4 g     F .text	00000018 scale_upgrade
-00001ff0 g     F .text	00000014 hookshot_upgrade
-00000f5c g     F .text	0000004c lookup_override
-00002118 g     F .text	0000001c stick_upgrade
-0000301c g     F .text	0000002c text_init
-000029cc g     F .text	0000008c item00_constructor
-00000030 g     O .sbss	00000004 active_override_is_outgoing
+00002214 g     F .text	00000080 give_ice_trap
+0000133c g     F .text	0000007c item_overrides_init
+0000258c g     F .text	00000018 scale_upgrade
+00002498 g     F .text	00000014 hookshot_upgrade
+00001554 g     F .text	0000004c lookup_override
+000025c0 g     F .text	0000001c stick_upgrade
+00002f48 g     F .text	0000002c text_init
+00002e74 g     F .text	0000008c item00_constructor
+00000038 g     O .sbss	00000004 active_override_is_outgoing
 00000084 g     F .text	0000007c get_chest_override_color
-00001ecc g     F .text	00000024 give_double_magic
-000027b8 g     F .text	00000048 ocarina_of_time_draw
+00002374 g     F .text	00000024 give_double_magic
+00002c60 g     F .text	00000048 ocarina_of_time_draw
 00000130 g     O .data	00000010 items_sprite
-0000001c g     O .sbss	00000004 active_item_graphic_id
-00000100 g     O .data	00000010 dpad_sprite
-00000008 g     O .sdata	00000008 hash_sprites
-00000fa8 g     F .text	000000bc activate_override
-00002234 g     F .text	00000024 before_game_state_update
-00002fd4 g     F .text	00000048 store_scarecrow_fix
-00001178 g     F .text	00000040 push_delayed_item
-00002084 g     F .text	00000030 slingshot_upgrade
-00000010 g     O .sbss	00000004 cfg_file_select_hash
-00000044 g     O .sbss	00000001 pending_freezes
-00001dec g     F .text	00000008 no_effect
-000030f0 g     F .text	00000148 text_flush
-00000140 g     O .data	00000010 medals_sprite
-0000205c g     F .text	00000028 bow_upgrade
-000012ac g     F .text	0000007c after_item_received
-00001fe8 g     F .text	00000008 no_upgrade
-00002194 g     F .text	0000001c arrows_to_rupee
-00000034 g     O .sbss	00000008 active_override
-00000000         *UND*	00000000 INCOMING_ITEM
-00000004 g     O .sdata	00000004 dungeon_count
-00001e60 g     F .text	00000014 give_dungeon_item
-000020fc g     F .text	0000001c nut_upgrade
-00001118 g     F .text	00000060 push_coop_item
-00000000 g     F .text	00000084 get_chest_override_size
-000025c0 g     F .text	0000002c models_reset
-00000120 g     O .data	00000010 quest_items_sprite
-000011ec g     F .text	00000058 after_key_received
-0000324c g     F .text	00000034 heap_alloc
-0000002c g     O .sbss	00000004 active_item_row
-00002258 g     F .text	00000028 after_game_state_update
-00000100 g     F .text	00000a10 draw_dungeon_info
-00002280 g     F .text	0000001c after_scene_init
-00000000         *UND*	00000000 FONT_TEXTURE
-00000000         *UND*	00000000 OCARINAS_SHUFFLED
-00001490 g     F .text	0000010c get_item
-00000000         *UND*	00000000 CHEST_SIZE_MATCH_CONTENTS
-00001eb0 g     F .text	0000001c give_magic
-00000024 g     O .sbss	00000004 active_item_text_id
-00001d48 g     F .text	00000010 ice_trap_is_pending
-00000028 g     O .bss	00001000 cfg_item_overrides
-00000000         *UND*	00000000 DPAD_TEXTURE
-000010b0 g     F .text	00000068 push_pending_item
-00000020 g     O .sbss	00000004 active_item_object_id
-000020b4 g     F .text	00000030 wallet_upgrade
-00000018 g     O .sbss	00000004 active_item_fast_chest
-00000b10 g     F .text	00000234 draw_file_select_hash
-000018f4 g     F .text	000000f0 sprite_draw
-00001e04 g     F .text	0000000c give_biggoron_sword
-00001674 g     F .text	00000070 give_sarias_gift
-00002690 g     F .text	00000098 heart_piece_draw
-00001754 g     F .text	000001a0 sprite_load
-00000150 g     O .data	00000010 stones_sprite
-000021b0 g     F .text	0000001c bombs_to_rupee
-00001028 g     O .bss	00000010 setup_db
-00002408 g     F .text	00000090 get_object
-000019e4 g     F .text	000001dc draw_setup
-00000160 g     O .data	00000fa0 item_table
-00000110 g     O .data	00000010 font_sprite
-00000014 g     O .sbss	00000001 satisified_pending_frames
-00001244 g     F .text	00000068 pop_ice_trap
-00001724 g     F .text	00000030 sprite_bytes
-00002030 g     F .text	0000002c bomb_bag_upgrade
-00002134 g     F .text	00000010 magic_upgrade
-00002004 g     F .text	0000002c strength_upgrade
-00000008 g     O .sbss	00000004 cfg_dungeon_info_mq_need_map
-000023e0 g     F .text	00000028 load_object
-00002174 g     F .text	00000020 ocarina_upgrade
-00001f6c g     F .text	00000050 resolve_upgrades
-00002984 g     F .text	00000048 bowling_heart_piece_draw
-00001bc0 g     F .text	00000188 gfx_init
-00002cf4 g     F .text	000002c0 draw_quickboots
-0000159c g     F .text	000000d8 get_skulltula_token
-00001d58 g     F .text	00000014 push_pending_ice_trap
-000028e4 g     F .text	000000a0 bowling_bomb_bag_draw
-000016e4 g     F .text	00000018 disp_buf_init
-00000000 g     O .bss	0000000e cfg_dungeon_is_mq
-000021cc g     F .text	00000024 seeds_to_rupee
-00001ef0 g     F .text	0000000c give_fairy_ocarina
-00002648 g     F .text	00000048 lookup_model
-00000024 g     O .data	0000009c dungeons
-00000010 g     O .data	00000012 medal_colors
-0000003c g     O .sbss	00000004 dummy_actor
-00003048 g     F .text	000000a8 text_print
-000025ec g     F .text	0000005c lookup_model_by_override
-00001df4 g     F .text	00000010 give_tycoon_wallet
-00000040 g     O .sbss	00000004 item_overrides_count
-00001388 g     F .text	00000108 handle_pending_items
-00002144 g     F .text	00000030 bombchu_upgrade
-000024e4 g     F .text	0000004c draw_model
-00001efc g     F .text	00000018 give_song
-000021f0 g     F .text	00000044 c_init
-00002800 g     F .text	000000e4 item_etcetera_draw
-00000028 g     O .sbss	00000004 active_item_action_id
-00001328 g     F .text	00000060 try_pending_item
-00000054 g     O .sbss	00000004 heap_next
-00000000 g     O .data	0000000e cfg_dungeon_rewards
-00002530 g     F .text	00000044 scale_matrix
-00001f14 g     F .text	0000001c ice_trap_effect
-0000229c g     F .text	00000100 c_equipment_menu_slot_filled
-00001e10 g     F .text	00000050 give_bottle
-00000eb8 g     F .text	000000a4 lookup_override_by_key
-00002fb4 g     F .text	00000020 quickboots_init
-0000239c g     F .text	00000044 load_object_file
-00000010 g     O .bss	00000018 pending_item_queue
-00002770 g     F .text	00000048 skull_token_draw
-000000c0 g     O .data	00000040 hash_symbols
-00002498 g     F .text	0000004c set_object_segment
-00003238 g     F .text	00000014 heap_init
-00002728 g     F .text	00000048 heart_container_draw
-00001038 g     O .bss	00000040 object_slots
-00001e74 g     F .text	00000020 give_small_key
-00000004 g     O .sbss	00000004 cfg_dungeon_info_reward_need_compass
-0000000c g     O .sbss	00000004 cfg_dungeon_info_mq_enable
-00002a58 g     F .text	0000029c handle_quickboots
-00000000         *UND*	00000000 C_HEAP
-00000dc0 g     F .text	000000f8 get_override_search_key
-00001064 g     F .text	0000004c clear_override
-000011b8 g     F .text	00000034 pop_pending_item
-000016fc g     F .text	00000028 sprite_bytes_per_tile
-00001f30 g     F .text	0000003c get_item_row
-00003280 g     F .text	00000044 file_init
-=======
-00002388 g     F .text	0000001c give_defense
-000024b0 g     F .text	0000002c call_effect_function
-00000000         *UND*	00000000 PLAYER_ID
-0000133c g     F .text	0000007c item_overrides_init
-000025d8 g     F .text	00000018 scale_upgrade
-000024e4 g     F .text	00000014 hookshot_upgrade
-00001554 g     F .text	0000004c lookup_override
-0000260c g     F .text	0000001c stick_upgrade
-00002f94 g     F .text	0000002c text_init
-00002ec0 g     F .text	0000008c item00_constructor
-00000034 g     O .sbss	00000004 active_override_is_outgoing
-00000084 g     F .text	0000007c get_chest_override_color
-000023c0 g     F .text	00000024 give_double_magic
-00002cac g     F .text	00000048 ocarina_of_time_draw
-00000130 g     O .data	00000010 items_sprite
-00000020 g     O .sbss	00000004 active_item_graphic_id
+00000024 g     O .sbss	00000004 active_item_graphic_id
 00000100 g     O .data	00000010 dpad_sprite
 00000008 g     O .sdata	00000008 hash_sprites
 000015a0 g     F .text	000000bc activate_override
-00002728 g     F .text	00000024 before_game_state_update
-00002f4c g     F .text	00000048 store_scarecrow_fix
+000026dc g     F .text	00000024 before_game_state_update
+00002f00 g     F .text	00000048 store_scarecrow_fix
 00001770 g     F .text	00000040 push_delayed_item
-00002578 g     F .text	00000030 slingshot_upgrade
+0000252c g     F .text	00000030 slingshot_upgrade
 00000388 g     F .text	00000350 draw_dpad
 00000018 g     O .sbss	00000004 cfg_file_select_hash
-000021bc g     F .text	00000124 try_ice_trap
-00000049 g     O .sbss	00000001 pending_freezes
-000022e0 g     F .text	00000008 no_effect
-00003068 g     F .text	00000148 text_flush
+0000004c g     O .sbss	00000001 pending_freezes
+00002294 g     F .text	00000008 no_effect
+0000301c g     F .text	00000148 text_flush
 00000140 g     O .data	00000010 medals_sprite
-00002550 g     F .text	00000028 bow_upgrade
+00002504 g     F .text	00000028 bow_upgrade
 000018a4 g     F .text	0000007c after_item_received
-000024dc g     F .text	00000008 no_upgrade
-00002688 g     F .text	0000001c arrows_to_rupee
-00000038 g     O .sbss	00000008 active_override
+00002490 g     F .text	00000008 no_upgrade
+0000263c g     F .text	0000001c arrows_to_rupee
+0000003c g     O .sbss	00000008 active_override
 00000000         *UND*	00000000 INCOMING_ITEM
 00000004 g     O .sdata	00000004 dungeon_count
-00002354 g     F .text	00000014 give_dungeon_item
-000025f0 g     F .text	0000001c nut_upgrade
+00002308 g     F .text	00000014 give_dungeon_item
+000025a4 g     F .text	0000001c nut_upgrade
 00001710 g     F .text	00000060 push_coop_item
 00000000 g     F .text	00000084 get_chest_override_size
-00002ab4 g     F .text	0000002c models_reset
+00002a68 g     F .text	0000002c models_reset
 00000120 g     O .data	00000010 quest_items_sprite
 000017e4 g     F .text	00000058 after_key_received
-000031c4 g     F .text	00000034 heap_alloc
-00000030 g     O .sbss	00000004 active_item_row
-0000274c g     F .text	00000028 after_game_state_update
+00003178 g     F .text	00000034 heap_alloc
+00000034 g     O .sbss	00000004 active_item_row
+00002700 g     F .text	00000028 after_game_state_update
 000006f8 g     F .text	00000a10 draw_dungeon_info
-00002774 g     F .text	0000001c after_scene_init
+00002728 g     F .text	0000001c after_scene_init
 00000000         *UND*	00000000 FONT_TEXTURE
 00000000         *UND*	00000000 OCARINAS_SHUFFLED
-00001a30 g     F .text	0000010c get_item
+00001a88 g     F .text	0000010c get_item
 00000000         *UND*	00000000 CHEST_SIZE_MATCH_CONTENTS
-000023a4 g     F .text	0000001c give_magic
-00000028 g     O .sbss	00000004 active_item_text_id
-000021ac g     F .text	00000010 ice_trap_is_pending
+00002358 g     F .text	0000001c give_magic
+0000002c g     O .sbss	00000004 active_item_text_id
+000021f0 g     F .text	00000010 ice_trap_is_pending
 00000028 g     O .bss	00001000 cfg_item_overrides
 00000000         *UND*	00000000 DPAD_TEXTURE
 000016a8 g     F .text	00000068 push_pending_item
-00000024 g     O .sbss	00000004 active_item_object_id
-000025a8 g     F .text	00000030 wallet_upgrade
-0000001c g     O .sbss	00000004 active_item_fast_chest
+00000028 g     O .sbss	00000004 active_item_object_id
+0000255c g     F .text	00000030 wallet_upgrade
+00000020 g     O .sbss	00000004 active_item_fast_chest
 00001108 g     F .text	00000234 draw_file_select_hash
-00000048 g     O .sbss	00000001 satisified_ice_trap_frames
 00000100 g     F .text	00000288 handle_dpad
-00001e94 g     F .text	000000f0 sprite_draw
-000022f8 g     F .text	0000000c give_biggoron_sword
-00001c14 g     F .text	00000070 give_sarias_gift
-00002b84 g     F .text	00000098 heart_piece_draw
-00001cf4 g     F .text	000001a0 sprite_load
+00001eec g     F .text	000000f0 sprite_draw
+000022ac g     F .text	0000000c give_biggoron_sword
+00001c6c g     F .text	00000070 give_sarias_gift
+00002b38 g     F .text	00000098 heart_piece_draw
+00001d4c g     F .text	000001a0 sprite_load
 00000150 g     O .data	00000010 stones_sprite
-000026a4 g     F .text	0000001c bombs_to_rupee
+00002658 g     F .text	0000001c bombs_to_rupee
 00001028 g     O .bss	00000010 setup_db
-000028fc g     F .text	00000090 get_object
-00001f84 g     F .text	0000008c draw_setup
+000028b0 g     F .text	00000090 get_object
+00001fdc g     F .text	0000008c draw_setup
 00000160 g     O .data	00000fa0 item_table
 00000110 g     O .data	00000010 font_sprite
+0000001c g     O .sbss	00000001 satisified_pending_frames
 0000183c g     F .text	00000068 pop_ice_trap
-00001cc4 g     F .text	00000030 sprite_bytes
-00002524 g     F .text	0000002c bomb_bag_upgrade
-00002628 g     F .text	00000010 magic_upgrade
-000024f8 g     F .text	0000002c strength_upgrade
+00001d1c g     F .text	00000030 sprite_bytes
+000024d8 g     F .text	0000002c bomb_bag_upgrade
+000025dc g     F .text	00000010 magic_upgrade
+000024ac g     F .text	0000002c strength_upgrade
 00000010 g     O .sbss	00000004 cfg_dungeon_info_mq_need_map
-000028d4 g     F .text	00000028 load_object
-00002668 g     F .text	00000020 ocarina_upgrade
-00002460 g     F .text	00000050 resolve_upgrades
-00002e78 g     F .text	00000048 bowling_heart_piece_draw
-00002010 g     F .text	00000188 gfx_init
-00001b3c g     F .text	000000d8 get_skulltula_token
-00002198 g     F .text	00000014 push_pending_ice_trap
-00002dd8 g     F .text	000000a0 bowling_bomb_bag_draw
-00001c84 g     F .text	00000018 disp_buf_init
+00002888 g     F .text	00000028 load_object
+0000261c g     F .text	00000020 ocarina_upgrade
+00002414 g     F .text	00000050 resolve_upgrades
+00002e2c g     F .text	00000048 bowling_heart_piece_draw
+00002068 g     F .text	00000188 gfx_init
+00001b94 g     F .text	000000d8 get_skulltula_token
+00002200 g     F .text	00000014 push_pending_ice_trap
+00002d8c g     F .text	000000a0 bowling_bomb_bag_draw
+00001cdc g     F .text	00000018 disp_buf_init
 00000000 g     O .bss	0000000e cfg_dungeon_is_mq
-000026c0 g     F .text	00000024 seeds_to_rupee
-000023e4 g     F .text	0000000c give_fairy_ocarina
-00002b3c g     F .text	00000048 lookup_model
+00002674 g     F .text	00000024 seeds_to_rupee
+00002398 g     F .text	0000000c give_fairy_ocarina
+00002af0 g     F .text	00000048 lookup_model
 00000024 g     O .data	0000009c dungeons
 00000010 g     O .data	00000012 medal_colors
-00000040 g     O .sbss	00000004 dummy_actor
-00002fc0 g     F .text	000000a8 text_print
-00002ae0 g     F .text	0000005c lookup_model_by_override
-000022e8 g     F .text	00000010 give_tycoon_wallet
-00000044 g     O .sbss	00000004 item_overrides_count
-000019e4 g     F .text	0000004c handle_pending_items
-00002638 g     F .text	00000030 bombchu_upgrade
-000029d8 g     F .text	0000004c draw_model
-000023f0 g     F .text	00000018 give_song
-000026e4 g     F .text	00000044 c_init
-00002cf4 g     F .text	000000e4 item_etcetera_draw
-0000002c g     O .sbss	00000004 active_item_action_id
-00001920 g     F .text	000000c4 try_pending_item
-00000054 g     O .sbss	00000004 heap_next
+00000044 g     O .sbss	00000004 dummy_actor
+00002f74 g     F .text	000000a8 text_print
+00002a94 g     F .text	0000005c lookup_model_by_override
+0000229c g     F .text	00000010 give_tycoon_wallet
+00000048 g     O .sbss	00000004 item_overrides_count
+00001980 g     F .text	00000108 handle_pending_items
+000025ec g     F .text	00000030 bombchu_upgrade
+0000298c g     F .text	0000004c draw_model
+000023a4 g     F .text	00000018 give_song
+00002698 g     F .text	00000044 c_init
+00002ca8 g     F .text	000000e4 item_etcetera_draw
+00000030 g     O .sbss	00000004 active_item_action_id
+00001920 g     F .text	00000060 try_pending_item
+00000058 g     O .sbss	00000004 heap_next
 000006d8 g     F .text	00000020 dpad_init
 00000000 g     O .data	0000000e cfg_dungeon_rewards
-00002a24 g     F .text	00000044 scale_matrix
-00002408 g     F .text	0000001c ice_trap_effect
-00002790 g     F .text	00000100 c_equipment_menu_slot_filled
-00002304 g     F .text	00000050 give_bottle
+000029d8 g     F .text	00000044 scale_matrix
+000023bc g     F .text	0000001c ice_trap_effect
+00002744 g     F .text	00000100 c_equipment_menu_slot_filled
+000022b8 g     F .text	00000050 give_bottle
 000014b0 g     F .text	000000a4 lookup_override_by_key
-00002890 g     F .text	00000044 load_object_file
+00002844 g     F .text	00000044 load_object_file
 00000010 g     O .bss	00000018 pending_item_queue
-00002c64 g     F .text	00000048 skull_token_draw
+00002c18 g     F .text	00000048 skull_token_draw
 000000c0 g     O .data	00000040 hash_symbols
-0000298c g     F .text	0000004c set_object_segment
-000031b0 g     F .text	00000014 heap_init
-00002c1c g     F .text	00000048 heart_container_draw
+00002940 g     F .text	0000004c set_object_segment
+00003164 g     F .text	00000014 heap_init
+00002bd0 g     F .text	00000048 heart_container_draw
 00001038 g     O .bss	00000040 object_slots
-00002368 g     F .text	00000020 give_small_key
+0000231c g     F .text	00000020 give_small_key
 0000000c g     O .sbss	00000004 cfg_dungeon_info_reward_need_compass
 00000014 g     O .sbss	00000004 cfg_dungeon_info_mq_enable
 00000000         *UND*	00000000 C_HEAP
 000013b8 g     F .text	000000f8 get_override_search_key
 0000165c g     F .text	0000004c clear_override
 000017b0 g     F .text	00000034 pop_pending_item
-00001c9c g     F .text	00000028 sprite_bytes_per_tile
-00002424 g     F .text	0000003c get_item_row
-000031f8 g     F .text	00000044 file_init
->>>>>>> d0ec54ed
+00001cf4 g     F .text	00000028 sprite_bytes_per_tile
+000023d8 g     F .text	0000003c get_item_row
+000031ac g     F .text	00000044 file_init
 00000000         *UND*	00000000 PLAYER_NAME_ID
 00000008 g     O .sbss	00000004 cfg_dungeon_info_reward_need_altar
 00000000 g     O .sdata	00000004 cfg_dungeon_info_enable
-<<<<<<< HEAD
-00002574 g     F .text	0000004c models_init
-=======
-00002a68 g     F .text	0000004c models_init
->>>>>>> d0ec54ed
+00002a1c g     F .text	0000004c models_init
 
