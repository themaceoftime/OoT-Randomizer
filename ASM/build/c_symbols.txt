
build/bundle.o:     file format elf32-bigmips

SYMBOL TABLE:
00000000 l    d  .MIPS.abiflags	00000000 .MIPS.abiflags
00000000 l    d  .reginfo	00000000 .reginfo
00000000 l    d  .text	00000000 .text
00000000 l    d  .rodata	00000000 .rodata
00000000 l    d  .rodata.str1.4	00000000 .rodata.str1.4
00000000 l    d  .rodata.cst4	00000000 .rodata.cst4
00000000 l    d  .rodata.cst8	00000000 .rodata.cst8
00000000 l    d  .data	00000000 .data
00000000 l    d  .sdata	00000000 .sdata
00000000 l    d  .sbss	00000000 .sbss
00000000 l    d  .bss	00000000 .bss
00000000 l    d  .comment	00000000 .comment
00000000 l    d  .pdr	00000000 .pdr
00000000 l    d  .gnu.attributes	00000000 .gnu.attributes
00000000 l    d  .mdebug.abi32	00000000 .mdebug.abi32
00000000 l    df *ABS*	00000000 actor.c
00000000 l    df *ABS*	00000000 agony.c
00000000 l     O .data	00000004 alpha_frame
00000000 l     O .rodata	00000028 ALPHA_DATA
00000000 l    df *ABS*	00000000 chests.c
800ab900 l       *ABS*	00000000 write_matrix_stack_top
00000000 l    df *ABS*	00000000 dpad.c
00000000 l    df *ABS*	00000000 dungeon_info.c
00000000 l       .rodata.str1.4	00000000 $LC0
00000004 l       .rodata.str1.4	00000000 $LC1
00000000 l    df *ABS*	00000000 extern_ctxt.c
00000000 l       .rodata.cst4	00000000 $LC0
00000004 l       .rodata.cst4	00000000 $LC1
00000000 l    df *ABS*	00000000 file_icons.c
<<<<<<< HEAD
00003c18 l     F .text	00000024 color_product
00003c3c l     F .text	000000dc make_digits
00003d18 l     F .text	00000070 draw_square_sprite
=======
000036a0 l     F .text	00000024 color_product
000036c4 l     F .text	000000dc make_digits
000037a0 l     F .text	00000070 draw_square_sprite
>>>>>>> dcc18f20
000000ec l     O .rodata	00000100 fixed_tile_positions
00000000 l     O .bss	0000002c draw_data
0000006c l     O .rodata	00000010 MASK_LOOKUP
000000d4 l     O .rodata	00000015 variable_tile_positions
00000098 l     O .rodata	0000003c song_note_data
0000007c l     O .rodata	00000019 counter_positions
0000000c l     O .sbss	00000001 frame_counter.0
00000000 l    df *ABS*	00000000 file_message.c
<<<<<<< HEAD
00004abc l     F .text	00000050 print_msg
=======
00004544 l     F .text	00000050 print_msg
>>>>>>> dcc18f20
0000000c l       .rodata.str1.4	00000000 $LC0
00000010 l       .rodata.str1.4	00000000 $LC1
00000024 l       .rodata.str1.4	00000000 $LC2
00000038 l       .rodata.str1.4	00000000 $LC3
00000044 l       .rodata.str1.4	00000000 $LC4
00000000 l    df *ABS*	00000000 file_select.c
00000000 l    df *ABS*	00000000 ganon.c
00000000 l    df *ABS*	00000000 ganon_boss_key.c
00000000 l    df *ABS*	00000000 get_items.c
00000008 l       .rodata.cst4	00000000 $LC0
00000000 l    df *ABS*	00000000 gfx.c
00000000 l    df *ABS*	00000000 hud_colors.c
00000000 l    df *ABS*	00000000 icetrap.c
00000000 l    df *ABS*	00000000 item_draw_functions.c
0000000c l       .rodata.cst4	00000000 $LC0
00000010 l       .rodata.cst4	00000000 $LC1
00000014 l       .rodata.cst4	00000000 $LC2
00000000 l    df *ABS*	00000000 item_draw_table.c
00000000 l    df *ABS*	00000000 item_effects.c
00000000 l    df *ABS*	00000000 item_table.c
00000000 l    df *ABS*	00000000 item_upgrades.c
00000000 l    df *ABS*	00000000 main.c
00000000 l    df *ABS*	00000000 menu.c
00000000 l    df *ABS*	00000000 misc_colors.c
00000060 l     O .sbss	00000004 frames
00000018 l       .rodata.cst4	00000000 $LC0
0000001c l       .rodata.cst4	00000000 $LC1
00000020 l       .rodata.cst4	00000000 $LC2
00000024 l       .rodata.cst4	00000000 $LC3
00000028 l       .rodata.cst4	00000000 $LC4
0000002c l       .rodata.cst4	00000000 $LC5
00000000 l    df *ABS*	00000000 model_text.c
00000000 l    df *ABS*	00000000 models.c
00000034 l       .rodata.cst4	00000000 $LC5
00000030 l       .rodata.cst4	00000000 $LC4
00000038 l       .rodata.cst4	00000000 $LC6
0000003c l       .rodata.cst4	00000000 $LC7
00000040 l       .rodata.cst4	00000000 $LC8
00000044 l       .rodata.cst4	00000000 $LC9
00000048 l       .rodata.cst4	00000000 $LC10
00000000 l    df *ABS*	00000000 obj_comb.c
0000004c l       .rodata.cst4	00000000 $LC0
00000050 l       .rodata.cst4	00000000 $LC1
00000000 l    df *ABS*	00000000 obj_kibako.c
00000000 l    df *ABS*	00000000 obj_kibako2.c
00000000 l    df *ABS*	00000000 objects.c
00000058 l       .rodata.cst4	00000000 $LC1
00000054 l       .rodata.cst4	00000000 $LC0
00000000 l    df *ABS*	00000000 pots.c
00000000 l    df *ABS*	00000000 rainbow.c
00000254 l     O .rodata	00000015 cycle_colors
00000000 l       .rodata.cst8	00000000 $LC0
0000005c l       .rodata.cst4	00000000 $LC1
00000060 l       .rodata.cst4	00000000 $LC2
00000000 l    df *ABS*	00000000 refill.c
00000000 l    df *ABS*	00000000 save.c
00000000 l    df *ABS*	00000000 scarecrow.c
00000000 l    df *ABS*	00000000 text.c
00000068 l     O .sbss	00000004 text_buf
0000006c l     O .sbss	00000004 text_end
00000000 l    df *ABS*	00000000 textures.c
00000000 l    df *ABS*	00000000 trade_quests.c
0000026c l     O .rodata	00000008 sMaskPaymentPrice
00000000 l    df *ABS*	00000000 triforce.c
00000070 l     O .sbss	00000004 render_triforce_flag
00000074 l     O .sbss	00000004 frames
00000008 l       .rodata.cst8	00000000 $LC0
00000010 l       .rodata.cst8	00000000 $LC1
00000018 l       .rodata.cst8	00000000 $LC2
00000020 l       .rodata.cst8	00000000 $LC3
00000000 l    df *ABS*	00000000 twinrova.c
00000000 l    df *ABS*	00000000 util.c
00000000 l    df *ABS*	00000000 weather.c
<<<<<<< HEAD
00008004 g     F .text	00000114 draw_gi_deku_nut
0000ae50 g     F .text	00000054 scale_factor
0000d9e8 g     F .text	0000003c SaveFile_SetMaskAsPaid
00009980 g     F .text	0000001c give_defense
00009bc4 g     F .text	0000002c call_effect_function
00003d88 g     F .text	000003d0 read_file_data
00000000         *UND*	00000000 PLAYER_ID
00009a60 g     F .text	0000001c clear_excess_hearts
0000bdc0 g     F .text	00000078 object_index_or_spawn
00007044 g     F .text	00000088 give_ice_trap
0000c60c g     F .text	000002c8 Sram_WriteSave
0000c5dc g     F .text	00000030 SsSram_ReadWrite_Safe
0000a334 g     F .text	00000274 update_bombchu_trail_colors
0000d75c g     F .text	0000003c GetTradeSlot
00000000         *UND*	00000000 EXTENDED_INITIAL_SAVE_DATA
00005250 g     F .text	0000007c item_overrides_init
00000000         *UND*	00000000 MW_SEND_OWN_ITEMS
0000c1bc g     F .text	00000050 draw_pot_hack
00009cec g     F .text	00000018 scale_upgrade
0000e8a0 g     F .text	00000014 clear_twinrova_vars
=======
0000792c g     F .text	00000114 draw_gi_deku_nut
0000a58c g     F .text	00000054 scale_factor
000092a8 g     F .text	0000001c give_defense
000094bc g     F .text	0000002c call_effect_function
00003810 g     F .text	000003d0 read_file_data
00000000         *UND*	00000000 PLAYER_ID
00009388 g     F .text	0000001c clear_excess_hearts
0000b4fc g     F .text	00000078 object_index_or_spawn
0000696c g     F .text	00000088 give_ice_trap
0000bd48 g     F .text	000002c8 Sram_WriteSave
0000bd18 g     F .text	00000030 SsSram_ReadWrite_Safe
00009c20 g     F .text	00000274 update_bombchu_trail_colors
00000000         *UND*	00000000 EXTENDED_INITIAL_SAVE_DATA
00004cd8 g     F .text	0000007c item_overrides_init
00000000         *UND*	00000000 MW_SEND_OWN_ITEMS
0000b8f8 g     F .text	00000050 draw_pot_hack
000095e4 g     F .text	00000018 scale_upgrade
0000d38c g     F .text	00000014 clear_twinrova_vars
>>>>>>> dcc18f20
00000048 g     O .sdata	00000004 a_note_glow_max
0000dca0 g     F .text	00000044 TurnInTradeItem
00001a68 g     F .text	0000005c d_right_dungeon_idx
00000008 g     O .sbss	00000004 CHEST_TEXTURE_MATCH_CONTENTS
<<<<<<< HEAD
000073ec g     F .text	0000009c draw_gi_various_opa0
00000000         *UND*	00000000 CFG_HEART_COLOR
00000000         *UND*	00000000 CFG_CHILD_TRADE_SHUFFLE
000079d0 g     F .text	0000012c draw_gi_magic_arrows
0000dce4 g     F .text	0000001c IsClaimCheckTraded
00000000         *UND*	00000000 CFG_RAINBOW_NAVI_ENEMY_INNER_ENABLED
00006fcc g     F .text	0000004c rupee_hud_color
00005198 g     F .text	00000074 Collectible_WaitForMessageBox
00000000         *UND*	00000000 CFG_RAINBOW_NAVI_IDLE_OUTER_ENABLED
00009bf8 g     F .text	00000014 hookshot_upgrade
0000a0ec g     F .text	000000a4 update_sword_trail_colors
0000d88c g     F .text	00000038 SaveFile_TradeItemIsOwned
000054dc g     F .text	0000004c lookup_override
0000d69c g     F .text	00000054 init_textures
00009d20 g     F .text	0000001c stick_upgrade
00000094 g     O .data	00000018 medals
0000d3f0 g     F .text	0000002c text_init
=======
00006d14 g     F .text	0000009c draw_gi_various_opa0
00000000         *UND*	00000000 CFG_HEART_COLOR
000072f8 g     F .text	0000012c draw_gi_magic_arrows
00000000         *UND*	00000000 CFG_RAINBOW_NAVI_ENEMY_INNER_ENABLED
000068f4 g     F .text	0000004c rupee_hud_color
00004c20 g     F .text	00000074 Collectible_WaitForMessageBox
00000000         *UND*	00000000 CFG_RAINBOW_NAVI_IDLE_OUTER_ENABLED
000094f0 g     F .text	00000014 hookshot_upgrade
000099d8 g     F .text	000000a4 update_sword_trail_colors
00004f64 g     F .text	0000004c lookup_override
0000cdd8 g     F .text	00000054 init_textures
00009618 g     F .text	0000001c stick_upgrade
00000094 g     O .data	00000018 medals
0000cb2c g     F .text	0000002c text_init
>>>>>>> dcc18f20
00000000         *UND*	00000000 INCOMING_PLAYER
00000080 g     O .sdata	00000004 beating_no_dd
00000000         *UND*	00000000 TRIFORCE_PIECES_REQUIRED
00000030 g     O .sdata	00000004 c_note_font_glow_max
<<<<<<< HEAD
00003988 g     F .text	00000290 process_extern_ctxt
00001414 g     O .data	00000058 silver_rupee_vars
00000000 g     F .text	00000034 Actor_SetWorldToHome_End
00006000 g     F .text	00000084 drop_bombs_or_chus
0000896c g     F .text	0000018c draw_gi_gs_token
00009350 g     F .text	000001dc draw_gi_boss_keys
00000048 g     O .sbss	00000004 active_override_is_outgoing
000099b8 g     F .text	00000024 give_double_magic
00000074 g     O .sdata	00000004 normal_dd
00006c30 g     F .text	0000039c update_hud_colors
000076c8 g     F .text	000000c0 draw_gi_various_xlu01
00000000         *UND*	00000000 CFG_DUNGEON_REWARDS
00009df8 g     F .text	00000070 letter_to_bottle
00000000         *UND*	00000000 CFG_B_BUTTON_COLOR
0000b03c g     F .text	000000ac collectible_draw
00000000         *UND*	00000000 CFG_CUSTOM_MESSAGE_1
0000d710 g     F .text	0000004c GetTradeItemByAP
0000b2c0 g     F .text	00000064 ocarina_of_time_draw
00004fa4 g     F .text	00000048 check_ganon_entry
00000300 g     O .data	00000010 items_sprite
00000000         *UND*	00000000 CFG_DUNGEON_REWARD_AREAS
0000b14c g     F .text	000000ac collectible_draw_other
00007efc g     F .text	00000108 draw_gi_goron_swords
00000000         *UND*	00000000 CFG_DISPLAY_DPAD
00009f74 g     F .text	0000003c before_skybox_init
00000064 g     O .sbss	00000002 illegal_model
=======
00003410 g     F .text	00000290 process_extern_ctxt
00001414 g     O .data	00000058 silver_rupee_vars
00000000 g     F .text	00000034 Actor_SetWorldToHome_End
00008294 g     F .text	0000018c draw_gi_gs_token
00008c78 g     F .text	000001dc draw_gi_boss_keys
00000048 g     O .sbss	00000004 active_override_is_outgoing
000092e0 g     F .text	00000024 give_double_magic
00000074 g     O .sdata	00000004 normal_dd
00006558 g     F .text	0000039c update_hud_colors
00006ff0 g     F .text	000000c0 draw_gi_various_xlu01
00000000         *UND*	00000000 CFG_DUNGEON_REWARDS
000096f0 g     F .text	00000070 letter_to_bottle
00000000         *UND*	00000000 CFG_B_BUTTON_COLOR
0000a778 g     F .text	000000ac collectible_draw
00000000         *UND*	00000000 CFG_CUSTOM_MESSAGE_1
0000a9fc g     F .text	00000064 ocarina_of_time_draw
00004a2c g     F .text	00000048 check_ganon_entry
00000300 g     O .data	00000010 items_sprite
00000000         *UND*	00000000 CFG_DUNGEON_REWARD_AREAS
0000a888 g     F .text	000000ac collectible_draw_other
00007824 g     F .text	00000108 draw_gi_goron_swords
00000000         *UND*	00000000 CFG_DISPLAY_DPAD
00009860 g     F .text	0000003c before_skybox_init
>>>>>>> dcc18f20
00000034 g     O .sbss	00000004 active_item_graphic_id
000002d0 g     O .data	00000010 dpad_sprite
00000070 g     O .sdata	00000004 a_button
00000000         *UND*	00000000 CFG_SHOW_SETTING_INFO
0000000c g     O .sdata	00000008 hash_sprites
<<<<<<< HEAD
00005528 g     F .text	00000100 activate_override
00009ee8 g     F .text	0000003c before_game_state_update
0000d3a8 g     F .text	00000048 store_scarecrow_fix
0000b5bc g     F .text	00000108 obj_comb_drop_collectible
0000e334 g     F .text	00000028 set_triforce_render
=======
00004fb0 g     F .text	00000100 activate_override
000097e0 g     F .text	0000003c before_game_state_update
0000cae4 g     F .text	00000048 store_scarecrow_fix
0000acf8 g     F .text	00000108 obj_comb_drop_collectible
0000ce2c g     F .text	00000028 set_triforce_render
>>>>>>> dcc18f20
00000064 g     O .sdata	00000004 a_note_r
00000000         *UND*	00000000 CFG_C_NOTE_COLOR
00000000         *UND*	00000000 OUTGOING_PLAYER
00000094 g     O .bss	00000065 collectible_scene_flags_table
<<<<<<< HEAD
0000e948 g     F .text	00000240 override_weather_state
00005794 g     F .text	00000040 push_delayed_item
00009c8c g     F .text	00000030 slingshot_upgrade
0000d05c g     F .text	000001d0 Sram_CopySave
=======
0000d434 g     F .text	00000240 override_weather_state
0000521c g     F .text	00000040 push_delayed_item
00009584 g     F .text	00000030 slingshot_upgrade
0000c798 g     F .text	000001d0 Sram_CopySave
>>>>>>> dcc18f20
00000010 g     O .data	00000084 silver_rupee_menu_colors
00000c4c g     F .text	00000cf4 draw_dpad
00000358 g     O .data	000010bc item_draw_table
<<<<<<< HEAD
0000c4b8 g     F .text	00000028 health_and_magic_refill
000097b0 g     F .text	000000e0 set_silver_rupee_flags
00008af8 g     F .text	000001d0 draw_gi_blue_fire_candle
0000d684 g     F .text	00000018 get_texture
0000da60 g     F .text	000000ac SaveFile_NextOwnedTradeItem
00009564 g     F .text	00000008 no_effect
0000b804 g     F .text	00000108 ObjComb_Draw_Hack
00000000         *UND*	00000000 BOMBCHUS_IN_LOGIC
0000d654 g     F .text	00000030 text_flush
00000000         *UND*	00000000 CFG_RAINBOW_SWORD_INNER_ENABLED
0000d41c g     F .text	000000a8 text_print_size
0000df78 g     F .text	00000154 SetupMaskShopHelloDialogOverride
00000310 g     O .data	00000010 medals_sprite
0000390c g     F .text	00000064 interpolate
00009c64 g     F .text	00000028 bow_upgrade
00000000         *UND*	00000000 VERSION_STRING_TXT
00000068 g     F .text	00000034 agony_vibrate_setup
00009890 g     F .text	00000080 give_silver_rupee
00000290 g     O .data	00000010 item_digit_sprite
00000000         *UND*	00000000 SILVER_CHEST_BASE_TEXTURE
00004b0c g     F .text	0000025c draw_file_message
00005f14 g     F .text	00000084 Item00_KillActorIfFlagIsSet
000058d8 g     F .text	0000007c after_item_received
00000000         *UND*	00000000 SPOILER_AVAILABLE
00009bf0 g     F .text	00000008 no_upgrade
0000a81c g     F .text	00000224 update_navi_colors
00005040 g     F .text	00000158 give_ganon_boss_key
00009d9c g     F .text	0000001c arrows_to_rupee
00000040 g     O .sdata	00000004 a_note_font_glow_max
00000274 g     O .rodata	00000210 trade_quest_items
00007788 g     F .text	00000118 draw_gi_various_opa0_xlu1
=======
0000bbf4 g     F .text	00000028 health_and_magic_refill
000090d8 g     F .text	000000e0 set_silver_rupee_flags
00008420 g     F .text	000001d0 draw_gi_blue_fire_candle
0000cdc0 g     F .text	00000018 get_texture
00008e8c g     F .text	00000008 no_effect
0000af40 g     F .text	00000108 ObjComb_Draw_Hack
0000cd90 g     F .text	00000030 text_flush
00000000         *UND*	00000000 CFG_RAINBOW_SWORD_INNER_ENABLED
0000cb58 g     F .text	000000a8 text_print_size
00000310 g     O .data	00000010 medals_sprite
00003394 g     F .text	00000064 interpolate
0000955c g     F .text	00000028 bow_upgrade
00000000         *UND*	00000000 VERSION_STRING_TXT
00000068 g     F .text	00000034 agony_vibrate_setup
000091b8 g     F .text	00000080 give_silver_rupee
00000290 g     O .data	00000010 item_digit_sprite
00000000         *UND*	00000000 SILVER_CHEST_BASE_TEXTURE
00004594 g     F .text	0000025c draw_file_message
0000592c g     F .text	00000084 Item00_KillActorIfFlagIsSet
00005360 g     F .text	0000007c after_item_received
00000000         *UND*	00000000 SPOILER_AVAILABLE
000094e8 g     F .text	00000008 no_upgrade
0000a108 g     F .text	00000224 update_navi_colors
00004ac8 g     F .text	00000158 give_ganon_boss_key
00009694 g     F .text	0000001c arrows_to_rupee
00000040 g     O .sdata	00000004 a_note_font_glow_max
000070b0 g     F .text	00000118 draw_gi_various_opa0_xlu1
>>>>>>> dcc18f20
0000004c g     O .sbss	00000008 active_override
00000018 g     O .sdata	00000008 empty_dlist
0000dd00 g     F .text	00000070 IsTradeItemTraded
00000000         *UND*	00000000 INCOMING_ITEM
00000068 g     O .sdata	00000004 c_button
00000000 g     O .sdata	00000004 dungeon_count
<<<<<<< HEAD
000096b0 g     F .text	00000014 give_dungeon_item
00001940 g     F .text	00000128 draw_background
00009d04 g     F .text	0000001c nut_upgrade
00000000         *UND*	00000000 CFG_RAINBOW_NAVI_PROP_OUTER_ENABLED
00005734 g     F .text	00000060 push_coop_item
00000000         *UND*	00000000 GILDED_CHEST_BASE_TEXTURE
00000008 g     O .sdata	00000004 scene_fog_distance
0000bff8 g     F .text	000001c4 draw_pot
00000000         *UND*	00000000 CFG_BOMBCHU_TRAIL_OUTER_COLOR
0000de9c g     F .text	00000068 SetBiggoronAnimationState
0000d974 g     F .text	0000003c SaveFile_UnsetTradeItemAsTraded
0000af7c g     F .text	00000024 models_reset
00000000         *UND*	00000000 TIME_STRING_TXT
00000034 g     F .text	00000008 agony_inside_radius_setup
0000848c g     F .text	0000016c draw_gi_scales
000002f0 g     O .data	00000010 quest_items_sprite
00005808 g     F .text	00000064 after_key_received
00000000         *UND*	00000000 PLANDOMIZER_USED
0000007c g     O .sbss	00000001 KAKARIKO_WEATHER_FORECAST
0000e8c8 g     F .text	0000003c heap_alloc
00000044 g     O .sbss	00000004 active_item_row
00009f24 g     F .text	00000050 after_game_state_update
00000000         *UND*	00000000 CFG_DUNGEON_INFO_REWARD_SUMMARY_ENABLE
0000c23c g     F .text	00000050 draw_flying_pot_hack
00009910 g     F .text	00000070 give_silver_rupee_pouch
00009e68 g     F .text	00000034 health_upgrade_cap
00001ac4 g     F .text	00001e48 draw_dungeon_info
00005cf8 g     F .text	00000020 get_extended_flag
00009fb0 g     F .text	0000003c after_scene_init
=======
00008fd8 g     F .text	00000014 give_dungeon_item
00001354 g     F .text	00000128 draw_background
000095fc g     F .text	0000001c nut_upgrade
00000000         *UND*	00000000 CFG_RAINBOW_NAVI_PROP_OUTER_ENABLED
000051bc g     F .text	00000060 push_coop_item
00000000         *UND*	00000000 GILDED_CHEST_BASE_TEXTURE
00000008 g     O .sdata	00000004 scene_fog_distance
0000b734 g     F .text	000001c4 draw_pot
00000000         *UND*	00000000 CFG_BOMBCHU_TRAIL_OUTER_COLOR
0000a6b8 g     F .text	00000024 models_reset
00000000         *UND*	00000000 TIME_STRING_TXT
00000034 g     F .text	00000008 agony_inside_radius_setup
00007db4 g     F .text	0000016c draw_gi_scales
000002f0 g     O .data	00000010 quest_items_sprite
00005290 g     F .text	00000064 after_key_received
00000000         *UND*	00000000 PLANDOMIZER_USED
00000078 g     O .sbss	00000001 KAKARIKO_WEATHER_FORECAST
0000d3b4 g     F .text	0000003c heap_alloc
00000044 g     O .sbss	00000004 active_item_row
0000981c g     F .text	00000044 after_game_state_update
00000000         *UND*	00000000 CFG_DUNGEON_INFO_REWARD_SUMMARY_ENABLE
0000b978 g     F .text	00000050 draw_flying_pot_hack
00009238 g     F .text	00000070 give_silver_rupee_pouch
00009760 g     F .text	00000034 health_upgrade_cap
000014d8 g     F .text	00001ebc draw_dungeon_info
00005710 g     F .text	00000020 get_extended_flag
0000989c g     F .text	0000003c after_scene_init
>>>>>>> dcc18f20
00000000         *UND*	00000000 FONT_TEXTURE
00000000         *UND*	00000000 SRAM_SLOTS
00000000         *UND*	00000000 CFG_FILE_SELECT_HASH
000001ec g     O .rodata	0000000c icon_sprites
00000000         *UND*	00000000 OCARINAS_SHUFFLED
<<<<<<< HEAD
0000d4e4 g     F .text	00000170 text_flush_size
00005b48 g     F .text	000001a4 get_item
00007afc g     F .text	00000144 draw_gi_various_opa10_xlu32
=======
0000cc20 g     F .text	00000170 text_flush_size
000055d0 g     F .text	00000134 get_item
00007424 g     F .text	00000144 draw_gi_various_opa10_xlu32
>>>>>>> dcc18f20
0000004c g     O .sdata	00000004 a_note_glow_base
00000004 g     O .sbss	00000004 CHEST_SIZE_MATCH_CONTENTS
00000000         *UND*	00000000 CFG_ADULT_TRADE_SHUFFLE
00000000         *UND*	00000000 SKULL_CHEST_FRONT_TEXTURE
00000044 g     O .sdata	00000004 a_note_font_glow_base
00000020 g     O .sbss	00000004 dropped_collectible_override_flags
00000000         *UND*	00000000 CFG_RAINBOW_BOMBCHU_TRAIL_OUTER_ENABLED
00000000         *UND*	00000000 CFG_RAINBOW_SWORD_OUTER_ENABLED
<<<<<<< HEAD
0000999c g     F .text	0000001c give_magic
00000280 g     O .data	00000010 linkhead_skull_sprite
0000003c g     O .sbss	00000004 active_item_text_id
00007018 g     F .text	00000014 ice_trap_is_pending
000000fc g     O .bss	00003000 cfg_item_overrides
00000020 g     O .sdata	00000004 text_cursor_border_max
00005ebc g     F .text	00000058 should_override_collectible
00000000         *UND*	00000000 DPAD_TEXTURE
000056ac g     F .text	00000088 push_pending_item
00009714 g     F .text	0000009c give_small_key_ring
0000003c g     F .text	0000002c agony_outside_radius_setup
0000c20c g     F .text	00000030 draw_hba_pot_hack
0000d9b0 g     F .text	00000038 SaveFile_TradeItemIsTraded
00005674 g     F .text	00000038 set_outgoing_override
0000df04 g     F .text	0000005c ShouldSkullKidSpawn
00000038 g     O .sbss	00000004 active_item_object_id
00000000         *UND*	00000000 CFG_RAINBOW_BOOM_TRAIL_INNER_ENABLED
00009cbc g     F .text	00000030 wallet_upgrade
00000030 g     O .sbss	00000004 active_item_fast_chest
0000002a g     O .sbss	00000002 num_override_flags
00000054 g     O .sdata	00000004 c_note_g
00004d68 g     F .text	0000023c draw_file_select_hash
=======
000092c4 g     F .text	0000001c give_magic
00000280 g     O .data	00000010 linkhead_skull_sprite
0000003c g     O .sbss	00000004 active_item_text_id
00006940 g     F .text	00000014 ice_trap_is_pending
000000fc g     O .bss	00003000 cfg_item_overrides
00000020 g     O .sdata	00000004 text_cursor_border_max
000058d4 g     F .text	00000058 should_override_collectible
00000000         *UND*	00000000 DPAD_TEXTURE
00005134 g     F .text	00000088 push_pending_item
0000903c g     F .text	0000009c give_small_key_ring
0000003c g     F .text	0000002c agony_outside_radius_setup
0000b948 g     F .text	00000030 draw_hba_pot_hack
000050fc g     F .text	00000038 set_outgoing_override
00000038 g     O .sbss	00000004 active_item_object_id
00000000         *UND*	00000000 CFG_RAINBOW_BOOM_TRAIL_INNER_ENABLED
000095b4 g     F .text	00000030 wallet_upgrade
00000030 g     O .sbss	00000004 active_item_fast_chest
0000002a g     O .sbss	00000002 num_override_flags
00000054 g     O .sdata	00000004 c_note_g
000047f0 g     F .text	0000023c draw_file_select_hash
>>>>>>> dcc18f20
00000034 g     O .sdata	00000004 c_note_font_glow_base
00000294 g     F .text	00000108 get_chest_override
00000000         *UND*	00000000 POTCRATE_TEXTURES_MATCH_CONTENTS
000005b8 g     F .text	00000694 handle_dpad
00000000         *UND*	00000000 START_TWINROVA_FIGHT
<<<<<<< HEAD
00006948 g     F .text	000000f8 sprite_draw
00000000         *UND*	00000000 CFG_BOOM_TRAIL_OUTER_COLOR
000002a0 g     O .data	00000010 key_rupee_clock_sprite
0000966c g     F .text	0000000c give_biggoron_sword
000066dc g     F .text	00000070 give_sarias_gift
00000000         *UND*	00000000 CFG_RAINBOW_NAVI_ENEMY_OUTER_ENABLED
00005e08 g     F .text	000000b4 Set_CollectibleOverrideFlag
0000ac20 g     F .text	00000008 EndianSwap32
00000038 g     O .sdata	00000004 c_note_glow_max
0000b0e8 g     F .text	00000064 heart_piece_draw
00000000         *UND*	00000000 CFG_RAINBOW_BOMBCHU_TRAIL_INNER_ENABLED
0000d850 g     F .text	0000003c SaveFile_UnsetTradeItemAsOwned
00007c40 g     F .text	0000015c draw_gi_bullet_bags
000067a8 g     F .text	000001a0 sprite_load
00007228 g     F .text	000000a4 draw_gi_sold_out
=======
00006270 g     F .text	000000f8 sprite_draw
00000000         *UND*	00000000 CFG_BOOM_TRAIL_OUTER_COLOR
000002a0 g     O .data	00000010 key_rupee_clock_sprite
00008f94 g     F .text	0000000c give_biggoron_sword
00006004 g     F .text	00000070 give_sarias_gift
00000000         *UND*	00000000 CFG_RAINBOW_NAVI_ENEMY_OUTER_ENABLED
00005820 g     F .text	000000b4 Set_CollectibleOverrideFlag
00000038 g     O .sdata	00000004 c_note_glow_max
0000a824 g     F .text	00000064 heart_piece_draw
00000000         *UND*	00000000 CFG_RAINBOW_BOMBCHU_TRAIL_INNER_ENABLED
00007568 g     F .text	0000015c draw_gi_bullet_bags
000060d0 g     F .text	000001a0 sprite_load
00006b50 g     F .text	000000a4 draw_gi_sold_out
>>>>>>> dcc18f20
00000320 g     O .data	00000010 stones_sprite
00000000         *UND*	00000000 NO_COLLECTIBLE_HEARTS
00000000         *UND*	00000000 OUTGOING_KEY
000001c0 g     O .data	00000014 extern_ctxt
<<<<<<< HEAD
0000dbb8 g     F .text	000000e8 UpdateTradeEquips
00009db8 g     F .text	0000001c bombs_to_rupee
=======
000096b0 g     F .text	0000001c bombs_to_rupee
>>>>>>> dcc18f20
00000028 g     O .sdata	00000004 text_cursor_inner_max
0000005c g     O .sdata	00000004 a_note_b
00000000         *UND*	00000000 Gameplay_InitSkybox
00000214 g     O .data	00000040 num_to_bits
00000330 g     O .data	00000028 setup_db
<<<<<<< HEAD
0000acc4 g     F .text	00000060 get_object
00009578 g     F .text	000000bc give_triforce_piece
00001488 g     O .data	00001800 item_table
000002e0 g     O .data	00000010 font_sprite
0000b90c g     F .text	00000098 get_smallcrate_override
0000002c g     O .sbss	00000001 satisified_pending_frames
0000ad70 g     F .text	00000068 scale_top_matrix
0000586c g     F .text	0000006c pop_ice_trap
00008118 g     F .text	00000118 draw_gi_recovery_heart
00000004 g     O .data	00000009 reward_rows
00000014 g     O .sbss	00000008 collectible_override
00000000         *UND*	00000000 TWINROVA_ACTION_TIMER
0000aa40 g     F .text	00000040 update_misc_colors
00000010 g     O .sbss	00000001 GANON_BOSS_KEY_CONDITION
00006778 g     F .text	00000030 sprite_bytes
0000db0c g     F .text	000000ac SaveFile_PrevOwnedTradeItem
00000058 g     O .sdata	00000004 c_note_r
00000000         *UND*	00000000 CFG_C_BUTTON_COLOR
00009c38 g     F .text	0000002c bomb_bag_upgrade
00000098 g     O .sdata	00000004 Sram_InitNewSave
00009d3c g     F .text	00000010 magic_upgrade
0000bee4 g     F .text	00000098 get_pot_override
00009c0c g     F .text	0000002c strength_upgrade
00009a7c g     F .text	00000090 open_mask_shop
0000ac9c g     F .text	00000028 load_object
0000d22c g     F .text	000000c4 Save_Write_Hook
00009d7c g     F .text	00000020 ocarina_upgrade
0000002c g     O .bss	00000065 dropped_collectible_scene_flags_table
00007d9c g     F .text	00000160 draw_gi_small_rupees
00009b64 g     F .text	00000060 resolve_upgrades
=======
0000a400 g     F .text	00000060 get_object
00008ea0 g     F .text	000000bc give_triforce_piece
00001488 g     O .data	00001800 item_table
000002e0 g     O .data	00000010 font_sprite
0000b048 g     F .text	00000098 get_smallcrate_override
0000002c g     O .sbss	00000001 satisified_pending_frames
0000a4ac g     F .text	00000068 scale_top_matrix
000052f4 g     F .text	0000006c pop_ice_trap
00007a40 g     F .text	00000118 draw_gi_recovery_heart
00000004 g     O .data	00000009 reward_rows
00000014 g     O .sbss	00000008 collectible_override
00000000         *UND*	00000000 TWINROVA_ACTION_TIMER
0000a32c g     F .text	00000040 update_misc_colors
00000010 g     O .sbss	00000001 GANON_BOSS_KEY_CONDITION
000060a0 g     F .text	00000030 sprite_bytes
00000058 g     O .sdata	00000004 c_note_r
00000000         *UND*	00000000 CFG_C_BUTTON_COLOR
00009530 g     F .text	0000002c bomb_bag_upgrade
00000094 g     O .sdata	00000004 Sram_InitNewSave
00009634 g     F .text	00000010 magic_upgrade
0000b620 g     F .text	00000098 get_pot_override
00009504 g     F .text	0000002c strength_upgrade
000093a4 g     F .text	0000007c open_mask_shop
0000a3d8 g     F .text	00000028 load_object
0000c968 g     F .text	000000c4 Save_Write_Hook
00009674 g     F .text	00000020 ocarina_upgrade
0000002c g     O .bss	00000065 dropped_collectible_scene_flags_table
000076c4 g     F .text	00000160 draw_gi_small_rupees
0000945c g     F .text	00000060 resolve_upgrades
>>>>>>> dcc18f20
000002b0 g     O .data	00000010 song_note_sprite
00000000         *UND*	00000000 CFG_A_NOTE_COLOR
0000007c g     O .sdata	00000004 normal_no_dd
0000006c g     O .sdata	00000004 b_button
<<<<<<< HEAD
0000b4ac g     F .text	00000064 bowling_heart_piece_draw
0000c4e0 g     F .text	000000fc Save_Open
00006a40 g     F .text	000001f0 gfx_init
0000520c g     F .text	00000044 override_flags_init
00000084 g     O .sdata	00000006 defaultDDHeart
00000028 g     O .rodata	00000042 freecam_modes
0000956c g     F .text	0000000c full_heal
00000050 g     O .sdata	00000004 c_note_b
000065a4 g     F .text	00000138 get_skulltula_token
00000000         *UND*	00000000 CFG_RAINBOW_NAVI_IDLE_INNER_ENABLED
000031c0 g     O .bss	00000016 extended_savectx
0000702c g     F .text	00000018 push_pending_ice_trap
00000000         *UND*	00000000 CFG_DUNGEON_INFO_REWARD_ENABLE
0000b408 g     F .text	000000a4 bowling_bomb_bag_draw
0000bc00 g     F .text	000001c0 ObjKibako2_Draw
=======
0000abe8 g     F .text	00000064 bowling_heart_piece_draw
0000bc1c g     F .text	000000fc Save_Open
00006368 g     F .text	000001f0 gfx_init
00004c94 g     F .text	00000044 override_flags_init
00000084 g     O .sdata	00000006 defaultDDHeart
00000028 g     O .rodata	00000042 freecam_modes
00008e94 g     F .text	0000000c full_heal
00000050 g     O .sdata	00000004 c_note_b
00005ecc g     F .text	00000138 get_skulltula_token
00000000         *UND*	00000000 CFG_RAINBOW_NAVI_IDLE_INNER_ENABLED
000031c0 g     O .bss	00000016 extended_savectx
00006954 g     F .text	00000018 push_pending_ice_trap
00000000         *UND*	00000000 CFG_DUNGEON_INFO_REWARD_ENABLE
0000ab44 g     F .text	000000a4 bowling_bomb_bag_draw
0000b33c g     F .text	000001c0 ObjKibako2_Draw
>>>>>>> dcc18f20
00000000         *UND*	00000000 WORLD_STRING_TXT
00000000         *UND*	00000000 GILDED_CHEST_FRONT_TEXTURE
00000078 g     O .sdata	00000004 beating_dd
0000009c g     F .text	00000158 draw_agony_graphic
<<<<<<< HEAD
00009dd4 g     F .text	00000024 seeds_to_rupee
000099dc g     F .text	0000000c give_fairy_ocarina
0000affc g     F .text	00000040 lookup_model
=======
000096cc g     F .text	00000024 seeds_to_rupee
00009304 g     F .text	0000000c give_fairy_ocarina
0000a738 g     F .text	00000040 lookup_model
>>>>>>> dcc18f20
0000005d g     O .sbss	00000001 OPEN_KAKARIKO
00000024 g     O .sbss	00000004 collectible_override_flags
0000aa80 g     F .text	000001a0 draw_illegal_model_text
00000000         *UND*	00000000 CHEST_LENS_ONLY
000000ac g     O .data	00000111 dungeons
00000000         *UND*	00000000 CFG_CUSTOM_MESSAGE_2
00000000         *UND*	00000000 CFG_DUNGEON_INFO_ENABLE
00000000         *UND*	00000000 CFG_DUNGEON_IS_MQ
00000054 g     O .sbss	00000004 dummy_actor
<<<<<<< HEAD
0000a190 g     F .text	000001a4 update_boomerang_trail_colors
00000000         *UND*	00000000 CFG_RAINBOW_NAVI_NPC_OUTER_ENABLED
00000000         *UND*	00000000 CFG_DUNGEON_INFO_REWARD_NEED_COMPASS
0000002c g     O .sdata	00000004 text_cursor_inner_base
0000d4c4 g     F .text	00000020 text_print
0000d7f4 g     F .text	00000024 IsAdultTradeItem
0000afa0 g     F .text	0000005c lookup_model_by_override
0000003c g     O .sdata	00000004 c_note_glow_base
00004fec g     F .text	00000054 countSetBitsRec
0000000e g     O .sbss	00000002 GANON_BOSS_KEY_CONDITION_COUNT
00009634 g     F .text	00000038 give_tycoon_wallet
00000024 g     O .sdata	00000004 text_cursor_border_base
00000058 g     O .sbss	00000004 item_overrides_count
000090bc g     F .text	00000118 draw_gi_song_notes
00000000         *UND*	00000000 CFG_BOOM_TRAIL_INNER_COLOR
00007488 g     F .text	000000f0 draw_gi_various_opa1023
0000d7b0 g     F .text	00000018 GetTradeItemMax
0000d798 g     F .text	00000018 GetTradeItemMin
00005a18 g     F .text	00000130 handle_pending_items
00009d4c g     F .text	00000030 bombchu_upgrade
00000028 g     O .sbss	00000002 num_drop_override_flags
00000000         *UND*	00000000 SILVER_CHEST_FRONT_TEXTURE
0000aea4 g     F .text	0000008c draw_model
00000000         *UND*	00000000 CFG_DUNGEON_INFO_SILVER_RUPEES
0000d2f0 g     F .text	000000b8 Save_Init_Write_Hook
00009a1c g     F .text	00000018 give_bean_pack
0000d7c8 g     F .text	0000002c IsTradeItem
00007578 g     F .text	00000150 draw_gi_wallets
0000a5a8 g     F .text	00000274 get_bombchu_back_color
0000c8d4 g     F .text	00000788 Sram_VerifyAndLoadAllSaves
000099e8 g     F .text	00000018 give_song
00000004 g     O .sdata	00000004 last_fog_distance
0000008c g     O .sdata	00000006 defaultHeart
00000060 g     O .sdata	00000004 a_note_g
00009e9c g     F .text	0000004c c_init
0000e0cc g     F .text	00000268 TryPaybackMaskOverride
=======
00009a7c g     F .text	000001a4 update_boomerang_trail_colors
00000000         *UND*	00000000 CFG_RAINBOW_NAVI_NPC_OUTER_ENABLED
00000000         *UND*	00000000 CFG_DUNGEON_INFO_REWARD_NEED_COMPASS
0000002c g     O .sdata	00000004 text_cursor_inner_base
0000cc00 g     F .text	00000020 text_print
0000a6dc g     F .text	0000005c lookup_model_by_override
0000003c g     O .sdata	00000004 c_note_glow_base
00004a74 g     F .text	00000054 countSetBitsRec
0000000e g     O .sbss	00000002 GANON_BOSS_KEY_CONDITION_COUNT
00008f5c g     F .text	00000038 give_tycoon_wallet
00000024 g     O .sdata	00000004 text_cursor_border_base
00000058 g     O .sbss	00000004 item_overrides_count
000089e4 g     F .text	00000118 draw_gi_song_notes
00000000         *UND*	00000000 CFG_BOOM_TRAIL_INNER_COLOR
00006db0 g     F .text	000000f0 draw_gi_various_opa1023
000054a0 g     F .text	00000130 handle_pending_items
00009644 g     F .text	00000030 bombchu_upgrade
00000028 g     O .sbss	00000002 num_drop_override_flags
00000000         *UND*	00000000 SILVER_CHEST_FRONT_TEXTURE
0000a5e0 g     F .text	0000008c draw_model
00000000         *UND*	00000000 CFG_DUNGEON_INFO_SILVER_RUPEES
0000ca2c g     F .text	000000b8 Save_Init_Write_Hook
00009344 g     F .text	00000018 give_bean_pack
00006ea0 g     F .text	00000150 draw_gi_wallets
00009e94 g     F .text	00000274 get_bombchu_back_color
0000c010 g     F .text	00000788 Sram_VerifyAndLoadAllSaves
00009310 g     F .text	00000018 give_song
00000004 g     O .sdata	00000004 last_fog_distance
0000008c g     O .sdata	00000006 defaultHeart
00000060 g     O .sdata	00000004 a_note_g
00009794 g     F .text	0000004c c_init
>>>>>>> dcc18f20
00000000         *UND*	00000000 CFG_RAINBOW_BOOM_TRAIL_OUTER_ENABLED
000002c0 g     O .data	00000010 triforce_sprite
00000000         *UND*	00000000 EXTERN_DAMAGE_MULTIPLYER
0000005e g     O .sbss	00000001 MAX_RUPEES
<<<<<<< HEAD
0000b324 g     F .text	000000e4 item_etcetera_draw
00000000         *UND*	00000000 SPEED_MULTIPLIER
00004158 g     F .text	00000964 draw_file_icons
0000d818 g     F .text	00000038 SaveFile_SetTradeItemAsOwned
00000040 g     O .sbss	00000004 active_item_action_id
00005954 g     F .text	000000c4 try_pending_item
000072cc g     F .text	00000120 draw_gi_compass
00002c88 g     O .data	00000140 texture_table
00009a34 g     F .text	0000002c fill_wallet_upgrade
00007168 g     F .text	000000c0 draw_gi_eggs_and_medallions
00000078 g     O .sbss	00000004 heap_next
00000000         *UND*	00000000 SKULL_CHEST_BASE_TEXTURE
00000000         *UND*	00000000 TRIFORCE_ICON_TEXTURE
00009a00 g     F .text	0000001c ice_trap_effect
0000da24 g     F .text	0000003c SaveFile_MaskIsPaid
00008eb4 g     F .text	00000208 draw_gi_poe_bottles
00009fec g     F .text	00000100 c_equipment_menu_slot_filled
00005d18 g     F .text	000000f0 Get_CollectibleOverrideFlag
00000000         *UND*	00000000 FAST_CHESTS
00009678 g     F .text	00000038 give_bottle
00000000         *UND*	00000000 CFG_DUNGEON_INFO_REWARD_NEED_ALTAR
00000270 g     O .data	00000010 heart_sprite
0000543c g     F .text	000000a0 lookup_override_by_key
00005cec g     F .text	0000000c reset_collectible_mutex
00000094 g     O .sdata	00000004 endianVal
0000ac30 g     F .text	0000006c load_object_file
00006084 g     F .text	00000274 get_override_drop_id
00008338 g     F .text	00000154 draw_gi_magic_spells
0000b9a4 g     F .text	00000184 ObjKibako_Draw
00000000         *UND*	00000000 CFG_RAINBOW_NAVI_NPC_INNER_ENABLED
00000000 g     O .sbss	00000004 CHEST_SIZE_TEXTURE
0000add8 g     F .text	00000078 draw_model_low_level
00008cc8 g     F .text	000001ec draw_gi_fairy_lantern
0000bb28 g     F .text	00000060 ObjKibako2_SpawnCollectible_Hack
0000be38 g     F .text	000000ac enitem00_set_link_incoming_item_id
000087c8 g     F .text	000001a4 draw_gi_mirror_shield
0000dd70 g     F .text	0000012c Inventory_ReplaceItem_Override
00000000         *UND*	00000000 CFG_DUNGEON_INFO_MQ_NEED_MAP
0000b6c4 g     F .text	00000140 ObjComb_Update
0000952c g     F .text	00000038 base_draw_gi_model
00000000         *UND*	00000000 OUTGOING_ITEM
0000b510 g     F .text	000000ac get_beehive_override
0000d8c4 g     F .text	00000078 SaveFile_UpdateShiftableItem
0000df60 g     F .text	00000018 IsCuccoGivenToCuccoLady
0000005c g     O .sbss	00000001 COMPLETE_MASK_QUEST
0000b25c g     F .text	00000064 skull_token_draw
0000d93c g     F .text	00000038 SaveFile_SetTradeItemAsTraded
00000000         *UND*	00000000 CFG_TEXT_CURSOR_COLOR
000091d4 g     F .text	0000017c draw_gi_small_keys
000001d4 g     O .data	00000040 hash_symbols
00003970 g     F .text	00000018 extern_scene_init
0000ad24 g     F .text	0000004c set_object_segment
000001f4 g     F .text	000000a0 draw_agony
0000e8b4 g     F .text	00000014 heap_init
00000000         *UND*	00000000 CFG_RAINBOW_NAVI_PROP_INNER_ENABLED
0000ac28 g     F .text	00000008 EndianSwap16
0000b1f8 g     F .text	00000064 heart_container_draw
000070cc g     F .text	0000009c draw_gi_bombchu_and_masks
000030fc g     O .bss	000000c0 object_slots
000096c4 g     F .text	00000050 give_small_key
00000000         *UND*	00000000 CFG_DUNGEON_INFO_MQ_ENABLE
00000254 g     O .data	00000015 items
000085f8 g     F .text	000001d0 draw_gi_potions
00000000         *UND*	00000000 C_HEAP
000062f8 g     F .text	000002ac item_give_collectible
0000c28c g     F .text	0000022c get_rainbow_color
00000000         *UND*	00000000 CFG_BOMBCHU_TRAIL_INNER_COLOR
000052cc g     F .text	00000170 get_override_search_key
0000000d g     O .sbss	00000001 NO_ESCAPE_SEQUENCE
00005628 g     F .text	0000004c clear_override
0000bb88 g     F .text	00000078 get_crate_override
000078a0 g     F .text	00000130 draw_gi_coins_and_cuccos
000057d4 g     F .text	00000034 pop_pending_item
0000039c g     F .text	0000021c draw_chest
00005f98 g     F .text	00000068 Item00_KeepAlive
00000000         *UND*	00000000 CFG_A_BUTTON_COLOR
00000000         *UND*	00000000 FIX_BROKEN_DROPS
0000674c g     F .text	0000002c sprite_bytes_per_tile
00009b28 g     F .text	0000003c get_item_row
00000000         *UND*	00000000 DISABLE_TIMERS
0000e904 g     F .text	00000044 file_init
0000bf7c g     F .text	0000007c get_flying_pot_override
=======
0000aa60 g     F .text	000000e4 item_etcetera_draw
00000000         *UND*	00000000 SPEED_MULTIPLIER
00003be0 g     F .text	00000964 draw_file_icons
00000040 g     O .sbss	00000004 active_item_action_id
000053dc g     F .text	000000c4 try_pending_item
00006bf4 g     F .text	00000120 draw_gi_compass
00002c88 g     O .data	00000140 texture_table
0000935c g     F .text	0000002c fill_wallet_upgrade
00006a90 g     F .text	000000c0 draw_gi_eggs_and_medallions
00000074 g     O .sbss	00000004 heap_next
00000000         *UND*	00000000 SKULL_CHEST_BASE_TEXTURE
00000000         *UND*	00000000 TRIFORCE_ICON_TEXTURE
00009328 g     F .text	0000001c ice_trap_effect
000087dc g     F .text	00000208 draw_gi_poe_bottles
000098d8 g     F .text	00000100 c_equipment_menu_slot_filled
00005730 g     F .text	000000f0 Get_CollectibleOverrideFlag
00000000         *UND*	00000000 FAST_CHESTS
00008fa0 g     F .text	00000038 give_bottle
00000000         *UND*	00000000 CFG_DUNGEON_INFO_REWARD_NEED_ALTAR
00000270 g     O .data	00000010 heart_sprite
00004ec4 g     F .text	000000a0 lookup_override_by_key
00005704 g     F .text	0000000c reset_collectible_mutex
0000a36c g     F .text	0000006c load_object_file
00005a18 g     F .text	00000208 get_override_drop_id
00007c60 g     F .text	00000154 draw_gi_magic_spells
0000b0e0 g     F .text	00000184 ObjKibako_Draw
00000000         *UND*	00000000 CFG_RAINBOW_NAVI_NPC_INNER_ENABLED
00000000 g     O .sbss	00000004 CHEST_SIZE_TEXTURE
0000a514 g     F .text	00000078 draw_model_low_level
000085f0 g     F .text	000001ec draw_gi_fairy_lantern
0000b264 g     F .text	00000060 ObjKibako2_SpawnCollectible_Hack
0000b574 g     F .text	000000ac enitem00_set_link_incoming_item_id
000080f0 g     F .text	000001a4 draw_gi_mirror_shield
00000000         *UND*	00000000 CFG_DUNGEON_INFO_MQ_NEED_MAP
0000ae00 g     F .text	00000140 ObjComb_Update
00008e54 g     F .text	00000038 base_draw_gi_model
00000000         *UND*	00000000 OUTGOING_ITEM
0000ac4c g     F .text	000000ac get_beehive_override
0000005c g     O .sbss	00000001 COMPLETE_MASK_QUEST
0000a998 g     F .text	00000064 skull_token_draw
00000000         *UND*	00000000 CFG_TEXT_CURSOR_COLOR
00008afc g     F .text	0000017c draw_gi_small_keys
000001d4 g     O .data	00000040 hash_symbols
000033f8 g     F .text	00000018 extern_scene_init
0000a460 g     F .text	0000004c set_object_segment
000001f4 g     F .text	000000a0 draw_agony
0000d3a0 g     F .text	00000014 heap_init
00000000         *UND*	00000000 CFG_RAINBOW_NAVI_PROP_INNER_ENABLED
0000a934 g     F .text	00000064 heart_container_draw
000069f4 g     F .text	0000009c draw_gi_bombchu_and_masks
000030fc g     O .bss	000000c0 object_slots
00008fec g     F .text	00000050 give_small_key
00000000         *UND*	00000000 CFG_DUNGEON_INFO_MQ_ENABLE
00000254 g     O .data	00000015 items
00007f20 g     F .text	000001d0 draw_gi_potions
00000000         *UND*	00000000 C_HEAP
00005c20 g     F .text	000002ac item_give_collectible
0000b9c8 g     F .text	0000022c get_rainbow_color
00000000         *UND*	00000000 CFG_BOMBCHU_TRAIL_INNER_COLOR
00004d54 g     F .text	00000170 get_override_search_key
0000000d g     O .sbss	00000001 NO_ESCAPE_SEQUENCE
000050b0 g     F .text	0000004c clear_override
0000b2c4 g     F .text	00000078 get_crate_override
000071c8 g     F .text	00000130 draw_gi_coins_and_cuccos
0000525c g     F .text	00000034 pop_pending_item
0000039c g     F .text	0000021c draw_chest
000059b0 g     F .text	00000068 Item00_KeepAlive
00000000         *UND*	00000000 CFG_A_BUTTON_COLOR
00000000         *UND*	00000000 FIX_BROKEN_DROPS
00006074 g     F .text	0000002c sprite_bytes_per_tile
00009420 g     F .text	0000003c get_item_row
00000000         *UND*	00000000 DISABLE_TIMERS
0000d3f0 g     F .text	00000044 file_init
0000b6b8 g     F .text	0000007c get_flying_pot_override
>>>>>>> dcc18f20
0000001c g     O .sbss	00000004 collectible_mutex
00000210 g     O .rodata	0000000c rupee_colors
00009b0c g     F .text	0000001c trade_quest_upgrade
00000000         *UND*	00000000 EXTENDED_OBJECT_TABLE
<<<<<<< HEAD
0000e35c g     F .text	00000544 draw_triforce_count
=======
0000ce54 g     F .text	00000538 draw_triforce_count
>>>>>>> dcc18f20
00000000         *UND*	00000000 PLAYER_NAME_ID
0000d6f0 g     F .text	00000020 GetTradeItemIndex
00000000         *UND*	00000000 TRIFORCE_HUNT_ENABLED
<<<<<<< HEAD
00008230 g     F .text	00000108 draw_gi_fish_bottle
0000af30 g     F .text	0000004c models_init
=======
00007b58 g     F .text	00000108 draw_gi_fish_bottle
0000a66c g     F .text	0000004c models_init
>>>>>>> dcc18f20
0000146c g     O .data	0000001c key_counts

<|MERGE_RESOLUTION|>--- conflicted
+++ resolved
@@ -31,15 +31,9 @@
 00000000 l       .rodata.cst4	00000000 $LC0
 00000004 l       .rodata.cst4	00000000 $LC1
 00000000 l    df *ABS*	00000000 file_icons.c
-<<<<<<< HEAD
-00003c18 l     F .text	00000024 color_product
-00003c3c l     F .text	000000dc make_digits
-00003d18 l     F .text	00000070 draw_square_sprite
-=======
-000036a0 l     F .text	00000024 color_product
-000036c4 l     F .text	000000dc make_digits
-000037a0 l     F .text	00000070 draw_square_sprite
->>>>>>> dcc18f20
+00003cd0 l     F .text	00000024 color_product
+00003cf4 l     F .text	000000dc make_digits
+00003dd0 l     F .text	00000070 draw_square_sprite
 000000ec l     O .rodata	00000100 fixed_tile_positions
 00000000 l     O .bss	0000002c draw_data
 0000006c l     O .rodata	00000010 MASK_LOOKUP
@@ -48,11 +42,7 @@
 0000007c l     O .rodata	00000019 counter_positions
 0000000c l     O .sbss	00000001 frame_counter.0
 00000000 l    df *ABS*	00000000 file_message.c
-<<<<<<< HEAD
-00004abc l     F .text	00000050 print_msg
-=======
-00004544 l     F .text	00000050 print_msg
->>>>>>> dcc18f20
+00004b74 l     F .text	00000050 print_msg
 0000000c l       .rodata.str1.4	00000000 $LC0
 00000010 l       .rodata.str1.4	00000000 $LC1
 00000024 l       .rodata.str1.4	00000000 $LC2
@@ -126,317 +116,172 @@
 00000000 l    df *ABS*	00000000 twinrova.c
 00000000 l    df *ABS*	00000000 util.c
 00000000 l    df *ABS*	00000000 weather.c
-<<<<<<< HEAD
-00008004 g     F .text	00000114 draw_gi_deku_nut
-0000ae50 g     F .text	00000054 scale_factor
-0000d9e8 g     F .text	0000003c SaveFile_SetMaskAsPaid
-00009980 g     F .text	0000001c give_defense
-00009bc4 g     F .text	0000002c call_effect_function
-00003d88 g     F .text	000003d0 read_file_data
+000080bc g     F .text	00000114 draw_gi_deku_nut
+0000af08 g     F .text	00000054 scale_factor
+0000daa0 g     F .text	0000003c SaveFile_SetMaskAsPaid
+00009a38 g     F .text	0000001c give_defense
+00009c7c g     F .text	0000002c call_effect_function
+00003e40 g     F .text	000003d0 read_file_data
 00000000         *UND*	00000000 PLAYER_ID
-00009a60 g     F .text	0000001c clear_excess_hearts
-0000bdc0 g     F .text	00000078 object_index_or_spawn
-00007044 g     F .text	00000088 give_ice_trap
-0000c60c g     F .text	000002c8 Sram_WriteSave
-0000c5dc g     F .text	00000030 SsSram_ReadWrite_Safe
-0000a334 g     F .text	00000274 update_bombchu_trail_colors
-0000d75c g     F .text	0000003c GetTradeSlot
+00009b18 g     F .text	0000001c clear_excess_hearts
+0000be78 g     F .text	00000078 object_index_or_spawn
+000070fc g     F .text	00000088 give_ice_trap
+0000c6c4 g     F .text	000002c8 Sram_WriteSave
+0000c694 g     F .text	00000030 SsSram_ReadWrite_Safe
+0000a3ec g     F .text	00000274 update_bombchu_trail_colors
+0000d814 g     F .text	0000003c GetTradeSlot
 00000000         *UND*	00000000 EXTENDED_INITIAL_SAVE_DATA
-00005250 g     F .text	0000007c item_overrides_init
+00005308 g     F .text	0000007c item_overrides_init
 00000000         *UND*	00000000 MW_SEND_OWN_ITEMS
-0000c1bc g     F .text	00000050 draw_pot_hack
-00009cec g     F .text	00000018 scale_upgrade
-0000e8a0 g     F .text	00000014 clear_twinrova_vars
-=======
-0000792c g     F .text	00000114 draw_gi_deku_nut
-0000a58c g     F .text	00000054 scale_factor
-000092a8 g     F .text	0000001c give_defense
-000094bc g     F .text	0000002c call_effect_function
-00003810 g     F .text	000003d0 read_file_data
-00000000         *UND*	00000000 PLAYER_ID
-00009388 g     F .text	0000001c clear_excess_hearts
-0000b4fc g     F .text	00000078 object_index_or_spawn
-0000696c g     F .text	00000088 give_ice_trap
-0000bd48 g     F .text	000002c8 Sram_WriteSave
-0000bd18 g     F .text	00000030 SsSram_ReadWrite_Safe
-00009c20 g     F .text	00000274 update_bombchu_trail_colors
-00000000         *UND*	00000000 EXTENDED_INITIAL_SAVE_DATA
-00004cd8 g     F .text	0000007c item_overrides_init
-00000000         *UND*	00000000 MW_SEND_OWN_ITEMS
-0000b8f8 g     F .text	00000050 draw_pot_hack
-000095e4 g     F .text	00000018 scale_upgrade
-0000d38c g     F .text	00000014 clear_twinrova_vars
->>>>>>> dcc18f20
+0000c274 g     F .text	00000050 draw_pot_hack
+00009da4 g     F .text	00000018 scale_upgrade
+0000e958 g     F .text	00000014 clear_twinrova_vars
 00000048 g     O .sdata	00000004 a_note_glow_max
-0000dca0 g     F .text	00000044 TurnInTradeItem
+0000dd58 g     F .text	00000044 TurnInTradeItem
 00001a68 g     F .text	0000005c d_right_dungeon_idx
 00000008 g     O .sbss	00000004 CHEST_TEXTURE_MATCH_CONTENTS
-<<<<<<< HEAD
-000073ec g     F .text	0000009c draw_gi_various_opa0
+000074a4 g     F .text	0000009c draw_gi_various_opa0
 00000000         *UND*	00000000 CFG_HEART_COLOR
 00000000         *UND*	00000000 CFG_CHILD_TRADE_SHUFFLE
-000079d0 g     F .text	0000012c draw_gi_magic_arrows
-0000dce4 g     F .text	0000001c IsClaimCheckTraded
+00007a88 g     F .text	0000012c draw_gi_magic_arrows
+0000dd9c g     F .text	0000001c IsClaimCheckTraded
 00000000         *UND*	00000000 CFG_RAINBOW_NAVI_ENEMY_INNER_ENABLED
-00006fcc g     F .text	0000004c rupee_hud_color
-00005198 g     F .text	00000074 Collectible_WaitForMessageBox
+00007084 g     F .text	0000004c rupee_hud_color
+00005250 g     F .text	00000074 Collectible_WaitForMessageBox
 00000000         *UND*	00000000 CFG_RAINBOW_NAVI_IDLE_OUTER_ENABLED
-00009bf8 g     F .text	00000014 hookshot_upgrade
-0000a0ec g     F .text	000000a4 update_sword_trail_colors
-0000d88c g     F .text	00000038 SaveFile_TradeItemIsOwned
-000054dc g     F .text	0000004c lookup_override
-0000d69c g     F .text	00000054 init_textures
-00009d20 g     F .text	0000001c stick_upgrade
+00009cb0 g     F .text	00000014 hookshot_upgrade
+0000a1a4 g     F .text	000000a4 update_sword_trail_colors
+0000d944 g     F .text	00000038 SaveFile_TradeItemIsOwned
+00005594 g     F .text	0000004c lookup_override
+0000d754 g     F .text	00000054 init_textures
+00009dd8 g     F .text	0000001c stick_upgrade
 00000094 g     O .data	00000018 medals
-0000d3f0 g     F .text	0000002c text_init
-=======
-00006d14 g     F .text	0000009c draw_gi_various_opa0
-00000000         *UND*	00000000 CFG_HEART_COLOR
-000072f8 g     F .text	0000012c draw_gi_magic_arrows
-00000000         *UND*	00000000 CFG_RAINBOW_NAVI_ENEMY_INNER_ENABLED
-000068f4 g     F .text	0000004c rupee_hud_color
-00004c20 g     F .text	00000074 Collectible_WaitForMessageBox
-00000000         *UND*	00000000 CFG_RAINBOW_NAVI_IDLE_OUTER_ENABLED
-000094f0 g     F .text	00000014 hookshot_upgrade
-000099d8 g     F .text	000000a4 update_sword_trail_colors
-00004f64 g     F .text	0000004c lookup_override
-0000cdd8 g     F .text	00000054 init_textures
-00009618 g     F .text	0000001c stick_upgrade
-00000094 g     O .data	00000018 medals
-0000cb2c g     F .text	0000002c text_init
->>>>>>> dcc18f20
+0000d4a8 g     F .text	0000002c text_init
 00000000         *UND*	00000000 INCOMING_PLAYER
 00000080 g     O .sdata	00000004 beating_no_dd
 00000000         *UND*	00000000 TRIFORCE_PIECES_REQUIRED
 00000030 g     O .sdata	00000004 c_note_font_glow_max
-<<<<<<< HEAD
-00003988 g     F .text	00000290 process_extern_ctxt
+00003a40 g     F .text	00000290 process_extern_ctxt
 00001414 g     O .data	00000058 silver_rupee_vars
 00000000 g     F .text	00000034 Actor_SetWorldToHome_End
-00006000 g     F .text	00000084 drop_bombs_or_chus
-0000896c g     F .text	0000018c draw_gi_gs_token
-00009350 g     F .text	000001dc draw_gi_boss_keys
+000060b8 g     F .text	00000084 drop_bombs_or_chus
+00008a24 g     F .text	0000018c draw_gi_gs_token
+00009408 g     F .text	000001dc draw_gi_boss_keys
 00000048 g     O .sbss	00000004 active_override_is_outgoing
-000099b8 g     F .text	00000024 give_double_magic
+00009a70 g     F .text	00000024 give_double_magic
 00000074 g     O .sdata	00000004 normal_dd
-00006c30 g     F .text	0000039c update_hud_colors
-000076c8 g     F .text	000000c0 draw_gi_various_xlu01
+00006ce8 g     F .text	0000039c update_hud_colors
+00007780 g     F .text	000000c0 draw_gi_various_xlu01
 00000000         *UND*	00000000 CFG_DUNGEON_REWARDS
-00009df8 g     F .text	00000070 letter_to_bottle
+00009eb0 g     F .text	00000070 letter_to_bottle
 00000000         *UND*	00000000 CFG_B_BUTTON_COLOR
-0000b03c g     F .text	000000ac collectible_draw
+0000b0f4 g     F .text	000000ac collectible_draw
 00000000         *UND*	00000000 CFG_CUSTOM_MESSAGE_1
-0000d710 g     F .text	0000004c GetTradeItemByAP
-0000b2c0 g     F .text	00000064 ocarina_of_time_draw
-00004fa4 g     F .text	00000048 check_ganon_entry
+0000d7c8 g     F .text	0000004c GetTradeItemByAP
+0000b378 g     F .text	00000064 ocarina_of_time_draw
+0000505c g     F .text	00000048 check_ganon_entry
 00000300 g     O .data	00000010 items_sprite
 00000000         *UND*	00000000 CFG_DUNGEON_REWARD_AREAS
-0000b14c g     F .text	000000ac collectible_draw_other
-00007efc g     F .text	00000108 draw_gi_goron_swords
+0000b204 g     F .text	000000ac collectible_draw_other
+00007fb4 g     F .text	00000108 draw_gi_goron_swords
 00000000         *UND*	00000000 CFG_DISPLAY_DPAD
-00009f74 g     F .text	0000003c before_skybox_init
+0000a02c g     F .text	0000003c before_skybox_init
 00000064 g     O .sbss	00000002 illegal_model
-=======
-00003410 g     F .text	00000290 process_extern_ctxt
-00001414 g     O .data	00000058 silver_rupee_vars
-00000000 g     F .text	00000034 Actor_SetWorldToHome_End
-00008294 g     F .text	0000018c draw_gi_gs_token
-00008c78 g     F .text	000001dc draw_gi_boss_keys
-00000048 g     O .sbss	00000004 active_override_is_outgoing
-000092e0 g     F .text	00000024 give_double_magic
-00000074 g     O .sdata	00000004 normal_dd
-00006558 g     F .text	0000039c update_hud_colors
-00006ff0 g     F .text	000000c0 draw_gi_various_xlu01
-00000000         *UND*	00000000 CFG_DUNGEON_REWARDS
-000096f0 g     F .text	00000070 letter_to_bottle
-00000000         *UND*	00000000 CFG_B_BUTTON_COLOR
-0000a778 g     F .text	000000ac collectible_draw
-00000000         *UND*	00000000 CFG_CUSTOM_MESSAGE_1
-0000a9fc g     F .text	00000064 ocarina_of_time_draw
-00004a2c g     F .text	00000048 check_ganon_entry
-00000300 g     O .data	00000010 items_sprite
-00000000         *UND*	00000000 CFG_DUNGEON_REWARD_AREAS
-0000a888 g     F .text	000000ac collectible_draw_other
-00007824 g     F .text	00000108 draw_gi_goron_swords
-00000000         *UND*	00000000 CFG_DISPLAY_DPAD
-00009860 g     F .text	0000003c before_skybox_init
->>>>>>> dcc18f20
 00000034 g     O .sbss	00000004 active_item_graphic_id
 000002d0 g     O .data	00000010 dpad_sprite
 00000070 g     O .sdata	00000004 a_button
 00000000         *UND*	00000000 CFG_SHOW_SETTING_INFO
 0000000c g     O .sdata	00000008 hash_sprites
-<<<<<<< HEAD
-00005528 g     F .text	00000100 activate_override
-00009ee8 g     F .text	0000003c before_game_state_update
-0000d3a8 g     F .text	00000048 store_scarecrow_fix
-0000b5bc g     F .text	00000108 obj_comb_drop_collectible
-0000e334 g     F .text	00000028 set_triforce_render
-=======
-00004fb0 g     F .text	00000100 activate_override
-000097e0 g     F .text	0000003c before_game_state_update
-0000cae4 g     F .text	00000048 store_scarecrow_fix
-0000acf8 g     F .text	00000108 obj_comb_drop_collectible
-0000ce2c g     F .text	00000028 set_triforce_render
->>>>>>> dcc18f20
+000055e0 g     F .text	00000100 activate_override
+00009fa0 g     F .text	0000003c before_game_state_update
+0000d460 g     F .text	00000048 store_scarecrow_fix
+0000b674 g     F .text	00000108 obj_comb_drop_collectible
+0000e3ec g     F .text	00000028 set_triforce_render
 00000064 g     O .sdata	00000004 a_note_r
 00000000         *UND*	00000000 CFG_C_NOTE_COLOR
 00000000         *UND*	00000000 OUTGOING_PLAYER
 00000094 g     O .bss	00000065 collectible_scene_flags_table
-<<<<<<< HEAD
-0000e948 g     F .text	00000240 override_weather_state
-00005794 g     F .text	00000040 push_delayed_item
-00009c8c g     F .text	00000030 slingshot_upgrade
-0000d05c g     F .text	000001d0 Sram_CopySave
-=======
-0000d434 g     F .text	00000240 override_weather_state
-0000521c g     F .text	00000040 push_delayed_item
-00009584 g     F .text	00000030 slingshot_upgrade
-0000c798 g     F .text	000001d0 Sram_CopySave
->>>>>>> dcc18f20
+0000ea00 g     F .text	00000240 override_weather_state
+0000584c g     F .text	00000040 push_delayed_item
+00009d44 g     F .text	00000030 slingshot_upgrade
+0000d114 g     F .text	000001d0 Sram_CopySave
 00000010 g     O .data	00000084 silver_rupee_menu_colors
 00000c4c g     F .text	00000cf4 draw_dpad
 00000358 g     O .data	000010bc item_draw_table
-<<<<<<< HEAD
-0000c4b8 g     F .text	00000028 health_and_magic_refill
-000097b0 g     F .text	000000e0 set_silver_rupee_flags
-00008af8 g     F .text	000001d0 draw_gi_blue_fire_candle
-0000d684 g     F .text	00000018 get_texture
-0000da60 g     F .text	000000ac SaveFile_NextOwnedTradeItem
-00009564 g     F .text	00000008 no_effect
-0000b804 g     F .text	00000108 ObjComb_Draw_Hack
+0000c570 g     F .text	00000028 health_and_magic_refill
+00009868 g     F .text	000000e0 set_silver_rupee_flags
+00008bb0 g     F .text	000001d0 draw_gi_blue_fire_candle
+0000d73c g     F .text	00000018 get_texture
+0000db18 g     F .text	000000ac SaveFile_NextOwnedTradeItem
+0000961c g     F .text	00000008 no_effect
+0000b8bc g     F .text	00000108 ObjComb_Draw_Hack
 00000000         *UND*	00000000 BOMBCHUS_IN_LOGIC
-0000d654 g     F .text	00000030 text_flush
+0000d70c g     F .text	00000030 text_flush
 00000000         *UND*	00000000 CFG_RAINBOW_SWORD_INNER_ENABLED
-0000d41c g     F .text	000000a8 text_print_size
-0000df78 g     F .text	00000154 SetupMaskShopHelloDialogOverride
+0000d4d4 g     F .text	000000a8 text_print_size
+0000e030 g     F .text	00000154 SetupMaskShopHelloDialogOverride
 00000310 g     O .data	00000010 medals_sprite
-0000390c g     F .text	00000064 interpolate
-00009c64 g     F .text	00000028 bow_upgrade
+000039c4 g     F .text	00000064 interpolate
+00009d1c g     F .text	00000028 bow_upgrade
 00000000         *UND*	00000000 VERSION_STRING_TXT
 00000068 g     F .text	00000034 agony_vibrate_setup
-00009890 g     F .text	00000080 give_silver_rupee
+00009948 g     F .text	00000080 give_silver_rupee
 00000290 g     O .data	00000010 item_digit_sprite
 00000000         *UND*	00000000 SILVER_CHEST_BASE_TEXTURE
-00004b0c g     F .text	0000025c draw_file_message
-00005f14 g     F .text	00000084 Item00_KillActorIfFlagIsSet
-000058d8 g     F .text	0000007c after_item_received
+00004bc4 g     F .text	0000025c draw_file_message
+00005fcc g     F .text	00000084 Item00_KillActorIfFlagIsSet
+00005990 g     F .text	0000007c after_item_received
 00000000         *UND*	00000000 SPOILER_AVAILABLE
-00009bf0 g     F .text	00000008 no_upgrade
-0000a81c g     F .text	00000224 update_navi_colors
-00005040 g     F .text	00000158 give_ganon_boss_key
-00009d9c g     F .text	0000001c arrows_to_rupee
+00009ca8 g     F .text	00000008 no_upgrade
+0000a8d4 g     F .text	00000224 update_navi_colors
+000050f8 g     F .text	00000158 give_ganon_boss_key
+00009e54 g     F .text	0000001c arrows_to_rupee
 00000040 g     O .sdata	00000004 a_note_font_glow_max
 00000274 g     O .rodata	00000210 trade_quest_items
-00007788 g     F .text	00000118 draw_gi_various_opa0_xlu1
-=======
-0000bbf4 g     F .text	00000028 health_and_magic_refill
-000090d8 g     F .text	000000e0 set_silver_rupee_flags
-00008420 g     F .text	000001d0 draw_gi_blue_fire_candle
-0000cdc0 g     F .text	00000018 get_texture
-00008e8c g     F .text	00000008 no_effect
-0000af40 g     F .text	00000108 ObjComb_Draw_Hack
-0000cd90 g     F .text	00000030 text_flush
-00000000         *UND*	00000000 CFG_RAINBOW_SWORD_INNER_ENABLED
-0000cb58 g     F .text	000000a8 text_print_size
-00000310 g     O .data	00000010 medals_sprite
-00003394 g     F .text	00000064 interpolate
-0000955c g     F .text	00000028 bow_upgrade
-00000000         *UND*	00000000 VERSION_STRING_TXT
-00000068 g     F .text	00000034 agony_vibrate_setup
-000091b8 g     F .text	00000080 give_silver_rupee
-00000290 g     O .data	00000010 item_digit_sprite
-00000000         *UND*	00000000 SILVER_CHEST_BASE_TEXTURE
-00004594 g     F .text	0000025c draw_file_message
-0000592c g     F .text	00000084 Item00_KillActorIfFlagIsSet
-00005360 g     F .text	0000007c after_item_received
-00000000         *UND*	00000000 SPOILER_AVAILABLE
-000094e8 g     F .text	00000008 no_upgrade
-0000a108 g     F .text	00000224 update_navi_colors
-00004ac8 g     F .text	00000158 give_ganon_boss_key
-00009694 g     F .text	0000001c arrows_to_rupee
-00000040 g     O .sdata	00000004 a_note_font_glow_max
-000070b0 g     F .text	00000118 draw_gi_various_opa0_xlu1
->>>>>>> dcc18f20
+00007840 g     F .text	00000118 draw_gi_various_opa0_xlu1
 0000004c g     O .sbss	00000008 active_override
 00000018 g     O .sdata	00000008 empty_dlist
-0000dd00 g     F .text	00000070 IsTradeItemTraded
+0000ddb8 g     F .text	00000070 IsTradeItemTraded
 00000000         *UND*	00000000 INCOMING_ITEM
 00000068 g     O .sdata	00000004 c_button
 00000000 g     O .sdata	00000004 dungeon_count
-<<<<<<< HEAD
-000096b0 g     F .text	00000014 give_dungeon_item
+00009768 g     F .text	00000014 give_dungeon_item
 00001940 g     F .text	00000128 draw_background
-00009d04 g     F .text	0000001c nut_upgrade
+00009dbc g     F .text	0000001c nut_upgrade
 00000000         *UND*	00000000 CFG_RAINBOW_NAVI_PROP_OUTER_ENABLED
-00005734 g     F .text	00000060 push_coop_item
+000057ec g     F .text	00000060 push_coop_item
 00000000         *UND*	00000000 GILDED_CHEST_BASE_TEXTURE
 00000008 g     O .sdata	00000004 scene_fog_distance
-0000bff8 g     F .text	000001c4 draw_pot
+0000c0b0 g     F .text	000001c4 draw_pot
 00000000         *UND*	00000000 CFG_BOMBCHU_TRAIL_OUTER_COLOR
-0000de9c g     F .text	00000068 SetBiggoronAnimationState
-0000d974 g     F .text	0000003c SaveFile_UnsetTradeItemAsTraded
-0000af7c g     F .text	00000024 models_reset
+0000df54 g     F .text	00000068 SetBiggoronAnimationState
+0000da2c g     F .text	0000003c SaveFile_UnsetTradeItemAsTraded
+0000b034 g     F .text	00000024 models_reset
 00000000         *UND*	00000000 TIME_STRING_TXT
 00000034 g     F .text	00000008 agony_inside_radius_setup
-0000848c g     F .text	0000016c draw_gi_scales
+00008544 g     F .text	0000016c draw_gi_scales
 000002f0 g     O .data	00000010 quest_items_sprite
-00005808 g     F .text	00000064 after_key_received
+000058c0 g     F .text	00000064 after_key_received
 00000000         *UND*	00000000 PLANDOMIZER_USED
 0000007c g     O .sbss	00000001 KAKARIKO_WEATHER_FORECAST
-0000e8c8 g     F .text	0000003c heap_alloc
+0000e980 g     F .text	0000003c heap_alloc
 00000044 g     O .sbss	00000004 active_item_row
-00009f24 g     F .text	00000050 after_game_state_update
+00009fdc g     F .text	00000050 after_game_state_update
 00000000         *UND*	00000000 CFG_DUNGEON_INFO_REWARD_SUMMARY_ENABLE
-0000c23c g     F .text	00000050 draw_flying_pot_hack
-00009910 g     F .text	00000070 give_silver_rupee_pouch
-00009e68 g     F .text	00000034 health_upgrade_cap
-00001ac4 g     F .text	00001e48 draw_dungeon_info
-00005cf8 g     F .text	00000020 get_extended_flag
-00009fb0 g     F .text	0000003c after_scene_init
-=======
-00008fd8 g     F .text	00000014 give_dungeon_item
-00001354 g     F .text	00000128 draw_background
-000095fc g     F .text	0000001c nut_upgrade
-00000000         *UND*	00000000 CFG_RAINBOW_NAVI_PROP_OUTER_ENABLED
-000051bc g     F .text	00000060 push_coop_item
-00000000         *UND*	00000000 GILDED_CHEST_BASE_TEXTURE
-00000008 g     O .sdata	00000004 scene_fog_distance
-0000b734 g     F .text	000001c4 draw_pot
-00000000         *UND*	00000000 CFG_BOMBCHU_TRAIL_OUTER_COLOR
-0000a6b8 g     F .text	00000024 models_reset
-00000000         *UND*	00000000 TIME_STRING_TXT
-00000034 g     F .text	00000008 agony_inside_radius_setup
-00007db4 g     F .text	0000016c draw_gi_scales
-000002f0 g     O .data	00000010 quest_items_sprite
-00005290 g     F .text	00000064 after_key_received
-00000000         *UND*	00000000 PLANDOMIZER_USED
-00000078 g     O .sbss	00000001 KAKARIKO_WEATHER_FORECAST
-0000d3b4 g     F .text	0000003c heap_alloc
-00000044 g     O .sbss	00000004 active_item_row
-0000981c g     F .text	00000044 after_game_state_update
-00000000         *UND*	00000000 CFG_DUNGEON_INFO_REWARD_SUMMARY_ENABLE
-0000b978 g     F .text	00000050 draw_flying_pot_hack
-00009238 g     F .text	00000070 give_silver_rupee_pouch
-00009760 g     F .text	00000034 health_upgrade_cap
-000014d8 g     F .text	00001ebc draw_dungeon_info
-00005710 g     F .text	00000020 get_extended_flag
-0000989c g     F .text	0000003c after_scene_init
->>>>>>> dcc18f20
+0000c2f4 g     F .text	00000050 draw_flying_pot_hack
+000099c8 g     F .text	00000070 give_silver_rupee_pouch
+00009f20 g     F .text	00000034 health_upgrade_cap
+00001ac4 g     F .text	00001f00 draw_dungeon_info
+00005db0 g     F .text	00000020 get_extended_flag
+0000a068 g     F .text	0000003c after_scene_init
 00000000         *UND*	00000000 FONT_TEXTURE
 00000000         *UND*	00000000 SRAM_SLOTS
 00000000         *UND*	00000000 CFG_FILE_SELECT_HASH
 000001ec g     O .rodata	0000000c icon_sprites
 00000000         *UND*	00000000 OCARINAS_SHUFFLED
-<<<<<<< HEAD
-0000d4e4 g     F .text	00000170 text_flush_size
-00005b48 g     F .text	000001a4 get_item
-00007afc g     F .text	00000144 draw_gi_various_opa10_xlu32
-=======
-0000cc20 g     F .text	00000170 text_flush_size
-000055d0 g     F .text	00000134 get_item
-00007424 g     F .text	00000144 draw_gi_various_opa10_xlu32
->>>>>>> dcc18f20
+0000d59c g     F .text	00000170 text_flush_size
+00005c00 g     F .text	000001a4 get_item
+00007bb4 g     F .text	00000144 draw_gi_various_opa10_xlu32
 0000004c g     O .sdata	00000004 a_note_glow_base
 00000004 g     O .sbss	00000004 CHEST_SIZE_MATCH_CONTENTS
 00000000         *UND*	00000000 CFG_ADULT_TRADE_SHUFFLE
@@ -445,474 +290,255 @@
 00000020 g     O .sbss	00000004 dropped_collectible_override_flags
 00000000         *UND*	00000000 CFG_RAINBOW_BOMBCHU_TRAIL_OUTER_ENABLED
 00000000         *UND*	00000000 CFG_RAINBOW_SWORD_OUTER_ENABLED
-<<<<<<< HEAD
-0000999c g     F .text	0000001c give_magic
+00009a54 g     F .text	0000001c give_magic
 00000280 g     O .data	00000010 linkhead_skull_sprite
 0000003c g     O .sbss	00000004 active_item_text_id
-00007018 g     F .text	00000014 ice_trap_is_pending
+000070d0 g     F .text	00000014 ice_trap_is_pending
 000000fc g     O .bss	00003000 cfg_item_overrides
 00000020 g     O .sdata	00000004 text_cursor_border_max
-00005ebc g     F .text	00000058 should_override_collectible
+00005f74 g     F .text	00000058 should_override_collectible
 00000000         *UND*	00000000 DPAD_TEXTURE
-000056ac g     F .text	00000088 push_pending_item
-00009714 g     F .text	0000009c give_small_key_ring
+00005764 g     F .text	00000088 push_pending_item
+000097cc g     F .text	0000009c give_small_key_ring
 0000003c g     F .text	0000002c agony_outside_radius_setup
-0000c20c g     F .text	00000030 draw_hba_pot_hack
-0000d9b0 g     F .text	00000038 SaveFile_TradeItemIsTraded
-00005674 g     F .text	00000038 set_outgoing_override
-0000df04 g     F .text	0000005c ShouldSkullKidSpawn
+0000c2c4 g     F .text	00000030 draw_hba_pot_hack
+0000da68 g     F .text	00000038 SaveFile_TradeItemIsTraded
+0000572c g     F .text	00000038 set_outgoing_override
+0000dfbc g     F .text	0000005c ShouldSkullKidSpawn
 00000038 g     O .sbss	00000004 active_item_object_id
 00000000         *UND*	00000000 CFG_RAINBOW_BOOM_TRAIL_INNER_ENABLED
-00009cbc g     F .text	00000030 wallet_upgrade
+00009d74 g     F .text	00000030 wallet_upgrade
 00000030 g     O .sbss	00000004 active_item_fast_chest
 0000002a g     O .sbss	00000002 num_override_flags
 00000054 g     O .sdata	00000004 c_note_g
-00004d68 g     F .text	0000023c draw_file_select_hash
-=======
-000092c4 g     F .text	0000001c give_magic
-00000280 g     O .data	00000010 linkhead_skull_sprite
-0000003c g     O .sbss	00000004 active_item_text_id
-00006940 g     F .text	00000014 ice_trap_is_pending
-000000fc g     O .bss	00003000 cfg_item_overrides
-00000020 g     O .sdata	00000004 text_cursor_border_max
-000058d4 g     F .text	00000058 should_override_collectible
-00000000         *UND*	00000000 DPAD_TEXTURE
-00005134 g     F .text	00000088 push_pending_item
-0000903c g     F .text	0000009c give_small_key_ring
-0000003c g     F .text	0000002c agony_outside_radius_setup
-0000b948 g     F .text	00000030 draw_hba_pot_hack
-000050fc g     F .text	00000038 set_outgoing_override
-00000038 g     O .sbss	00000004 active_item_object_id
-00000000         *UND*	00000000 CFG_RAINBOW_BOOM_TRAIL_INNER_ENABLED
-000095b4 g     F .text	00000030 wallet_upgrade
-00000030 g     O .sbss	00000004 active_item_fast_chest
-0000002a g     O .sbss	00000002 num_override_flags
-00000054 g     O .sdata	00000004 c_note_g
-000047f0 g     F .text	0000023c draw_file_select_hash
->>>>>>> dcc18f20
+00004e20 g     F .text	0000023c draw_file_select_hash
 00000034 g     O .sdata	00000004 c_note_font_glow_base
 00000294 g     F .text	00000108 get_chest_override
 00000000         *UND*	00000000 POTCRATE_TEXTURES_MATCH_CONTENTS
 000005b8 g     F .text	00000694 handle_dpad
 00000000         *UND*	00000000 START_TWINROVA_FIGHT
-<<<<<<< HEAD
-00006948 g     F .text	000000f8 sprite_draw
+00006a00 g     F .text	000000f8 sprite_draw
 00000000         *UND*	00000000 CFG_BOOM_TRAIL_OUTER_COLOR
 000002a0 g     O .data	00000010 key_rupee_clock_sprite
-0000966c g     F .text	0000000c give_biggoron_sword
-000066dc g     F .text	00000070 give_sarias_gift
+00009724 g     F .text	0000000c give_biggoron_sword
+00006794 g     F .text	00000070 give_sarias_gift
 00000000         *UND*	00000000 CFG_RAINBOW_NAVI_ENEMY_OUTER_ENABLED
-00005e08 g     F .text	000000b4 Set_CollectibleOverrideFlag
-0000ac20 g     F .text	00000008 EndianSwap32
+00005ec0 g     F .text	000000b4 Set_CollectibleOverrideFlag
+0000acd8 g     F .text	00000008 EndianSwap32
 00000038 g     O .sdata	00000004 c_note_glow_max
-0000b0e8 g     F .text	00000064 heart_piece_draw
+0000b1a0 g     F .text	00000064 heart_piece_draw
 00000000         *UND*	00000000 CFG_RAINBOW_BOMBCHU_TRAIL_INNER_ENABLED
-0000d850 g     F .text	0000003c SaveFile_UnsetTradeItemAsOwned
-00007c40 g     F .text	0000015c draw_gi_bullet_bags
-000067a8 g     F .text	000001a0 sprite_load
-00007228 g     F .text	000000a4 draw_gi_sold_out
-=======
-00006270 g     F .text	000000f8 sprite_draw
-00000000         *UND*	00000000 CFG_BOOM_TRAIL_OUTER_COLOR
-000002a0 g     O .data	00000010 key_rupee_clock_sprite
-00008f94 g     F .text	0000000c give_biggoron_sword
-00006004 g     F .text	00000070 give_sarias_gift
-00000000         *UND*	00000000 CFG_RAINBOW_NAVI_ENEMY_OUTER_ENABLED
-00005820 g     F .text	000000b4 Set_CollectibleOverrideFlag
-00000038 g     O .sdata	00000004 c_note_glow_max
-0000a824 g     F .text	00000064 heart_piece_draw
-00000000         *UND*	00000000 CFG_RAINBOW_BOMBCHU_TRAIL_INNER_ENABLED
-00007568 g     F .text	0000015c draw_gi_bullet_bags
-000060d0 g     F .text	000001a0 sprite_load
-00006b50 g     F .text	000000a4 draw_gi_sold_out
->>>>>>> dcc18f20
+0000d908 g     F .text	0000003c SaveFile_UnsetTradeItemAsOwned
+00007cf8 g     F .text	0000015c draw_gi_bullet_bags
+00006860 g     F .text	000001a0 sprite_load
+000072e0 g     F .text	000000a4 draw_gi_sold_out
 00000320 g     O .data	00000010 stones_sprite
 00000000         *UND*	00000000 NO_COLLECTIBLE_HEARTS
 00000000         *UND*	00000000 OUTGOING_KEY
 000001c0 g     O .data	00000014 extern_ctxt
-<<<<<<< HEAD
-0000dbb8 g     F .text	000000e8 UpdateTradeEquips
-00009db8 g     F .text	0000001c bombs_to_rupee
-=======
-000096b0 g     F .text	0000001c bombs_to_rupee
->>>>>>> dcc18f20
+0000dc70 g     F .text	000000e8 UpdateTradeEquips
+00009e70 g     F .text	0000001c bombs_to_rupee
 00000028 g     O .sdata	00000004 text_cursor_inner_max
 0000005c g     O .sdata	00000004 a_note_b
 00000000         *UND*	00000000 Gameplay_InitSkybox
 00000214 g     O .data	00000040 num_to_bits
 00000330 g     O .data	00000028 setup_db
-<<<<<<< HEAD
-0000acc4 g     F .text	00000060 get_object
-00009578 g     F .text	000000bc give_triforce_piece
+0000ad7c g     F .text	00000060 get_object
+00009630 g     F .text	000000bc give_triforce_piece
 00001488 g     O .data	00001800 item_table
 000002e0 g     O .data	00000010 font_sprite
-0000b90c g     F .text	00000098 get_smallcrate_override
+0000b9c4 g     F .text	00000098 get_smallcrate_override
 0000002c g     O .sbss	00000001 satisified_pending_frames
-0000ad70 g     F .text	00000068 scale_top_matrix
-0000586c g     F .text	0000006c pop_ice_trap
-00008118 g     F .text	00000118 draw_gi_recovery_heart
+0000ae28 g     F .text	00000068 scale_top_matrix
+00005924 g     F .text	0000006c pop_ice_trap
+000081d0 g     F .text	00000118 draw_gi_recovery_heart
 00000004 g     O .data	00000009 reward_rows
 00000014 g     O .sbss	00000008 collectible_override
 00000000         *UND*	00000000 TWINROVA_ACTION_TIMER
-0000aa40 g     F .text	00000040 update_misc_colors
+0000aaf8 g     F .text	00000040 update_misc_colors
 00000010 g     O .sbss	00000001 GANON_BOSS_KEY_CONDITION
-00006778 g     F .text	00000030 sprite_bytes
-0000db0c g     F .text	000000ac SaveFile_PrevOwnedTradeItem
+00006830 g     F .text	00000030 sprite_bytes
+0000dbc4 g     F .text	000000ac SaveFile_PrevOwnedTradeItem
 00000058 g     O .sdata	00000004 c_note_r
 00000000         *UND*	00000000 CFG_C_BUTTON_COLOR
-00009c38 g     F .text	0000002c bomb_bag_upgrade
+00009cf0 g     F .text	0000002c bomb_bag_upgrade
 00000098 g     O .sdata	00000004 Sram_InitNewSave
-00009d3c g     F .text	00000010 magic_upgrade
-0000bee4 g     F .text	00000098 get_pot_override
-00009c0c g     F .text	0000002c strength_upgrade
-00009a7c g     F .text	00000090 open_mask_shop
-0000ac9c g     F .text	00000028 load_object
-0000d22c g     F .text	000000c4 Save_Write_Hook
-00009d7c g     F .text	00000020 ocarina_upgrade
+00009df4 g     F .text	00000010 magic_upgrade
+0000bf9c g     F .text	00000098 get_pot_override
+00009cc4 g     F .text	0000002c strength_upgrade
+00009b34 g     F .text	00000090 open_mask_shop
+0000ad54 g     F .text	00000028 load_object
+0000d2e4 g     F .text	000000c4 Save_Write_Hook
+00009e34 g     F .text	00000020 ocarina_upgrade
 0000002c g     O .bss	00000065 dropped_collectible_scene_flags_table
-00007d9c g     F .text	00000160 draw_gi_small_rupees
-00009b64 g     F .text	00000060 resolve_upgrades
-=======
-0000a400 g     F .text	00000060 get_object
-00008ea0 g     F .text	000000bc give_triforce_piece
-00001488 g     O .data	00001800 item_table
-000002e0 g     O .data	00000010 font_sprite
-0000b048 g     F .text	00000098 get_smallcrate_override
-0000002c g     O .sbss	00000001 satisified_pending_frames
-0000a4ac g     F .text	00000068 scale_top_matrix
-000052f4 g     F .text	0000006c pop_ice_trap
-00007a40 g     F .text	00000118 draw_gi_recovery_heart
-00000004 g     O .data	00000009 reward_rows
-00000014 g     O .sbss	00000008 collectible_override
-00000000         *UND*	00000000 TWINROVA_ACTION_TIMER
-0000a32c g     F .text	00000040 update_misc_colors
-00000010 g     O .sbss	00000001 GANON_BOSS_KEY_CONDITION
-000060a0 g     F .text	00000030 sprite_bytes
-00000058 g     O .sdata	00000004 c_note_r
-00000000         *UND*	00000000 CFG_C_BUTTON_COLOR
-00009530 g     F .text	0000002c bomb_bag_upgrade
-00000094 g     O .sdata	00000004 Sram_InitNewSave
-00009634 g     F .text	00000010 magic_upgrade
-0000b620 g     F .text	00000098 get_pot_override
-00009504 g     F .text	0000002c strength_upgrade
-000093a4 g     F .text	0000007c open_mask_shop
-0000a3d8 g     F .text	00000028 load_object
-0000c968 g     F .text	000000c4 Save_Write_Hook
-00009674 g     F .text	00000020 ocarina_upgrade
-0000002c g     O .bss	00000065 dropped_collectible_scene_flags_table
-000076c4 g     F .text	00000160 draw_gi_small_rupees
-0000945c g     F .text	00000060 resolve_upgrades
->>>>>>> dcc18f20
+00007e54 g     F .text	00000160 draw_gi_small_rupees
+00009c1c g     F .text	00000060 resolve_upgrades
 000002b0 g     O .data	00000010 song_note_sprite
 00000000         *UND*	00000000 CFG_A_NOTE_COLOR
 0000007c g     O .sdata	00000004 normal_no_dd
 0000006c g     O .sdata	00000004 b_button
-<<<<<<< HEAD
-0000b4ac g     F .text	00000064 bowling_heart_piece_draw
-0000c4e0 g     F .text	000000fc Save_Open
-00006a40 g     F .text	000001f0 gfx_init
-0000520c g     F .text	00000044 override_flags_init
+0000b564 g     F .text	00000064 bowling_heart_piece_draw
+0000c598 g     F .text	000000fc Save_Open
+00006af8 g     F .text	000001f0 gfx_init
+000052c4 g     F .text	00000044 override_flags_init
 00000084 g     O .sdata	00000006 defaultDDHeart
 00000028 g     O .rodata	00000042 freecam_modes
-0000956c g     F .text	0000000c full_heal
+00009624 g     F .text	0000000c full_heal
 00000050 g     O .sdata	00000004 c_note_b
-000065a4 g     F .text	00000138 get_skulltula_token
+0000665c g     F .text	00000138 get_skulltula_token
 00000000         *UND*	00000000 CFG_RAINBOW_NAVI_IDLE_INNER_ENABLED
 000031c0 g     O .bss	00000016 extended_savectx
-0000702c g     F .text	00000018 push_pending_ice_trap
+000070e4 g     F .text	00000018 push_pending_ice_trap
 00000000         *UND*	00000000 CFG_DUNGEON_INFO_REWARD_ENABLE
-0000b408 g     F .text	000000a4 bowling_bomb_bag_draw
-0000bc00 g     F .text	000001c0 ObjKibako2_Draw
-=======
-0000abe8 g     F .text	00000064 bowling_heart_piece_draw
-0000bc1c g     F .text	000000fc Save_Open
-00006368 g     F .text	000001f0 gfx_init
-00004c94 g     F .text	00000044 override_flags_init
-00000084 g     O .sdata	00000006 defaultDDHeart
-00000028 g     O .rodata	00000042 freecam_modes
-00008e94 g     F .text	0000000c full_heal
-00000050 g     O .sdata	00000004 c_note_b
-00005ecc g     F .text	00000138 get_skulltula_token
-00000000         *UND*	00000000 CFG_RAINBOW_NAVI_IDLE_INNER_ENABLED
-000031c0 g     O .bss	00000016 extended_savectx
-00006954 g     F .text	00000018 push_pending_ice_trap
-00000000         *UND*	00000000 CFG_DUNGEON_INFO_REWARD_ENABLE
-0000ab44 g     F .text	000000a4 bowling_bomb_bag_draw
-0000b33c g     F .text	000001c0 ObjKibako2_Draw
->>>>>>> dcc18f20
+0000b4c0 g     F .text	000000a4 bowling_bomb_bag_draw
+0000bcb8 g     F .text	000001c0 ObjKibako2_Draw
 00000000         *UND*	00000000 WORLD_STRING_TXT
 00000000         *UND*	00000000 GILDED_CHEST_FRONT_TEXTURE
 00000078 g     O .sdata	00000004 beating_dd
 0000009c g     F .text	00000158 draw_agony_graphic
-<<<<<<< HEAD
-00009dd4 g     F .text	00000024 seeds_to_rupee
-000099dc g     F .text	0000000c give_fairy_ocarina
-0000affc g     F .text	00000040 lookup_model
-=======
-000096cc g     F .text	00000024 seeds_to_rupee
-00009304 g     F .text	0000000c give_fairy_ocarina
-0000a738 g     F .text	00000040 lookup_model
->>>>>>> dcc18f20
+00009e8c g     F .text	00000024 seeds_to_rupee
+00009a94 g     F .text	0000000c give_fairy_ocarina
+0000b0b4 g     F .text	00000040 lookup_model
 0000005d g     O .sbss	00000001 OPEN_KAKARIKO
 00000024 g     O .sbss	00000004 collectible_override_flags
-0000aa80 g     F .text	000001a0 draw_illegal_model_text
+0000ab38 g     F .text	000001a0 draw_illegal_model_text
 00000000         *UND*	00000000 CHEST_LENS_ONLY
 000000ac g     O .data	00000111 dungeons
 00000000         *UND*	00000000 CFG_CUSTOM_MESSAGE_2
 00000000         *UND*	00000000 CFG_DUNGEON_INFO_ENABLE
 00000000         *UND*	00000000 CFG_DUNGEON_IS_MQ
 00000054 g     O .sbss	00000004 dummy_actor
-<<<<<<< HEAD
-0000a190 g     F .text	000001a4 update_boomerang_trail_colors
+0000a248 g     F .text	000001a4 update_boomerang_trail_colors
 00000000         *UND*	00000000 CFG_RAINBOW_NAVI_NPC_OUTER_ENABLED
 00000000         *UND*	00000000 CFG_DUNGEON_INFO_REWARD_NEED_COMPASS
 0000002c g     O .sdata	00000004 text_cursor_inner_base
-0000d4c4 g     F .text	00000020 text_print
-0000d7f4 g     F .text	00000024 IsAdultTradeItem
-0000afa0 g     F .text	0000005c lookup_model_by_override
+0000d57c g     F .text	00000020 text_print
+0000d8ac g     F .text	00000024 IsAdultTradeItem
+0000b058 g     F .text	0000005c lookup_model_by_override
 0000003c g     O .sdata	00000004 c_note_glow_base
-00004fec g     F .text	00000054 countSetBitsRec
+000050a4 g     F .text	00000054 countSetBitsRec
 0000000e g     O .sbss	00000002 GANON_BOSS_KEY_CONDITION_COUNT
-00009634 g     F .text	00000038 give_tycoon_wallet
+000096ec g     F .text	00000038 give_tycoon_wallet
 00000024 g     O .sdata	00000004 text_cursor_border_base
 00000058 g     O .sbss	00000004 item_overrides_count
-000090bc g     F .text	00000118 draw_gi_song_notes
+00009174 g     F .text	00000118 draw_gi_song_notes
 00000000         *UND*	00000000 CFG_BOOM_TRAIL_INNER_COLOR
-00007488 g     F .text	000000f0 draw_gi_various_opa1023
-0000d7b0 g     F .text	00000018 GetTradeItemMax
-0000d798 g     F .text	00000018 GetTradeItemMin
-00005a18 g     F .text	00000130 handle_pending_items
-00009d4c g     F .text	00000030 bombchu_upgrade
+00007540 g     F .text	000000f0 draw_gi_various_opa1023
+0000d868 g     F .text	00000018 GetTradeItemMax
+0000d850 g     F .text	00000018 GetTradeItemMin
+00005ad0 g     F .text	00000130 handle_pending_items
+00009e04 g     F .text	00000030 bombchu_upgrade
 00000028 g     O .sbss	00000002 num_drop_override_flags
 00000000         *UND*	00000000 SILVER_CHEST_FRONT_TEXTURE
-0000aea4 g     F .text	0000008c draw_model
+0000af5c g     F .text	0000008c draw_model
 00000000         *UND*	00000000 CFG_DUNGEON_INFO_SILVER_RUPEES
-0000d2f0 g     F .text	000000b8 Save_Init_Write_Hook
-00009a1c g     F .text	00000018 give_bean_pack
-0000d7c8 g     F .text	0000002c IsTradeItem
-00007578 g     F .text	00000150 draw_gi_wallets
-0000a5a8 g     F .text	00000274 get_bombchu_back_color
-0000c8d4 g     F .text	00000788 Sram_VerifyAndLoadAllSaves
-000099e8 g     F .text	00000018 give_song
+0000d3a8 g     F .text	000000b8 Save_Init_Write_Hook
+00009ad4 g     F .text	00000018 give_bean_pack
+0000d880 g     F .text	0000002c IsTradeItem
+00007630 g     F .text	00000150 draw_gi_wallets
+0000a660 g     F .text	00000274 get_bombchu_back_color
+0000c98c g     F .text	00000788 Sram_VerifyAndLoadAllSaves
+00009aa0 g     F .text	00000018 give_song
 00000004 g     O .sdata	00000004 last_fog_distance
 0000008c g     O .sdata	00000006 defaultHeart
 00000060 g     O .sdata	00000004 a_note_g
-00009e9c g     F .text	0000004c c_init
-0000e0cc g     F .text	00000268 TryPaybackMaskOverride
-=======
-00009a7c g     F .text	000001a4 update_boomerang_trail_colors
-00000000         *UND*	00000000 CFG_RAINBOW_NAVI_NPC_OUTER_ENABLED
-00000000         *UND*	00000000 CFG_DUNGEON_INFO_REWARD_NEED_COMPASS
-0000002c g     O .sdata	00000004 text_cursor_inner_base
-0000cc00 g     F .text	00000020 text_print
-0000a6dc g     F .text	0000005c lookup_model_by_override
-0000003c g     O .sdata	00000004 c_note_glow_base
-00004a74 g     F .text	00000054 countSetBitsRec
-0000000e g     O .sbss	00000002 GANON_BOSS_KEY_CONDITION_COUNT
-00008f5c g     F .text	00000038 give_tycoon_wallet
-00000024 g     O .sdata	00000004 text_cursor_border_base
-00000058 g     O .sbss	00000004 item_overrides_count
-000089e4 g     F .text	00000118 draw_gi_song_notes
-00000000         *UND*	00000000 CFG_BOOM_TRAIL_INNER_COLOR
-00006db0 g     F .text	000000f0 draw_gi_various_opa1023
-000054a0 g     F .text	00000130 handle_pending_items
-00009644 g     F .text	00000030 bombchu_upgrade
-00000028 g     O .sbss	00000002 num_drop_override_flags
-00000000         *UND*	00000000 SILVER_CHEST_FRONT_TEXTURE
-0000a5e0 g     F .text	0000008c draw_model
-00000000         *UND*	00000000 CFG_DUNGEON_INFO_SILVER_RUPEES
-0000ca2c g     F .text	000000b8 Save_Init_Write_Hook
-00009344 g     F .text	00000018 give_bean_pack
-00006ea0 g     F .text	00000150 draw_gi_wallets
-00009e94 g     F .text	00000274 get_bombchu_back_color
-0000c010 g     F .text	00000788 Sram_VerifyAndLoadAllSaves
-00009310 g     F .text	00000018 give_song
-00000004 g     O .sdata	00000004 last_fog_distance
-0000008c g     O .sdata	00000006 defaultHeart
-00000060 g     O .sdata	00000004 a_note_g
-00009794 g     F .text	0000004c c_init
->>>>>>> dcc18f20
+00009f54 g     F .text	0000004c c_init
+0000e184 g     F .text	00000268 TryPaybackMaskOverride
 00000000         *UND*	00000000 CFG_RAINBOW_BOOM_TRAIL_OUTER_ENABLED
 000002c0 g     O .data	00000010 triforce_sprite
 00000000         *UND*	00000000 EXTERN_DAMAGE_MULTIPLYER
 0000005e g     O .sbss	00000001 MAX_RUPEES
-<<<<<<< HEAD
-0000b324 g     F .text	000000e4 item_etcetera_draw
+0000b3dc g     F .text	000000e4 item_etcetera_draw
 00000000         *UND*	00000000 SPEED_MULTIPLIER
-00004158 g     F .text	00000964 draw_file_icons
-0000d818 g     F .text	00000038 SaveFile_SetTradeItemAsOwned
+00004210 g     F .text	00000964 draw_file_icons
+0000d8d0 g     F .text	00000038 SaveFile_SetTradeItemAsOwned
 00000040 g     O .sbss	00000004 active_item_action_id
-00005954 g     F .text	000000c4 try_pending_item
-000072cc g     F .text	00000120 draw_gi_compass
+00005a0c g     F .text	000000c4 try_pending_item
+00007384 g     F .text	00000120 draw_gi_compass
 00002c88 g     O .data	00000140 texture_table
-00009a34 g     F .text	0000002c fill_wallet_upgrade
-00007168 g     F .text	000000c0 draw_gi_eggs_and_medallions
+00009aec g     F .text	0000002c fill_wallet_upgrade
+00007220 g     F .text	000000c0 draw_gi_eggs_and_medallions
 00000078 g     O .sbss	00000004 heap_next
 00000000         *UND*	00000000 SKULL_CHEST_BASE_TEXTURE
 00000000         *UND*	00000000 TRIFORCE_ICON_TEXTURE
-00009a00 g     F .text	0000001c ice_trap_effect
-0000da24 g     F .text	0000003c SaveFile_MaskIsPaid
-00008eb4 g     F .text	00000208 draw_gi_poe_bottles
-00009fec g     F .text	00000100 c_equipment_menu_slot_filled
-00005d18 g     F .text	000000f0 Get_CollectibleOverrideFlag
+00009ab8 g     F .text	0000001c ice_trap_effect
+0000dadc g     F .text	0000003c SaveFile_MaskIsPaid
+00008f6c g     F .text	00000208 draw_gi_poe_bottles
+0000a0a4 g     F .text	00000100 c_equipment_menu_slot_filled
+00005dd0 g     F .text	000000f0 Get_CollectibleOverrideFlag
 00000000         *UND*	00000000 FAST_CHESTS
-00009678 g     F .text	00000038 give_bottle
+00009730 g     F .text	00000038 give_bottle
 00000000         *UND*	00000000 CFG_DUNGEON_INFO_REWARD_NEED_ALTAR
 00000270 g     O .data	00000010 heart_sprite
-0000543c g     F .text	000000a0 lookup_override_by_key
-00005cec g     F .text	0000000c reset_collectible_mutex
+000054f4 g     F .text	000000a0 lookup_override_by_key
+00005da4 g     F .text	0000000c reset_collectible_mutex
 00000094 g     O .sdata	00000004 endianVal
-0000ac30 g     F .text	0000006c load_object_file
-00006084 g     F .text	00000274 get_override_drop_id
-00008338 g     F .text	00000154 draw_gi_magic_spells
-0000b9a4 g     F .text	00000184 ObjKibako_Draw
+0000ace8 g     F .text	0000006c load_object_file
+0000613c g     F .text	00000274 get_override_drop_id
+000083f0 g     F .text	00000154 draw_gi_magic_spells
+0000ba5c g     F .text	00000184 ObjKibako_Draw
 00000000         *UND*	00000000 CFG_RAINBOW_NAVI_NPC_INNER_ENABLED
 00000000 g     O .sbss	00000004 CHEST_SIZE_TEXTURE
-0000add8 g     F .text	00000078 draw_model_low_level
-00008cc8 g     F .text	000001ec draw_gi_fairy_lantern
-0000bb28 g     F .text	00000060 ObjKibako2_SpawnCollectible_Hack
-0000be38 g     F .text	000000ac enitem00_set_link_incoming_item_id
-000087c8 g     F .text	000001a4 draw_gi_mirror_shield
-0000dd70 g     F .text	0000012c Inventory_ReplaceItem_Override
+0000ae90 g     F .text	00000078 draw_model_low_level
+00008d80 g     F .text	000001ec draw_gi_fairy_lantern
+0000bbe0 g     F .text	00000060 ObjKibako2_SpawnCollectible_Hack
+0000bef0 g     F .text	000000ac enitem00_set_link_incoming_item_id
+00008880 g     F .text	000001a4 draw_gi_mirror_shield
+0000de28 g     F .text	0000012c Inventory_ReplaceItem_Override
 00000000         *UND*	00000000 CFG_DUNGEON_INFO_MQ_NEED_MAP
-0000b6c4 g     F .text	00000140 ObjComb_Update
-0000952c g     F .text	00000038 base_draw_gi_model
+0000b77c g     F .text	00000140 ObjComb_Update
+000095e4 g     F .text	00000038 base_draw_gi_model
 00000000         *UND*	00000000 OUTGOING_ITEM
-0000b510 g     F .text	000000ac get_beehive_override
-0000d8c4 g     F .text	00000078 SaveFile_UpdateShiftableItem
-0000df60 g     F .text	00000018 IsCuccoGivenToCuccoLady
+0000b5c8 g     F .text	000000ac get_beehive_override
+0000d97c g     F .text	00000078 SaveFile_UpdateShiftableItem
+0000e018 g     F .text	00000018 IsCuccoGivenToCuccoLady
 0000005c g     O .sbss	00000001 COMPLETE_MASK_QUEST
-0000b25c g     F .text	00000064 skull_token_draw
-0000d93c g     F .text	00000038 SaveFile_SetTradeItemAsTraded
+0000b314 g     F .text	00000064 skull_token_draw
+0000d9f4 g     F .text	00000038 SaveFile_SetTradeItemAsTraded
 00000000         *UND*	00000000 CFG_TEXT_CURSOR_COLOR
-000091d4 g     F .text	0000017c draw_gi_small_keys
+0000928c g     F .text	0000017c draw_gi_small_keys
 000001d4 g     O .data	00000040 hash_symbols
-00003970 g     F .text	00000018 extern_scene_init
-0000ad24 g     F .text	0000004c set_object_segment
+00003a28 g     F .text	00000018 extern_scene_init
+0000addc g     F .text	0000004c set_object_segment
 000001f4 g     F .text	000000a0 draw_agony
-0000e8b4 g     F .text	00000014 heap_init
+0000e96c g     F .text	00000014 heap_init
 00000000         *UND*	00000000 CFG_RAINBOW_NAVI_PROP_INNER_ENABLED
-0000ac28 g     F .text	00000008 EndianSwap16
-0000b1f8 g     F .text	00000064 heart_container_draw
-000070cc g     F .text	0000009c draw_gi_bombchu_and_masks
+0000ace0 g     F .text	00000008 EndianSwap16
+0000b2b0 g     F .text	00000064 heart_container_draw
+00007184 g     F .text	0000009c draw_gi_bombchu_and_masks
 000030fc g     O .bss	000000c0 object_slots
-000096c4 g     F .text	00000050 give_small_key
+0000977c g     F .text	00000050 give_small_key
 00000000         *UND*	00000000 CFG_DUNGEON_INFO_MQ_ENABLE
 00000254 g     O .data	00000015 items
-000085f8 g     F .text	000001d0 draw_gi_potions
+000086b0 g     F .text	000001d0 draw_gi_potions
 00000000         *UND*	00000000 C_HEAP
-000062f8 g     F .text	000002ac item_give_collectible
-0000c28c g     F .text	0000022c get_rainbow_color
+000063b0 g     F .text	000002ac item_give_collectible
+0000c344 g     F .text	0000022c get_rainbow_color
 00000000         *UND*	00000000 CFG_BOMBCHU_TRAIL_INNER_COLOR
-000052cc g     F .text	00000170 get_override_search_key
+00005384 g     F .text	00000170 get_override_search_key
 0000000d g     O .sbss	00000001 NO_ESCAPE_SEQUENCE
-00005628 g     F .text	0000004c clear_override
-0000bb88 g     F .text	00000078 get_crate_override
-000078a0 g     F .text	00000130 draw_gi_coins_and_cuccos
-000057d4 g     F .text	00000034 pop_pending_item
+000056e0 g     F .text	0000004c clear_override
+0000bc40 g     F .text	00000078 get_crate_override
+00007958 g     F .text	00000130 draw_gi_coins_and_cuccos
+0000588c g     F .text	00000034 pop_pending_item
 0000039c g     F .text	0000021c draw_chest
-00005f98 g     F .text	00000068 Item00_KeepAlive
+00006050 g     F .text	00000068 Item00_KeepAlive
 00000000         *UND*	00000000 CFG_A_BUTTON_COLOR
 00000000         *UND*	00000000 FIX_BROKEN_DROPS
-0000674c g     F .text	0000002c sprite_bytes_per_tile
-00009b28 g     F .text	0000003c get_item_row
+00006804 g     F .text	0000002c sprite_bytes_per_tile
+00009be0 g     F .text	0000003c get_item_row
 00000000         *UND*	00000000 DISABLE_TIMERS
-0000e904 g     F .text	00000044 file_init
-0000bf7c g     F .text	0000007c get_flying_pot_override
-=======
-0000aa60 g     F .text	000000e4 item_etcetera_draw
-00000000         *UND*	00000000 SPEED_MULTIPLIER
-00003be0 g     F .text	00000964 draw_file_icons
-00000040 g     O .sbss	00000004 active_item_action_id
-000053dc g     F .text	000000c4 try_pending_item
-00006bf4 g     F .text	00000120 draw_gi_compass
-00002c88 g     O .data	00000140 texture_table
-0000935c g     F .text	0000002c fill_wallet_upgrade
-00006a90 g     F .text	000000c0 draw_gi_eggs_and_medallions
-00000074 g     O .sbss	00000004 heap_next
-00000000         *UND*	00000000 SKULL_CHEST_BASE_TEXTURE
-00000000         *UND*	00000000 TRIFORCE_ICON_TEXTURE
-00009328 g     F .text	0000001c ice_trap_effect
-000087dc g     F .text	00000208 draw_gi_poe_bottles
-000098d8 g     F .text	00000100 c_equipment_menu_slot_filled
-00005730 g     F .text	000000f0 Get_CollectibleOverrideFlag
-00000000         *UND*	00000000 FAST_CHESTS
-00008fa0 g     F .text	00000038 give_bottle
-00000000         *UND*	00000000 CFG_DUNGEON_INFO_REWARD_NEED_ALTAR
-00000270 g     O .data	00000010 heart_sprite
-00004ec4 g     F .text	000000a0 lookup_override_by_key
-00005704 g     F .text	0000000c reset_collectible_mutex
-0000a36c g     F .text	0000006c load_object_file
-00005a18 g     F .text	00000208 get_override_drop_id
-00007c60 g     F .text	00000154 draw_gi_magic_spells
-0000b0e0 g     F .text	00000184 ObjKibako_Draw
-00000000         *UND*	00000000 CFG_RAINBOW_NAVI_NPC_INNER_ENABLED
-00000000 g     O .sbss	00000004 CHEST_SIZE_TEXTURE
-0000a514 g     F .text	00000078 draw_model_low_level
-000085f0 g     F .text	000001ec draw_gi_fairy_lantern
-0000b264 g     F .text	00000060 ObjKibako2_SpawnCollectible_Hack
-0000b574 g     F .text	000000ac enitem00_set_link_incoming_item_id
-000080f0 g     F .text	000001a4 draw_gi_mirror_shield
-00000000         *UND*	00000000 CFG_DUNGEON_INFO_MQ_NEED_MAP
-0000ae00 g     F .text	00000140 ObjComb_Update
-00008e54 g     F .text	00000038 base_draw_gi_model
-00000000         *UND*	00000000 OUTGOING_ITEM
-0000ac4c g     F .text	000000ac get_beehive_override
-0000005c g     O .sbss	00000001 COMPLETE_MASK_QUEST
-0000a998 g     F .text	00000064 skull_token_draw
-00000000         *UND*	00000000 CFG_TEXT_CURSOR_COLOR
-00008afc g     F .text	0000017c draw_gi_small_keys
-000001d4 g     O .data	00000040 hash_symbols
-000033f8 g     F .text	00000018 extern_scene_init
-0000a460 g     F .text	0000004c set_object_segment
-000001f4 g     F .text	000000a0 draw_agony
-0000d3a0 g     F .text	00000014 heap_init
-00000000         *UND*	00000000 CFG_RAINBOW_NAVI_PROP_INNER_ENABLED
-0000a934 g     F .text	00000064 heart_container_draw
-000069f4 g     F .text	0000009c draw_gi_bombchu_and_masks
-000030fc g     O .bss	000000c0 object_slots
-00008fec g     F .text	00000050 give_small_key
-00000000         *UND*	00000000 CFG_DUNGEON_INFO_MQ_ENABLE
-00000254 g     O .data	00000015 items
-00007f20 g     F .text	000001d0 draw_gi_potions
-00000000         *UND*	00000000 C_HEAP
-00005c20 g     F .text	000002ac item_give_collectible
-0000b9c8 g     F .text	0000022c get_rainbow_color
-00000000         *UND*	00000000 CFG_BOMBCHU_TRAIL_INNER_COLOR
-00004d54 g     F .text	00000170 get_override_search_key
-0000000d g     O .sbss	00000001 NO_ESCAPE_SEQUENCE
-000050b0 g     F .text	0000004c clear_override
-0000b2c4 g     F .text	00000078 get_crate_override
-000071c8 g     F .text	00000130 draw_gi_coins_and_cuccos
-0000525c g     F .text	00000034 pop_pending_item
-0000039c g     F .text	0000021c draw_chest
-000059b0 g     F .text	00000068 Item00_KeepAlive
-00000000         *UND*	00000000 CFG_A_BUTTON_COLOR
-00000000         *UND*	00000000 FIX_BROKEN_DROPS
-00006074 g     F .text	0000002c sprite_bytes_per_tile
-00009420 g     F .text	0000003c get_item_row
-00000000         *UND*	00000000 DISABLE_TIMERS
-0000d3f0 g     F .text	00000044 file_init
-0000b6b8 g     F .text	0000007c get_flying_pot_override
->>>>>>> dcc18f20
+0000e9bc g     F .text	00000044 file_init
+0000c034 g     F .text	0000007c get_flying_pot_override
 0000001c g     O .sbss	00000004 collectible_mutex
 00000210 g     O .rodata	0000000c rupee_colors
-00009b0c g     F .text	0000001c trade_quest_upgrade
+00009bc4 g     F .text	0000001c trade_quest_upgrade
 00000000         *UND*	00000000 EXTENDED_OBJECT_TABLE
-<<<<<<< HEAD
-0000e35c g     F .text	00000544 draw_triforce_count
-=======
-0000ce54 g     F .text	00000538 draw_triforce_count
->>>>>>> dcc18f20
+0000e414 g     F .text	00000544 draw_triforce_count
 00000000         *UND*	00000000 PLAYER_NAME_ID
-0000d6f0 g     F .text	00000020 GetTradeItemIndex
+0000d7a8 g     F .text	00000020 GetTradeItemIndex
 00000000         *UND*	00000000 TRIFORCE_HUNT_ENABLED
-<<<<<<< HEAD
-00008230 g     F .text	00000108 draw_gi_fish_bottle
-0000af30 g     F .text	0000004c models_init
-=======
-00007b58 g     F .text	00000108 draw_gi_fish_bottle
-0000a66c g     F .text	0000004c models_init
->>>>>>> dcc18f20
+000082e8 g     F .text	00000108 draw_gi_fish_bottle
+0000afe8 g     F .text	0000004c models_init
 0000146c g     O .data	0000001c key_counts
 
