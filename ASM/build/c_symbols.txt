--- conflicted
+++ resolved
@@ -31,15 +31,9 @@
 00000000 l       .rodata.cst4	00000000 $LC0
 00000004 l       .rodata.cst4	00000000 $LC1
 00000000 l    df *ABS*	00000000 file_icons.c
-<<<<<<< HEAD
-0000342c l     F .text	00000024 color_product
-00003450 l     F .text	000000dc make_digits
-0000352c l     F .text	00000070 draw_square_sprite
-=======
-000035e8 l     F .text	00000024 color_product
-0000360c l     F .text	000000dc make_digits
-000036e8 l     F .text	00000070 draw_square_sprite
->>>>>>> b383b5c3
+00003c18 l     F .text	00000024 color_product
+00003c3c l     F .text	000000dc make_digits
+00003d18 l     F .text	00000070 draw_square_sprite
 000000ec l     O .rodata	00000100 fixed_tile_positions
 00000000 l     O .bss	0000002c draw_data
 0000006c l     O .rodata	00000010 MASK_LOOKUP
@@ -48,11 +42,7 @@
 0000007c l     O .rodata	00000019 counter_positions
 0000000c l     O .sbss	00000001 frame_counter.0
 00000000 l    df *ABS*	00000000 file_message.c
-<<<<<<< HEAD
-000042d8 l     F .text	00000050 print_msg
-=======
-0000448c l     F .text	00000050 print_msg
->>>>>>> b383b5c3
+00004abc l     F .text	00000050 print_msg
 0000000c l       .rodata.str1.4	00000000 $LC0
 00000010 l       .rodata.str1.4	00000000 $LC1
 00000024 l       .rodata.str1.4	00000000 $LC2
@@ -62,13 +52,14 @@
 00000000 l    df *ABS*	00000000 ganon.c
 00000000 l    df *ABS*	00000000 ganon_boss_key.c
 00000000 l    df *ABS*	00000000 get_items.c
+00000008 l       .rodata.cst4	00000000 $LC0
 00000000 l    df *ABS*	00000000 gfx.c
 00000000 l    df *ABS*	00000000 hud_colors.c
 00000000 l    df *ABS*	00000000 icetrap.c
 00000000 l    df *ABS*	00000000 item_draw_functions.c
-00000008 l       .rodata.cst4	00000000 $LC0
-0000000c l       .rodata.cst4	00000000 $LC1
-00000010 l       .rodata.cst4	00000000 $LC2
+0000000c l       .rodata.cst4	00000000 $LC0
+00000010 l       .rodata.cst4	00000000 $LC1
+00000014 l       .rodata.cst4	00000000 $LC2
 00000000 l    df *ABS*	00000000 item_draw_table.c
 00000000 l    df *ABS*	00000000 item_effects.c
 00000000 l    df *ABS*	00000000 item_table.c
@@ -77,48 +68,43 @@
 00000000 l    df *ABS*	00000000 menu.c
 00000000 l    df *ABS*	00000000 misc_colors.c
 00000060 l     O .sbss	00000004 frames
-00000014 l       .rodata.cst4	00000000 $LC0
-00000018 l       .rodata.cst4	00000000 $LC1
-0000001c l       .rodata.cst4	00000000 $LC2
-00000020 l       .rodata.cst4	00000000 $LC3
-00000024 l       .rodata.cst4	00000000 $LC4
-00000028 l       .rodata.cst4	00000000 $LC5
+00000018 l       .rodata.cst4	00000000 $LC0
+0000001c l       .rodata.cst4	00000000 $LC1
+00000020 l       .rodata.cst4	00000000 $LC2
+00000024 l       .rodata.cst4	00000000 $LC3
+00000028 l       .rodata.cst4	00000000 $LC4
+0000002c l       .rodata.cst4	00000000 $LC5
 00000000 l    df *ABS*	00000000 models.c
-00000030 l       .rodata.cst4	00000000 $LC5
-0000002c l       .rodata.cst4	00000000 $LC4
-00000034 l       .rodata.cst4	00000000 $LC6
-00000038 l       .rodata.cst4	00000000 $LC7
-0000003c l       .rodata.cst4	00000000 $LC8
-00000040 l       .rodata.cst4	00000000 $LC9
-00000044 l       .rodata.cst4	00000000 $LC10
+00000034 l       .rodata.cst4	00000000 $LC5
+00000030 l       .rodata.cst4	00000000 $LC4
+00000038 l       .rodata.cst4	00000000 $LC6
+0000003c l       .rodata.cst4	00000000 $LC7
+00000040 l       .rodata.cst4	00000000 $LC8
+00000044 l       .rodata.cst4	00000000 $LC9
+00000048 l       .rodata.cst4	00000000 $LC10
 00000000 l    df *ABS*	00000000 obj_comb.c
-00000048 l       .rodata.cst4	00000000 $LC0
-0000004c l       .rodata.cst4	00000000 $LC1
+0000004c l       .rodata.cst4	00000000 $LC0
+00000050 l       .rodata.cst4	00000000 $LC1
 00000000 l    df *ABS*	00000000 obj_kibako.c
 00000000 l    df *ABS*	00000000 obj_kibako2.c
 00000000 l    df *ABS*	00000000 objects.c
-00000054 l       .rodata.cst4	00000000 $LC1
-00000050 l       .rodata.cst4	00000000 $LC0
+00000058 l       .rodata.cst4	00000000 $LC1
+00000054 l       .rodata.cst4	00000000 $LC0
 00000000 l    df *ABS*	00000000 pots.c
 00000000 l    df *ABS*	00000000 rainbow.c
 0000022c l     O .rodata	00000015 cycle_colors
 00000000 l       .rodata.cst8	00000000 $LC0
-00000058 l       .rodata.cst4	00000000 $LC1
-0000005c l       .rodata.cst4	00000000 $LC2
+0000005c l       .rodata.cst4	00000000 $LC1
+00000060 l       .rodata.cst4	00000000 $LC2
 00000000 l    df *ABS*	00000000 refill.c
 00000000 l    df *ABS*	00000000 save.c
 00000000 l    df *ABS*	00000000 scarecrow.c
 00000000 l    df *ABS*	00000000 text.c
-<<<<<<< HEAD
-0000004c l     O .sbss	00000004 text_buf
-00000050 l     O .sbss	00000004 text_end
-00000000 l    df *ABS*	00000000 trade_quests.c
-00000248 l     O .rodata	00000008 sMaskPaymentPrice
-=======
 00000064 l     O .sbss	00000004 text_buf
 00000068 l     O .sbss	00000004 text_end
 00000000 l    df *ABS*	00000000 textures.c
->>>>>>> b383b5c3
+00000000 l    df *ABS*	00000000 trade_quests.c
+00000244 l     O .rodata	00000008 sMaskPaymentPrice
 00000000 l    df *ABS*	00000000 triforce.c
 0000006c l     O .sbss	00000004 render_triforce_flag
 00000070 l     O .sbss	00000004 frames
@@ -129,294 +115,171 @@
 00000000 l    df *ABS*	00000000 twinrova.c
 00000000 l    df *ABS*	00000000 util.c
 00000000 l    df *ABS*	00000000 weather.c
-<<<<<<< HEAD
-00006e50 g     F .text	00000114 draw_gi_deku_nut
-000098f8 g     F .text	0000007c scale_factor
-0000a860 g     F .text	0000003c SaveFile_SetMaskAsPaid
-000085fc g     F .text	0000001c give_defense
-00008840 g     F .text	0000002c call_effect_function
-0000359c g     F .text	000003d0 read_file_data
+00008004 g     F .text	00000114 draw_gi_deku_nut
+0000ac94 g     F .text	00000054 scale_factor
+0000d82c g     F .text	0000003c SaveFile_SetMaskAsPaid
+00009980 g     F .text	0000001c give_defense
+00009bc4 g     F .text	0000002c call_effect_function
+00003d88 g     F .text	000003d0 read_file_data
 00000000         *UND*	00000000 PLAYER_ID
-000086dc g     F .text	0000001c clear_excess_hearts
-00009f14 g     F .text	00000078 object_index_or_spawn
-00005e90 g     F .text	00000088 give_ice_trap
-00008f8c g     F .text	00000274 update_bombchu_trail_colors
-0000a5d4 g     F .text	0000003c GetTradeSlot
-000049b4 g     F .text	0000007c item_overrides_init
+00009a60 g     F .text	0000001c clear_excess_hearts
+0000bc04 g     F .text	00000078 object_index_or_spawn
+00007044 g     F .text	00000088 give_ice_trap
+0000c450 g     F .text	000002c8 Sram_WriteSave
+0000c420 g     F .text	00000030 SsSram_ReadWrite_Safe
+0000a328 g     F .text	00000274 update_bombchu_trail_colors
+0000d5a0 g     F .text	0000003c GetTradeSlot
+00000000         *UND*	00000000 EXTENDED_INITIAL_SAVE_DATA
+00005250 g     F .text	0000007c item_overrides_init
 00000000         *UND*	00000000 MW_SEND_OWN_ITEMS
-00008968 g     F .text	00000018 scale_upgrade
-0000b70c g     F .text	00000014 clear_twinrova_vars
+0000c000 g     F .text	00000050 draw_pot_hack
+00009cec g     F .text	00000018 scale_upgrade
+0000e6d8 g     F .text	00000014 clear_twinrova_vars
 00000048 g     O .sdata	00000004 a_note_glow_max
-0000ab18 g     F .text	00000044 TurnInTradeItem
+0000dae4 g     F .text	00000044 TurnInTradeItem
+00001a68 g     F .text	0000005c d_right_dungeon_idx
 00000008 g     O .sbss	00000004 CHEST_TEXTURE_MATCH_CONTENTS
-00006238 g     F .text	0000009c draw_gi_various_opa0
+000073ec g     F .text	0000009c draw_gi_various_opa0
 00000000         *UND*	00000000 CFG_HEART_COLOR
 00000000         *UND*	00000000 CFG_CHILD_TRADE_SHUFFLE
-0000681c g     F .text	0000012c draw_gi_magic_arrows
-0000ab5c g     F .text	0000001c IsClaimCheckTraded
+000079d0 g     F .text	0000012c draw_gi_magic_arrows
+0000db28 g     F .text	0000001c IsClaimCheckTraded
 00000000         *UND*	00000000 CFG_RAINBOW_NAVI_ENEMY_INNER_ENABLED
-00005e18 g     F .text	0000004c rupee_hud_color
+00006fcc g     F .text	0000004c rupee_hud_color
+00005198 g     F .text	00000074 Collectible_WaitForMessageBox
 00000000         *UND*	00000000 CFG_RAINBOW_NAVI_IDLE_OUTER_ENABLED
-00008874 g     F .text	00000014 hookshot_upgrade
-00008d44 g     F .text	000000a4 update_sword_trail_colors
-0000a704 g     F .text	00000038 SaveFile_TradeItemIsOwned
-00004be0 g     F .text	0000004c lookup_override
-0000899c g     F .text	0000001c stick_upgrade
-00000010 g     O .data	00000018 medals
-0000a2d4 g     F .text	0000002c text_init
-=======
-00007874 g     F .text	00000114 draw_gi_deku_nut
-0000a4d4 g     F .text	00000054 scale_factor
-000091f0 g     F .text	0000001c give_defense
-00009404 g     F .text	0000002c call_effect_function
-00003758 g     F .text	000003d0 read_file_data
-00000000         *UND*	00000000 PLAYER_ID
-000092d0 g     F .text	0000001c clear_excess_hearts
-0000b444 g     F .text	00000078 object_index_or_spawn
-000068b4 g     F .text	00000088 give_ice_trap
-0000bc90 g     F .text	000002c8 Sram_WriteSave
-0000bc60 g     F .text	00000030 SsSram_ReadWrite_Safe
-00009b68 g     F .text	00000274 update_bombchu_trail_colors
-00000000         *UND*	00000000 EXTENDED_INITIAL_SAVE_DATA
-00004c20 g     F .text	0000007c item_overrides_init
-00000000         *UND*	00000000 MW_SEND_OWN_ITEMS
-0000b840 g     F .text	00000050 draw_pot_hack
-0000952c g     F .text	00000018 scale_upgrade
-0000d2d4 g     F .text	00000014 clear_twinrova_vars
-00000048 g     O .sdata	00000004 a_note_glow_max
-0000147c g     F .text	0000005c d_right_dungeon_idx
-00000008 g     O .sbss	00000004 CHEST_TEXTURE_MATCH_CONTENTS
-00006c5c g     F .text	0000009c draw_gi_various_opa0
-00000000         *UND*	00000000 CFG_HEART_COLOR
-00007240 g     F .text	0000012c draw_gi_magic_arrows
-00000000         *UND*	00000000 CFG_RAINBOW_NAVI_ENEMY_INNER_ENABLED
-0000683c g     F .text	0000004c rupee_hud_color
-00004b68 g     F .text	00000074 Collectible_WaitForMessageBox
-00000000         *UND*	00000000 CFG_RAINBOW_NAVI_IDLE_OUTER_ENABLED
-00009438 g     F .text	00000014 hookshot_upgrade
-00009920 g     F .text	000000a4 update_sword_trail_colors
-00004eac g     F .text	0000004c lookup_override
-0000cd20 g     F .text	00000054 init_textures
-00009560 g     F .text	0000001c stick_upgrade
+00009bf8 g     F .text	00000014 hookshot_upgrade
+0000a0e0 g     F .text	000000a4 update_sword_trail_colors
+0000d6d0 g     F .text	00000038 SaveFile_TradeItemIsOwned
+000054dc g     F .text	0000004c lookup_override
+0000d4e0 g     F .text	00000054 init_textures
+00009d20 g     F .text	0000001c stick_upgrade
 00000094 g     O .data	00000018 medals
-0000ca74 g     F .text	0000002c text_init
->>>>>>> b383b5c3
+0000d234 g     F .text	0000002c text_init
 00000000         *UND*	00000000 INCOMING_PLAYER
 00000080 g     O .sdata	00000004 beating_no_dd
 00000000         *UND*	00000000 TRIFORCE_PIECES_REQUIRED
 00000030 g     O .sdata	00000004 c_note_font_glow_max
-<<<<<<< HEAD
-0000319c g     F .text	00000290 process_extern_ctxt
-000077b8 g     F .text	0000018c draw_gi_gs_token
-0000819c g     F .text	000001dc draw_gi_boss_keys
-00000030 g     O .sbss	00000004 active_override_is_outgoing
-00008634 g     F .text	00000024 give_double_magic
-00000074 g     O .sdata	00000004 normal_dd
-00005a7c g     F .text	0000039c update_hud_colors
-00006514 g     F .text	000000c0 draw_gi_various_xlu01
-00000000         *UND*	00000000 CFG_DUNGEON_REWARDS
-00008a74 g     F .text	00000070 letter_to_bottle
-=======
-00003358 g     F .text	00000290 process_extern_ctxt
+00003988 g     F .text	00000290 process_extern_ctxt
 00001414 g     O .data	00000058 silver_rupee_vars
 00000000 g     F .text	00000034 Actor_SetWorldToHome_End
-000081dc g     F .text	0000018c draw_gi_gs_token
-00008bc0 g     F .text	000001dc draw_gi_boss_keys
+00006000 g     F .text	00000084 drop_bombs_or_chus
+0000896c g     F .text	0000018c draw_gi_gs_token
+00009350 g     F .text	000001dc draw_gi_boss_keys
 00000048 g     O .sbss	00000004 active_override_is_outgoing
-00009228 g     F .text	00000024 give_double_magic
+000099b8 g     F .text	00000024 give_double_magic
 00000074 g     O .sdata	00000004 normal_dd
-000064a0 g     F .text	0000039c update_hud_colors
-00006f38 g     F .text	000000c0 draw_gi_various_xlu01
+00006c30 g     F .text	0000039c update_hud_colors
+000076c8 g     F .text	000000c0 draw_gi_various_xlu01
 00000000         *UND*	00000000 CFG_DUNGEON_REWARDS
-00009638 g     F .text	00000070 letter_to_bottle
->>>>>>> b383b5c3
+00009df8 g     F .text	00000070 letter_to_bottle
 00000000         *UND*	00000000 CFG_B_BUTTON_COLOR
-0000a6c0 g     F .text	000000ac collectible_draw
+0000ae80 g     F .text	000000ac collectible_draw
 00000000         *UND*	00000000 CFG_CUSTOM_MESSAGE_1
-<<<<<<< HEAD
-0000a588 g     F .text	0000004c GetTradeItemByAP
-00009cc4 g     F .text	00000064 ocarina_of_time_draw
-000047c0 g     F .text	00000048 check_ganon_entry
-000001f8 g     O .data	00000010 items_sprite
-00000000         *UND*	00000000 CFG_DUNGEON_REWARD_AREAS
-00006d48 g     F .text	00000108 draw_gi_goron_swords
-00000000         *UND*	00000000 CFG_DISPLAY_DPAD
-00008bd4 g     F .text	0000003c before_skybox_init
-0000001c g     O .sbss	00000004 active_item_graphic_id
-000001c8 g     O .data	00000010 dpad_sprite
-00000070 g     O .sdata	00000004 a_button
-00000000         *UND*	00000000 CFG_SHOW_SETTING_INFO
-0000000c g     O .sdata	00000008 hash_sprites
-00004c2c g     F .text	00000100 activate_override
-00008b54 g     F .text	0000003c before_game_state_update
-0000a28c g     F .text	00000048 store_scarecrow_fix
-0000b1ac g     F .text	00000028 set_triforce_render
-00000064 g     O .sdata	00000004 a_note_r
-00000000         *UND*	00000000 CFG_C_NOTE_COLOR
-00000000         *UND*	00000000 OUTGOING_PLAYER
-0000b7b4 g     F .text	00000240 override_weather_state
-00004e98 g     F .text	00000040 push_delayed_item
-00008908 g     F .text	00000030 slingshot_upgrade
-00000c18 g     F .text	00000cf4 draw_dpad
-00000250 g     O .data	000010bc item_draw_table
-0000a264 g     F .text	00000028 health_and_magic_refill
-00007944 g     F .text	000001d0 draw_gi_blue_fire_candle
-0000a8d8 g     F .text	000000ac SaveFile_NextOwnedTradeItem
-000083b0 g     F .text	00000008 no_effect
-0000a538 g     F .text	00000030 text_flush
-00000000         *UND*	00000000 CFG_RAINBOW_SWORD_INNER_ENABLED
-0000a300 g     F .text	000000a8 text_print_size
-0000adf0 g     F .text	00000154 SetupMaskShopHelloDialogOverride
-00000208 g     O .data	00000010 medals_sprite
-00003120 g     F .text	00000064 interpolate
-000088e0 g     F .text	00000028 bow_upgrade
-=======
-0000a944 g     F .text	00000064 ocarina_of_time_draw
-00004974 g     F .text	00000048 check_ganon_entry
+0000d554 g     F .text	0000004c GetTradeItemByAP
+0000b104 g     F .text	00000064 ocarina_of_time_draw
+00004fa4 g     F .text	00000048 check_ganon_entry
 00000300 g     O .data	00000010 items_sprite
 00000000         *UND*	00000000 CFG_DUNGEON_REWARD_AREAS
-0000a7d0 g     F .text	000000ac collectible_draw_other
-0000776c g     F .text	00000108 draw_gi_goron_swords
+0000af90 g     F .text	000000ac collectible_draw_other
+00007efc g     F .text	00000108 draw_gi_goron_swords
 00000000         *UND*	00000000 CFG_DISPLAY_DPAD
-000097a8 g     F .text	0000003c before_skybox_init
+00009f68 g     F .text	0000003c before_skybox_init
 00000034 g     O .sbss	00000004 active_item_graphic_id
 000002d0 g     O .data	00000010 dpad_sprite
 00000070 g     O .sdata	00000004 a_button
 00000000         *UND*	00000000 CFG_SHOW_SETTING_INFO
 0000000c g     O .sdata	00000008 hash_sprites
-00004ef8 g     F .text	00000100 activate_override
-00009728 g     F .text	0000003c before_game_state_update
-0000ca2c g     F .text	00000048 store_scarecrow_fix
-0000ac40 g     F .text	00000108 obj_comb_drop_collectible
-0000cd74 g     F .text	00000028 set_triforce_render
+00005528 g     F .text	00000100 activate_override
+00009ee8 g     F .text	0000003c before_game_state_update
+0000d1ec g     F .text	00000048 store_scarecrow_fix
+0000b400 g     F .text	00000108 obj_comb_drop_collectible
+0000e178 g     F .text	00000028 set_triforce_render
 00000064 g     O .sdata	00000004 a_note_r
 00000000         *UND*	00000000 CFG_C_NOTE_COLOR
 00000000         *UND*	00000000 OUTGOING_PLAYER
 00000094 g     O .bss	00000065 collectible_scene_flags_table
-0000d37c g     F .text	00000240 override_weather_state
-00005164 g     F .text	00000040 push_delayed_item
-000094cc g     F .text	00000030 slingshot_upgrade
-0000c6e0 g     F .text	000001d0 Sram_CopySave
+0000e780 g     F .text	00000240 override_weather_state
+00005794 g     F .text	00000040 push_delayed_item
+00009c8c g     F .text	00000030 slingshot_upgrade
+0000cea0 g     F .text	000001d0 Sram_CopySave
 00000010 g     O .data	00000084 silver_rupee_menu_colors
-00000a14 g     F .text	00000940 draw_dpad
+00000c4c g     F .text	00000cf4 draw_dpad
 00000358 g     O .data	000010bc item_draw_table
-0000bb3c g     F .text	00000028 health_and_magic_refill
-00009020 g     F .text	000000e0 set_silver_rupee_flags
-00008368 g     F .text	000001d0 draw_gi_blue_fire_candle
-0000cd08 g     F .text	00000018 get_texture
-00008dd4 g     F .text	00000008 no_effect
-0000ae88 g     F .text	00000108 ObjComb_Draw_Hack
-0000ccd8 g     F .text	00000030 text_flush
+0000c2fc g     F .text	00000028 health_and_magic_refill
+000097b0 g     F .text	000000e0 set_silver_rupee_flags
+00008af8 g     F .text	000001d0 draw_gi_blue_fire_candle
+0000d4c8 g     F .text	00000018 get_texture
+0000d8a4 g     F .text	000000ac SaveFile_NextOwnedTradeItem
+00009564 g     F .text	00000008 no_effect
+0000b648 g     F .text	00000108 ObjComb_Draw_Hack
+00000000         *UND*	00000000 BOMBCHUS_IN_LOGIC
+0000d498 g     F .text	00000030 text_flush
 00000000         *UND*	00000000 CFG_RAINBOW_SWORD_INNER_ENABLED
-0000caa0 g     F .text	000000a8 text_print_size
+0000d260 g     F .text	000000a8 text_print_size
+0000ddbc g     F .text	00000154 SetupMaskShopHelloDialogOverride
 00000310 g     O .data	00000010 medals_sprite
-000032dc g     F .text	00000064 interpolate
-000094a4 g     F .text	00000028 bow_upgrade
->>>>>>> b383b5c3
+0000390c g     F .text	00000064 interpolate
+00009c64 g     F .text	00000028 bow_upgrade
 00000000         *UND*	00000000 VERSION_STRING_TXT
 00000068 g     F .text	00000034 agony_vibrate_setup
-00009100 g     F .text	00000080 give_silver_rupee
+00009890 g     F .text	00000080 give_silver_rupee
 00000290 g     O .data	00000010 item_digit_sprite
 00000000         *UND*	00000000 SILVER_CHEST_BASE_TEXTURE
-<<<<<<< HEAD
-00004328 g     F .text	0000025c draw_file_message
-00004fdc g     F .text	0000007c after_item_received
+00004b0c g     F .text	0000025c draw_file_message
+00005f14 g     F .text	00000084 Item00_KillActorIfFlagIsSet
+000058d8 g     F .text	0000007c after_item_received
 00000000         *UND*	00000000 SPOILER_AVAILABLE
-0000886c g     F .text	00000008 no_upgrade
-00009474 g     F .text	00000224 update_navi_colors
-0000485c g     F .text	00000158 give_ganon_boss_key
-00008a18 g     F .text	0000001c arrows_to_rupee
+00009bf0 g     F .text	00000008 no_upgrade
+0000a810 g     F .text	00000224 update_navi_colors
+00005040 g     F .text	00000158 give_ganon_boss_key
+00009d9c g     F .text	0000001c arrows_to_rupee
 00000040 g     O .sdata	00000004 a_note_font_glow_max
-00000250 g     O .rodata	00000210 trade_quest_items
-000065d4 g     F .text	00000118 draw_gi_various_opa0_xlu1
-00000034 g     O .sbss	00000008 active_override
-=======
-000044dc g     F .text	0000025c draw_file_message
-00005874 g     F .text	00000084 Item00_KillActorIfFlagIsSet
-000052a8 g     F .text	0000007c after_item_received
-00000000         *UND*	00000000 SPOILER_AVAILABLE
-00009430 g     F .text	00000008 no_upgrade
-0000a050 g     F .text	00000224 update_navi_colors
-00004a10 g     F .text	00000158 give_ganon_boss_key
-000095dc g     F .text	0000001c arrows_to_rupee
-00000040 g     O .sdata	00000004 a_note_font_glow_max
-00006ff8 g     F .text	00000118 draw_gi_various_opa0_xlu1
+0000024c g     O .rodata	00000210 trade_quest_items
+00007788 g     F .text	00000118 draw_gi_various_opa0_xlu1
 0000004c g     O .sbss	00000008 active_override
->>>>>>> b383b5c3
 00000018 g     O .sdata	00000008 empty_dlist
-0000ab78 g     F .text	00000070 IsTradeItemTraded
+0000db44 g     F .text	00000070 IsTradeItemTraded
 00000000         *UND*	00000000 INCOMING_ITEM
 00000068 g     O .sdata	00000004 c_button
 00000000 g     O .sdata	00000004 dungeon_count
-<<<<<<< HEAD
-000084fc g     F .text	00000014 give_dungeon_item
-0000190c g     F .text	00000128 draw_background
-00008980 g     F .text	0000001c nut_upgrade
+000096b0 g     F .text	00000014 give_dungeon_item
+00001940 g     F .text	00000128 draw_background
+00009d04 g     F .text	0000001c nut_upgrade
 00000000         *UND*	00000000 CFG_RAINBOW_NAVI_PROP_OUTER_ENABLED
-00004e38 g     F .text	00000060 push_coop_item
-=======
-00008f20 g     F .text	00000014 give_dungeon_item
-00001354 g     F .text	00000128 draw_background
-00009544 g     F .text	0000001c nut_upgrade
-00000000         *UND*	00000000 CFG_RAINBOW_NAVI_PROP_OUTER_ENABLED
-00005104 g     F .text	00000060 push_coop_item
->>>>>>> b383b5c3
+00005734 g     F .text	00000060 push_coop_item
 00000000         *UND*	00000000 GILDED_CHEST_BASE_TEXTURE
 00000008 g     O .sdata	00000004 scene_fog_distance
-0000b67c g     F .text	000001c4 draw_pot
+0000be3c g     F .text	000001c4 draw_pot
 00000000         *UND*	00000000 CFG_BOMBCHU_TRAIL_OUTER_COLOR
-<<<<<<< HEAD
-0000ad14 g     F .text	00000068 SetBiggoronAnimationState
-0000a7ec g     F .text	0000003c SaveFile_UnsetTradeItemAsTraded
-00009a48 g     F .text	0000002c models_reset
-00000000         *UND*	00000000 TIME_STRING_TXT
-00000000 g     F .text	00000008 agony_inside_radius_setup
-000072d8 g     F .text	0000016c draw_gi_scales
-000001e8 g     O .data	00000010 quest_items_sprite
-00004f0c g     F .text	00000064 after_key_received
-00000000         *UND*	00000000 PLANDOMIZER_USED
-00000060 g     O .sbss	00000001 KAKARIKO_WEATHER_FORECAST
-0000b734 g     F .text	0000003c heap_alloc
-0000002c g     O .sbss	00000004 active_item_row
-00008b90 g     F .text	00000044 after_game_state_update
-00000000         *UND*	00000000 CFG_DUNGEON_INFO_REWARD_SUMMARY_ENABLE
-00008ae4 g     F .text	00000034 health_upgrade_cap
-00001a34 g     F .text	000016ec draw_dungeon_info
-00008c10 g     F .text	00000034 after_scene_init
-=======
-0000a600 g     F .text	00000024 models_reset
+0000dce0 g     F .text	00000068 SetBiggoronAnimationState
+0000d7b8 g     F .text	0000003c SaveFile_UnsetTradeItemAsTraded
+0000adc0 g     F .text	00000024 models_reset
 00000000         *UND*	00000000 TIME_STRING_TXT
 00000034 g     F .text	00000008 agony_inside_radius_setup
-00007cfc g     F .text	0000016c draw_gi_scales
+0000848c g     F .text	0000016c draw_gi_scales
 000002f0 g     O .data	00000010 quest_items_sprite
-000051d8 g     F .text	00000064 after_key_received
+00005808 g     F .text	00000064 after_key_received
 00000000         *UND*	00000000 PLANDOMIZER_USED
 00000078 g     O .sbss	00000001 KAKARIKO_WEATHER_FORECAST
-0000d2fc g     F .text	0000003c heap_alloc
+0000e700 g     F .text	0000003c heap_alloc
 00000044 g     O .sbss	00000004 active_item_row
-00009764 g     F .text	00000044 after_game_state_update
+00009f24 g     F .text	00000044 after_game_state_update
 00000000         *UND*	00000000 CFG_DUNGEON_INFO_REWARD_SUMMARY_ENABLE
-0000b8c0 g     F .text	00000050 draw_flying_pot_hack
-00009180 g     F .text	00000070 give_silver_rupee_pouch
-000096a8 g     F .text	00000034 health_upgrade_cap
-000014d8 g     F .text	00001e04 draw_dungeon_info
-00005658 g     F .text	00000020 get_extended_flag
-000097e4 g     F .text	0000003c after_scene_init
->>>>>>> b383b5c3
+0000c080 g     F .text	00000050 draw_flying_pot_hack
+00009910 g     F .text	00000070 give_silver_rupee_pouch
+00009e68 g     F .text	00000034 health_upgrade_cap
+00001ac4 g     F .text	00001e48 draw_dungeon_info
+00005cf8 g     F .text	00000020 get_extended_flag
+00009fa4 g     F .text	0000003c after_scene_init
 00000000         *UND*	00000000 FONT_TEXTURE
 00000000         *UND*	00000000 SRAM_SLOTS
 00000000         *UND*	00000000 CFG_FILE_SELECT_HASH
 000001ec g     O .rodata	0000000c icon_sprites
 00000000         *UND*	00000000 OCARINAS_SHUFFLED
-<<<<<<< HEAD
-0000a3c8 g     F .text	00000170 text_flush_size
-0000524c g     F .text	000001a4 get_item
-00006948 g     F .text	00000144 draw_gi_various_opa10_xlu32
-=======
-0000cb68 g     F .text	00000170 text_flush_size
-00005518 g     F .text	00000134 get_item
-0000736c g     F .text	00000144 draw_gi_various_opa10_xlu32
->>>>>>> b383b5c3
+0000d328 g     F .text	00000170 text_flush_size
+00005b48 g     F .text	000001a4 get_item
+00007afc g     F .text	00000144 draw_gi_various_opa10_xlu32
 0000004c g     O .sdata	00000004 a_note_glow_base
 00000004 g     O .sbss	00000004 CHEST_SIZE_MATCH_CONTENTS
 00000000         *UND*	00000000 CFG_ADULT_TRADE_SHUFFLE
@@ -425,451 +288,251 @@
 00000020 g     O .sbss	00000004 dropped_collectible_override_flags
 00000000         *UND*	00000000 CFG_RAINBOW_BOMBCHU_TRAIL_OUTER_ENABLED
 00000000         *UND*	00000000 CFG_RAINBOW_SWORD_OUTER_ENABLED
-<<<<<<< HEAD
-00008618 g     F .text	0000001c give_magic
-00000178 g     O .data	00000010 linkhead_skull_sprite
-00000024 g     O .sbss	00000004 active_item_text_id
-00005e64 g     F .text	00000014 ice_trap_is_pending
-0000002c g     O .bss	00001000 cfg_item_overrides
-=======
-0000920c g     F .text	0000001c give_magic
+0000999c g     F .text	0000001c give_magic
 00000280 g     O .data	00000010 linkhead_skull_sprite
 0000003c g     O .sbss	00000004 active_item_text_id
-00006888 g     F .text	00000014 ice_trap_is_pending
+00007018 g     F .text	00000014 ice_trap_is_pending
 000000fc g     O .bss	00003000 cfg_item_overrides
->>>>>>> b383b5c3
 00000020 g     O .sdata	00000004 text_cursor_border_max
-0000581c g     F .text	00000058 should_override_collectible
+00005ebc g     F .text	00000058 should_override_collectible
 00000000         *UND*	00000000 DPAD_TEXTURE
-<<<<<<< HEAD
-00004db0 g     F .text	00000088 push_pending_item
-00008560 g     F .text	0000009c give_small_key_ring
-00000008 g     F .text	0000002c agony_outside_radius_setup
-0000a828 g     F .text	00000038 SaveFile_TradeItemIsTraded
-00004d78 g     F .text	00000038 set_outgoing_override
-0000ad7c g     F .text	0000005c ShouldSkullKidSpawn
-00000020 g     O .sbss	00000004 active_item_object_id
-00000000         *UND*	00000000 CFG_RAINBOW_BOOM_TRAIL_INNER_ENABLED
-00008938 g     F .text	00000030 wallet_upgrade
-00000018 g     O .sbss	00000004 active_item_fast_chest
-00000054 g     O .sdata	00000004 c_note_g
-00004584 g     F .text	0000023c draw_file_select_hash
-00000034 g     O .sdata	00000004 c_note_font_glow_base
-00000260 g     F .text	00000108 get_chest_override
-00000584 g     F .text	00000694 handle_dpad
-00000000         *UND*	00000000 START_TWINROVA_FIGHT
-00005794 g     F .text	000000f8 sprite_draw
-00000000         *UND*	00000000 CFG_BOOM_TRAIL_OUTER_COLOR
-00000198 g     O .data	00000010 key_rupee_clock_sprite
-000084b8 g     F .text	0000000c give_biggoron_sword
-00005528 g     F .text	00000070 give_sarias_gift
-00000000         *UND*	00000000 CFG_RAINBOW_NAVI_ENEMY_OUTER_ENABLED
-00009b74 g     F .text	00000088 small_key_draw
-00000038 g     O .sdata	00000004 c_note_glow_max
-00009b10 g     F .text	00000064 heart_piece_draw
-00000000         *UND*	00000000 CFG_RAINBOW_BOMBCHU_TRAIL_INNER_ENABLED
-0000a6c8 g     F .text	0000003c SaveFile_UnsetTradeItemAsOwned
-00006a8c g     F .text	0000015c draw_gi_bullet_bags
-000055f4 g     F .text	000001a0 sprite_load
-00006074 g     F .text	000000a4 draw_gi_sold_out
-00000218 g     O .data	00000010 stones_sprite
-00000000         *UND*	00000000 OUTGOING_KEY
-000000d4 g     O .data	00000014 extern_ctxt
-0000aa30 g     F .text	000000e8 UpdateTradeEquips
-00008a34 g     F .text	0000001c bombs_to_rupee
-00000028 g     O .sdata	00000004 text_cursor_inner_max
-0000005c g     O .sdata	00000004 a_note_b
-00000000         *UND*	00000000 Gameplay_InitSkybox
-00000128 g     O .data	00000040 num_to_bits
-00000228 g     O .data	00000028 setup_db
-0000976c g     F .text	00000060 get_object
-000083c4 g     F .text	000000bc give_triforce_piece
-00001328 g     O .data	00001090 item_table
-000001d8 g     O .data	00000010 font_sprite
-00000014 g     O .sbss	00000001 satisified_pending_frames
-00009818 g     F .text	00000068 scale_top_matrix
-00004f70 g     F .text	0000006c pop_ice_trap
-00006f64 g     F .text	00000118 draw_gi_recovery_heart
-=======
-0000507c g     F .text	00000088 push_pending_item
-00008f84 g     F .text	0000009c give_small_key_ring
+000056ac g     F .text	00000088 push_pending_item
+00009714 g     F .text	0000009c give_small_key_ring
 0000003c g     F .text	0000002c agony_outside_radius_setup
-0000b890 g     F .text	00000030 draw_hba_pot_hack
-00005044 g     F .text	00000038 set_outgoing_override
+0000c050 g     F .text	00000030 draw_hba_pot_hack
+0000d7f4 g     F .text	00000038 SaveFile_TradeItemIsTraded
+00005674 g     F .text	00000038 set_outgoing_override
+0000dd48 g     F .text	0000005c ShouldSkullKidSpawn
 00000038 g     O .sbss	00000004 active_item_object_id
 00000000         *UND*	00000000 CFG_RAINBOW_BOOM_TRAIL_INNER_ENABLED
-000094fc g     F .text	00000030 wallet_upgrade
+00009cbc g     F .text	00000030 wallet_upgrade
 00000030 g     O .sbss	00000004 active_item_fast_chest
 0000002a g     O .sbss	00000002 num_override_flags
 00000054 g     O .sdata	00000004 c_note_g
-00004738 g     F .text	0000023c draw_file_select_hash
+00004d68 g     F .text	0000023c draw_file_select_hash
 00000034 g     O .sdata	00000004 c_note_font_glow_base
 00000294 g     F .text	00000108 get_chest_override
 00000000         *UND*	00000000 POTCRATE_TEXTURES_MATCH_CONTENTS
-000005b8 g     F .text	0000045c handle_dpad
+000005b8 g     F .text	00000694 handle_dpad
 00000000         *UND*	00000000 START_TWINROVA_FIGHT
-000061b8 g     F .text	000000f8 sprite_draw
+00006948 g     F .text	000000f8 sprite_draw
 00000000         *UND*	00000000 CFG_BOOM_TRAIL_OUTER_COLOR
 000002a0 g     O .data	00000010 key_rupee_clock_sprite
-00008edc g     F .text	0000000c give_biggoron_sword
-00005f4c g     F .text	00000070 give_sarias_gift
+0000966c g     F .text	0000000c give_biggoron_sword
+000066dc g     F .text	00000070 give_sarias_gift
 00000000         *UND*	00000000 CFG_RAINBOW_NAVI_ENEMY_OUTER_ENABLED
-00005768 g     F .text	000000b4 Set_CollectibleOverrideFlag
+00005e08 g     F .text	000000b4 Set_CollectibleOverrideFlag
 00000038 g     O .sdata	00000004 c_note_glow_max
-0000a76c g     F .text	00000064 heart_piece_draw
+0000af2c g     F .text	00000064 heart_piece_draw
 00000000         *UND*	00000000 CFG_RAINBOW_BOMBCHU_TRAIL_INNER_ENABLED
-000074b0 g     F .text	0000015c draw_gi_bullet_bags
-00006018 g     F .text	000001a0 sprite_load
-00006a98 g     F .text	000000a4 draw_gi_sold_out
+0000d694 g     F .text	0000003c SaveFile_UnsetTradeItemAsOwned
+00007c40 g     F .text	0000015c draw_gi_bullet_bags
+000067a8 g     F .text	000001a0 sprite_load
+00007228 g     F .text	000000a4 draw_gi_sold_out
 00000320 g     O .data	00000010 stones_sprite
 00000000         *UND*	00000000 NO_COLLECTIBLE_HEARTS
 00000000         *UND*	00000000 OUTGOING_KEY
 000001c0 g     O .data	00000014 extern_ctxt
-000095f8 g     F .text	0000001c bombs_to_rupee
+0000d9fc g     F .text	000000e8 UpdateTradeEquips
+00009db8 g     F .text	0000001c bombs_to_rupee
 00000028 g     O .sdata	00000004 text_cursor_inner_max
 0000005c g     O .sdata	00000004 a_note_b
 00000000         *UND*	00000000 Gameplay_InitSkybox
 00000214 g     O .data	00000040 num_to_bits
 00000330 g     O .data	00000028 setup_db
-0000a348 g     F .text	00000060 get_object
-00008de8 g     F .text	000000bc give_triforce_piece
+0000ab08 g     F .text	00000060 get_object
+00009578 g     F .text	000000bc give_triforce_piece
 00001488 g     O .data	00001800 item_table
 000002e0 g     O .data	00000010 font_sprite
-0000af90 g     F .text	00000098 get_smallcrate_override
+0000b750 g     F .text	00000098 get_smallcrate_override
 0000002c g     O .sbss	00000001 satisified_pending_frames
-0000a3f4 g     F .text	00000068 scale_top_matrix
-0000523c g     F .text	0000006c pop_ice_trap
-00007988 g     F .text	00000118 draw_gi_recovery_heart
->>>>>>> b383b5c3
+0000abb4 g     F .text	00000068 scale_top_matrix
+0000586c g     F .text	0000006c pop_ice_trap
+00008118 g     F .text	00000118 draw_gi_recovery_heart
 00000004 g     O .data	00000009 reward_rows
 00000014 g     O .sbss	00000008 collectible_override
 00000000         *UND*	00000000 TWINROVA_ACTION_TIMER
-<<<<<<< HEAD
-00009698 g     F .text	00000040 update_misc_colors
+0000aa34 g     F .text	00000040 update_misc_colors
 00000010 g     O .sbss	00000001 GANON_BOSS_KEY_CONDITION
-000055c4 g     F .text	00000030 sprite_bytes
-0000a984 g     F .text	000000ac SaveFile_PrevOwnedTradeItem
+00006778 g     F .text	00000030 sprite_bytes
+0000d950 g     F .text	000000ac SaveFile_PrevOwnedTradeItem
 00000058 g     O .sdata	00000004 c_note_r
 00000000         *UND*	00000000 CFG_C_BUTTON_COLOR
-000088b4 g     F .text	0000002c bomb_bag_upgrade
-000089b8 g     F .text	00000010 magic_upgrade
-00008888 g     F .text	0000002c strength_upgrade
-000086f8 g     F .text	00000090 open_mask_shop
-00009744 g     F .text	00000028 load_object
-000089f8 g     F .text	00000020 ocarina_upgrade
-00006be8 g     F .text	00000160 draw_gi_small_rupees
-000087e0 g     F .text	00000060 resolve_upgrades
-000001a8 g     O .data	00000010 song_note_sprite
-00000000         *UND*	00000000 CFG_A_NOTE_COLOR
-0000007c g     O .sdata	00000004 normal_no_dd
-0000006c g     O .sdata	00000004 b_button
-00009eb0 g     F .text	00000064 bowling_heart_piece_draw
-0000588c g     F .text	000001f0 gfx_init
-00000084 g     O .sdata	00000006 defaultDDHeart
-00000028 g     O .rodata	00000042 freecam_modes
-000083b8 g     F .text	0000000c full_heal
-00000050 g     O .sdata	00000004 c_note_b
-000053f0 g     F .text	00000138 get_skulltula_token
-00000000         *UND*	00000000 CFG_RAINBOW_NAVI_IDLE_INNER_ENABLED
-00005e78 g     F .text	00000018 push_pending_ice_trap
-00000000         *UND*	00000000 CFG_DUNGEON_INFO_REWARD_ENABLE
-00009e0c g     F .text	000000a4 bowling_bomb_bag_draw
-00000000         *UND*	00000000 WORLD_STRING_TXT
-00000000         *UND*	00000000 GILDED_CHEST_FRONT_TEXTURE
-00000078 g     O .sdata	00000004 beating_dd
-00000068 g     F .text	00000158 draw_agony_graphic
-00008a50 g     F .text	00000024 seeds_to_rupee
-00008658 g     F .text	0000000c give_fairy_ocarina
-00009ad0 g     F .text	00000040 lookup_model
-00000045 g     O .sbss	00000001 OPEN_KAKARIKO
-=======
-0000a274 g     F .text	00000040 update_misc_colors
-00000010 g     O .sbss	00000001 GANON_BOSS_KEY_CONDITION
-00005fe8 g     F .text	00000030 sprite_bytes
-00000058 g     O .sdata	00000004 c_note_r
-00000000         *UND*	00000000 CFG_C_BUTTON_COLOR
-00009478 g     F .text	0000002c bomb_bag_upgrade
+00009c38 g     F .text	0000002c bomb_bag_upgrade
 00000094 g     O .sdata	00000004 Sram_InitNewSave
-0000957c g     F .text	00000010 magic_upgrade
-0000b568 g     F .text	00000098 get_pot_override
-0000944c g     F .text	0000002c strength_upgrade
-000092ec g     F .text	0000007c open_mask_shop
-0000a320 g     F .text	00000028 load_object
-0000c8b0 g     F .text	000000c4 Save_Write_Hook
-000095bc g     F .text	00000020 ocarina_upgrade
+00009d3c g     F .text	00000010 magic_upgrade
+0000bd28 g     F .text	00000098 get_pot_override
+00009c0c g     F .text	0000002c strength_upgrade
+00009a7c g     F .text	00000090 open_mask_shop
+0000aae0 g     F .text	00000028 load_object
+0000d070 g     F .text	000000c4 Save_Write_Hook
+00009d7c g     F .text	00000020 ocarina_upgrade
 0000002c g     O .bss	00000065 dropped_collectible_scene_flags_table
-0000760c g     F .text	00000160 draw_gi_small_rupees
-000093a4 g     F .text	00000060 resolve_upgrades
+00007d9c g     F .text	00000160 draw_gi_small_rupees
+00009b64 g     F .text	00000060 resolve_upgrades
 000002b0 g     O .data	00000010 song_note_sprite
 00000000         *UND*	00000000 CFG_A_NOTE_COLOR
 0000007c g     O .sdata	00000004 normal_no_dd
 0000006c g     O .sdata	00000004 b_button
-0000ab30 g     F .text	00000064 bowling_heart_piece_draw
-0000bb64 g     F .text	000000fc Save_Open
-000062b0 g     F .text	000001f0 gfx_init
-00004bdc g     F .text	00000044 override_flags_init
+0000b2f0 g     F .text	00000064 bowling_heart_piece_draw
+0000c324 g     F .text	000000fc Save_Open
+00006a40 g     F .text	000001f0 gfx_init
+0000520c g     F .text	00000044 override_flags_init
 00000084 g     O .sdata	00000006 defaultDDHeart
 00000028 g     O .rodata	00000042 freecam_modes
-00008ddc g     F .text	0000000c full_heal
+0000956c g     F .text	0000000c full_heal
 00000050 g     O .sdata	00000004 c_note_b
-00005e14 g     F .text	00000138 get_skulltula_token
+000065a4 g     F .text	00000138 get_skulltula_token
 00000000         *UND*	00000000 CFG_RAINBOW_NAVI_IDLE_INNER_ENABLED
 000031c0 g     O .bss	00000016 extended_savectx
-0000689c g     F .text	00000018 push_pending_ice_trap
+0000702c g     F .text	00000018 push_pending_ice_trap
 00000000         *UND*	00000000 CFG_DUNGEON_INFO_REWARD_ENABLE
-0000aa8c g     F .text	000000a4 bowling_bomb_bag_draw
-0000b284 g     F .text	000001c0 ObjKibako2_Draw
+0000b24c g     F .text	000000a4 bowling_bomb_bag_draw
+0000ba44 g     F .text	000001c0 ObjKibako2_Draw
 00000000         *UND*	00000000 WORLD_STRING_TXT
 00000000         *UND*	00000000 GILDED_CHEST_FRONT_TEXTURE
 00000078 g     O .sdata	00000004 beating_dd
 0000009c g     F .text	00000158 draw_agony_graphic
-00009614 g     F .text	00000024 seeds_to_rupee
-0000924c g     F .text	0000000c give_fairy_ocarina
-0000a680 g     F .text	00000040 lookup_model
+00009dd4 g     F .text	00000024 seeds_to_rupee
+000099dc g     F .text	0000000c give_fairy_ocarina
+0000ae40 g     F .text	00000040 lookup_model
 0000005d g     O .sbss	00000001 OPEN_KAKARIKO
 00000024 g     O .sbss	00000004 collectible_override_flags
->>>>>>> b383b5c3
 00000000         *UND*	00000000 CHEST_LENS_ONLY
 000000ac g     O .data	00000111 dungeons
 00000000         *UND*	00000000 CFG_CUSTOM_MESSAGE_2
 00000000         *UND*	00000000 CFG_DUNGEON_INFO_ENABLE
 00000000         *UND*	00000000 CFG_DUNGEON_IS_MQ
-<<<<<<< HEAD
-0000003c g     O .sbss	00000004 dummy_actor
-00008de8 g     F .text	000001a4 update_boomerang_trail_colors
+00000054 g     O .sbss	00000004 dummy_actor
+0000a184 g     F .text	000001a4 update_boomerang_trail_colors
 00000000         *UND*	00000000 CFG_RAINBOW_NAVI_NPC_OUTER_ENABLED
 00000000         *UND*	00000000 CFG_DUNGEON_INFO_REWARD_NEED_COMPASS
 0000002c g     O .sdata	00000004 text_cursor_inner_base
-0000a3a8 g     F .text	00000020 text_print
-0000a66c g     F .text	00000024 IsAdultTradeItem
-00009a74 g     F .text	0000005c lookup_model_by_override
+0000d308 g     F .text	00000020 text_print
+0000d638 g     F .text	00000024 IsAdultTradeItem
+0000ade4 g     F .text	0000005c lookup_model_by_override
 0000003c g     O .sdata	00000004 c_note_glow_base
-00004808 g     F .text	00000054 countSetBitsRec
+00004fec g     F .text	00000054 countSetBitsRec
 0000000e g     O .sbss	00000002 GANON_BOSS_KEY_CONDITION_COUNT
-00008480 g     F .text	00000038 give_tycoon_wallet
+00009634 g     F .text	00000038 give_tycoon_wallet
 00000024 g     O .sdata	00000004 text_cursor_border_base
-00000040 g     O .sbss	00000004 item_overrides_count
-00007f08 g     F .text	00000118 draw_gi_song_notes
+00000058 g     O .sbss	00000004 item_overrides_count
+000090bc g     F .text	00000118 draw_gi_song_notes
 00000000         *UND*	00000000 CFG_BOOM_TRAIL_INNER_COLOR
-000062d4 g     F .text	000000f0 draw_gi_various_opa1023
-0000a628 g     F .text	00000018 GetTradeItemMax
-0000a610 g     F .text	00000018 GetTradeItemMin
-0000511c g     F .text	00000130 handle_pending_items
-000089c8 g     F .text	00000030 bombchu_upgrade
+00007488 g     F .text	000000f0 draw_gi_various_opa1023
+0000d5f4 g     F .text	00000018 GetTradeItemMax
+0000d5dc g     F .text	00000018 GetTradeItemMin
+00005a18 g     F .text	00000130 handle_pending_items
+00009d4c g     F .text	00000030 bombchu_upgrade
+00000028 g     O .sbss	00000002 num_drop_override_flags
 00000000         *UND*	00000000 SILVER_CHEST_FRONT_TEXTURE
-00009974 g     F .text	00000088 draw_model
-00008698 g     F .text	00000018 give_bean_pack
-0000a640 g     F .text	0000002c IsTradeItem
-000063c4 g     F .text	00000150 draw_gi_wallets
-00009200 g     F .text	00000274 get_bombchu_back_color
-00008664 g     F .text	00000018 give_song
+0000ace8 g     F .text	0000008c draw_model
+00000000         *UND*	00000000 CFG_DUNGEON_INFO_SILVER_RUPEES
+0000d134 g     F .text	000000b8 Save_Init_Write_Hook
+00009a1c g     F .text	00000018 give_bean_pack
+0000d60c g     F .text	0000002c IsTradeItem
+00007578 g     F .text	00000150 draw_gi_wallets
+0000a59c g     F .text	00000274 get_bombchu_back_color
+0000c718 g     F .text	00000788 Sram_VerifyAndLoadAllSaves
+000099e8 g     F .text	00000018 give_song
 00000004 g     O .sdata	00000004 last_fog_distance
 0000008c g     O .sdata	00000006 defaultHeart
 00000060 g     O .sdata	00000004 a_note_g
-00008b18 g     F .text	0000003c c_init
-0000af44 g     F .text	00000268 TryPaybackMaskOverride
-=======
-00000054 g     O .sbss	00000004 dummy_actor
-000099c4 g     F .text	000001a4 update_boomerang_trail_colors
-00000000         *UND*	00000000 CFG_RAINBOW_NAVI_NPC_OUTER_ENABLED
-00000000         *UND*	00000000 CFG_DUNGEON_INFO_REWARD_NEED_COMPASS
-0000002c g     O .sdata	00000004 text_cursor_inner_base
-0000cb48 g     F .text	00000020 text_print
-0000a624 g     F .text	0000005c lookup_model_by_override
-0000003c g     O .sdata	00000004 c_note_glow_base
-000049bc g     F .text	00000054 countSetBitsRec
-0000000e g     O .sbss	00000002 GANON_BOSS_KEY_CONDITION_COUNT
-00008ea4 g     F .text	00000038 give_tycoon_wallet
-00000024 g     O .sdata	00000004 text_cursor_border_base
-00000058 g     O .sbss	00000004 item_overrides_count
-0000892c g     F .text	00000118 draw_gi_song_notes
-00000000         *UND*	00000000 CFG_BOOM_TRAIL_INNER_COLOR
-00006cf8 g     F .text	000000f0 draw_gi_various_opa1023
-000053e8 g     F .text	00000130 handle_pending_items
-0000958c g     F .text	00000030 bombchu_upgrade
-00000028 g     O .sbss	00000002 num_drop_override_flags
-00000000         *UND*	00000000 SILVER_CHEST_FRONT_TEXTURE
-0000a528 g     F .text	0000008c draw_model
-00000000         *UND*	00000000 CFG_DUNGEON_INFO_SILVER_RUPEES
-0000c974 g     F .text	000000b8 Save_Init_Write_Hook
-0000928c g     F .text	00000018 give_bean_pack
-00006de8 g     F .text	00000150 draw_gi_wallets
-00009ddc g     F .text	00000274 get_bombchu_back_color
-0000bf58 g     F .text	00000788 Sram_VerifyAndLoadAllSaves
-00009258 g     F .text	00000018 give_song
-00000004 g     O .sdata	00000004 last_fog_distance
-0000008c g     O .sdata	00000006 defaultHeart
-00000060 g     O .sdata	00000004 a_note_g
-000096dc g     F .text	0000004c c_init
->>>>>>> b383b5c3
+00009e9c g     F .text	0000004c c_init
+0000df10 g     F .text	00000268 TryPaybackMaskOverride
 00000000         *UND*	00000000 CFG_RAINBOW_BOOM_TRAIL_OUTER_ENABLED
 000002c0 g     O .data	00000010 triforce_sprite
 00000000         *UND*	00000000 EXTERN_DAMAGE_MULTIPLYER
-<<<<<<< HEAD
-00000046 g     O .sbss	00000001 MAX_RUPEES
-00009d28 g     F .text	000000e4 item_etcetera_draw
+0000005e g     O .sbss	00000001 MAX_RUPEES
+0000b168 g     F .text	000000e4 item_etcetera_draw
 00000000         *UND*	00000000 SPEED_MULTIPLIER
-0000396c g     F .text	0000096c draw_file_icons
-0000a690 g     F .text	00000038 SaveFile_SetTradeItemAsOwned
-00000028 g     O .sbss	00000004 active_item_action_id
-00005058 g     F .text	000000c4 try_pending_item
-00006118 g     F .text	00000120 draw_gi_compass
-000086b0 g     F .text	0000002c fill_wallet_upgrade
-00005fb4 g     F .text	000000c0 draw_gi_eggs_and_medallions
-0000005c g     O .sbss	00000004 heap_next
-00000000         *UND*	00000000 SKULL_CHEST_BASE_TEXTURE
-00000000         *UND*	00000000 TRIFORCE_ICON_TEXTURE
-0000867c g     F .text	0000001c ice_trap_effect
-0000a89c g     F .text	0000003c SaveFile_MaskIsPaid
-00007d00 g     F .text	00000208 draw_gi_poe_bottles
-00008c44 g     F .text	00000100 c_equipment_menu_slot_filled
-00000000         *UND*	00000000 FAST_CHESTS
-000084c4 g     F .text	00000038 give_bottle
-00000000         *UND*	00000000 CFG_DUNGEON_INFO_REWARD_NEED_ALTAR
-00000168 g     O .data	00000010 heart_sprite
-00004b40 g     F .text	000000a0 lookup_override_by_key
-000096d8 g     F .text	0000006c load_object_file
-00007184 g     F .text	00000154 draw_gi_magic_spells
-00000000         *UND*	00000000 CFG_RAINBOW_NAVI_NPC_INNER_ENABLED
-00000000 g     O .sbss	00000004 CHEST_SIZE_TEXTURE
-00009880 g     F .text	00000078 draw_model_low_level
-00007b14 g     F .text	000001ec draw_gi_fairy_lantern
-00009f8c g     F .text	000000ac enitem00_set_link_incoming_item_id
-00007614 g     F .text	000001a4 draw_gi_mirror_shield
-0000abe8 g     F .text	0000012c Inventory_ReplaceItem_Override
-00000000         *UND*	00000000 CFG_DUNGEON_INFO_MQ_NEED_MAP
-00008378 g     F .text	00000038 base_draw_gi_model
-00000000         *UND*	00000000 OUTGOING_ITEM
-0000a73c g     F .text	00000078 SaveFile_UpdateShiftableItem
-0000add8 g     F .text	00000018 IsCuccoGivenToCuccoLady
-00000044 g     O .sbss	00000001 COMPLETE_MASK_QUEST
-00009c60 g     F .text	00000064 skull_token_draw
-0000a7b4 g     F .text	00000038 SaveFile_SetTradeItemAsTraded
-00000000         *UND*	00000000 CFG_TEXT_CURSOR_COLOR
-00008020 g     F .text	0000017c draw_gi_small_keys
-000000e8 g     O .data	00000040 hash_symbols
-00003184 g     F .text	00000018 extern_scene_init
-000097cc g     F .text	0000004c set_object_segment
-000001c0 g     F .text	000000a0 draw_agony
-0000b720 g     F .text	00000014 heap_init
-00000000         *UND*	00000000 CFG_RAINBOW_NAVI_PROP_INNER_ENABLED
-00009bfc g     F .text	00000064 heart_container_draw
-00005f18 g     F .text	0000009c draw_gi_bombchu_and_masks
-0000102c g     O .bss	00000040 object_slots
-00008510 g     F .text	00000050 give_small_key
-00000000         *UND*	00000000 CFG_DUNGEON_INFO_MQ_ENABLE
-00007444 g     F .text	000001d0 draw_gi_potions
-00000000         *UND*	00000000 C_HEAP
-0000a038 g     F .text	0000022c get_rainbow_color
-00000000         *UND*	00000000 CFG_BOMBCHU_TRAIL_INNER_COLOR
-00004a30 g     F .text	00000110 get_override_search_key
-0000000d g     O .sbss	00000001 NO_ESCAPE_SEQUENCE
-00004d2c g     F .text	0000004c clear_override
-000066ec g     F .text	00000130 draw_gi_coins_and_cuccos
-00004ed8 g     F .text	00000034 pop_pending_item
-00000368 g     F .text	0000021c draw_chest
-00000000         *UND*	00000000 CFG_A_BUTTON_COLOR
-00000000         *UND*	00000000 FIX_BROKEN_DROPS
-00005598 g     F .text	0000002c sprite_bytes_per_tile
-000087a4 g     F .text	0000003c get_item_row
-00000000         *UND*	00000000 DISABLE_TIMERS
-0000b770 g     F .text	00000044 file_init
-=======
-0000005e g     O .sbss	00000001 MAX_RUPEES
-0000a9a8 g     F .text	000000e4 item_etcetera_draw
-00000000         *UND*	00000000 SPEED_MULTIPLIER
-00003b28 g     F .text	00000964 draw_file_icons
+00004158 g     F .text	00000964 draw_file_icons
+0000d65c g     F .text	00000038 SaveFile_SetTradeItemAsOwned
 00000040 g     O .sbss	00000004 active_item_action_id
-00005324 g     F .text	000000c4 try_pending_item
-00006b3c g     F .text	00000120 draw_gi_compass
+00005954 g     F .text	000000c4 try_pending_item
+000072cc g     F .text	00000120 draw_gi_compass
 00002c88 g     O .data	00000140 texture_table
-000092a4 g     F .text	0000002c fill_wallet_upgrade
-000069d8 g     F .text	000000c0 draw_gi_eggs_and_medallions
+00009a34 g     F .text	0000002c fill_wallet_upgrade
+00007168 g     F .text	000000c0 draw_gi_eggs_and_medallions
 00000074 g     O .sbss	00000004 heap_next
 00000000         *UND*	00000000 SKULL_CHEST_BASE_TEXTURE
 00000000         *UND*	00000000 TRIFORCE_ICON_TEXTURE
-00009270 g     F .text	0000001c ice_trap_effect
-00008724 g     F .text	00000208 draw_gi_poe_bottles
-00009820 g     F .text	00000100 c_equipment_menu_slot_filled
-00005678 g     F .text	000000f0 Get_CollectibleOverrideFlag
+00009a00 g     F .text	0000001c ice_trap_effect
+0000d868 g     F .text	0000003c SaveFile_MaskIsPaid
+00008eb4 g     F .text	00000208 draw_gi_poe_bottles
+00009fe0 g     F .text	00000100 c_equipment_menu_slot_filled
+00005d18 g     F .text	000000f0 Get_CollectibleOverrideFlag
 00000000         *UND*	00000000 FAST_CHESTS
-00008ee8 g     F .text	00000038 give_bottle
+00009678 g     F .text	00000038 give_bottle
 00000000         *UND*	00000000 CFG_DUNGEON_INFO_REWARD_NEED_ALTAR
 00000270 g     O .data	00000010 heart_sprite
-00004e0c g     F .text	000000a0 lookup_override_by_key
-0000564c g     F .text	0000000c reset_collectible_mutex
-0000a2b4 g     F .text	0000006c load_object_file
-00005960 g     F .text	00000208 get_override_drop_id
-00007ba8 g     F .text	00000154 draw_gi_magic_spells
-0000b028 g     F .text	00000184 ObjKibako_Draw
+0000543c g     F .text	000000a0 lookup_override_by_key
+00005cec g     F .text	0000000c reset_collectible_mutex
+0000aa74 g     F .text	0000006c load_object_file
+00006084 g     F .text	00000274 get_override_drop_id
+00008338 g     F .text	00000154 draw_gi_magic_spells
+0000b7e8 g     F .text	00000184 ObjKibako_Draw
 00000000         *UND*	00000000 CFG_RAINBOW_NAVI_NPC_INNER_ENABLED
 00000000 g     O .sbss	00000004 CHEST_SIZE_TEXTURE
-0000a45c g     F .text	00000078 draw_model_low_level
-00008538 g     F .text	000001ec draw_gi_fairy_lantern
-0000b1ac g     F .text	00000060 ObjKibako2_SpawnCollectible_Hack
-0000b4bc g     F .text	000000ac enitem00_set_link_incoming_item_id
-00008038 g     F .text	000001a4 draw_gi_mirror_shield
+0000ac1c g     F .text	00000078 draw_model_low_level
+00008cc8 g     F .text	000001ec draw_gi_fairy_lantern
+0000b96c g     F .text	00000060 ObjKibako2_SpawnCollectible_Hack
+0000bc7c g     F .text	000000ac enitem00_set_link_incoming_item_id
+000087c8 g     F .text	000001a4 draw_gi_mirror_shield
+0000dbb4 g     F .text	0000012c Inventory_ReplaceItem_Override
 00000000         *UND*	00000000 CFG_DUNGEON_INFO_MQ_NEED_MAP
-0000ad48 g     F .text	00000140 ObjComb_Update
-00008d9c g     F .text	00000038 base_draw_gi_model
+0000b508 g     F .text	00000140 ObjComb_Update
+0000952c g     F .text	00000038 base_draw_gi_model
 00000000         *UND*	00000000 OUTGOING_ITEM
-0000ab94 g     F .text	000000ac get_beehive_override
+0000b354 g     F .text	000000ac get_beehive_override
+0000d708 g     F .text	00000078 SaveFile_UpdateShiftableItem
+0000dda4 g     F .text	00000018 IsCuccoGivenToCuccoLady
 0000005c g     O .sbss	00000001 COMPLETE_MASK_QUEST
-0000a8e0 g     F .text	00000064 skull_token_draw
+0000b0a0 g     F .text	00000064 skull_token_draw
+0000d780 g     F .text	00000038 SaveFile_SetTradeItemAsTraded
 00000000         *UND*	00000000 CFG_TEXT_CURSOR_COLOR
-00008a44 g     F .text	0000017c draw_gi_small_keys
+000091d4 g     F .text	0000017c draw_gi_small_keys
 000001d4 g     O .data	00000040 hash_symbols
-00003340 g     F .text	00000018 extern_scene_init
-0000a3a8 g     F .text	0000004c set_object_segment
+00003970 g     F .text	00000018 extern_scene_init
+0000ab68 g     F .text	0000004c set_object_segment
 000001f4 g     F .text	000000a0 draw_agony
-0000d2e8 g     F .text	00000014 heap_init
+0000e6ec g     F .text	00000014 heap_init
 00000000         *UND*	00000000 CFG_RAINBOW_NAVI_PROP_INNER_ENABLED
-0000a87c g     F .text	00000064 heart_container_draw
-0000693c g     F .text	0000009c draw_gi_bombchu_and_masks
+0000b03c g     F .text	00000064 heart_container_draw
+000070cc g     F .text	0000009c draw_gi_bombchu_and_masks
 000030fc g     O .bss	000000c0 object_slots
-00008f34 g     F .text	00000050 give_small_key
+000096c4 g     F .text	00000050 give_small_key
 00000000         *UND*	00000000 CFG_DUNGEON_INFO_MQ_ENABLE
 00000254 g     O .data	00000015 items
-00007e68 g     F .text	000001d0 draw_gi_potions
+000085f8 g     F .text	000001d0 draw_gi_potions
 00000000         *UND*	00000000 C_HEAP
-00005b68 g     F .text	000002ac item_give_collectible
-0000b910 g     F .text	0000022c get_rainbow_color
+000062f8 g     F .text	000002ac item_give_collectible
+0000c0d0 g     F .text	0000022c get_rainbow_color
 00000000         *UND*	00000000 CFG_BOMBCHU_TRAIL_INNER_COLOR
-00004c9c g     F .text	00000170 get_override_search_key
+000052cc g     F .text	00000170 get_override_search_key
 0000000d g     O .sbss	00000001 NO_ESCAPE_SEQUENCE
-00004ff8 g     F .text	0000004c clear_override
-0000b20c g     F .text	00000078 get_crate_override
-00007110 g     F .text	00000130 draw_gi_coins_and_cuccos
-000051a4 g     F .text	00000034 pop_pending_item
+00005628 g     F .text	0000004c clear_override
+0000b9cc g     F .text	00000078 get_crate_override
+000078a0 g     F .text	00000130 draw_gi_coins_and_cuccos
+000057d4 g     F .text	00000034 pop_pending_item
 0000039c g     F .text	0000021c draw_chest
-000058f8 g     F .text	00000068 Item00_KeepAlive
+00005f98 g     F .text	00000068 Item00_KeepAlive
 00000000         *UND*	00000000 CFG_A_BUTTON_COLOR
 00000000         *UND*	00000000 FIX_BROKEN_DROPS
-00005fbc g     F .text	0000002c sprite_bytes_per_tile
-00009368 g     F .text	0000003c get_item_row
+0000674c g     F .text	0000002c sprite_bytes_per_tile
+00009b28 g     F .text	0000003c get_item_row
 00000000         *UND*	00000000 DISABLE_TIMERS
-0000d338 g     F .text	00000044 file_init
-0000b600 g     F .text	0000007c get_flying_pot_override
+0000e73c g     F .text	00000044 file_init
+0000bdc0 g     F .text	0000007c get_flying_pot_override
 0000001c g     O .sbss	00000004 collectible_mutex
->>>>>>> b383b5c3
 00000210 g     O .rodata	0000000c rupee_colors
-00008788 g     F .text	0000001c trade_quest_upgrade
+00009b0c g     F .text	0000001c trade_quest_upgrade
 00000000         *UND*	00000000 EXTENDED_OBJECT_TABLE
-<<<<<<< HEAD
-0000b1d4 g     F .text	00000538 draw_triforce_count
-=======
-0000cd9c g     F .text	00000538 draw_triforce_count
->>>>>>> b383b5c3
+0000e1a0 g     F .text	00000538 draw_triforce_count
 00000000         *UND*	00000000 PLAYER_NAME_ID
-0000a568 g     F .text	00000020 GetTradeItemIndex
+0000d534 g     F .text	00000020 GetTradeItemIndex
 00000000         *UND*	00000000 TRIFORCE_HUNT_ENABLED
-<<<<<<< HEAD
-0000707c g     F .text	00000108 draw_gi_fish_bottle
-000099fc g     F .text	0000004c models_init
-0000130c g     O .data	0000001c key_counts
-=======
-00007aa0 g     F .text	00000108 draw_gi_fish_bottle
-0000a5b4 g     F .text	0000004c models_init
+00008230 g     F .text	00000108 draw_gi_fish_bottle
+0000ad74 g     F .text	0000004c models_init
 0000146c g     O .data	0000001c key_counts
->>>>>>> b383b5c3
 
