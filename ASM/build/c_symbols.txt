
build/bundle.o:     file format elf32-bigmips

SYMBOL TABLE:
00000000 l    d  .MIPS.abiflags	00000000 .MIPS.abiflags
00000000 l    d  .reginfo	00000000 .reginfo
00000000 l    d  .text	00000000 .text
00000000 l    d  .rodata	00000000 .rodata
00000000 l    d  .rodata.str1.4	00000000 .rodata.str1.4
00000000 l    d  .rodata.cst4	00000000 .rodata.cst4
00000000 l    d  .rodata.cst8	00000000 .rodata.cst8
00000000 l    d  .data	00000000 .data
00000000 l    d  .sdata	00000000 .sdata
00000000 l    d  .sbss	00000000 .sbss
00000000 l    d  .bss	00000000 .bss
00000000 l    d  .comment	00000000 .comment
00000000 l    d  .pdr	00000000 .pdr
00000000 l    d  .gnu.attributes	00000000 .gnu.attributes
00000000 l    d  .mdebug.abi32	00000000 .mdebug.abi32
00000000 l    df *ABS*	00000000 agony.c
00000000 l     O .data	00000004 alpha_frame
00000000 l     O .rodata	00000028 ALPHA_DATA
00000000 l    df *ABS*	00000000 chests.c
00000000 l    df *ABS*	00000000 dpad.c
00000000 l    df *ABS*	00000000 dungeon_info.c
00000000 l       .rodata.str1.4	00000000 $LC0
00000004 l       .rodata.str1.4	00000000 $LC1
00000000 l    df *ABS*	00000000 extern_ctxt.c
00000000 l       .rodata.cst4	00000000 $LC0
00000004 l       .rodata.cst4	00000000 $LC1
00000000 l    df *ABS*	00000000 file_icons.c
000017c8 l     F .text	000000f8 draw_digits
00000010 l     O .bss	00000028 draw_data
0000006c l     O .rodata	00000010 MASK_LOOKUP
00000010 l     O .sbss	00000001 frame_counter.3759
00000000 l    df *ABS*	00000000 file_select.c
00000000 l    df *ABS*	00000000 fog.c
00000000 l    df *ABS*	00000000 ganon.c
00000000 l    df *ABS*	00000000 get_items.c
00000000 l    df *ABS*	00000000 gfx.c
00000000 l    df *ABS*	00000000 hud_colors.c
00000000 l    df *ABS*	00000000 icetrap.c
00000000 l    df *ABS*	00000000 item_effects.c
00000000 l    df *ABS*	00000000 item_table.c
00000000 l    df *ABS*	00000000 item_upgrades.c
00000000 l    df *ABS*	00000000 main.c
00000000 l    df *ABS*	00000000 menu.c
00000000 l    df *ABS*	00000000 misc_colors.c
00000050 l     O .sbss	00000004 frames
00000008 l       .rodata.cst4	00000000 $LC0
0000000c l       .rodata.cst4	00000000 $LC1
00000010 l       .rodata.cst4	00000000 $LC2
00000014 l       .rodata.cst4	00000000 $LC3
00000018 l       .rodata.cst4	00000000 $LC4
0000001c l       .rodata.cst4	00000000 $LC5
00000000 l    df *ABS*	00000000 models.c
00000024 l       .rodata.cst4	00000000 $LC6
00000020 l       .rodata.cst4	00000000 $LC5
00000028 l       .rodata.cst4	00000000 $LC7
0000002c l       .rodata.cst4	00000000 $LC8
00000030 l       .rodata.cst4	00000000 $LC9
00000034 l       .rodata.cst4	00000000 $LC10
00000000 l    df *ABS*	00000000 rainbow.c
000011fc l     O .data	00000015 cycle_colors
00000000 l       .rodata.cst8	00000000 $LC0
00000038 l       .rodata.cst4	00000000 $LC1
0000003c l       .rodata.cst4	00000000 $LC2
00000000 l    df *ABS*	00000000 refill.c
00000000 l    df *ABS*	00000000 scarecrow.c
00000000 l    df *ABS*	00000000 text.c
00000054 l     O .sbss	00000004 text_buf
00000058 l     O .sbss	00000004 text_end
00000000 l    df *ABS*	00000000 triforce.c
00000060 l     O .sbss	00000004 render_triforce_flag
00000064 l     O .sbss	00000004 frames
00000008 l       .rodata.cst8	00000000 $LC0
00000010 l       .rodata.cst8	00000000 $LC1
00000018 l       .rodata.cst8	00000000 $LC2
00000020 l       .rodata.cst8	00000000 $LC3
00000000 l    df *ABS*	00000000 util.c
<<<<<<< HEAD
00004fb0 g     F .text	0000007c scale_factor
00003da8 g     F .text	0000001c give_defense
00003f9c g     F .text	0000002c call_effect_function
0000199c g     F .text	00000408 read_file_data
00000000         *UND*	00000000 PLAYER_ID
00003ba8 g     F .text	00000080 give_ice_trap
00004674 g     F .text	0000023c update_bombchu_trail_colors
00002810 g     F .text	0000007c item_overrides_init
000040c4 g     F .text	00000018 scale_upgrade
00000058 g     O .sdata	00000004 a_note_glow_max
00000010 g     O .sdata	00000006 counter_positions
=======
000041d8 g     F .text	0000007c scale_factor
00002f9c g     F .text	0000001c give_defense
00003190 g     F .text	0000002c call_effect_function
00000000         *UND*	00000000 PLAYER_ID
00002d9c g     F .text	00000080 give_ice_trap
00003864 g     F .text	00000274 update_bombchu_trail_colors
00001a50 g     F .text	0000007c item_overrides_init
000032b8 g     F .text	00000018 scale_upgrade
00000048 g     O .sdata	00000004 a_note_glow_max
>>>>>>> f7ed100a
00000000         *UND*	00000000 CFG_HEART_COLOR
00000000         *UND*	00000000 CFG_RAINBOW_NAVI_ENEMY_INNER_ENABLED
00003b38 g     F .text	0000004c rupee_hud_color
00000000         *UND*	00000000 CFG_RAINBOW_NAVI_IDLE_OUTER_ENABLED
<<<<<<< HEAD
00003fd0 g     F .text	00000014 hookshot_upgrade
0000442c g     F .text	000000a4 update_sword_trail_colors
00002a44 g     F .text	0000004c lookup_override
000040f8 g     F .text	0000001c stick_upgrade
00005834 g     F .text	0000002c text_init
=======
000031c4 g     F .text	00000014 hookshot_upgrade
0000361c g     F .text	000000a4 update_sword_trail_colors
00001c84 g     F .text	0000004c lookup_override
000032ec g     F .text	0000001c stick_upgrade
00004a5c g     F .text	0000002c text_init
>>>>>>> f7ed100a
00000000         *UND*	00000000 INCOMING_PLAYER
00000090 g     O .sdata	00000004 beating_no_dd
00000040 g     O .sdata	00000004 c_note_font_glow_max
00001538 g     F .text	00000290 process_extern_ctxt
000027ac g     F .text	0000001c override_fog_state
00000038 g     O .sbss	00000004 active_override_is_outgoing
000002b4 g     F .text	0000009c get_chest_override_color
00003de0 g     F .text	00000024 give_double_magic
00000084 g     O .sdata	00000004 normal_dd
00003788 g     F .text	000003b0 update_hud_colors
000041d0 g     F .text	00000070 letter_to_bottle
00000000         *UND*	00000000 CFG_B_BUTTON_COLOR
<<<<<<< HEAD
00005384 g     F .text	00000064 ocarina_of_time_draw
000027c8 g     F .text	00000048 check_ganon_entry
000001c8 g     O .data	00000010 items_sprite
00000000         *UND*	00000000 CFG_DISPLAY_DPAD
00000024 g     O .sbss	00000004 active_item_graphic_id
00000198 g     O .data	00000010 dpad_sprite
00000080 g     O .sdata	00000004 a_button
00000020 g     O .sdata	00000008 hash_sprites
00002a90 g     F .text	000000d8 activate_override
0000427c g     F .text	00000044 before_game_state_update
000057ec g     F .text	00000048 store_scarecrow_fix
00005a5c g     F .text	00000028 set_triforce_render
00000074 g     O .sdata	00000004 a_note_r
=======
000045ac g     F .text	00000064 ocarina_of_time_draw
00001a08 g     F .text	00000048 check_ganon_entry
00000158 g     O .data	00000010 items_sprite
00000000         *UND*	00000000 CFG_DISPLAY_DPAD
00000020 g     O .sbss	00000004 active_item_graphic_id
00000128 g     O .data	00000010 dpad_sprite
00000070 g     O .sdata	00000004 a_button
00000010 g     O .sdata	00000008 hash_sprites
00001cd0 g     F .text	000000d8 activate_override
00003470 g     F .text	00000044 before_game_state_update
00004a14 g     F .text	00000048 store_scarecrow_fix
00004c84 g     F .text	00000028 set_triforce_render
00000064 g     O .sdata	00000004 a_note_r
>>>>>>> f7ed100a
00000000         *UND*	00000000 CFG_C_NOTE_COLOR
00000000         *UND*	00000000 OUTGOING_PLAYER
00002c9c g     F .text	00000040 push_delayed_item
00004064 g     F .text	00000030 slingshot_upgrade
00000644 g     F .text	000004d0 draw_dpad
<<<<<<< HEAD
00000014 g     O .sbss	00000004 cfg_file_select_hash
000057c4 g     F .text	00000028 health_and_magic_refill
0000004c g     O .sbss	00000001 pending_freezes
00003c28 g     F .text	00000008 no_effect
00005908 g     F .text	00000154 text_flush
=======
00000010 g     O .sbss	00000004 cfg_file_select_hash
000049ec g     F .text	00000028 health_and_magic_refill
00000048 g     O .sbss	00000001 pending_freezes
00002e1c g     F .text	00000008 no_effect
00004b30 g     F .text	00000154 text_flush
>>>>>>> f7ed100a
00000000         *UND*	00000000 CFG_RAINBOW_SWORD_INNER_ENABLED
000000a2 g     O .sdata	00000002 triforce_pieces_requied
000001d8 g     O .data	00000010 medals_sprite
000014bc g     F .text	00000064 interpolate
0000403c g     F .text	00000028 bow_upgrade
00000034 g     F .text	00000034 agony_vibrate_setup
<<<<<<< HEAD
00000158 g     O .data	00000010 item_digit_sprite
00002e00 g     F .text	0000006c after_item_received
00003fc8 g     F .text	00000008 no_upgrade
00004b24 g     F .text	00000224 update_navi_colors
00004174 g     F .text	0000001c arrows_to_rupee
00000050 g     O .sdata	00000004 a_note_font_glow_max
0000003c g     O .sbss	00000008 active_override
00000028 g     O .sdata	00000008 empty_dlist
=======
00002040 g     F .text	0000006c after_item_received
000031bc g     F .text	00000008 no_upgrade
00003d4c g     F .text	00000224 update_navi_colors
00003368 g     F .text	0000001c arrows_to_rupee
00000040 g     O .sdata	00000004 a_note_font_glow_max
00000038 g     O .sbss	00000008 active_override
00000018 g     O .sdata	00000008 empty_dlist
>>>>>>> f7ed100a
00000000         *UND*	00000000 INCOMING_ITEM
00000078 g     O .sdata	00000004 c_button
00000004 g     O .sdata	00000004 dungeon_count
00003d74 g     F .text	00000014 give_dungeon_item
000040dc g     F .text	0000001c nut_upgrade
00000000         *UND*	00000000 CFG_RAINBOW_NAVI_PROP_OUTER_ENABLED
00002c3c g     F .text	00000060 push_coop_item
0000000c g     O .sdata	00000004 scene_fog_distance
00000000         *UND*	00000000 CFG_BOMBCHU_TRAIL_OUTER_COLOR
0000007c g     O .rodata	00000015 variable_tile_positions
00000218 g     F .text	0000009c get_chest_override_size
<<<<<<< HEAD
00005108 g     F .text	0000002c models_reset
00000000 g     F .text	00000008 agony_inside_radius_setup
000001b8 g     O .data	00000010 quest_items_sprite
00002d10 g     F .text	00000088 after_key_received
00005fcc g     F .text	0000003c heap_alloc
00000034 g     O .sbss	00000004 active_item_row
000042c0 g     F .text	0000003c after_game_state_update
=======
00004330 g     F .text	0000002c models_reset
00000000 g     F .text	00000008 agony_inside_radius_setup
00000148 g     O .data	00000010 quest_items_sprite
00001f50 g     F .text	00000088 after_key_received
000051f4 g     F .text	0000003c heap_alloc
00000030 g     O .sbss	00000004 active_item_row
000034b4 g     F .text	0000003c after_game_state_update
>>>>>>> f7ed100a
00000000         *UND*	00000000 NO_FOG_STATE
00000b14 g     F .text	000009a8 draw_dungeon_info
000042fc g     F .text	00000030 after_scene_init
000018c0 g     F .text	000000dc make_digits
00000000         *UND*	00000000 FONT_TEXTURE
00000018 g     O .sdata	00000008 icon_sprites
00000000         *UND*	00000000 OCARINAS_SHUFFLED
00003044 g     F .text	0000010c get_item
0000005c g     O .sdata	00000004 a_note_glow_base
00000000         *UND*	00000000 CHEST_SIZE_MATCH_CONTENTS
00000054 g     O .sdata	00000004 a_note_font_glow_base
00000000         *UND*	00000000 CFG_RAINBOW_BOMBCHU_TRAIL_OUTER_ENABLED
00000000         *UND*	00000000 CFG_RAINBOW_SWORD_OUTER_ENABLED
00003dc4 g     F .text	0000001c give_magic
0000002c g     O .sbss	00000004 active_item_text_id
00003b84 g     F .text	00000010 ice_trap_is_pending
00000050 g     O .bss	00001000 cfg_item_overrides
00000030 g     O .sdata	00000004 text_cursor_border_max
00000000         *UND*	00000000 DPAD_TEXTURE
00002bdc g     F .text	00000060 push_pending_item
00000008 g     F .text	0000002c agony_outside_radius_setup
00002bb4 g     F .text	00000028 set_outgoing_override
00000028 g     O .sbss	00000004 active_item_object_id
00000000         *UND*	00000000 CFG_RAINBOW_BOOM_TRAIL_INNER_ENABLED
00004094 g     F .text	00000030 wallet_upgrade
00000020 g     O .sbss	00000004 active_item_fast_chest
00000064 g     O .sdata	00000004 c_note_g
00002578 g     F .text	00000234 draw_file_select_hash
00000044 g     O .sdata	00000004 c_note_font_glow_base
00000350 g     F .text	000002f4 handle_dpad
00000000         *UND*	00000000 START_TWINROVA_FIGHT
000034d8 g     F .text	000000f8 sprite_draw
00000000         *UND*	00000000 CFG_BOOM_TRAIL_OUTER_COLOR
00000168 g     O .data	00000010 key_rupee_clock_sprite
00003d30 g     F .text	0000000c give_biggoron_sword
00003270 g     F .text	00000070 give_sarias_gift
00000000         *UND*	00000000 CFG_RAINBOW_NAVI_ENEMY_OUTER_ENABLED
<<<<<<< HEAD
00005234 g     F .text	00000088 small_key_draw
00000048 g     O .sdata	00000004 c_note_glow_max
000051d0 g     F .text	00000064 heart_piece_draw
=======
0000445c g     F .text	00000088 small_key_draw
00000038 g     O .sdata	00000004 c_note_glow_max
000043f8 g     F .text	00000064 heart_piece_draw
>>>>>>> f7ed100a
00000000         *UND*	00000000 CFG_RAINBOW_BOMBCHU_TRAIL_INNER_ENABLED
00003338 g     F .text	000001a0 sprite_load
000001e8 g     O .data	00000010 stones_sprite
00000000         *UND*	00000000 OUTGOING_KEY
000000c4 g     O .data	00000014 extern_ctxt
<<<<<<< HEAD
00004190 g     F .text	0000001c bombs_to_rupee
00000038 g     O .sdata	00000004 text_cursor_inner_max
0000006c g     O .sdata	00000004 a_note_b
000001f8 g     O .data	00000028 setup_db
00004e1c g     F .text	00000060 get_object
00003c3c g     F .text	000000bc give_triforce_piece
00000220 g     O .data	00000fdc item_table
000001a8 g     O .data	00000010 font_sprite
0000001c g     O .sbss	00000001 satisified_pending_frames
00004ec8 g     F .text	00000068 scale_top_matrix
00002d98 g     F .text	00000068 pop_ice_trap
00004d48 g     F .text	00000040 update_misc_colors
00003308 g     F .text	00000030 sprite_bytes
00000068 g     O .sdata	00000004 c_note_r
=======
00003384 g     F .text	0000001c bombs_to_rupee
00000028 g     O .sdata	00000004 text_cursor_inner_max
0000005c g     O .sdata	00000004 a_note_b
00000188 g     O .data	00000028 setup_db
00004044 g     F .text	00000060 get_object
00002e30 g     F .text	000000bc give_triforce_piece
000001bc g     O .data	00000fdc item_table
00000138 g     O .data	00000010 font_sprite
00000018 g     O .sbss	00000001 satisified_pending_frames
000040f0 g     F .text	00000068 scale_top_matrix
00001fd8 g     F .text	00000068 pop_ice_trap
00003f70 g     F .text	00000040 update_misc_colors
00002548 g     F .text	00000030 sprite_bytes
00000058 g     O .sdata	00000004 c_note_r
>>>>>>> f7ed100a
00000000         *UND*	00000000 CFG_C_BUTTON_COLOR
00004010 g     F .text	0000002c bomb_bag_upgrade
00004114 g     F .text	00000010 magic_upgrade
00003fe4 g     F .text	0000002c strength_upgrade
00003e88 g     F .text	0000007c open_mask_shop
00000008 g     O .sbss	00000004 cfg_dungeon_info_mq_need_map
<<<<<<< HEAD
00004df4 g     F .text	00000028 load_object
00004154 g     F .text	00000020 ocarina_upgrade
00003f40 g     F .text	0000005c resolve_upgrades
00000178 g     O .data	00000010 song_note_sprite
00000000         *UND*	00000000 CFG_A_NOTE_COLOR
0000008c g     O .sdata	00000004 normal_no_dd
0000007c g     O .sdata	00000004 b_button
00005570 g     F .text	00000064 bowling_heart_piece_draw
000035d0 g     F .text	000001b8 gfx_init
00000094 g     O .sdata	00000006 defaultDDHeart
=======
0000401c g     F .text	00000028 load_object
00003348 g     F .text	00000020 ocarina_upgrade
00003134 g     F .text	0000005c resolve_upgrades
00000000         *UND*	00000000 CFG_A_NOTE_COLOR
0000007c g     O .sdata	00000004 normal_no_dd
0000006c g     O .sdata	00000004 b_button
00004798 g     F .text	00000064 bowling_heart_piece_draw
00002810 g     F .text	0000016c gfx_init
00000084 g     O .sdata	00000006 defaultDDHeart
>>>>>>> f7ed100a
00000028 g     O .rodata	00000042 freecam_modes
00003c30 g     F .text	0000000c full_heal
00000060 g     O .sdata	00000004 c_note_b
00003150 g     F .text	00000120 get_skulltula_token
00000000         *UND*	00000000 CFG_RAINBOW_NAVI_IDLE_INNER_ENABLED
<<<<<<< HEAD
00003b94 g     F .text	00000014 push_pending_ice_trap
000054cc g     F .text	000000a4 bowling_bomb_bag_draw
00000088 g     O .sdata	00000004 beating_dd
00000000 g     O .bss	0000000e cfg_dungeon_is_mq
00000068 g     F .text	0000014c draw_agony_graphic
000041ac g     F .text	00000024 seeds_to_rupee
00003e04 g     F .text	0000000c give_fairy_ocarina
00005190 g     F .text	00000040 lookup_model
0000004e g     O .sbss	00000001 OPEN_KAKARIKO
=======
00002d88 g     F .text	00000014 push_pending_ice_trap
000046f4 g     F .text	000000a4 bowling_bomb_bag_draw
00000078 g     O .sdata	00000004 beating_dd
00000000 g     O .bss	0000000e cfg_dungeon_is_mq
00000068 g     F .text	0000014c draw_agony_graphic
000033a0 g     F .text	00000024 seeds_to_rupee
00002ff8 g     F .text	0000000c give_fairy_ocarina
000043b8 g     F .text	00000040 lookup_model
0000004a g     O .sbss	00000001 OPEN_KAKARIKO
>>>>>>> f7ed100a
00000028 g     O .data	0000009c dungeons
00000014 g     O .data	00000012 medal_colors
00000044 g     O .sbss	00000004 dummy_actor
000044d0 g     F .text	000001a4 update_boomerang_trail_colors
00000000         *UND*	00000000 CFG_RAINBOW_NAVI_NPC_OUTER_ENABLED
<<<<<<< HEAD
0000003c g     O .sdata	00000004 text_cursor_inner_base
00005860 g     F .text	000000a8 text_print
00005134 g     F .text	0000005c lookup_model_by_override
0000004c g     O .sdata	00000004 c_note_glow_base
00003cf8 g     F .text	00000038 give_tycoon_wallet
00000034 g     O .sdata	00000004 text_cursor_border_base
00000048 g     O .sbss	00000004 item_overrides_count
00000000         *UND*	00000000 CFG_BOOM_TRAIL_INNER_COLOR
00002f3c g     F .text	00000108 handle_pending_items
00004124 g     F .text	00000030 bombchu_upgrade
0000502c g     F .text	00000090 draw_model
00003e44 g     F .text	00000018 give_bean_pack
000048b0 g     F .text	00000274 get_bombchu_back_color
00003e10 g     F .text	00000018 give_song
=======
0000002c g     O .sdata	00000004 text_cursor_inner_base
00004a88 g     F .text	000000a8 text_print
0000435c g     F .text	0000005c lookup_model_by_override
0000003c g     O .sdata	00000004 c_note_glow_base
00002eec g     F .text	00000038 give_tycoon_wallet
00000024 g     O .sdata	00000004 text_cursor_border_base
00000044 g     O .sbss	00000004 item_overrides_count
00000000         *UND*	00000000 CFG_BOOM_TRAIL_INNER_COLOR
0000217c g     F .text	00000108 handle_pending_items
00003318 g     F .text	00000030 bombchu_upgrade
00004254 g     F .text	00000090 draw_model
00003038 g     F .text	00000018 give_bean_pack
00003ad8 g     F .text	00000274 get_bombchu_back_color
00003004 g     F .text	00000018 give_song
>>>>>>> f7ed100a
00000008 g     O .sdata	00000004 last_fog_distance
0000009c g     O .sdata	00000006 defaultHeart
00000070 g     O .sdata	00000004 a_note_g
00004240 g     F .text	0000003c c_init
00000000         *UND*	00000000 CFG_RAINBOW_BOOM_TRAIL_OUTER_ENABLED
00000188 g     O .data	00000010 triforce_sprite
00000000         *UND*	00000000 EXTERN_DAMAGE_MULTIPLYER
<<<<<<< HEAD
0000004f g     O .sbss	00000001 MAX_RUPEES
000053e8 g     F .text	000000e4 item_etcetera_draw
=======
0000004b g     O .sbss	00000001 MAX_RUPEES
00004610 g     F .text	000000e4 item_etcetera_draw
>>>>>>> f7ed100a
00000000         *UND*	00000000 SPEED_MULTIPLIER
00001da4 g     F .text	000007d4 draw_file_icons
00000030 g     O .sbss	00000004 active_item_action_id
00002e6c g     F .text	000000d0 try_pending_item
00003e5c g     F .text	0000002c fill_wallet_upgrade
00000068 g     O .sbss	00000004 heap_next
00000004 g     O .data	0000000e cfg_dungeon_rewards
00000000         *UND*	00000000 TRIFORCE_ICON_TEXTURE
<<<<<<< HEAD
00003e28 g     F .text	0000001c ice_trap_effect
0000432c g     F .text	00000100 c_equipment_menu_slot_filled
00003d3c g     F .text	00000038 give_bottle
000000d8 g     O .data	0000003c song_note_data
000029a0 g     F .text	000000a4 lookup_override_by_key
00004d88 g     F .text	0000006c load_object_file
00000000         *UND*	00000000 CFG_RAINBOW_NAVI_NPC_INNER_ENABLED
00004f30 g     F .text	00000080 draw_model_low_level
00000000         *UND*	00000000 OUTGOING_ITEM
00000094 g     O .rodata	000000a0 fixed_tile_positions
00000038 g     O .bss	00000018 pending_item_queue
0000004d g     O .sbss	00000001 COMPLETE_MASK_QUEST
00005320 g     F .text	00000064 skull_token_draw
=======
0000301c g     F .text	0000001c ice_trap_effect
0000351c g     F .text	00000100 c_equipment_menu_slot_filled
00002f30 g     F .text	00000038 give_bottle
00001be0 g     F .text	000000a4 lookup_override_by_key
00003fb0 g     F .text	0000006c load_object_file
00000000         *UND*	00000000 CFG_RAINBOW_NAVI_NPC_INNER_ENABLED
00004158 g     F .text	00000080 draw_model_low_level
00000000         *UND*	00000000 OUTGOING_ITEM
00000010 g     O .bss	00000018 pending_item_queue
00000049 g     O .sbss	00000001 COMPLETE_MASK_QUEST
00004548 g     F .text	00000064 skull_token_draw
>>>>>>> f7ed100a
00000000         *UND*	00000000 CFG_TEXT_CURSOR_COLOR
00000114 g     O .data	00000040 hash_symbols
00001520 g     F .text	00000018 extern_scene_init
<<<<<<< HEAD
00004e7c g     F .text	0000004c set_object_segment
000001b4 g     F .text	00000064 draw_agony
00005fb8 g     F .text	00000014 heap_init
00000000         *UND*	00000000 CFG_RAINBOW_NAVI_PROP_INNER_ENABLED
000052bc g     F .text	00000064 heart_container_draw
00001050 g     O .bss	00000040 object_slots
00003d88 g     F .text	00000020 give_small_key
=======
000040a4 g     F .text	0000004c set_object_segment
000001b4 g     F .text	00000064 draw_agony
000051e0 g     F .text	00000014 heap_init
00000000         *UND*	00000000 CFG_RAINBOW_NAVI_PROP_INNER_ENABLED
000044e4 g     F .text	00000064 heart_container_draw
00001028 g     O .bss	00000040 object_slots
00002f7c g     F .text	00000020 give_small_key
>>>>>>> f7ed100a
00000004 g     O .sbss	00000004 cfg_dungeon_info_reward_need_compass
0000005c g     O .sbss	00000002 triforce_hunt_enabled
0000000c g     O .sbss	00000004 cfg_dungeon_info_mq_enable
00000000         *UND*	00000000 C_HEAP
<<<<<<< HEAD
000055d4 g     F .text	000001f0 get_rainbow_color
=======
000047fc g     F .text	000001f0 get_rainbow_color
>>>>>>> f7ed100a
00000000         *UND*	00000000 CFG_BOMBCHU_TRAIL_INNER_COLOR
0000288c g     F .text	00000114 get_override_search_key
00000018 g     O .sbss	00000001 NO_ESCAPE_SEQUENCE
00002b68 g     F .text	0000004c clear_override
00002cdc g     F .text	00000034 pop_pending_item
00000000         *UND*	00000000 CFG_A_BUTTON_COLOR
<<<<<<< HEAD
000032e0 g     F .text	00000028 sprite_bytes_per_tile
00003f04 g     F .text	0000003c get_item_row
00006008 g     F .text	00000044 file_init
00000134 g     O .rodata	0000000c rupee_colors
00000000         *UND*	00000000 EXTENDED_OBJECT_TABLE
00005a84 g     F .text	00000534 draw_triforce_count
00000000         *UND*	00000000 PLAYER_NAME_ID
00000000 g     O .sbss	00000004 cfg_dungeon_info_reward_need_altar
00000000 g     O .sdata	00000004 cfg_dungeon_info_enable
000050bc g     F .text	0000004c models_init
=======
00002520 g     F .text	00000028 sprite_bytes_per_tile
000030f8 g     F .text	0000003c get_item_row
00005230 g     F .text	00000044 file_init
000001b0 g     O .data	0000000c rupee_colors
00000000         *UND*	00000000 EXTENDED_OBJECT_TABLE
00004cac g     F .text	00000534 draw_triforce_count
00000000         *UND*	00000000 PLAYER_NAME_ID
00000000 g     O .sbss	00000004 cfg_dungeon_info_reward_need_altar
00000000 g     O .sdata	00000004 cfg_dungeon_info_enable
000042e4 g     F .text	0000004c models_init
>>>>>>> f7ed100a

<|MERGE_RESOLUTION|>--- conflicted
+++ resolved
@@ -78,46 +78,26 @@
 00000018 l       .rodata.cst8	00000000 $LC2
 00000020 l       .rodata.cst8	00000000 $LC3
 00000000 l    df *ABS*	00000000 util.c
-<<<<<<< HEAD
-00004fb0 g     F .text	0000007c scale_factor
+00004fe8 g     F .text	0000007c scale_factor
 00003da8 g     F .text	0000001c give_defense
 00003f9c g     F .text	0000002c call_effect_function
 0000199c g     F .text	00000408 read_file_data
 00000000         *UND*	00000000 PLAYER_ID
 00003ba8 g     F .text	00000080 give_ice_trap
-00004674 g     F .text	0000023c update_bombchu_trail_colors
+00004674 g     F .text	00000274 update_bombchu_trail_colors
 00002810 g     F .text	0000007c item_overrides_init
 000040c4 g     F .text	00000018 scale_upgrade
 00000058 g     O .sdata	00000004 a_note_glow_max
 00000010 g     O .sdata	00000006 counter_positions
-=======
-000041d8 g     F .text	0000007c scale_factor
-00002f9c g     F .text	0000001c give_defense
-00003190 g     F .text	0000002c call_effect_function
-00000000         *UND*	00000000 PLAYER_ID
-00002d9c g     F .text	00000080 give_ice_trap
-00003864 g     F .text	00000274 update_bombchu_trail_colors
-00001a50 g     F .text	0000007c item_overrides_init
-000032b8 g     F .text	00000018 scale_upgrade
-00000048 g     O .sdata	00000004 a_note_glow_max
->>>>>>> f7ed100a
 00000000         *UND*	00000000 CFG_HEART_COLOR
 00000000         *UND*	00000000 CFG_RAINBOW_NAVI_ENEMY_INNER_ENABLED
 00003b38 g     F .text	0000004c rupee_hud_color
 00000000         *UND*	00000000 CFG_RAINBOW_NAVI_IDLE_OUTER_ENABLED
-<<<<<<< HEAD
 00003fd0 g     F .text	00000014 hookshot_upgrade
 0000442c g     F .text	000000a4 update_sword_trail_colors
 00002a44 g     F .text	0000004c lookup_override
 000040f8 g     F .text	0000001c stick_upgrade
-00005834 g     F .text	0000002c text_init
-=======
-000031c4 g     F .text	00000014 hookshot_upgrade
-0000361c g     F .text	000000a4 update_sword_trail_colors
-00001c84 g     F .text	0000004c lookup_override
-000032ec g     F .text	0000001c stick_upgrade
-00004a5c g     F .text	0000002c text_init
->>>>>>> f7ed100a
+0000586c g     F .text	0000002c text_init
 00000000         *UND*	00000000 INCOMING_PLAYER
 00000090 g     O .sdata	00000004 beating_no_dd
 00000040 g     O .sdata	00000004 c_note_font_glow_max
@@ -130,8 +110,7 @@
 00003788 g     F .text	000003b0 update_hud_colors
 000041d0 g     F .text	00000070 letter_to_bottle
 00000000         *UND*	00000000 CFG_B_BUTTON_COLOR
-<<<<<<< HEAD
-00005384 g     F .text	00000064 ocarina_of_time_draw
+000053bc g     F .text	00000064 ocarina_of_time_draw
 000027c8 g     F .text	00000048 check_ganon_entry
 000001c8 g     O .data	00000010 items_sprite
 00000000         *UND*	00000000 CFG_DISPLAY_DPAD
@@ -141,66 +120,33 @@
 00000020 g     O .sdata	00000008 hash_sprites
 00002a90 g     F .text	000000d8 activate_override
 0000427c g     F .text	00000044 before_game_state_update
-000057ec g     F .text	00000048 store_scarecrow_fix
-00005a5c g     F .text	00000028 set_triforce_render
+00005824 g     F .text	00000048 store_scarecrow_fix
+00005a94 g     F .text	00000028 set_triforce_render
 00000074 g     O .sdata	00000004 a_note_r
-=======
-000045ac g     F .text	00000064 ocarina_of_time_draw
-00001a08 g     F .text	00000048 check_ganon_entry
-00000158 g     O .data	00000010 items_sprite
-00000000         *UND*	00000000 CFG_DISPLAY_DPAD
-00000020 g     O .sbss	00000004 active_item_graphic_id
-00000128 g     O .data	00000010 dpad_sprite
-00000070 g     O .sdata	00000004 a_button
-00000010 g     O .sdata	00000008 hash_sprites
-00001cd0 g     F .text	000000d8 activate_override
-00003470 g     F .text	00000044 before_game_state_update
-00004a14 g     F .text	00000048 store_scarecrow_fix
-00004c84 g     F .text	00000028 set_triforce_render
-00000064 g     O .sdata	00000004 a_note_r
->>>>>>> f7ed100a
 00000000         *UND*	00000000 CFG_C_NOTE_COLOR
 00000000         *UND*	00000000 OUTGOING_PLAYER
 00002c9c g     F .text	00000040 push_delayed_item
 00004064 g     F .text	00000030 slingshot_upgrade
 00000644 g     F .text	000004d0 draw_dpad
-<<<<<<< HEAD
 00000014 g     O .sbss	00000004 cfg_file_select_hash
-000057c4 g     F .text	00000028 health_and_magic_refill
+000057fc g     F .text	00000028 health_and_magic_refill
 0000004c g     O .sbss	00000001 pending_freezes
 00003c28 g     F .text	00000008 no_effect
-00005908 g     F .text	00000154 text_flush
-=======
-00000010 g     O .sbss	00000004 cfg_file_select_hash
-000049ec g     F .text	00000028 health_and_magic_refill
-00000048 g     O .sbss	00000001 pending_freezes
-00002e1c g     F .text	00000008 no_effect
-00004b30 g     F .text	00000154 text_flush
->>>>>>> f7ed100a
+00005940 g     F .text	00000154 text_flush
 00000000         *UND*	00000000 CFG_RAINBOW_SWORD_INNER_ENABLED
 000000a2 g     O .sdata	00000002 triforce_pieces_requied
 000001d8 g     O .data	00000010 medals_sprite
 000014bc g     F .text	00000064 interpolate
 0000403c g     F .text	00000028 bow_upgrade
 00000034 g     F .text	00000034 agony_vibrate_setup
-<<<<<<< HEAD
 00000158 g     O .data	00000010 item_digit_sprite
 00002e00 g     F .text	0000006c after_item_received
 00003fc8 g     F .text	00000008 no_upgrade
-00004b24 g     F .text	00000224 update_navi_colors
+00004b5c g     F .text	00000224 update_navi_colors
 00004174 g     F .text	0000001c arrows_to_rupee
 00000050 g     O .sdata	00000004 a_note_font_glow_max
 0000003c g     O .sbss	00000008 active_override
 00000028 g     O .sdata	00000008 empty_dlist
-=======
-00002040 g     F .text	0000006c after_item_received
-000031bc g     F .text	00000008 no_upgrade
-00003d4c g     F .text	00000224 update_navi_colors
-00003368 g     F .text	0000001c arrows_to_rupee
-00000040 g     O .sdata	00000004 a_note_font_glow_max
-00000038 g     O .sbss	00000008 active_override
-00000018 g     O .sdata	00000008 empty_dlist
->>>>>>> f7ed100a
 00000000         *UND*	00000000 INCOMING_ITEM
 00000078 g     O .sdata	00000004 c_button
 00000004 g     O .sdata	00000004 dungeon_count
@@ -212,23 +158,13 @@
 00000000         *UND*	00000000 CFG_BOMBCHU_TRAIL_OUTER_COLOR
 0000007c g     O .rodata	00000015 variable_tile_positions
 00000218 g     F .text	0000009c get_chest_override_size
-<<<<<<< HEAD
-00005108 g     F .text	0000002c models_reset
+00005140 g     F .text	0000002c models_reset
 00000000 g     F .text	00000008 agony_inside_radius_setup
 000001b8 g     O .data	00000010 quest_items_sprite
 00002d10 g     F .text	00000088 after_key_received
-00005fcc g     F .text	0000003c heap_alloc
+00006004 g     F .text	0000003c heap_alloc
 00000034 g     O .sbss	00000004 active_item_row
 000042c0 g     F .text	0000003c after_game_state_update
-=======
-00004330 g     F .text	0000002c models_reset
-00000000 g     F .text	00000008 agony_inside_radius_setup
-00000148 g     O .data	00000010 quest_items_sprite
-00001f50 g     F .text	00000088 after_key_received
-000051f4 g     F .text	0000003c heap_alloc
-00000030 g     O .sbss	00000004 active_item_row
-000034b4 g     F .text	0000003c after_game_state_update
->>>>>>> f7ed100a
 00000000         *UND*	00000000 NO_FOG_STATE
 00000b14 g     F .text	000009a8 draw_dungeon_info
 000042fc g     F .text	00000030 after_scene_init
@@ -266,114 +202,66 @@
 00003d30 g     F .text	0000000c give_biggoron_sword
 00003270 g     F .text	00000070 give_sarias_gift
 00000000         *UND*	00000000 CFG_RAINBOW_NAVI_ENEMY_OUTER_ENABLED
-<<<<<<< HEAD
-00005234 g     F .text	00000088 small_key_draw
+0000526c g     F .text	00000088 small_key_draw
 00000048 g     O .sdata	00000004 c_note_glow_max
-000051d0 g     F .text	00000064 heart_piece_draw
-=======
-0000445c g     F .text	00000088 small_key_draw
-00000038 g     O .sdata	00000004 c_note_glow_max
-000043f8 g     F .text	00000064 heart_piece_draw
->>>>>>> f7ed100a
+00005208 g     F .text	00000064 heart_piece_draw
 00000000         *UND*	00000000 CFG_RAINBOW_BOMBCHU_TRAIL_INNER_ENABLED
 00003338 g     F .text	000001a0 sprite_load
 000001e8 g     O .data	00000010 stones_sprite
 00000000         *UND*	00000000 OUTGOING_KEY
 000000c4 g     O .data	00000014 extern_ctxt
-<<<<<<< HEAD
 00004190 g     F .text	0000001c bombs_to_rupee
 00000038 g     O .sdata	00000004 text_cursor_inner_max
 0000006c g     O .sdata	00000004 a_note_b
 000001f8 g     O .data	00000028 setup_db
-00004e1c g     F .text	00000060 get_object
+00004e54 g     F .text	00000060 get_object
 00003c3c g     F .text	000000bc give_triforce_piece
 00000220 g     O .data	00000fdc item_table
 000001a8 g     O .data	00000010 font_sprite
 0000001c g     O .sbss	00000001 satisified_pending_frames
-00004ec8 g     F .text	00000068 scale_top_matrix
+00004f00 g     F .text	00000068 scale_top_matrix
 00002d98 g     F .text	00000068 pop_ice_trap
-00004d48 g     F .text	00000040 update_misc_colors
+00004d80 g     F .text	00000040 update_misc_colors
 00003308 g     F .text	00000030 sprite_bytes
 00000068 g     O .sdata	00000004 c_note_r
-=======
-00003384 g     F .text	0000001c bombs_to_rupee
-00000028 g     O .sdata	00000004 text_cursor_inner_max
-0000005c g     O .sdata	00000004 a_note_b
-00000188 g     O .data	00000028 setup_db
-00004044 g     F .text	00000060 get_object
-00002e30 g     F .text	000000bc give_triforce_piece
-000001bc g     O .data	00000fdc item_table
-00000138 g     O .data	00000010 font_sprite
-00000018 g     O .sbss	00000001 satisified_pending_frames
-000040f0 g     F .text	00000068 scale_top_matrix
-00001fd8 g     F .text	00000068 pop_ice_trap
-00003f70 g     F .text	00000040 update_misc_colors
-00002548 g     F .text	00000030 sprite_bytes
-00000058 g     O .sdata	00000004 c_note_r
->>>>>>> f7ed100a
 00000000         *UND*	00000000 CFG_C_BUTTON_COLOR
 00004010 g     F .text	0000002c bomb_bag_upgrade
 00004114 g     F .text	00000010 magic_upgrade
 00003fe4 g     F .text	0000002c strength_upgrade
 00003e88 g     F .text	0000007c open_mask_shop
 00000008 g     O .sbss	00000004 cfg_dungeon_info_mq_need_map
-<<<<<<< HEAD
-00004df4 g     F .text	00000028 load_object
+00004e2c g     F .text	00000028 load_object
 00004154 g     F .text	00000020 ocarina_upgrade
 00003f40 g     F .text	0000005c resolve_upgrades
 00000178 g     O .data	00000010 song_note_sprite
 00000000         *UND*	00000000 CFG_A_NOTE_COLOR
 0000008c g     O .sdata	00000004 normal_no_dd
 0000007c g     O .sdata	00000004 b_button
-00005570 g     F .text	00000064 bowling_heart_piece_draw
+000055a8 g     F .text	00000064 bowling_heart_piece_draw
 000035d0 g     F .text	000001b8 gfx_init
 00000094 g     O .sdata	00000006 defaultDDHeart
-=======
-0000401c g     F .text	00000028 load_object
-00003348 g     F .text	00000020 ocarina_upgrade
-00003134 g     F .text	0000005c resolve_upgrades
-00000000         *UND*	00000000 CFG_A_NOTE_COLOR
-0000007c g     O .sdata	00000004 normal_no_dd
-0000006c g     O .sdata	00000004 b_button
-00004798 g     F .text	00000064 bowling_heart_piece_draw
-00002810 g     F .text	0000016c gfx_init
-00000084 g     O .sdata	00000006 defaultDDHeart
->>>>>>> f7ed100a
 00000028 g     O .rodata	00000042 freecam_modes
 00003c30 g     F .text	0000000c full_heal
 00000060 g     O .sdata	00000004 c_note_b
 00003150 g     F .text	00000120 get_skulltula_token
 00000000         *UND*	00000000 CFG_RAINBOW_NAVI_IDLE_INNER_ENABLED
-<<<<<<< HEAD
 00003b94 g     F .text	00000014 push_pending_ice_trap
-000054cc g     F .text	000000a4 bowling_bomb_bag_draw
+00005504 g     F .text	000000a4 bowling_bomb_bag_draw
 00000088 g     O .sdata	00000004 beating_dd
 00000000 g     O .bss	0000000e cfg_dungeon_is_mq
 00000068 g     F .text	0000014c draw_agony_graphic
 000041ac g     F .text	00000024 seeds_to_rupee
 00003e04 g     F .text	0000000c give_fairy_ocarina
-00005190 g     F .text	00000040 lookup_model
+000051c8 g     F .text	00000040 lookup_model
 0000004e g     O .sbss	00000001 OPEN_KAKARIKO
-=======
-00002d88 g     F .text	00000014 push_pending_ice_trap
-000046f4 g     F .text	000000a4 bowling_bomb_bag_draw
-00000078 g     O .sdata	00000004 beating_dd
-00000000 g     O .bss	0000000e cfg_dungeon_is_mq
-00000068 g     F .text	0000014c draw_agony_graphic
-000033a0 g     F .text	00000024 seeds_to_rupee
-00002ff8 g     F .text	0000000c give_fairy_ocarina
-000043b8 g     F .text	00000040 lookup_model
-0000004a g     O .sbss	00000001 OPEN_KAKARIKO
->>>>>>> f7ed100a
 00000028 g     O .data	0000009c dungeons
 00000014 g     O .data	00000012 medal_colors
 00000044 g     O .sbss	00000004 dummy_actor
 000044d0 g     F .text	000001a4 update_boomerang_trail_colors
 00000000         *UND*	00000000 CFG_RAINBOW_NAVI_NPC_OUTER_ENABLED
-<<<<<<< HEAD
 0000003c g     O .sdata	00000004 text_cursor_inner_base
-00005860 g     F .text	000000a8 text_print
-00005134 g     F .text	0000005c lookup_model_by_override
+00005898 g     F .text	000000a8 text_print
+0000516c g     F .text	0000005c lookup_model_by_override
 0000004c g     O .sdata	00000004 c_note_glow_base
 00003cf8 g     F .text	00000038 give_tycoon_wallet
 00000034 g     O .sdata	00000004 text_cursor_border_base
@@ -381,26 +269,10 @@
 00000000         *UND*	00000000 CFG_BOOM_TRAIL_INNER_COLOR
 00002f3c g     F .text	00000108 handle_pending_items
 00004124 g     F .text	00000030 bombchu_upgrade
-0000502c g     F .text	00000090 draw_model
+00005064 g     F .text	00000090 draw_model
 00003e44 g     F .text	00000018 give_bean_pack
-000048b0 g     F .text	00000274 get_bombchu_back_color
+000048e8 g     F .text	00000274 get_bombchu_back_color
 00003e10 g     F .text	00000018 give_song
-=======
-0000002c g     O .sdata	00000004 text_cursor_inner_base
-00004a88 g     F .text	000000a8 text_print
-0000435c g     F .text	0000005c lookup_model_by_override
-0000003c g     O .sdata	00000004 c_note_glow_base
-00002eec g     F .text	00000038 give_tycoon_wallet
-00000024 g     O .sdata	00000004 text_cursor_border_base
-00000044 g     O .sbss	00000004 item_overrides_count
-00000000         *UND*	00000000 CFG_BOOM_TRAIL_INNER_COLOR
-0000217c g     F .text	00000108 handle_pending_items
-00003318 g     F .text	00000030 bombchu_upgrade
-00004254 g     F .text	00000090 draw_model
-00003038 g     F .text	00000018 give_bean_pack
-00003ad8 g     F .text	00000274 get_bombchu_back_color
-00003004 g     F .text	00000018 give_song
->>>>>>> f7ed100a
 00000008 g     O .sdata	00000004 last_fog_distance
 0000009c g     O .sdata	00000006 defaultHeart
 00000070 g     O .sdata	00000004 a_note_g
@@ -408,13 +280,8 @@
 00000000         *UND*	00000000 CFG_RAINBOW_BOOM_TRAIL_OUTER_ENABLED
 00000188 g     O .data	00000010 triforce_sprite
 00000000         *UND*	00000000 EXTERN_DAMAGE_MULTIPLYER
-<<<<<<< HEAD
 0000004f g     O .sbss	00000001 MAX_RUPEES
-000053e8 g     F .text	000000e4 item_etcetera_draw
-=======
-0000004b g     O .sbss	00000001 MAX_RUPEES
-00004610 g     F .text	000000e4 item_etcetera_draw
->>>>>>> f7ed100a
+00005420 g     F .text	000000e4 item_etcetera_draw
 00000000         *UND*	00000000 SPEED_MULTIPLIER
 00001da4 g     F .text	000007d4 draw_file_icons
 00000030 g     O .sbss	00000004 active_item_action_id
@@ -423,89 +290,48 @@
 00000068 g     O .sbss	00000004 heap_next
 00000004 g     O .data	0000000e cfg_dungeon_rewards
 00000000         *UND*	00000000 TRIFORCE_ICON_TEXTURE
-<<<<<<< HEAD
 00003e28 g     F .text	0000001c ice_trap_effect
 0000432c g     F .text	00000100 c_equipment_menu_slot_filled
 00003d3c g     F .text	00000038 give_bottle
 000000d8 g     O .data	0000003c song_note_data
 000029a0 g     F .text	000000a4 lookup_override_by_key
-00004d88 g     F .text	0000006c load_object_file
+00004dc0 g     F .text	0000006c load_object_file
 00000000         *UND*	00000000 CFG_RAINBOW_NAVI_NPC_INNER_ENABLED
-00004f30 g     F .text	00000080 draw_model_low_level
+00004f68 g     F .text	00000080 draw_model_low_level
 00000000         *UND*	00000000 OUTGOING_ITEM
 00000094 g     O .rodata	000000a0 fixed_tile_positions
 00000038 g     O .bss	00000018 pending_item_queue
 0000004d g     O .sbss	00000001 COMPLETE_MASK_QUEST
-00005320 g     F .text	00000064 skull_token_draw
-=======
-0000301c g     F .text	0000001c ice_trap_effect
-0000351c g     F .text	00000100 c_equipment_menu_slot_filled
-00002f30 g     F .text	00000038 give_bottle
-00001be0 g     F .text	000000a4 lookup_override_by_key
-00003fb0 g     F .text	0000006c load_object_file
-00000000         *UND*	00000000 CFG_RAINBOW_NAVI_NPC_INNER_ENABLED
-00004158 g     F .text	00000080 draw_model_low_level
-00000000         *UND*	00000000 OUTGOING_ITEM
-00000010 g     O .bss	00000018 pending_item_queue
-00000049 g     O .sbss	00000001 COMPLETE_MASK_QUEST
-00004548 g     F .text	00000064 skull_token_draw
->>>>>>> f7ed100a
+00005358 g     F .text	00000064 skull_token_draw
 00000000         *UND*	00000000 CFG_TEXT_CURSOR_COLOR
 00000114 g     O .data	00000040 hash_symbols
 00001520 g     F .text	00000018 extern_scene_init
-<<<<<<< HEAD
-00004e7c g     F .text	0000004c set_object_segment
+00004eb4 g     F .text	0000004c set_object_segment
 000001b4 g     F .text	00000064 draw_agony
-00005fb8 g     F .text	00000014 heap_init
+00005ff0 g     F .text	00000014 heap_init
 00000000         *UND*	00000000 CFG_RAINBOW_NAVI_PROP_INNER_ENABLED
-000052bc g     F .text	00000064 heart_container_draw
+000052f4 g     F .text	00000064 heart_container_draw
 00001050 g     O .bss	00000040 object_slots
 00003d88 g     F .text	00000020 give_small_key
-=======
-000040a4 g     F .text	0000004c set_object_segment
-000001b4 g     F .text	00000064 draw_agony
-000051e0 g     F .text	00000014 heap_init
-00000000         *UND*	00000000 CFG_RAINBOW_NAVI_PROP_INNER_ENABLED
-000044e4 g     F .text	00000064 heart_container_draw
-00001028 g     O .bss	00000040 object_slots
-00002f7c g     F .text	00000020 give_small_key
->>>>>>> f7ed100a
 00000004 g     O .sbss	00000004 cfg_dungeon_info_reward_need_compass
 0000005c g     O .sbss	00000002 triforce_hunt_enabled
 0000000c g     O .sbss	00000004 cfg_dungeon_info_mq_enable
 00000000         *UND*	00000000 C_HEAP
-<<<<<<< HEAD
-000055d4 g     F .text	000001f0 get_rainbow_color
-=======
-000047fc g     F .text	000001f0 get_rainbow_color
->>>>>>> f7ed100a
+0000560c g     F .text	000001f0 get_rainbow_color
 00000000         *UND*	00000000 CFG_BOMBCHU_TRAIL_INNER_COLOR
 0000288c g     F .text	00000114 get_override_search_key
 00000018 g     O .sbss	00000001 NO_ESCAPE_SEQUENCE
 00002b68 g     F .text	0000004c clear_override
 00002cdc g     F .text	00000034 pop_pending_item
 00000000         *UND*	00000000 CFG_A_BUTTON_COLOR
-<<<<<<< HEAD
 000032e0 g     F .text	00000028 sprite_bytes_per_tile
 00003f04 g     F .text	0000003c get_item_row
-00006008 g     F .text	00000044 file_init
+00006040 g     F .text	00000044 file_init
 00000134 g     O .rodata	0000000c rupee_colors
 00000000         *UND*	00000000 EXTENDED_OBJECT_TABLE
-00005a84 g     F .text	00000534 draw_triforce_count
+00005abc g     F .text	00000534 draw_triforce_count
 00000000         *UND*	00000000 PLAYER_NAME_ID
 00000000 g     O .sbss	00000004 cfg_dungeon_info_reward_need_altar
 00000000 g     O .sdata	00000004 cfg_dungeon_info_enable
-000050bc g     F .text	0000004c models_init
-=======
-00002520 g     F .text	00000028 sprite_bytes_per_tile
-000030f8 g     F .text	0000003c get_item_row
-00005230 g     F .text	00000044 file_init
-000001b0 g     O .data	0000000c rupee_colors
-00000000         *UND*	00000000 EXTENDED_OBJECT_TABLE
-00004cac g     F .text	00000534 draw_triforce_count
-00000000         *UND*	00000000 PLAYER_NAME_ID
-00000000 g     O .sbss	00000004 cfg_dungeon_info_reward_need_altar
-00000000 g     O .sdata	00000004 cfg_dungeon_info_enable
-000042e4 g     F .text	0000004c models_init
->>>>>>> f7ed100a
+000050f4 g     F .text	0000004c models_init
 
