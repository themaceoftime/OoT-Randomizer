
../build/bundle.o:     file format elf32-bigmips

SYMBOL TABLE:
00000000 l    d  .MIPS.abiflags	00000000 .MIPS.abiflags
00000000 l    d  .reginfo	00000000 .reginfo
00000000 l    d  .text	00000000 .text
00000000 l    d  .rodata	00000000 .rodata
00000000 l    d  .rodata.cst4	00000000 .rodata.cst4
00000000 l    d  .rodata.str1.4	00000000 .rodata.str1.4
00000000 l    d  .data	00000000 .data
00000000 l    d  .sdata	00000000 .sdata
00000000 l    d  .sbss	00000000 .sbss
00000000 l    d  .bss	00000000 .bss
00000000 l    d  .comment	00000000 .comment
00000000 l    d  .pdr	00000000 .pdr
00000000 l    d  .gnu.attributes	00000000 .gnu.attributes
00000000 l    d  .mdebug.abi32	00000000 .mdebug.abi32
00000000 l    df *ABS*	00000000 file_select.c
00000000 l    df *ABS*	00000000 gfx.c
00000000 l    df *ABS*	00000000 models.c
00000000 l       .rodata.cst4	00000000 $LC2
00000000 l    df *ABS*	00000000 scarecrow.c
00000000 l    df *ABS*	00000000 main.c
00000000 l    df *ABS*	00000000 dungeon_info.c
00000000 l       .rodata.str1.4	00000000 $LC0
00000004 l       .rodata.str1.4	00000000 $LC1
00000000 l    df *ABS*	00000000 item_effects.c
00000000 l    df *ABS*	00000000 util.c
00000000 l    df *ABS*	00000000 item_table.c
00000000 l    df *ABS*	00000000 icetrap.c
00000000 l    df *ABS*	00000000 chests.c
00000000 l    df *ABS*	00000000 text.c
00000020 l     O .sbss	00000004 text_buf
0000001c l     O .sbss	00000004 text_end
00000000 l    df *ABS*	00000000 item_upgrades.c
00000000 l    df *ABS*	00000000 quickboots.c
00000028 l     O .sbss	00000002 pad
00000026 l     O .sbss	00000002 pad_pressed
00000024 l     O .sbss	00000001 display_active
00000000 l    df *ABS*	00000000 get_items.c
00000000         *UND*	00000000 OUTGOING_OVERRIDE
<<<<<<< HEAD
00001988 g     F .text	0000001c give_defense
00001b3c g     F .text	0000002c call_effect_function
00000000         *UND*	00000000 PLAYER_ID
000026f0 g     F .text	0000007c item_overrides_init
0000200c g     F .text	00000018 scale_upgrade
00001f18 g     F .text	00000014 hookshot_upgrade
00002908 g     F .text	0000004c lookup_override
00002040 g     F .text	0000001c stick_upgrade
00001cf4 g     F .text	0000002c text_init
00000d50 g     F .text	0000008c item00_constructor
00000044 g     O .sbss	00000004 active_override_is_outgoing
000019c0 g     F .text	00000024 give_double_magic
00000070 g     O .data	00000010 items_sprite
00000030 g     O .sbss	00000004 active_item_graphic_id
00000040 g     O .data	00000010 dpad_sprite
00000000 g     O .sdata	00000008 hash_sprites
00002954 g     F .text	000000b8 activate_override
00000e68 g     F .text	00000024 before_game_state_update
00000ddc g     F .text	00000048 store_scarecrow_fix
00002b20 g     F .text	00000040 push_delayed_item
00001fac g     F .text	00000030 slingshot_upgrade
00000000 g     O .sbss	00000004 cfg_file_select_hash
00001b8c g     F .text	000000d4 try_ice_trap
00000019 g     O .sbss	00000001 pending_freezes
000018e0 g     F .text	00000008 no_effect
00001dc8 g     F .text	00000148 text_flush
00000080 g     O .data	00000010 medals_sprite
00001f84 g     F .text	00000028 bow_upgrade
00002c54 g     F .text	0000007c after_item_received
00001f10 g     F .text	00000008 no_upgrade
000020bc g     F .text	0000001c arrows_to_rupee
00000048 g     O .sbss	00000008 active_override
00000000         *UND*	00000000 INCOMING_ITEM
0000000c g     O .sdata	00000004 dungeon_count
00001954 g     F .text	00000014 give_dungeon_item
00002024 g     F .text	0000001c nut_upgrade
00002ac0 g     F .text	00000060 push_coop_item
00001c60 g     F .text	00000094 get_chest_override_size
00000abc g     F .text	0000002c models_reset
00000060 g     O .data	00000010 quest_items_sprite
00002b94 g     F .text	00000058 after_key_received
00001a38 g     F .text	00000034 heap_alloc
00000040 g     O .sbss	00000004 active_item_row
00000e8c g     F .text	00000028 after_game_state_update
00000ed0 g     F .text	00000a10 draw_dungeon_info
00000eb4 g     F .text	0000001c after_scene_init
=======
00001708 g     F .text	0000001c give_defense
000015a8 g     F .text	0000002c call_effect_function
00000000         *UND*	00000000 PLAYER_ID
00000000 g     F .text	0000007c item_overrides_init
00001018 g     F .text	00000018 scale_upgrade
00000f24 g     F .text	00000014 hookshot_upgrade
00000218 g     F .text	0000004c lookup_override
0000104c g     F .text	0000001c stick_upgrade
00001124 g     F .text	0000002c text_init
0000266c g     F .text	0000008c item00_constructor
00000018 g     O .sbss	00000004 active_override_is_outgoing
00001740 g     F .text	00000024 give_double_magic
00001090 g     O .data	00000010 items_sprite
00000004 g     O .sbss	00000004 active_item_graphic_id
00001060 g     O .data	00000010 dpad_sprite
00000008 g     O .sdata	00000008 hash_sprites
00000264 g     F .text	000000b8 activate_override
000021f8 g     F .text	00000024 before_game_state_update
00002260 g     F .text	00000048 store_scarecrow_fix
00000430 g     F .text	00000040 push_delayed_item
00000fb8 g     F .text	00000030 slingshot_upgrade
00000054 g     O .sbss	00000004 cfg_file_select_hash
000013f8 g     F .text	00000124 try_ice_trap
0000003d g     O .sbss	00000001 pending_freezes
00001660 g     F .text	00000008 no_effect
000011f8 g     F .text	00000148 text_flush
000010a0 g     O .data	00000010 medals_sprite
00000f90 g     F .text	00000028 bow_upgrade
0000053c g     F .text	0000007c after_item_received
00000f1c g     F .text	00000008 no_upgrade
000010c8 g     F .text	0000001c arrows_to_rupee
0000001c g     O .sbss	00000008 active_override
00000000         *UND*	00000000 INCOMING_ITEM
00000004 g     O .sdata	00000004 dungeon_count
000016d4 g     F .text	00000014 give_dungeon_item
00001030 g     F .text	0000001c nut_upgrade
000003d0 g     F .text	00000060 push_coop_item
00001340 g     F .text	00000094 get_chest_override_size
00002480 g     F .text	0000002c models_reset
00001080 g     O .data	00000010 quest_items_sprite
000015e8 g     F .text	00000034 heap_alloc
00000014 g     O .sbss	00000004 active_item_row
0000221c g     F .text	00000028 after_game_state_update
000017a4 g     F .text	00000a10 draw_dungeon_info
00002244 g     F .text	0000001c after_scene_init
>>>>>>> a4bdfe21
00000000         *UND*	00000000 FONT_TEXTURE
00000000         *UND*	00000000 OCARINAS_SHUFFLED
00002de0 g     F .text	0000010c get_item
00000000         *UND*	00000000 CHEST_SIZE_MATCH_CONTENTS
<<<<<<< HEAD
000019a4 g     F .text	0000001c give_magic
00000038 g     O .sbss	00000004 active_item_text_id
00001b7c g     F .text	00000010 ice_trap_is_pending
00000078 g     O .bss	00001000 cfg_item_overrides
00000000         *UND*	00000000 DPAD_TEXTURE
00002a58 g     F .text	00000068 push_pending_item
00000034 g     O .sbss	00000004 active_item_object_id
00001fdc g     F .text	00000030 wallet_upgrade
0000002c g     O .sbss	00000004 active_item_fast_chest
00000000 g     F .text	00000234 draw_file_select_hash
00000018 g     O .sbss	00000001 satisified_ice_trap_frames
00000444 g     F .text	000000f0 sprite_draw
000018f8 g     F .text	0000000c give_biggoron_sword
00002fc4 g     F .text	00000070 give_sarias_gift
00000b8c g     F .text	00000098 heart_piece_draw
000002a4 g     F .text	000001a0 sprite_load
00000090 g     O .data	00000010 stones_sprite
000020d8 g     F .text	0000001c bombs_to_rupee
00000000 g     O .bss	00000010 setup_db
00000904 g     F .text	00000090 get_object
00000534 g     F .text	000001dc draw_setup
00000160 g     O .data	00000fa0 item_table
00000050 g     O .data	00000010 font_sprite
00002bec g     F .text	00000068 pop_ice_trap
00000274 g     F .text	00000030 sprite_bytes
00001f58 g     F .text	0000002c bomb_bag_upgrade
0000205c g     F .text	00000010 magic_upgrade
00001f2c g     F .text	0000002c strength_upgrade
0000000c g     O .sbss	00000004 cfg_dungeon_info_mq_need_map
000008dc g     F .text	00000028 load_object
0000209c g     F .text	00000020 ocarina_upgrade
00001aec g     F .text	00000050 resolve_upgrades
00000710 g     F .text	00000188 gfx_init
0000238c g     F .text	00000344 draw_quickboots
00002eec g     F .text	000000d8 get_skulltula_token
00001b68 g     F .text	00000014 push_pending_ice_trap
00000234 g     F .text	00000018 disp_buf_init
00000050 g     O .bss	0000000e cfg_dungeon_is_mq
000020f4 g     F .text	00000024 seeds_to_rupee
000019e4 g     F .text	0000000c give_fairy_ocarina
00000b44 g     F .text	00000048 lookup_model
000000c4 g     O .data	0000009c dungeons
000000b0 g     O .data	00000012 medal_colors
00000050 g     O .sbss	00000004 dummy_actor
00001d20 g     F .text	000000a8 text_print
00000ae8 g     F .text	0000005c lookup_model_by_override
000018e8 g     F .text	00000010 give_tycoon_wallet
00000054 g     O .sbss	00000004 item_overrides_count
00002d94 g     F .text	0000004c handle_pending_items
0000206c g     F .text	00000030 bombchu_upgrade
000009e0 g     F .text	0000004c draw_model
000019f0 g     F .text	00000018 give_song
00000e24 g     F .text	00000044 c_init
00000c6c g     F .text	000000e4 item_etcetera_draw
0000003c g     O .sbss	00000004 active_item_action_id
00002cd0 g     F .text	000000c4 try_pending_item
00000014 g     O .sbss	00000004 heap_next
000000a0 g     O .data	0000000e cfg_dungeon_rewards
00000a2c g     F .text	00000044 scale_matrix
00001a08 g     F .text	0000001c ice_trap_effect
00001904 g     F .text	00000050 give_bottle
00002864 g     F .text	000000a4 lookup_override_by_key
000026d0 g     F .text	00000020 quickboots_init
00000898 g     F .text	00000044 load_object_file
00000060 g     O .bss	00000018 pending_item_queue
00000000 g     O .data	00000040 hash_symbols
00000994 g     F .text	0000004c set_object_segment
00001a24 g     F .text	00000014 heap_init
00000c24 g     F .text	00000048 heart_container_draw
00000010 g     O .bss	00000040 object_slots
00001968 g     F .text	00000020 give_small_key
00000008 g     O .sbss	00000004 cfg_dungeon_info_reward_need_compass
00000010 g     O .sbss	00000004 cfg_dungeon_info_mq_enable
00002118 g     F .text	00000274 handle_quickboots
00000000         *UND*	00000000 C_HEAP
0000276c g     F .text	000000f8 get_override_search_key
00002a0c g     F .text	0000004c clear_override
00002b60 g     F .text	00000034 pop_pending_item
0000024c g     F .text	00000028 sprite_bytes_per_tile
00001ab0 g     F .text	0000003c get_item_row
00001a6c g     F .text	00000044 file_init
00000000         *UND*	00000000 PLAYER_NAME_ID
00000004 g     O .sbss	00000004 cfg_dungeon_info_reward_need_altar
00000008 g     O .sdata	00000004 cfg_dungeon_info_enable
00000a70 g     F .text	0000004c models_init
=======
00001724 g     F .text	0000001c give_magic
0000000c g     O .sbss	00000004 active_item_text_id
000013e8 g     F .text	00000010 ice_trap_is_pending
00000018 g     O .bss	00001000 cfg_item_overrides
00000000         *UND*	00000000 DPAD_TEXTURE
00000368 g     F .text	00000068 push_pending_item
000004a4 g     F .text	00000030 check_coop_item_received
00000008 g     O .sbss	00000004 active_item_object_id
00000fe8 g     F .text	00000030 wallet_upgrade
00000000 g     O .sbss	00000004 active_item_fast_chest
00002d5c g     F .text	00000234 draw_file_select_hash
0000003c g     O .sbss	00000001 satisified_ice_trap_frames
00002908 g     F .text	000000f0 sprite_draw
00001678 g     F .text	0000000c give_biggoron_sword
000008ac g     F .text	00000070 give_sarias_gift
0000252c g     F .text	000000d0 heart_piece_draw
00002768 g     F .text	000001a0 sprite_load
000010b0 g     O .data	00000010 stones_sprite
000010e4 g     F .text	0000001c bombs_to_rupee
00001068 g     O .bss	00000010 setup_db
00002314 g     F .text	00000090 get_object
000029f8 g     F .text	000001dc draw_setup
00000000 g     O .data	00000fa0 item_table
00001070 g     O .data	00000010 font_sprite
000004d4 g     F .text	00000068 pop_ice_trap
00002738 g     F .text	00000030 sprite_bytes
00000f64 g     F .text	0000002c bomb_bag_upgrade
00001068 g     F .text	00000010 magic_upgrade
00000f38 g     F .text	0000002c strength_upgrade
0000004c g     O .sbss	00000004 cfg_dungeon_info_mq_need_map
000022ec g     F .text	00000028 load_object
000010a8 g     F .text	00000020 ocarina_upgrade
00001558 g     F .text	00000050 resolve_upgrades
00002bd4 g     F .text	00000188 gfx_init
00000bb8 g     F .text	00000344 draw_quickboots
000007d4 g     F .text	000000d8 get_skulltula_token
000013d4 g     F .text	00000014 push_pending_ice_trap
000026f8 g     F .text	00000018 disp_buf_init
00001018 g     O .bss	0000000e cfg_dungeon_is_mq
00001100 g     F .text	00000024 seeds_to_rupee
00001764 g     F .text	0000000c give_fairy_ocarina
000024ac g     F .text	00000080 lookup_model
00000fc4 g     O .data	0000009c dungeons
00000fb0 g     O .data	00000012 medal_colors
00000024 g     O .sbss	00000004 dummy_actor
00001150 g     F .text	000000a8 text_print
00001668 g     F .text	00000010 give_tycoon_wallet
00000028 g     O .sbss	00000004 item_overrides_count
0000067c g     F .text	0000004c handle_pending_items
00001078 g     F .text	00000030 bombchu_upgrade
00001770 g     F .text	00000018 give_song
000021b4 g     F .text	00000044 c_init
00000010 g     O .sbss	00000004 active_item_action_id
000005b8 g     F .text	000000c4 try_pending_item
00000040 g     O .sbss	00000004 heap_next
00000fa0 g     O .data	0000000e cfg_dungeon_rewards
000023f0 g     F .text	00000044 scale_matrix
00001788 g     F .text	0000001c ice_trap_effect
00001684 g     F .text	00000050 give_bottle
00000174 g     F .text	000000a4 lookup_override_by_key
00000efc g     F .text	00000020 quickboots_init
000022a8 g     F .text	00000044 load_object_file
00000000 g     O .bss	00000018 pending_item_queue
000010c0 g     O .data	00000040 hash_symbols
000023a4 g     F .text	0000004c set_object_segment
000015d4 g     F .text	00000014 heap_init
000025fc g     F .text	00000070 heart_container_draw
00001028 g     O .bss	00000040 object_slots
000016e8 g     F .text	00000020 give_small_key
00000048 g     O .sbss	00000004 cfg_dungeon_info_reward_need_compass
00000050 g     O .sbss	00000004 cfg_dungeon_info_mq_enable
0000091c g     F .text	0000029c handle_quickboots
00000000         *UND*	00000000 C_HEAP
0000007c g     F .text	000000f8 get_override_search_key
0000031c g     F .text	0000004c clear_override
00000470 g     F .text	00000034 pop_pending_item
00002710 g     F .text	00000028 sprite_bytes_per_tile
0000151c g     F .text	0000003c get_item_row
0000161c g     F .text	00000044 file_init
00000000         *UND*	00000000 PLAYER_NAME_ID
00000044 g     O .sbss	00000004 cfg_dungeon_info_reward_need_altar
00000000 g     O .sdata	00000004 cfg_dungeon_info_enable
00002434 g     F .text	0000004c models_init
>>>>>>> a4bdfe21

<|MERGE_RESOLUTION|>--- conflicted
+++ resolved
@@ -40,16 +40,15 @@
 00000024 l     O .sbss	00000001 display_active
 00000000 l    df *ABS*	00000000 get_items.c
 00000000         *UND*	00000000 OUTGOING_OVERRIDE
-<<<<<<< HEAD
 00001988 g     F .text	0000001c give_defense
 00001b3c g     F .text	0000002c call_effect_function
 00000000         *UND*	00000000 PLAYER_ID
-000026f0 g     F .text	0000007c item_overrides_init
-0000200c g     F .text	00000018 scale_upgrade
-00001f18 g     F .text	00000014 hookshot_upgrade
-00002908 g     F .text	0000004c lookup_override
-00002040 g     F .text	0000001c stick_upgrade
-00001cf4 g     F .text	0000002c text_init
+00002768 g     F .text	0000007c item_overrides_init
+0000205c g     F .text	00000018 scale_upgrade
+00001f68 g     F .text	00000014 hookshot_upgrade
+00002980 g     F .text	0000004c lookup_override
+00002090 g     F .text	0000001c stick_upgrade
+00001d44 g     F .text	0000002c text_init
 00000d50 g     F .text	0000008c item00_constructor
 00000044 g     O .sbss	00000004 active_override_is_outgoing
 000019c0 g     F .text	00000024 give_double_magic
@@ -57,151 +56,103 @@
 00000030 g     O .sbss	00000004 active_item_graphic_id
 00000040 g     O .data	00000010 dpad_sprite
 00000000 g     O .sdata	00000008 hash_sprites
-00002954 g     F .text	000000b8 activate_override
+000029cc g     F .text	000000b8 activate_override
 00000e68 g     F .text	00000024 before_game_state_update
 00000ddc g     F .text	00000048 store_scarecrow_fix
-00002b20 g     F .text	00000040 push_delayed_item
-00001fac g     F .text	00000030 slingshot_upgrade
+00002b98 g     F .text	00000040 push_delayed_item
+00001ffc g     F .text	00000030 slingshot_upgrade
 00000000 g     O .sbss	00000004 cfg_file_select_hash
-00001b8c g     F .text	000000d4 try_ice_trap
+00001b8c g     F .text	00000124 try_ice_trap
 00000019 g     O .sbss	00000001 pending_freezes
 000018e0 g     F .text	00000008 no_effect
-00001dc8 g     F .text	00000148 text_flush
+00001e18 g     F .text	00000148 text_flush
 00000080 g     O .data	00000010 medals_sprite
-00001f84 g     F .text	00000028 bow_upgrade
-00002c54 g     F .text	0000007c after_item_received
-00001f10 g     F .text	00000008 no_upgrade
-000020bc g     F .text	0000001c arrows_to_rupee
+00001fd4 g     F .text	00000028 bow_upgrade
+00002ccc g     F .text	0000007c after_item_received
+00001f60 g     F .text	00000008 no_upgrade
+0000210c g     F .text	0000001c arrows_to_rupee
 00000048 g     O .sbss	00000008 active_override
 00000000         *UND*	00000000 INCOMING_ITEM
 0000000c g     O .sdata	00000004 dungeon_count
 00001954 g     F .text	00000014 give_dungeon_item
-00002024 g     F .text	0000001c nut_upgrade
-00002ac0 g     F .text	00000060 push_coop_item
-00001c60 g     F .text	00000094 get_chest_override_size
+00002074 g     F .text	0000001c nut_upgrade
+00002b38 g     F .text	00000060 push_coop_item
+00001cb0 g     F .text	00000094 get_chest_override_size
 00000abc g     F .text	0000002c models_reset
 00000060 g     O .data	00000010 quest_items_sprite
-00002b94 g     F .text	00000058 after_key_received
+00002c0c g     F .text	00000058 after_key_received
 00001a38 g     F .text	00000034 heap_alloc
 00000040 g     O .sbss	00000004 active_item_row
 00000e8c g     F .text	00000028 after_game_state_update
 00000ed0 g     F .text	00000a10 draw_dungeon_info
 00000eb4 g     F .text	0000001c after_scene_init
-=======
-00001708 g     F .text	0000001c give_defense
-000015a8 g     F .text	0000002c call_effect_function
-00000000         *UND*	00000000 PLAYER_ID
-00000000 g     F .text	0000007c item_overrides_init
-00001018 g     F .text	00000018 scale_upgrade
-00000f24 g     F .text	00000014 hookshot_upgrade
-00000218 g     F .text	0000004c lookup_override
-0000104c g     F .text	0000001c stick_upgrade
-00001124 g     F .text	0000002c text_init
-0000266c g     F .text	0000008c item00_constructor
-00000018 g     O .sbss	00000004 active_override_is_outgoing
-00001740 g     F .text	00000024 give_double_magic
-00001090 g     O .data	00000010 items_sprite
-00000004 g     O .sbss	00000004 active_item_graphic_id
-00001060 g     O .data	00000010 dpad_sprite
-00000008 g     O .sdata	00000008 hash_sprites
-00000264 g     F .text	000000b8 activate_override
-000021f8 g     F .text	00000024 before_game_state_update
-00002260 g     F .text	00000048 store_scarecrow_fix
-00000430 g     F .text	00000040 push_delayed_item
-00000fb8 g     F .text	00000030 slingshot_upgrade
-00000054 g     O .sbss	00000004 cfg_file_select_hash
-000013f8 g     F .text	00000124 try_ice_trap
-0000003d g     O .sbss	00000001 pending_freezes
-00001660 g     F .text	00000008 no_effect
-000011f8 g     F .text	00000148 text_flush
-000010a0 g     O .data	00000010 medals_sprite
-00000f90 g     F .text	00000028 bow_upgrade
-0000053c g     F .text	0000007c after_item_received
-00000f1c g     F .text	00000008 no_upgrade
-000010c8 g     F .text	0000001c arrows_to_rupee
-0000001c g     O .sbss	00000008 active_override
-00000000         *UND*	00000000 INCOMING_ITEM
-00000004 g     O .sdata	00000004 dungeon_count
-000016d4 g     F .text	00000014 give_dungeon_item
-00001030 g     F .text	0000001c nut_upgrade
-000003d0 g     F .text	00000060 push_coop_item
-00001340 g     F .text	00000094 get_chest_override_size
-00002480 g     F .text	0000002c models_reset
-00001080 g     O .data	00000010 quest_items_sprite
-000015e8 g     F .text	00000034 heap_alloc
-00000014 g     O .sbss	00000004 active_item_row
-0000221c g     F .text	00000028 after_game_state_update
-000017a4 g     F .text	00000a10 draw_dungeon_info
-00002244 g     F .text	0000001c after_scene_init
->>>>>>> a4bdfe21
 00000000         *UND*	00000000 FONT_TEXTURE
 00000000         *UND*	00000000 OCARINAS_SHUFFLED
-00002de0 g     F .text	0000010c get_item
+00002e58 g     F .text	0000010c get_item
 00000000         *UND*	00000000 CHEST_SIZE_MATCH_CONTENTS
-<<<<<<< HEAD
 000019a4 g     F .text	0000001c give_magic
 00000038 g     O .sbss	00000004 active_item_text_id
 00001b7c g     F .text	00000010 ice_trap_is_pending
 00000078 g     O .bss	00001000 cfg_item_overrides
 00000000         *UND*	00000000 DPAD_TEXTURE
-00002a58 g     F .text	00000068 push_pending_item
+00002ad0 g     F .text	00000068 push_pending_item
 00000034 g     O .sbss	00000004 active_item_object_id
-00001fdc g     F .text	00000030 wallet_upgrade
+0000202c g     F .text	00000030 wallet_upgrade
 0000002c g     O .sbss	00000004 active_item_fast_chest
 00000000 g     F .text	00000234 draw_file_select_hash
 00000018 g     O .sbss	00000001 satisified_ice_trap_frames
 00000444 g     F .text	000000f0 sprite_draw
 000018f8 g     F .text	0000000c give_biggoron_sword
-00002fc4 g     F .text	00000070 give_sarias_gift
+0000303c g     F .text	00000070 give_sarias_gift
 00000b8c g     F .text	00000098 heart_piece_draw
 000002a4 g     F .text	000001a0 sprite_load
 00000090 g     O .data	00000010 stones_sprite
-000020d8 g     F .text	0000001c bombs_to_rupee
+00002128 g     F .text	0000001c bombs_to_rupee
 00000000 g     O .bss	00000010 setup_db
 00000904 g     F .text	00000090 get_object
 00000534 g     F .text	000001dc draw_setup
 00000160 g     O .data	00000fa0 item_table
 00000050 g     O .data	00000010 font_sprite
-00002bec g     F .text	00000068 pop_ice_trap
+00002c64 g     F .text	00000068 pop_ice_trap
 00000274 g     F .text	00000030 sprite_bytes
-00001f58 g     F .text	0000002c bomb_bag_upgrade
-0000205c g     F .text	00000010 magic_upgrade
-00001f2c g     F .text	0000002c strength_upgrade
+00001fa8 g     F .text	0000002c bomb_bag_upgrade
+000020ac g     F .text	00000010 magic_upgrade
+00001f7c g     F .text	0000002c strength_upgrade
 0000000c g     O .sbss	00000004 cfg_dungeon_info_mq_need_map
 000008dc g     F .text	00000028 load_object
-0000209c g     F .text	00000020 ocarina_upgrade
+000020ec g     F .text	00000020 ocarina_upgrade
 00001aec g     F .text	00000050 resolve_upgrades
 00000710 g     F .text	00000188 gfx_init
-0000238c g     F .text	00000344 draw_quickboots
-00002eec g     F .text	000000d8 get_skulltula_token
+00002404 g     F .text	00000344 draw_quickboots
+00002f64 g     F .text	000000d8 get_skulltula_token
 00001b68 g     F .text	00000014 push_pending_ice_trap
 00000234 g     F .text	00000018 disp_buf_init
 00000050 g     O .bss	0000000e cfg_dungeon_is_mq
-000020f4 g     F .text	00000024 seeds_to_rupee
+00002144 g     F .text	00000024 seeds_to_rupee
 000019e4 g     F .text	0000000c give_fairy_ocarina
 00000b44 g     F .text	00000048 lookup_model
 000000c4 g     O .data	0000009c dungeons
 000000b0 g     O .data	00000012 medal_colors
 00000050 g     O .sbss	00000004 dummy_actor
-00001d20 g     F .text	000000a8 text_print
+00001d70 g     F .text	000000a8 text_print
 00000ae8 g     F .text	0000005c lookup_model_by_override
 000018e8 g     F .text	00000010 give_tycoon_wallet
 00000054 g     O .sbss	00000004 item_overrides_count
-00002d94 g     F .text	0000004c handle_pending_items
-0000206c g     F .text	00000030 bombchu_upgrade
+00002e0c g     F .text	0000004c handle_pending_items
+000020bc g     F .text	00000030 bombchu_upgrade
 000009e0 g     F .text	0000004c draw_model
 000019f0 g     F .text	00000018 give_song
 00000e24 g     F .text	00000044 c_init
 00000c6c g     F .text	000000e4 item_etcetera_draw
 0000003c g     O .sbss	00000004 active_item_action_id
-00002cd0 g     F .text	000000c4 try_pending_item
+00002d48 g     F .text	000000c4 try_pending_item
 00000014 g     O .sbss	00000004 heap_next
 000000a0 g     O .data	0000000e cfg_dungeon_rewards
 00000a2c g     F .text	00000044 scale_matrix
 00001a08 g     F .text	0000001c ice_trap_effect
 00001904 g     F .text	00000050 give_bottle
-00002864 g     F .text	000000a4 lookup_override_by_key
-000026d0 g     F .text	00000020 quickboots_init
+000028dc g     F .text	000000a4 lookup_override_by_key
+00002748 g     F .text	00000020 quickboots_init
 00000898 g     F .text	00000044 load_object_file
 00000060 g     O .bss	00000018 pending_item_queue
 00000000 g     O .data	00000040 hash_symbols
@@ -212,11 +163,11 @@
 00001968 g     F .text	00000020 give_small_key
 00000008 g     O .sbss	00000004 cfg_dungeon_info_reward_need_compass
 00000010 g     O .sbss	00000004 cfg_dungeon_info_mq_enable
-00002118 g     F .text	00000274 handle_quickboots
+00002168 g     F .text	0000029c handle_quickboots
 00000000         *UND*	00000000 C_HEAP
-0000276c g     F .text	000000f8 get_override_search_key
-00002a0c g     F .text	0000004c clear_override
-00002b60 g     F .text	00000034 pop_pending_item
+000027e4 g     F .text	000000f8 get_override_search_key
+00002a84 g     F .text	0000004c clear_override
+00002bd8 g     F .text	00000034 pop_pending_item
 0000024c g     F .text	00000028 sprite_bytes_per_tile
 00001ab0 g     F .text	0000003c get_item_row
 00001a6c g     F .text	00000044 file_init
@@ -224,89 +175,4 @@
 00000004 g     O .sbss	00000004 cfg_dungeon_info_reward_need_altar
 00000008 g     O .sdata	00000004 cfg_dungeon_info_enable
 00000a70 g     F .text	0000004c models_init
-=======
-00001724 g     F .text	0000001c give_magic
-0000000c g     O .sbss	00000004 active_item_text_id
-000013e8 g     F .text	00000010 ice_trap_is_pending
-00000018 g     O .bss	00001000 cfg_item_overrides
-00000000         *UND*	00000000 DPAD_TEXTURE
-00000368 g     F .text	00000068 push_pending_item
-000004a4 g     F .text	00000030 check_coop_item_received
-00000008 g     O .sbss	00000004 active_item_object_id
-00000fe8 g     F .text	00000030 wallet_upgrade
-00000000 g     O .sbss	00000004 active_item_fast_chest
-00002d5c g     F .text	00000234 draw_file_select_hash
-0000003c g     O .sbss	00000001 satisified_ice_trap_frames
-00002908 g     F .text	000000f0 sprite_draw
-00001678 g     F .text	0000000c give_biggoron_sword
-000008ac g     F .text	00000070 give_sarias_gift
-0000252c g     F .text	000000d0 heart_piece_draw
-00002768 g     F .text	000001a0 sprite_load
-000010b0 g     O .data	00000010 stones_sprite
-000010e4 g     F .text	0000001c bombs_to_rupee
-00001068 g     O .bss	00000010 setup_db
-00002314 g     F .text	00000090 get_object
-000029f8 g     F .text	000001dc draw_setup
-00000000 g     O .data	00000fa0 item_table
-00001070 g     O .data	00000010 font_sprite
-000004d4 g     F .text	00000068 pop_ice_trap
-00002738 g     F .text	00000030 sprite_bytes
-00000f64 g     F .text	0000002c bomb_bag_upgrade
-00001068 g     F .text	00000010 magic_upgrade
-00000f38 g     F .text	0000002c strength_upgrade
-0000004c g     O .sbss	00000004 cfg_dungeon_info_mq_need_map
-000022ec g     F .text	00000028 load_object
-000010a8 g     F .text	00000020 ocarina_upgrade
-00001558 g     F .text	00000050 resolve_upgrades
-00002bd4 g     F .text	00000188 gfx_init
-00000bb8 g     F .text	00000344 draw_quickboots
-000007d4 g     F .text	000000d8 get_skulltula_token
-000013d4 g     F .text	00000014 push_pending_ice_trap
-000026f8 g     F .text	00000018 disp_buf_init
-00001018 g     O .bss	0000000e cfg_dungeon_is_mq
-00001100 g     F .text	00000024 seeds_to_rupee
-00001764 g     F .text	0000000c give_fairy_ocarina
-000024ac g     F .text	00000080 lookup_model
-00000fc4 g     O .data	0000009c dungeons
-00000fb0 g     O .data	00000012 medal_colors
-00000024 g     O .sbss	00000004 dummy_actor
-00001150 g     F .text	000000a8 text_print
-00001668 g     F .text	00000010 give_tycoon_wallet
-00000028 g     O .sbss	00000004 item_overrides_count
-0000067c g     F .text	0000004c handle_pending_items
-00001078 g     F .text	00000030 bombchu_upgrade
-00001770 g     F .text	00000018 give_song
-000021b4 g     F .text	00000044 c_init
-00000010 g     O .sbss	00000004 active_item_action_id
-000005b8 g     F .text	000000c4 try_pending_item
-00000040 g     O .sbss	00000004 heap_next
-00000fa0 g     O .data	0000000e cfg_dungeon_rewards
-000023f0 g     F .text	00000044 scale_matrix
-00001788 g     F .text	0000001c ice_trap_effect
-00001684 g     F .text	00000050 give_bottle
-00000174 g     F .text	000000a4 lookup_override_by_key
-00000efc g     F .text	00000020 quickboots_init
-000022a8 g     F .text	00000044 load_object_file
-00000000 g     O .bss	00000018 pending_item_queue
-000010c0 g     O .data	00000040 hash_symbols
-000023a4 g     F .text	0000004c set_object_segment
-000015d4 g     F .text	00000014 heap_init
-000025fc g     F .text	00000070 heart_container_draw
-00001028 g     O .bss	00000040 object_slots
-000016e8 g     F .text	00000020 give_small_key
-00000048 g     O .sbss	00000004 cfg_dungeon_info_reward_need_compass
-00000050 g     O .sbss	00000004 cfg_dungeon_info_mq_enable
-0000091c g     F .text	0000029c handle_quickboots
-00000000         *UND*	00000000 C_HEAP
-0000007c g     F .text	000000f8 get_override_search_key
-0000031c g     F .text	0000004c clear_override
-00000470 g     F .text	00000034 pop_pending_item
-00002710 g     F .text	00000028 sprite_bytes_per_tile
-0000151c g     F .text	0000003c get_item_row
-0000161c g     F .text	00000044 file_init
-00000000         *UND*	00000000 PLAYER_NAME_ID
-00000044 g     O .sbss	00000004 cfg_dungeon_info_reward_need_altar
-00000000 g     O .sdata	00000004 cfg_dungeon_info_enable
-00002434 g     F .text	0000004c models_init
->>>>>>> a4bdfe21
 
