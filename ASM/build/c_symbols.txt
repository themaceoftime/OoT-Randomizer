
../build/bundle.o:     file format elf32-bigmips

SYMBOL TABLE:
00000000 l    d  .MIPS.abiflags	00000000 .MIPS.abiflags
00000000 l    d  .reginfo	00000000 .reginfo
00000000 l    d  .text	00000000 .text
00000000 l    d  .rodata	00000000 .rodata
00000000 l    d  .rodata.cst4	00000000 .rodata.cst4
<<<<<<< HEAD
00000000 l    d  .rodata.str1.4	00000000 .rodata.str1.4
=======
00000000 l    d  .rodata.cst8	00000000 .rodata.cst8
>>>>>>> d4e5b169
00000000 l    d  .data	00000000 .data
00000000 l    d  .sdata	00000000 .sdata
00000000 l    d  .sbss	00000000 .sbss
00000000 l    d  .bss	00000000 .bss
00000000 l    d  .comment	00000000 .comment
00000000 l    d  .pdr	00000000 .pdr
00000000 l    d  .gnu.attributes	00000000 .gnu.attributes
00000000 l    d  .mdebug.abi32	00000000 .mdebug.abi32
<<<<<<< HEAD
00000000 l    df *ABS*	00000000 file_select.c
00000000 l    df *ABS*	00000000 gfx.c
00000000 l    df *ABS*	00000000 models.c
00000000 l       .rodata.cst4	00000000 $LC4
00000004 l       .rodata.cst4	00000000 $LC5
00000000 l    df *ABS*	00000000 scarecrow.c
00000000 l    df *ABS*	00000000 main.c
00000000 l    df *ABS*	00000000 dungeon_info.c
00000000 l       .rodata.str1.4	00000000 $LC0
00000004 l       .rodata.str1.4	00000000 $LC1
00000000 l    df *ABS*	00000000 item_effects.c
00000000 l    df *ABS*	00000000 util.c
00000000 l    df *ABS*	00000000 item_table.c
00000000 l    df *ABS*	00000000 icetrap.c
00000000 l    df *ABS*	00000000 chests.c
00000000 l    df *ABS*	00000000 text.c
00000020 l     O .sbss	00000004 text_buf
0000001c l     O .sbss	00000004 text_end
00000000 l    df *ABS*	00000000 menu.c
00000000 l    df *ABS*	00000000 item_upgrades.c
00000000 l    df *ABS*	00000000 quickboots.c
00000028 l     O .sbss	00000002 pad
00000026 l     O .sbss	00000002 pad_pressed
00000024 l     O .sbss	00000001 display_active
00000000 l    df *ABS*	00000000 get_items.c
000009e0 g     F .text	00000074 scale_factor
00001c1c g     F .text	0000001c give_defense
00001dd0 g     F .text	0000002c call_effect_function
00000000         *UND*	00000000 PLAYER_ID
00002ab8 g     F .text	0000007c item_overrides_init
0000245c g     F .text	00000018 scale_upgrade
00002368 g     F .text	00000014 hookshot_upgrade
00002ce8 g     F .text	0000004c lookup_override
00002490 g     F .text	0000001c stick_upgrade
00002044 g     F .text	0000002c text_init
00000044 g     O .sbss	00000004 active_override_is_outgoing
00001fc8 g     F .text	0000007c get_chest_override_color
00001c54 g     F .text	00000024 give_double_magic
00000e3c g     F .text	0000005c ocarina_of_time_draw
00000070 g     O .data	00000010 items_sprite
00000030 g     O .sbss	00000004 active_item_graphic_id
00000040 g     O .data	00000010 dpad_sprite
00000000 g     O .sdata	00000008 hash_sprites
00002d34 g     F .text	000000bc activate_override
000010fc g     F .text	00000024 before_game_state_update
00001070 g     F .text	00000048 store_scarecrow_fix
00000000         *UND*	00000000 OUTGOING_PLAYER
00002f2c g     F .text	00000040 push_delayed_item
000023fc g     F .text	00000030 slingshot_upgrade
00000000 g     O .sbss	00000004 cfg_file_select_hash
00001e20 g     F .text	00000124 try_ice_trap
00000019 g     O .sbss	00000001 pending_freezes
00001b74 g     F .text	00000008 no_effect
00002118 g     F .text	00000148 text_flush
00000080 g     O .data	00000010 medals_sprite
000023d4 g     F .text	00000028 bow_upgrade
00003060 g     F .text	0000006c after_item_received
00002360 g     F .text	00000008 no_upgrade
0000250c g     F .text	0000001c arrows_to_rupee
00000048 g     O .sbss	00000008 active_override
00000000         *UND*	00000000 INCOMING_ITEM
0000000c g     O .sdata	00000004 dungeon_count
00001be8 g     F .text	00000014 give_dungeon_item
00002474 g     F .text	0000001c nut_upgrade
00002ecc g     F .text	00000060 push_coop_item
00001f44 g     F .text	00000084 get_chest_override_size
00000bdc g     F .text	0000002c models_reset
00000060 g     O .data	00000010 quest_items_sprite
00002fa0 g     F .text	00000058 after_key_received
00001ccc g     F .text	00000034 heap_alloc
00000040 g     O .sbss	00000004 active_item_row
00001120 g     F .text	00000028 after_game_state_update
00001164 g     F .text	00000a10 draw_dungeon_info
00001148 g     F .text	0000001c after_scene_init
00000000         *UND*	00000000 FONT_TEXTURE
00000000         *UND*	00000000 OCARINAS_SHUFFLED
000031dc g     F .text	0000010c get_item
00000000         *UND*	00000000 CHEST_SIZE_MATCH_CONTENTS
00001c38 g     F .text	0000001c give_magic
00000038 g     O .sbss	00000004 active_item_text_id
00001e10 g     F .text	00000010 ice_trap_is_pending
00000078 g     O .bss	00001000 cfg_item_overrides
00000000         *UND*	00000000 DPAD_TEXTURE
00002e64 g     F .text	00000068 push_pending_item
00002e3c g     F .text	00000028 set_outgoing_override
00000034 g     O .sbss	00000004 active_item_object_id
0000242c g     F .text	00000030 wallet_upgrade
0000002c g     O .sbss	00000004 active_item_fast_chest
00000000 g     F .text	00000234 draw_file_select_hash
00000018 g     O .sbss	00000001 satisified_ice_trap_frames
00000444 g     F .text	000000f0 sprite_draw
00001b8c g     F .text	0000000c give_biggoron_sword
000033b4 g     F .text	00000070 give_sarias_gift
00000d00 g     F .text	00000084 small_key_draw
00000ca4 g     F .text	0000005c heart_piece_draw
000002a4 g     F .text	000001a0 sprite_load
00000090 g     O .data	00000010 stones_sprite
00000000         *UND*	00000000 OUTGOING_KEY
00002528 g     F .text	0000001c bombs_to_rupee
00000000 g     O .bss	00000010 setup_db
00000904 g     F .text	00000090 get_object
00000534 g     F .text	000001dc draw_setup
00000160 g     O .data	00000fa0 item_table
00000050 g     O .data	00000010 font_sprite
00000a54 g     F .text	00000060 scale_top_matrix
00002ff8 g     F .text	00000068 pop_ice_trap
00000274 g     F .text	00000030 sprite_bytes
000023a8 g     F .text	0000002c bomb_bag_upgrade
000024ac g     F .text	00000010 magic_upgrade
0000237c g     F .text	0000002c strength_upgrade
0000000c g     O .sbss	00000004 cfg_dungeon_info_mq_need_map
000008dc g     F .text	00000028 load_object
000024ec g     F .text	00000020 ocarina_upgrade
00001d80 g     F .text	00000050 resolve_upgrades
00000ab4 g     F .text	0000008c draw_model_by_id
00001014 g     F .text	0000005c bowling_heart_piece_draw
00000710 g     F .text	00000188 gfx_init
00002804 g     F .text	00000294 draw_quickboots
000032e8 g     F .text	000000cc get_skulltula_token
00001dfc g     F .text	00000014 push_pending_ice_trap
00000f78 g     F .text	0000009c bowling_bomb_bag_draw
00000234 g     F .text	00000018 disp_buf_init
00000050 g     O .bss	0000000e cfg_dungeon_is_mq
00002544 g     F .text	00000024 seeds_to_rupee
00001c78 g     F .text	0000000c give_fairy_ocarina
00000c64 g     F .text	00000040 lookup_model
000000c4 g     O .data	0000009c dungeons
000000b0 g     O .data	00000012 medal_colors
00000050 g     O .sbss	00000004 dummy_actor
00002070 g     F .text	000000a8 text_print
00000c08 g     F .text	0000005c lookup_model_by_override
00001b7c g     F .text	00000010 give_tycoon_wallet
00000054 g     O .sbss	00000004 item_overrides_count
00003190 g     F .text	0000004c handle_pending_items
000024bc g     F .text	00000030 bombchu_upgrade
00000b40 g     F .text	00000050 draw_model
00001c84 g     F .text	00000018 give_song
000010b8 g     F .text	00000044 c_init
00000e98 g     F .text	000000e0 item_etcetera_draw
0000003c g     O .sbss	00000004 active_item_action_id
000030cc g     F .text	000000c4 try_pending_item
00000014 g     O .sbss	00000004 heap_next
000000a0 g     O .data	0000000e cfg_dungeon_rewards
00001c9c g     F .text	0000001c ice_trap_effect
00002260 g     F .text	00000100 c_equipment_menu_slot_filled
00001b98 g     F .text	00000050 give_bottle
00002c44 g     F .text	000000a4 lookup_override_by_key
00002a98 g     F .text	00000020 quickboots_init
00000898 g     F .text	00000044 load_object_file
00000000         *UND*	00000000 OUTGOING_ITEM
00000060 g     O .bss	00000018 pending_item_queue
00000de0 g     F .text	0000005c skull_token_draw
00000000 g     O .data	00000040 hash_symbols
00000994 g     F .text	0000004c set_object_segment
00001cb8 g     F .text	00000014 heap_init
00000d84 g     F .text	0000005c heart_container_draw
00000010 g     O .bss	00000040 object_slots
00001bfc g     F .text	00000020 give_small_key
00000008 g     O .sbss	00000004 cfg_dungeon_info_reward_need_compass
00000010 g     O .sbss	00000004 cfg_dungeon_info_mq_enable
00002568 g     F .text	0000029c handle_quickboots
00000000         *UND*	00000000 C_HEAP
00002b34 g     F .text	00000110 get_override_search_key
00002df0 g     F .text	0000004c clear_override
00002f6c g     F .text	00000034 pop_pending_item
0000024c g     F .text	00000028 sprite_bytes_per_tile
00001d44 g     F .text	0000003c get_item_row
00001d00 g     F .text	00000044 file_init
00000000         *UND*	00000000 PLAYER_NAME_ID
00000004 g     O .sbss	00000004 cfg_dungeon_info_reward_need_altar
00000008 g     O .sdata	00000004 cfg_dungeon_info_enable
00000b90 g     F .text	0000004c models_init
=======
00000000 l    df *ABS*	00000000 chests.c
00000000 l    df *ABS*	00000000 dpad.c
00000000 l    df *ABS*	00000000 dungeon_info.c
00000000 l       .rodata.str1.4	00000000 $LC0
00000004 l       .rodata.str1.4	00000000 $LC1
00000000 l    df *ABS*	00000000 file_select.c
00000000 l    df *ABS*	00000000 get_items.c
00000000 l    df *ABS*	00000000 gfx.c
00000000 l    df *ABS*	00000000 icetrap.c
00000000 l    df *ABS*	00000000 item_effects.c
00000000 l    df *ABS*	00000000 item_table.c
00000000 l    df *ABS*	00000000 item_upgrades.c
00000000 l    df *ABS*	00000000 main.c
00000000 l    df *ABS*	00000000 menu.c
00000000 l    df *ABS*	00000000 models.c
00000000 l       .rodata.cst4	00000000 $LC4
00000000 l    df *ABS*	00000000 rainbow_sword.c
00002e6c l     F .text	000001f0 get_color
00001128 l     O .data	00000015 colors
0000004c l     O .sbss	00000004 frames
00000000 l       .rodata.cst8	00000000 $LC0
00000004 l       .rodata.cst4	00000000 $LC1
00000008 l       .rodata.cst4	00000000 $LC2
00000000 l    df *ABS*	00000000 scarecrow.c
00000000 l    df *ABS*	00000000 text.c
00000054 l     O .sbss	00000004 text_buf
00000050 l     O .sbss	00000004 text_end
00000000 l    df *ABS*	00000000 util.c
00000000         *UND*	00000000 OUTGOING_OVERRIDE
000022a8 g     F .text	0000001c give_defense
000023d0 g     F .text	0000002c call_effect_function
00000000         *UND*	00000000 PLAYER_ID
00002180 g     F .text	00000080 give_ice_trap
00001378 g     F .text	0000007c item_overrides_init
000024f8 g     F .text	00000018 scale_upgrade
00002404 g     F .text	00000014 hookshot_upgrade
00001590 g     F .text	0000004c lookup_override
0000305c g     F .text	000000ac update_color
0000252c g     F .text	0000001c stick_upgrade
00003150 g     F .text	0000002c text_init
00002de0 g     F .text	0000008c item00_constructor
00000030 g     O .sbss	00000004 active_override_is_outgoing
00000084 g     F .text	0000007c get_chest_override_color
000022e0 g     F .text	00000024 give_double_magic
00002bcc g     F .text	00000048 ocarina_of_time_draw
00000158 g     O .data	00000010 items_sprite
0000001c g     O .sbss	00000004 active_item_graphic_id
00000128 g     O .data	00000010 dpad_sprite
0000000c g     O .sdata	00000008 hash_sprites
000015dc g     F .text	000000bc activate_override
00002640 g     F .text	0000002c before_game_state_update
00003108 g     F .text	00000048 store_scarecrow_fix
000017ac g     F .text	00000040 push_delayed_item
00002498 g     F .text	00000030 slingshot_upgrade
000003e8 g     F .text	00000348 draw_dpad
00000010 g     O .sbss	00000004 cfg_file_select_hash
00000044 g     O .sbss	00000001 pending_freezes
00002200 g     F .text	00000008 no_effect
00003224 g     F .text	00000148 text_flush
00000168 g     O .data	00000010 medals_sprite
00002470 g     F .text	00000028 bow_upgrade
000018e0 g     F .text	0000007c after_item_received
000023fc g     F .text	00000008 no_upgrade
000025a8 g     F .text	0000001c arrows_to_rupee
00000034 g     O .sbss	00000008 active_override
00000000         *UND*	00000000 INCOMING_ITEM
00000008 g     O .sdata	00000004 dungeon_count
00002274 g     F .text	00000014 give_dungeon_item
00002510 g     F .text	0000001c nut_upgrade
0000174c g     F .text	00000060 push_coop_item
00000000 g     F .text	00000084 get_chest_override_size
000029d4 g     F .text	0000002c models_reset
00000148 g     O .data	00000010 quest_items_sprite
00001820 g     F .text	00000058 after_key_received
00003380 g     F .text	00000034 heap_alloc
0000002c g     O .sbss	00000004 active_item_row
0000266c g     F .text	00000028 after_game_state_update
00000730 g     F .text	00000a14 draw_dungeon_info
00002694 g     F .text	0000001c after_scene_init
00000000         *UND*	00000000 FONT_TEXTURE
00000000         *UND*	00000000 OCARINAS_SHUFFLED
00001ac4 g     F .text	0000010c get_item
00000000         *UND*	00000000 CHEST_SIZE_MATCH_CONTENTS
000022c4 g     F .text	0000001c give_magic
00000024 g     O .sbss	00000004 active_item_text_id
0000215c g     F .text	00000010 ice_trap_is_pending
00000028 g     O .bss	00001000 cfg_item_overrides
00000000         *UND*	00000000 DPAD_TEXTURE
000016e4 g     F .text	00000068 push_pending_item
00000020 g     O .sbss	00000004 active_item_object_id
000024c8 g     F .text	00000030 wallet_upgrade
00000018 g     O .sbss	00000004 active_item_fast_chest
00000049 g     O .sbss	00000001 cfg_rainbow_sword_inner_enabled
00001144 g     F .text	00000234 draw_file_select_hash
00000000 g     O .sdata	00000001 display_dpad
00000100 g     F .text	000002e8 handle_dpad
00001f10 g     F .text	000000f0 sprite_draw
00002218 g     F .text	0000000c give_biggoron_sword
00001ca8 g     F .text	00000070 give_sarias_gift
00000048 g     O .sbss	00000001 cfg_rainbow_sword_outer_enabled
00002aa4 g     F .text	00000098 heart_piece_draw
00001d70 g     F .text	000001a0 sprite_load
00000178 g     O .data	00000010 stones_sprite
000025c4 g     F .text	0000001c bombs_to_rupee
00000100 g     O .data	00000028 setup_db
0000281c g     F .text	00000090 get_object
00000188 g     O .data	00000fa0 item_table
00000138 g     O .data	00000010 font_sprite
00000014 g     O .sbss	00000001 satisified_pending_frames
00001878 g     F .text	00000068 pop_ice_trap
00001d40 g     F .text	00000030 sprite_bytes
00002444 g     F .text	0000002c bomb_bag_upgrade
00002548 g     F .text	00000010 magic_upgrade
00002418 g     F .text	0000002c strength_upgrade
00000008 g     O .sbss	00000004 cfg_dungeon_info_mq_need_map
000027f4 g     F .text	00000028 load_object
00002588 g     F .text	00000020 ocarina_upgrade
00002380 g     F .text	00000050 resolve_upgrades
00002d98 g     F .text	00000048 bowling_heart_piece_draw
00002000 g     F .text	0000015c gfx_init
00001bd0 g     F .text	000000d8 get_skulltula_token
0000216c g     F .text	00000014 push_pending_ice_trap
00002cf8 g     F .text	000000a0 bowling_bomb_bag_draw
00000000 g     O .bss	0000000e cfg_dungeon_is_mq
000025e0 g     F .text	00000024 seeds_to_rupee
00002304 g     F .text	0000000c give_fairy_ocarina
00002a5c g     F .text	00000048 lookup_model
00000024 g     O .data	0000009c dungeons
00000010 g     O .data	00000012 medal_colors
0000003c g     O .sbss	00000004 dummy_actor
0000317c g     F .text	000000a8 text_print
00002a00 g     F .text	0000005c lookup_model_by_override
00002208 g     F .text	00000010 give_tycoon_wallet
00000040 g     O .sbss	00000004 item_overrides_count
000019bc g     F .text	00000108 handle_pending_items
00002558 g     F .text	00000030 bombchu_upgrade
000028f8 g     F .text	0000004c draw_model
00002310 g     F .text	00000018 give_song
00002604 g     F .text	0000003c c_init
00002c14 g     F .text	000000e4 item_etcetera_draw
00000028 g     O .sbss	00000004 active_item_action_id
0000195c g     F .text	00000060 try_pending_item
00000058 g     O .sbss	00000004 heap_next
00000000 g     O .data	0000000e cfg_dungeon_rewards
00002944 g     F .text	00000044 scale_matrix
00002328 g     F .text	0000001c ice_trap_effect
000026b0 g     F .text	00000100 c_equipment_menu_slot_filled
00002224 g     F .text	00000050 give_bottle
000014ec g     F .text	000000a4 lookup_override_by_key
000027b0 g     F .text	00000044 load_object_file
00000010 g     O .bss	00000018 pending_item_queue
00002b84 g     F .text	00000048 skull_token_draw
000000c0 g     O .data	00000040 hash_symbols
000028ac g     F .text	0000004c set_object_segment
0000336c g     F .text	00000014 heap_init
00002b3c g     F .text	00000048 heart_container_draw
00001028 g     O .bss	00000040 object_slots
00002288 g     F .text	00000020 give_small_key
00000004 g     O .sbss	00000004 cfg_dungeon_info_reward_need_compass
0000000c g     O .sbss	00000004 cfg_dungeon_info_mq_enable
00000000         *UND*	00000000 C_HEAP
000013f4 g     F .text	000000f8 get_override_search_key
00001698 g     F .text	0000004c clear_override
000017ec g     F .text	00000034 pop_pending_item
00001d18 g     F .text	00000028 sprite_bytes_per_tile
00002344 g     F .text	0000003c get_item_row
000033b4 g     F .text	00000044 file_init
00000000         *UND*	00000000 PLAYER_NAME_ID
00000000 g     O .sbss	00000004 cfg_dungeon_info_reward_need_altar
00000004 g     O .sdata	00000004 cfg_dungeon_info_enable
00002988 g     F .text	0000004c models_init
>>>>>>> d4e5b169

<|MERGE_RESOLUTION|>--- conflicted
+++ resolved
@@ -6,12 +6,9 @@
 00000000 l    d  .reginfo	00000000 .reginfo
 00000000 l    d  .text	00000000 .text
 00000000 l    d  .rodata	00000000 .rodata
+00000000 l    d  .rodata.str1.4	00000000 .rodata.str1.4
 00000000 l    d  .rodata.cst4	00000000 .rodata.cst4
-<<<<<<< HEAD
-00000000 l    d  .rodata.str1.4	00000000 .rodata.str1.4
-=======
 00000000 l    d  .rodata.cst8	00000000 .rodata.cst8
->>>>>>> d4e5b169
 00000000 l    d  .data	00000000 .data
 00000000 l    d  .sdata	00000000 .sdata
 00000000 l    d  .sbss	00000000 .sbss
@@ -20,180 +17,6 @@
 00000000 l    d  .pdr	00000000 .pdr
 00000000 l    d  .gnu.attributes	00000000 .gnu.attributes
 00000000 l    d  .mdebug.abi32	00000000 .mdebug.abi32
-<<<<<<< HEAD
-00000000 l    df *ABS*	00000000 file_select.c
-00000000 l    df *ABS*	00000000 gfx.c
-00000000 l    df *ABS*	00000000 models.c
-00000000 l       .rodata.cst4	00000000 $LC4
-00000004 l       .rodata.cst4	00000000 $LC5
-00000000 l    df *ABS*	00000000 scarecrow.c
-00000000 l    df *ABS*	00000000 main.c
-00000000 l    df *ABS*	00000000 dungeon_info.c
-00000000 l       .rodata.str1.4	00000000 $LC0
-00000004 l       .rodata.str1.4	00000000 $LC1
-00000000 l    df *ABS*	00000000 item_effects.c
-00000000 l    df *ABS*	00000000 util.c
-00000000 l    df *ABS*	00000000 item_table.c
-00000000 l    df *ABS*	00000000 icetrap.c
-00000000 l    df *ABS*	00000000 chests.c
-00000000 l    df *ABS*	00000000 text.c
-00000020 l     O .sbss	00000004 text_buf
-0000001c l     O .sbss	00000004 text_end
-00000000 l    df *ABS*	00000000 menu.c
-00000000 l    df *ABS*	00000000 item_upgrades.c
-00000000 l    df *ABS*	00000000 quickboots.c
-00000028 l     O .sbss	00000002 pad
-00000026 l     O .sbss	00000002 pad_pressed
-00000024 l     O .sbss	00000001 display_active
-00000000 l    df *ABS*	00000000 get_items.c
-000009e0 g     F .text	00000074 scale_factor
-00001c1c g     F .text	0000001c give_defense
-00001dd0 g     F .text	0000002c call_effect_function
-00000000         *UND*	00000000 PLAYER_ID
-00002ab8 g     F .text	0000007c item_overrides_init
-0000245c g     F .text	00000018 scale_upgrade
-00002368 g     F .text	00000014 hookshot_upgrade
-00002ce8 g     F .text	0000004c lookup_override
-00002490 g     F .text	0000001c stick_upgrade
-00002044 g     F .text	0000002c text_init
-00000044 g     O .sbss	00000004 active_override_is_outgoing
-00001fc8 g     F .text	0000007c get_chest_override_color
-00001c54 g     F .text	00000024 give_double_magic
-00000e3c g     F .text	0000005c ocarina_of_time_draw
-00000070 g     O .data	00000010 items_sprite
-00000030 g     O .sbss	00000004 active_item_graphic_id
-00000040 g     O .data	00000010 dpad_sprite
-00000000 g     O .sdata	00000008 hash_sprites
-00002d34 g     F .text	000000bc activate_override
-000010fc g     F .text	00000024 before_game_state_update
-00001070 g     F .text	00000048 store_scarecrow_fix
-00000000         *UND*	00000000 OUTGOING_PLAYER
-00002f2c g     F .text	00000040 push_delayed_item
-000023fc g     F .text	00000030 slingshot_upgrade
-00000000 g     O .sbss	00000004 cfg_file_select_hash
-00001e20 g     F .text	00000124 try_ice_trap
-00000019 g     O .sbss	00000001 pending_freezes
-00001b74 g     F .text	00000008 no_effect
-00002118 g     F .text	00000148 text_flush
-00000080 g     O .data	00000010 medals_sprite
-000023d4 g     F .text	00000028 bow_upgrade
-00003060 g     F .text	0000006c after_item_received
-00002360 g     F .text	00000008 no_upgrade
-0000250c g     F .text	0000001c arrows_to_rupee
-00000048 g     O .sbss	00000008 active_override
-00000000         *UND*	00000000 INCOMING_ITEM
-0000000c g     O .sdata	00000004 dungeon_count
-00001be8 g     F .text	00000014 give_dungeon_item
-00002474 g     F .text	0000001c nut_upgrade
-00002ecc g     F .text	00000060 push_coop_item
-00001f44 g     F .text	00000084 get_chest_override_size
-00000bdc g     F .text	0000002c models_reset
-00000060 g     O .data	00000010 quest_items_sprite
-00002fa0 g     F .text	00000058 after_key_received
-00001ccc g     F .text	00000034 heap_alloc
-00000040 g     O .sbss	00000004 active_item_row
-00001120 g     F .text	00000028 after_game_state_update
-00001164 g     F .text	00000a10 draw_dungeon_info
-00001148 g     F .text	0000001c after_scene_init
-00000000         *UND*	00000000 FONT_TEXTURE
-00000000         *UND*	00000000 OCARINAS_SHUFFLED
-000031dc g     F .text	0000010c get_item
-00000000         *UND*	00000000 CHEST_SIZE_MATCH_CONTENTS
-00001c38 g     F .text	0000001c give_magic
-00000038 g     O .sbss	00000004 active_item_text_id
-00001e10 g     F .text	00000010 ice_trap_is_pending
-00000078 g     O .bss	00001000 cfg_item_overrides
-00000000         *UND*	00000000 DPAD_TEXTURE
-00002e64 g     F .text	00000068 push_pending_item
-00002e3c g     F .text	00000028 set_outgoing_override
-00000034 g     O .sbss	00000004 active_item_object_id
-0000242c g     F .text	00000030 wallet_upgrade
-0000002c g     O .sbss	00000004 active_item_fast_chest
-00000000 g     F .text	00000234 draw_file_select_hash
-00000018 g     O .sbss	00000001 satisified_ice_trap_frames
-00000444 g     F .text	000000f0 sprite_draw
-00001b8c g     F .text	0000000c give_biggoron_sword
-000033b4 g     F .text	00000070 give_sarias_gift
-00000d00 g     F .text	00000084 small_key_draw
-00000ca4 g     F .text	0000005c heart_piece_draw
-000002a4 g     F .text	000001a0 sprite_load
-00000090 g     O .data	00000010 stones_sprite
-00000000         *UND*	00000000 OUTGOING_KEY
-00002528 g     F .text	0000001c bombs_to_rupee
-00000000 g     O .bss	00000010 setup_db
-00000904 g     F .text	00000090 get_object
-00000534 g     F .text	000001dc draw_setup
-00000160 g     O .data	00000fa0 item_table
-00000050 g     O .data	00000010 font_sprite
-00000a54 g     F .text	00000060 scale_top_matrix
-00002ff8 g     F .text	00000068 pop_ice_trap
-00000274 g     F .text	00000030 sprite_bytes
-000023a8 g     F .text	0000002c bomb_bag_upgrade
-000024ac g     F .text	00000010 magic_upgrade
-0000237c g     F .text	0000002c strength_upgrade
-0000000c g     O .sbss	00000004 cfg_dungeon_info_mq_need_map
-000008dc g     F .text	00000028 load_object
-000024ec g     F .text	00000020 ocarina_upgrade
-00001d80 g     F .text	00000050 resolve_upgrades
-00000ab4 g     F .text	0000008c draw_model_by_id
-00001014 g     F .text	0000005c bowling_heart_piece_draw
-00000710 g     F .text	00000188 gfx_init
-00002804 g     F .text	00000294 draw_quickboots
-000032e8 g     F .text	000000cc get_skulltula_token
-00001dfc g     F .text	00000014 push_pending_ice_trap
-00000f78 g     F .text	0000009c bowling_bomb_bag_draw
-00000234 g     F .text	00000018 disp_buf_init
-00000050 g     O .bss	0000000e cfg_dungeon_is_mq
-00002544 g     F .text	00000024 seeds_to_rupee
-00001c78 g     F .text	0000000c give_fairy_ocarina
-00000c64 g     F .text	00000040 lookup_model
-000000c4 g     O .data	0000009c dungeons
-000000b0 g     O .data	00000012 medal_colors
-00000050 g     O .sbss	00000004 dummy_actor
-00002070 g     F .text	000000a8 text_print
-00000c08 g     F .text	0000005c lookup_model_by_override
-00001b7c g     F .text	00000010 give_tycoon_wallet
-00000054 g     O .sbss	00000004 item_overrides_count
-00003190 g     F .text	0000004c handle_pending_items
-000024bc g     F .text	00000030 bombchu_upgrade
-00000b40 g     F .text	00000050 draw_model
-00001c84 g     F .text	00000018 give_song
-000010b8 g     F .text	00000044 c_init
-00000e98 g     F .text	000000e0 item_etcetera_draw
-0000003c g     O .sbss	00000004 active_item_action_id
-000030cc g     F .text	000000c4 try_pending_item
-00000014 g     O .sbss	00000004 heap_next
-000000a0 g     O .data	0000000e cfg_dungeon_rewards
-00001c9c g     F .text	0000001c ice_trap_effect
-00002260 g     F .text	00000100 c_equipment_menu_slot_filled
-00001b98 g     F .text	00000050 give_bottle
-00002c44 g     F .text	000000a4 lookup_override_by_key
-00002a98 g     F .text	00000020 quickboots_init
-00000898 g     F .text	00000044 load_object_file
-00000000         *UND*	00000000 OUTGOING_ITEM
-00000060 g     O .bss	00000018 pending_item_queue
-00000de0 g     F .text	0000005c skull_token_draw
-00000000 g     O .data	00000040 hash_symbols
-00000994 g     F .text	0000004c set_object_segment
-00001cb8 g     F .text	00000014 heap_init
-00000d84 g     F .text	0000005c heart_container_draw
-00000010 g     O .bss	00000040 object_slots
-00001bfc g     F .text	00000020 give_small_key
-00000008 g     O .sbss	00000004 cfg_dungeon_info_reward_need_compass
-00000010 g     O .sbss	00000004 cfg_dungeon_info_mq_enable
-00002568 g     F .text	0000029c handle_quickboots
-00000000         *UND*	00000000 C_HEAP
-00002b34 g     F .text	00000110 get_override_search_key
-00002df0 g     F .text	0000004c clear_override
-00002f6c g     F .text	00000034 pop_pending_item
-0000024c g     F .text	00000028 sprite_bytes_per_tile
-00001d44 g     F .text	0000003c get_item_row
-00001d00 g     F .text	00000044 file_init
-00000000         *UND*	00000000 PLAYER_NAME_ID
-00000004 g     O .sbss	00000004 cfg_dungeon_info_reward_need_altar
-00000008 g     O .sdata	00000004 cfg_dungeon_info_enable
-00000b90 g     F .text	0000004c models_init
-=======
 00000000 l    df *ABS*	00000000 chests.c
 00000000 l    df *ABS*	00000000 dpad.c
 00000000 l    df *ABS*	00000000 dungeon_info.c
@@ -210,160 +33,165 @@
 00000000 l    df *ABS*	00000000 menu.c
 00000000 l    df *ABS*	00000000 models.c
 00000000 l       .rodata.cst4	00000000 $LC4
+00000004 l       .rodata.cst4	00000000 $LC5
 00000000 l    df *ABS*	00000000 rainbow_sword.c
-00002e6c l     F .text	000001f0 get_color
+00002fac l     F .text	000001f0 get_color
 00001128 l     O .data	00000015 colors
 0000004c l     O .sbss	00000004 frames
 00000000 l       .rodata.cst8	00000000 $LC0
-00000004 l       .rodata.cst4	00000000 $LC1
-00000008 l       .rodata.cst4	00000000 $LC2
+00000008 l       .rodata.cst4	00000000 $LC1
+0000000c l       .rodata.cst4	00000000 $LC2
 00000000 l    df *ABS*	00000000 scarecrow.c
 00000000 l    df *ABS*	00000000 text.c
 00000054 l     O .sbss	00000004 text_buf
 00000050 l     O .sbss	00000004 text_end
 00000000 l    df *ABS*	00000000 util.c
-00000000         *UND*	00000000 OUTGOING_OVERRIDE
-000022a8 g     F .text	0000001c give_defense
-000023d0 g     F .text	0000002c call_effect_function
+0000291c g     F .text	00000074 scale_factor
+000022cc g     F .text	0000001c give_defense
+000023f4 g     F .text	0000002c call_effect_function
 00000000         *UND*	00000000 PLAYER_ID
-00002180 g     F .text	00000080 give_ice_trap
+000021a4 g     F .text	00000080 give_ice_trap
 00001378 g     F .text	0000007c item_overrides_init
-000024f8 g     F .text	00000018 scale_upgrade
-00002404 g     F .text	00000014 hookshot_upgrade
-00001590 g     F .text	0000004c lookup_override
-0000305c g     F .text	000000ac update_color
-0000252c g     F .text	0000001c stick_upgrade
-00003150 g     F .text	0000002c text_init
-00002de0 g     F .text	0000008c item00_constructor
+0000251c g     F .text	00000018 scale_upgrade
+00002428 g     F .text	00000014 hookshot_upgrade
+000015a8 g     F .text	0000004c lookup_override
+0000319c g     F .text	000000ac update_color
+00002550 g     F .text	0000001c stick_upgrade
+00003290 g     F .text	0000002c text_init
 00000030 g     O .sbss	00000004 active_override_is_outgoing
 00000084 g     F .text	0000007c get_chest_override_color
-000022e0 g     F .text	00000024 give_double_magic
-00002bcc g     F .text	00000048 ocarina_of_time_draw
+00002304 g     F .text	00000024 give_double_magic
+00002d78 g     F .text	0000005c ocarina_of_time_draw
 00000158 g     O .data	00000010 items_sprite
 0000001c g     O .sbss	00000004 active_item_graphic_id
 00000128 g     O .data	00000010 dpad_sprite
 0000000c g     O .sdata	00000008 hash_sprites
-000015dc g     F .text	000000bc activate_override
-00002640 g     F .text	0000002c before_game_state_update
-00003108 g     F .text	00000048 store_scarecrow_fix
-000017ac g     F .text	00000040 push_delayed_item
-00002498 g     F .text	00000030 slingshot_upgrade
+000015f4 g     F .text	000000bc activate_override
+00002664 g     F .text	0000002c before_game_state_update
+00003248 g     F .text	00000048 store_scarecrow_fix
+00000000         *UND*	00000000 OUTGOING_PLAYER
+000017ec g     F .text	00000040 push_delayed_item
+000024bc g     F .text	00000030 slingshot_upgrade
 000003e8 g     F .text	00000348 draw_dpad
 00000010 g     O .sbss	00000004 cfg_file_select_hash
 00000044 g     O .sbss	00000001 pending_freezes
-00002200 g     F .text	00000008 no_effect
-00003224 g     F .text	00000148 text_flush
+00002224 g     F .text	00000008 no_effect
+00003364 g     F .text	00000148 text_flush
 00000168 g     O .data	00000010 medals_sprite
-00002470 g     F .text	00000028 bow_upgrade
-000018e0 g     F .text	0000007c after_item_received
-000023fc g     F .text	00000008 no_upgrade
-000025a8 g     F .text	0000001c arrows_to_rupee
+00002494 g     F .text	00000028 bow_upgrade
+00001920 g     F .text	0000006c after_item_received
+00002420 g     F .text	00000008 no_upgrade
+000025cc g     F .text	0000001c arrows_to_rupee
 00000034 g     O .sbss	00000008 active_override
 00000000         *UND*	00000000 INCOMING_ITEM
 00000008 g     O .sdata	00000004 dungeon_count
-00002274 g     F .text	00000014 give_dungeon_item
-00002510 g     F .text	0000001c nut_upgrade
-0000174c g     F .text	00000060 push_coop_item
+00002298 g     F .text	00000014 give_dungeon_item
+00002534 g     F .text	0000001c nut_upgrade
+0000178c g     F .text	00000060 push_coop_item
 00000000 g     F .text	00000084 get_chest_override_size
-000029d4 g     F .text	0000002c models_reset
+00002b18 g     F .text	0000002c models_reset
 00000148 g     O .data	00000010 quest_items_sprite
-00001820 g     F .text	00000058 after_key_received
-00003380 g     F .text	00000034 heap_alloc
+00001860 g     F .text	00000058 after_key_received
+000034c0 g     F .text	00000034 heap_alloc
 0000002c g     O .sbss	00000004 active_item_row
-0000266c g     F .text	00000028 after_game_state_update
+00002690 g     F .text	00000028 after_game_state_update
 00000730 g     F .text	00000a14 draw_dungeon_info
-00002694 g     F .text	0000001c after_scene_init
+000026b8 g     F .text	0000001c after_scene_init
 00000000         *UND*	00000000 FONT_TEXTURE
 00000000         *UND*	00000000 OCARINAS_SHUFFLED
-00001ac4 g     F .text	0000010c get_item
+00001af4 g     F .text	0000010c get_item
 00000000         *UND*	00000000 CHEST_SIZE_MATCH_CONTENTS
-000022c4 g     F .text	0000001c give_magic
+000022e8 g     F .text	0000001c give_magic
 00000024 g     O .sbss	00000004 active_item_text_id
-0000215c g     F .text	00000010 ice_trap_is_pending
+00002180 g     F .text	00000010 ice_trap_is_pending
 00000028 g     O .bss	00001000 cfg_item_overrides
 00000000         *UND*	00000000 DPAD_TEXTURE
-000016e4 g     F .text	00000068 push_pending_item
+00001724 g     F .text	00000068 push_pending_item
+000016fc g     F .text	00000028 set_outgoing_override
 00000020 g     O .sbss	00000004 active_item_object_id
-000024c8 g     F .text	00000030 wallet_upgrade
+000024ec g     F .text	00000030 wallet_upgrade
 00000018 g     O .sbss	00000004 active_item_fast_chest
 00000049 g     O .sbss	00000001 cfg_rainbow_sword_inner_enabled
 00001144 g     F .text	00000234 draw_file_select_hash
 00000000 g     O .sdata	00000001 display_dpad
 00000100 g     F .text	000002e8 handle_dpad
-00001f10 g     F .text	000000f0 sprite_draw
-00002218 g     F .text	0000000c give_biggoron_sword
-00001ca8 g     F .text	00000070 give_sarias_gift
+00001f34 g     F .text	000000f0 sprite_draw
+0000223c g     F .text	0000000c give_biggoron_sword
+00001ccc g     F .text	00000070 give_sarias_gift
+00002c3c g     F .text	00000084 small_key_draw
 00000048 g     O .sbss	00000001 cfg_rainbow_sword_outer_enabled
-00002aa4 g     F .text	00000098 heart_piece_draw
-00001d70 g     F .text	000001a0 sprite_load
+00002be0 g     F .text	0000005c heart_piece_draw
+00001d94 g     F .text	000001a0 sprite_load
 00000178 g     O .data	00000010 stones_sprite
-000025c4 g     F .text	0000001c bombs_to_rupee
+00000000         *UND*	00000000 OUTGOING_KEY
+000025e8 g     F .text	0000001c bombs_to_rupee
 00000100 g     O .data	00000028 setup_db
-0000281c g     F .text	00000090 get_object
+00002840 g     F .text	00000090 get_object
 00000188 g     O .data	00000fa0 item_table
 00000138 g     O .data	00000010 font_sprite
 00000014 g     O .sbss	00000001 satisified_pending_frames
-00001878 g     F .text	00000068 pop_ice_trap
-00001d40 g     F .text	00000030 sprite_bytes
-00002444 g     F .text	0000002c bomb_bag_upgrade
-00002548 g     F .text	00000010 magic_upgrade
-00002418 g     F .text	0000002c strength_upgrade
+00002990 g     F .text	00000060 scale_top_matrix
+000018b8 g     F .text	00000068 pop_ice_trap
+00001d64 g     F .text	00000030 sprite_bytes
+00002468 g     F .text	0000002c bomb_bag_upgrade
+0000256c g     F .text	00000010 magic_upgrade
+0000243c g     F .text	0000002c strength_upgrade
 00000008 g     O .sbss	00000004 cfg_dungeon_info_mq_need_map
-000027f4 g     F .text	00000028 load_object
-00002588 g     F .text	00000020 ocarina_upgrade
-00002380 g     F .text	00000050 resolve_upgrades
-00002d98 g     F .text	00000048 bowling_heart_piece_draw
-00002000 g     F .text	0000015c gfx_init
-00001bd0 g     F .text	000000d8 get_skulltula_token
-0000216c g     F .text	00000014 push_pending_ice_trap
-00002cf8 g     F .text	000000a0 bowling_bomb_bag_draw
+00002818 g     F .text	00000028 load_object
+000025ac g     F .text	00000020 ocarina_upgrade
+000023a4 g     F .text	00000050 resolve_upgrades
+000029f0 g     F .text	0000008c draw_model_by_id
+00002f50 g     F .text	0000005c bowling_heart_piece_draw
+00002024 g     F .text	0000015c gfx_init
+00001c00 g     F .text	000000cc get_skulltula_token
+00002190 g     F .text	00000014 push_pending_ice_trap
+00002eb4 g     F .text	0000009c bowling_bomb_bag_draw
 00000000 g     O .bss	0000000e cfg_dungeon_is_mq
-000025e0 g     F .text	00000024 seeds_to_rupee
-00002304 g     F .text	0000000c give_fairy_ocarina
-00002a5c g     F .text	00000048 lookup_model
+00002604 g     F .text	00000024 seeds_to_rupee
+00002328 g     F .text	0000000c give_fairy_ocarina
+00002ba0 g     F .text	00000040 lookup_model
 00000024 g     O .data	0000009c dungeons
 00000010 g     O .data	00000012 medal_colors
 0000003c g     O .sbss	00000004 dummy_actor
-0000317c g     F .text	000000a8 text_print
-00002a00 g     F .text	0000005c lookup_model_by_override
-00002208 g     F .text	00000010 give_tycoon_wallet
+000032bc g     F .text	000000a8 text_print
+00002b44 g     F .text	0000005c lookup_model_by_override
+0000222c g     F .text	00000010 give_tycoon_wallet
 00000040 g     O .sbss	00000004 item_overrides_count
-000019bc g     F .text	00000108 handle_pending_items
-00002558 g     F .text	00000030 bombchu_upgrade
-000028f8 g     F .text	0000004c draw_model
-00002310 g     F .text	00000018 give_song
-00002604 g     F .text	0000003c c_init
-00002c14 g     F .text	000000e4 item_etcetera_draw
+000019ec g     F .text	00000108 handle_pending_items
+0000257c g     F .text	00000030 bombchu_upgrade
+00002a7c g     F .text	00000050 draw_model
+00002334 g     F .text	00000018 give_song
+00002628 g     F .text	0000003c c_init
+00002dd4 g     F .text	000000e0 item_etcetera_draw
 00000028 g     O .sbss	00000004 active_item_action_id
-0000195c g     F .text	00000060 try_pending_item
+0000198c g     F .text	00000060 try_pending_item
 00000058 g     O .sbss	00000004 heap_next
 00000000 g     O .data	0000000e cfg_dungeon_rewards
-00002944 g     F .text	00000044 scale_matrix
-00002328 g     F .text	0000001c ice_trap_effect
-000026b0 g     F .text	00000100 c_equipment_menu_slot_filled
-00002224 g     F .text	00000050 give_bottle
-000014ec g     F .text	000000a4 lookup_override_by_key
-000027b0 g     F .text	00000044 load_object_file
+0000234c g     F .text	0000001c ice_trap_effect
+000026d4 g     F .text	00000100 c_equipment_menu_slot_filled
+00002248 g     F .text	00000050 give_bottle
+00001504 g     F .text	000000a4 lookup_override_by_key
+000027d4 g     F .text	00000044 load_object_file
+00000000         *UND*	00000000 OUTGOING_ITEM
 00000010 g     O .bss	00000018 pending_item_queue
-00002b84 g     F .text	00000048 skull_token_draw
+00002d1c g     F .text	0000005c skull_token_draw
 000000c0 g     O .data	00000040 hash_symbols
-000028ac g     F .text	0000004c set_object_segment
-0000336c g     F .text	00000014 heap_init
-00002b3c g     F .text	00000048 heart_container_draw
+000028d0 g     F .text	0000004c set_object_segment
+000034ac g     F .text	00000014 heap_init
+00002cc0 g     F .text	0000005c heart_container_draw
 00001028 g     O .bss	00000040 object_slots
-00002288 g     F .text	00000020 give_small_key
+000022ac g     F .text	00000020 give_small_key
 00000004 g     O .sbss	00000004 cfg_dungeon_info_reward_need_compass
 0000000c g     O .sbss	00000004 cfg_dungeon_info_mq_enable
 00000000         *UND*	00000000 C_HEAP
-000013f4 g     F .text	000000f8 get_override_search_key
-00001698 g     F .text	0000004c clear_override
-000017ec g     F .text	00000034 pop_pending_item
-00001d18 g     F .text	00000028 sprite_bytes_per_tile
-00002344 g     F .text	0000003c get_item_row
-000033b4 g     F .text	00000044 file_init
+000013f4 g     F .text	00000110 get_override_search_key
+000016b0 g     F .text	0000004c clear_override
+0000182c g     F .text	00000034 pop_pending_item
+00001d3c g     F .text	00000028 sprite_bytes_per_tile
+00002368 g     F .text	0000003c get_item_row
+000034f4 g     F .text	00000044 file_init
 00000000         *UND*	00000000 PLAYER_NAME_ID
 00000000 g     O .sbss	00000004 cfg_dungeon_info_reward_need_altar
 00000004 g     O .sdata	00000004 cfg_dungeon_info_enable
-00002988 g     F .text	0000004c models_init
->>>>>>> d4e5b169
+00002acc g     F .text	0000004c models_init
 
