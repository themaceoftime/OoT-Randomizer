--- conflicted
+++ resolved
@@ -113,40 +113,24 @@
 00000000 l    df *ABS*	00000000 twinrova.c
 00000000 l    df *ABS*	00000000 util.c
 00000000 l    df *ABS*	00000000 weather.c
-<<<<<<< HEAD
 0000662c g     F .text	00000114 draw_gi_deku_nut
 0000844c g     F .text	00000018 magic_jar_to_rupee
-00009320 g     F .text	00000054 scale_factor
+00009318 g     F .text	00000054 scale_factor
 00008004 g     F .text	0000001c give_defense
 00008218 g     F .text	0000002c call_effect_function
 000024cc g     F .text	000003d0 read_file_data
 00000000         *UND*	00000000 PLAYER_ID
 000080e4 g     F .text	0000001c clear_excess_hearts
-0000a20c g     F .text	00000078 object_index_or_spawn
+0000a204 g     F .text	00000078 object_index_or_spawn
 0000566c g     F .text	00000088 give_ice_trap
-0000aa58 g     F .text	000002c8 Sram_WriteSave
-0000aa28 g     F .text	00000030 SsSram_ReadWrite_Safe
+0000aa50 g     F .text	000002c8 Sram_WriteSave
+0000aa20 g     F .text	00000030 SsSram_ReadWrite_Safe
 000089ac g     F .text	00000274 update_bombchu_trail_colors
 00000000         *UND*	00000000 EXTENDED_INITIAL_SAVE_DATA
 00003998 g     F .text	0000007c item_overrides_init
-0000a608 g     F .text	00000050 draw_pot_hack
+0000a600 g     F .text	00000050 draw_pot_hack
 00008340 g     F .text	00000018 scale_upgrade
-0000c4f8 g     F .text	00000014 clear_twinrova_vars
-=======
-00005c7c g     F .text	00000114 draw_gi_deku_nut
-000086d0 g     F .text	0000007c scale_factor
-0000740c g     F .text	0000001c give_defense
-00007620 g     F .text	0000002c call_effect_function
-000024cc g     F .text	000003d0 read_file_data
-00000000         *UND*	00000000 PLAYER_ID
-000074ec g     F .text	0000001c clear_excess_hearts
-00008cec g     F .text	00000078 object_index_or_spawn
-00004cbc g     F .text	00000088 give_ice_trap
-00007d6c g     F .text	00000274 update_bombchu_trail_colors
-000038e8 g     F .text	0000007c item_overrides_init
-00007748 g     F .text	00000018 scale_upgrade
-000097f4 g     F .text	00000014 clear_twinrova_vars
->>>>>>> 4021cd87
+0000c4f0 g     F .text	00000014 clear_twinrova_vars
 00000040 g     O .sdata	00000004 a_note_glow_max
 00000008 g     O .sbss	00000004 CHEST_TEXTURE_MATCH_CONTENTS
 00005a14 g     F .text	0000009c draw_gi_various_opa0
@@ -160,14 +144,10 @@
 0000824c g     F .text	00000014 hookshot_upgrade
 00008764 g     F .text	000000a4 update_sword_trail_colors
 00003bf8 g     F .text	0000004c lookup_override
-0000bf38 g     F .text	00000054 init_textures
+0000bf30 g     F .text	00000054 init_textures
 00008374 g     F .text	0000001c stick_upgrade
 00000010 g     O .data	00000018 medals
-<<<<<<< HEAD
-0000bc58 g     F .text	0000002c text_init
-=======
-00009000 g     F .text	0000002c text_init
->>>>>>> 4021cd87
+0000bc50 g     F .text	0000002c text_init
 00000000         *UND*	00000000 INCOMING_PLAYER
 00000078 g     O .sdata	00000004 beating_no_dd
 00000000         *UND*	00000000 TRIFORCE_PIECES_REQUIRED
@@ -185,20 +165,13 @@
 00000000         *UND*	00000000 CFG_DUNGEON_REWARDS
 00008464 g     F .text	00000070 letter_to_bottle
 00000000         *UND*	00000000 CFG_B_BUTTON_COLOR
-0000950c g     F .text	000000ac collectible_draw
+00009504 g     F .text	000000ac collectible_draw
 00000000         *UND*	00000000 CFG_CUSTOM_MESSAGE_1
-<<<<<<< HEAD
-00009790 g     F .text	00000064 ocarina_of_time_draw
+00009788 g     F .text	00000064 ocarina_of_time_draw
 000036ec g     F .text	00000048 check_ganon_entry
 00000220 g     O .data	00000010 items_sprite
-0000961c g     F .text	000000ac collectible_draw_other
+00009614 g     F .text	000000ac collectible_draw_other
 00006524 g     F .text	00000108 draw_gi_goron_swords
-=======
-00008a9c g     F .text	00000064 ocarina_of_time_draw
-000036f4 g     F .text	00000048 check_ganon_entry
-00000208 g     O .data	00000010 items_sprite
-00005b74 g     F .text	00000108 draw_gi_goron_swords
->>>>>>> 4021cd87
 00000000         *UND*	00000000 CFG_DISPLAY_DPAD
 000085ec g     F .text	0000003c before_skybox_init
 0000006c g     O .sbss	00000002 illegal_model
@@ -207,55 +180,32 @@
 00000068 g     O .sdata	00000004 a_button
 00000000         *UND*	00000000 CFG_SHOW_SETTING_INFO
 00000008 g     O .sdata	00000008 hash_sprites
-<<<<<<< HEAD
 00003c44 g     F .text	00000100 activate_override
 00008554 g     F .text	0000003c before_game_state_update
-0000b7f4 g     F .text	00000048 store_scarecrow_fix
-000099e0 g     F .text	00000084 obj_comb_drop_collectible
-0000bf8c g     F .text	00000028 set_triforce_render
+0000b7ec g     F .text	00000048 store_scarecrow_fix
+000099d8 g     F .text	00000084 obj_comb_drop_collectible
+0000bf84 g     F .text	00000028 set_triforce_render
 0000005c g     O .sdata	00000004 a_note_r
 00000000         *UND*	00000000 CFG_C_NOTE_COLOR
 00000000         *UND*	00000000 OUTGOING_PLAYER
 00000094 g     O .bss	00000065 collectible_scene_flags_table
-0000c5a0 g     F .text	00000240 override_weather_state
+0000c598 g     F .text	00000240 override_weather_state
 00003e78 g     F .text	00000040 push_delayed_item
 000082e0 g     F .text	00000030 slingshot_upgrade
-0000b4a8 g     F .text	000001d0 Sram_CopySave
-=======
-00003b60 g     F .text	00000100 activate_override
-00007934 g     F .text	0000003c before_game_state_update
-00008fb8 g     F .text	00000048 store_scarecrow_fix
-00009294 g     F .text	00000028 set_triforce_render
-0000005c g     O .sdata	00000004 a_note_r
-00000000         *UND*	00000000 CFG_C_NOTE_COLOR
-00000000         *UND*	00000000 OUTGOING_PLAYER
-0000989c g     F .text	00000240 override_weather_state
-00003d94 g     F .text	00000040 push_delayed_item
-000076e8 g     F .text	00000030 slingshot_upgrade
->>>>>>> 4021cd87
+0000b4a0 g     F .text	000001d0 Sram_CopySave
 000009d8 g     F .text	00000924 draw_dpad
 00000278 g     O .data	000010bc item_draw_table
 00000010 g     O .sbss	00000004 cfg_file_select_hash
-<<<<<<< HEAD
-0000a904 g     F .text	00000028 health_and_magic_refill
+0000a8fc g     F .text	00000028 health_and_magic_refill
 00007120 g     F .text	000001d0 draw_gi_blue_fire_candle
-0000bf20 g     F .text	00000018 get_texture
+0000bf18 g     F .text	00000018 get_texture
 00007b8c g     F .text	00000008 no_effect
-00009c50 g     F .text	00000108 ObjComb_Draw_Hack
+00009c48 g     F .text	00000108 ObjComb_Draw_Hack
 00000000         *UND*	00000000 BOMBCHUS_IN_LOGIC
-0000bef0 g     F .text	00000030 text_flush
+0000bee8 g     F .text	00000030 text_flush
 00000000         *UND*	00000000 CFG_RAINBOW_SWORD_INNER_ENABLED
-0000bc84 g     F .text	000000a8 text_print_size
+0000bc7c g     F .text	000000a8 text_print_size
 00000230 g     O .data	00000010 medals_sprite
-=======
-00008f90 g     F .text	00000028 health_and_magic_refill
-00006770 g     F .text	000001d0 draw_gi_blue_fire_candle
-000071dc g     F .text	00000008 no_effect
-00009264 g     F .text	00000030 text_flush
-00000000         *UND*	00000000 CFG_RAINBOW_SWORD_INNER_ENABLED
-0000902c g     F .text	000000a8 text_print_size
-00000218 g     O .data	00000010 medals_sprite
->>>>>>> 4021cd87
 00002050 g     F .text	00000064 interpolate
 000082b8 g     F .text	00000028 bow_upgrade
 00000000         *UND*	00000000 VERSION_STRING_TXT
@@ -284,34 +234,22 @@
 00003e18 g     F .text	00000060 push_coop_item
 00000000         *UND*	00000000 GILDED_CHEST_BASE_TEXTURE
 00000004 g     O .sdata	00000004 scene_fog_distance
-0000a444 g     F .text	000001c4 draw_pot
+0000a43c g     F .text	000001c4 draw_pot
 00000000         *UND*	00000000 CFG_BOMBCHU_TRAIL_OUTER_COLOR
-<<<<<<< HEAD
-0000944c g     F .text	00000024 models_reset
-=======
-00008820 g     F .text	0000002c models_reset
->>>>>>> 4021cd87
+00009444 g     F .text	00000024 models_reset
 00000000         *UND*	00000000 TIME_STRING_TXT
 00000000 g     F .text	00000008 agony_inside_radius_setup
 00006ab4 g     F .text	0000016c draw_gi_scales
 00000210 g     O .data	00000010 quest_items_sprite
 00003eec g     F .text	00000064 after_key_received
 00000000         *UND*	00000000 PLANDOMIZER_USED
-<<<<<<< HEAD
 00000084 g     O .sbss	00000001 KAKARIKO_WEATHER_FORECAST
-0000c520 g     F .text	0000003c heap_alloc
+0000c518 g     F .text	0000003c heap_alloc
 0000004c g     O .sbss	00000004 active_item_row
 00008590 g     F .text	0000005c after_game_state_update
-0000a688 g     F .text	00000050 draw_flying_pot_hack
+0000a680 g     F .text	00000050 draw_flying_pot_hack
 00007eec g     F .text	00000118 give_silver_rupee_pouch
 000084d4 g     F .text	00000034 health_upgrade_cap
-=======
-00000068 g     O .sbss	00000001 KAKARIKO_WEATHER_FORECAST
-0000981c g     F .text	0000003c heap_alloc
-00000034 g     O .sbss	00000004 active_item_row
-00007970 g     F .text	00000044 after_game_state_update
-000078c4 g     F .text	00000034 health_upgrade_cap
->>>>>>> 4021cd87
 00001424 g     F .text	00000c2c draw_dungeon_info
 00004324 g     F .text	00000020 get_extended_flag
 00008628 g     F .text	0000003c after_scene_init
@@ -319,15 +257,9 @@
 00000000         *UND*	00000000 SRAM_SLOTS
 000001ec g     O .rodata	0000000c icon_sprites
 00000000         *UND*	00000000 OCARINAS_SHUFFLED
-<<<<<<< HEAD
-0000bd80 g     F .text	00000170 text_flush_size
+0000bd78 g     F .text	00000170 text_flush_size
 000041e4 g     F .text	00000134 get_item
 00006124 g     F .text	00000144 draw_gi_various_opa10_xlu32
-=======
-000090f4 g     F .text	00000170 text_flush_size
-00004100 g     F .text	00000134 get_item
-00005774 g     F .text	00000144 draw_gi_various_opa10_xlu32
->>>>>>> 4021cd87
 00000044 g     O .sdata	00000004 a_note_glow_base
 00000004 g     O .sbss	00000004 CHEST_SIZE_MATCH_CONTENTS
 00000000         *UND*	00000000 SKULL_CHEST_FRONT_TEXTURE
@@ -346,7 +278,7 @@
 00003db8 g     F .text	00000060 push_pending_item
 00007d2c g     F .text	00000090 give_small_key_ring
 00000008 g     F .text	0000002c agony_outside_radius_setup
-0000a658 g     F .text	00000030 draw_hba_pot_hack
+0000a650 g     F .text	00000030 draw_hba_pot_hack
 00003d90 g     F .text	00000028 set_outgoing_override
 00000040 g     O .sbss	00000004 active_item_object_id
 00000000         *UND*	00000000 CFG_RAINBOW_BOOM_TRAIL_INNER_ENABLED
@@ -366,15 +298,9 @@
 00007c94 g     F .text	0000000c give_biggoron_sword
 00004d04 g     F .text	00000070 give_sarias_gift
 00000000         *UND*	00000000 CFG_RAINBOW_NAVI_ENEMY_OUTER_ENABLED
-<<<<<<< HEAD
 00004434 g     F .text	000000b4 Set_CollectibleOverrideFlag
 00000030 g     O .sdata	00000004 c_note_glow_max
-000095b8 g     F .text	00000064 heart_piece_draw
-=======
-0000894c g     F .text	00000088 small_key_draw
-00000030 g     O .sdata	00000004 c_note_glow_max
-000088e8 g     F .text	00000064 heart_piece_draw
->>>>>>> 4021cd87
+000095b0 g     F .text	00000064 heart_piece_draw
 00000000         *UND*	00000000 CFG_RAINBOW_BOMBCHU_TRAIL_INNER_ENABLED
 00006268 g     F .text	0000015c draw_gi_bullet_bags
 00004dd0 g     F .text	000001a0 sprite_load
@@ -388,28 +314,16 @@
 00000054 g     O .sdata	00000004 a_note_b
 00000000         *UND*	00000000 Gameplay_InitSkybox
 00000134 g     O .data	00000040 num_to_bits
-<<<<<<< HEAD
 00000250 g     O .data	00000028 setup_db
-00009194 g     F .text	00000060 get_object
+0000918c g     F .text	00000060 get_object
 00007ba0 g     F .text	000000bc give_triforce_piece
 000013a8 g     O .data	00001800 item_table
 00000200 g     O .data	00000010 font_sprite
-00009d58 g     F .text	00000098 get_smallcrate_override
+00009d50 g     F .text	00000098 get_smallcrate_override
 00000034 g     O .sbss	00000001 satisified_pending_frames
-00009240 g     F .text	00000068 scale_top_matrix
+00009238 g     F .text	00000068 scale_top_matrix
 00003f50 g     F .text	00000068 pop_ice_trap
 00006740 g     F .text	00000118 draw_gi_recovery_heart
-=======
-00000238 g     O .data	00000028 setup_db
-00008544 g     F .text	00000060 get_object
-000071f0 g     F .text	000000bc give_triforce_piece
-00001338 g     O .data	00001090 item_table
-000001e8 g     O .data	00000010 font_sprite
-0000001c g     O .sbss	00000001 satisified_pending_frames
-000085f0 g     F .text	00000068 scale_top_matrix
-00003e6c g     F .text	00000068 pop_ice_trap
-00005d90 g     F .text	00000118 draw_gi_recovery_heart
->>>>>>> 4021cd87
 00000004 g     O .data	00000009 reward_rows
 0000001c g     O .sbss	00000008 collectible_override
 00000000         *UND*	00000000 TWINROVA_ACTION_TIMER
@@ -418,16 +332,15 @@
 00004da0 g     F .text	00000030 sprite_bytes
 00000050 g     O .sdata	00000004 c_note_r
 00000000         *UND*	00000000 CFG_C_BUTTON_COLOR
-<<<<<<< HEAD
 0000828c g     F .text	0000002c bomb_bag_upgrade
 0000008c g     O .sdata	00000004 Sram_InitNewSave
 00008390 g     F .text	00000010 magic_upgrade
-0000a330 g     F .text	00000098 get_pot_override
+0000a328 g     F .text	00000098 get_pot_override
 00008260 g     F .text	0000002c strength_upgrade
 00008100 g     F .text	0000007c open_mask_shop
-0000bd2c g     F .text	00000034 text_len
-0000916c g     F .text	00000028 load_object
-0000b678 g     F .text	000000c4 Save_Write_Hook
+0000bd24 g     F .text	00000034 text_len
+00009164 g     F .text	00000028 load_object
+0000b670 g     F .text	000000c4 Save_Write_Hook
 000083d0 g     F .text	00000020 ocarina_upgrade
 0000002c g     O .bss	00000065 dropped_collectible_scene_flags_table
 000063c4 g     F .text	00000160 draw_gi_small_rupees
@@ -436,26 +349,10 @@
 00000000         *UND*	00000000 CFG_A_NOTE_COLOR
 00000074 g     O .sdata	00000004 normal_no_dd
 00000064 g     O .sdata	00000004 b_button
-0000997c g     F .text	00000064 bowling_heart_piece_draw
-0000a92c g     F .text	000000fc Save_Open
+00009974 g     F .text	00000064 bowling_heart_piece_draw
+0000a924 g     F .text	000000fc Save_Open
 00005068 g     F .text	000001f0 gfx_init
 00003954 g     F .text	00000044 override_flags_init
-=======
-00007694 g     F .text	0000002c bomb_bag_upgrade
-00007798 g     F .text	00000010 magic_upgrade
-00007668 g     F .text	0000002c strength_upgrade
-00007508 g     F .text	0000007c open_mask_shop
-0000851c g     F .text	00000028 load_object
-000077d8 g     F .text	00000020 ocarina_upgrade
-00005a14 g     F .text	00000160 draw_gi_small_rupees
-000075c0 g     F .text	00000060 resolve_upgrades
-000001b8 g     O .data	00000010 song_note_sprite
-00000000         *UND*	00000000 CFG_A_NOTE_COLOR
-00000074 g     O .sdata	00000004 normal_no_dd
-00000064 g     O .sdata	00000004 b_button
-00008c88 g     F .text	00000064 bowling_heart_piece_draw
-000046b8 g     F .text	000001f0 gfx_init
->>>>>>> 4021cd87
 0000007c g     O .sdata	00000006 defaultDDHeart
 00000028 g     O .rodata	00000042 freecam_modes
 00007b94 g     F .text	0000000c full_heal
@@ -465,29 +362,18 @@
 000031d8 g     O .bss	00000016 extended_savectx
 00005654 g     F .text	00000018 push_pending_ice_trap
 00000000         *UND*	00000000 CFG_DUNGEON_INFO_REWARD_ENABLE
-<<<<<<< HEAD
-000098d8 g     F .text	000000a4 bowling_bomb_bag_draw
-0000a04c g     F .text	000001c0 ObjKibako2_Draw
-=======
-00008be4 g     F .text	000000a4 bowling_bomb_bag_draw
->>>>>>> 4021cd87
+000098d0 g     F .text	000000a4 bowling_bomb_bag_draw
+0000a044 g     F .text	000001c0 ObjKibako2_Draw
 00000000         *UND*	00000000 WORLD_STRING_TXT
 00000000         *UND*	00000000 GILDED_CHEST_FRONT_TEXTURE
 00000070 g     O .sdata	00000004 beating_dd
 00000068 g     F .text	00000158 draw_agony_graphic
-<<<<<<< HEAD
 00008428 g     F .text	00000024 seeds_to_rupee
 00008060 g     F .text	0000000c give_fairy_ocarina
-000094cc g     F .text	00000040 lookup_model
+000094c4 g     F .text	00000040 lookup_model
 00000065 g     O .sbss	00000001 OPEN_KAKARIKO
 0000002c g     O .sbss	00000004 collectible_override_flags
 000090f8 g     F .text	00000008 draw_illegal_model_text
-=======
-00007830 g     F .text	00000024 seeds_to_rupee
-00007468 g     F .text	0000000c give_fairy_ocarina
-000088a8 g     F .text	00000040 lookup_model
-0000004d g     O .sbss	00000001 OPEN_KAKARIKO
->>>>>>> 4021cd87
 00000000         *UND*	00000000 CHEST_LENS_ONLY
 00000028 g     O .data	000000b6 dungeons
 00000000         *UND*	00000000 CFG_CUSTOM_MESSAGE_2
@@ -498,15 +384,10 @@
 00000000         *UND*	00000000 CFG_RAINBOW_NAVI_NPC_OUTER_ENABLED
 00000000         *UND*	00000000 CFG_DUNGEON_INFO_REWARD_NEED_COMPASS
 00000024 g     O .sdata	00000004 text_cursor_inner_base
-<<<<<<< HEAD
-0000bd60 g     F .text	00000020 text_print
-00009470 g     F .text	0000005c lookup_model_by_override
-=======
-000090d4 g     F .text	00000020 text_print
-0000884c g     F .text	0000005c lookup_model_by_override
->>>>>>> 4021cd87
+0000bd58 g     F .text	00000020 text_print
+00009468 g     F .text	0000005c lookup_model_by_override
 00000034 g     O .sdata	00000004 c_note_glow_base
-0000b83c g     F .text	0000041c draw_silver_rupee_info
+0000b834 g     F .text	0000041c draw_silver_rupee_info
 00003734 g     F .text	00000054 countSetBitsRec
 00000016 g     O .sbss	00000002 GANON_BOSS_KEY_CONDITION_COUNT
 00007c5c g     F .text	00000038 give_tycoon_wallet
@@ -519,21 +400,13 @@
 000083a0 g     F .text	00000030 bombchu_upgrade
 00000030 g     O .sbss	00000002 num_drop_override_flags
 00000000         *UND*	00000000 SILVER_CHEST_FRONT_TEXTURE
-<<<<<<< HEAD
-00009374 g     F .text	0000008c draw_model
-0000b73c g     F .text	000000b8 Save_Init_Write_Hook
+0000936c g     F .text	0000008c draw_model
+0000b734 g     F .text	000000b8 Save_Init_Write_Hook
 000080a0 g     F .text	00000018 give_bean_pack
 00005ba0 g     F .text	00000150 draw_gi_wallets
 00008c20 g     F .text	00000274 get_bombchu_back_color
-0000ad20 g     F .text	00000788 Sram_VerifyAndLoadAllSaves
+0000ad18 g     F .text	00000788 Sram_VerifyAndLoadAllSaves
 0000806c g     F .text	00000018 give_song
-=======
-0000874c g     F .text	00000088 draw_model
-000074a8 g     F .text	00000018 give_bean_pack
-000051f0 g     F .text	00000150 draw_gi_wallets
-00007fe0 g     F .text	00000274 get_bombchu_back_color
-00007474 g     F .text	00000018 give_song
->>>>>>> 4021cd87
 00000000 g     O .sdata	00000004 last_fog_distance
 00000084 g     O .sdata	00000006 defaultHeart
 00000058 g     O .sdata	00000004 a_note_g
@@ -541,13 +414,8 @@
 00000000         *UND*	00000000 CFG_RAINBOW_BOOM_TRAIL_OUTER_ENABLED
 000001e0 g     O .data	00000010 triforce_sprite
 00000000         *UND*	00000000 EXTERN_DAMAGE_MULTIPLYER
-<<<<<<< HEAD
 00000066 g     O .sbss	00000001 MAX_RUPEES
-000097f4 g     F .text	000000e4 item_etcetera_draw
-=======
-0000004e g     O .sbss	00000001 MAX_RUPEES
-00008b00 g     F .text	000000e4 item_etcetera_draw
->>>>>>> 4021cd87
+000097ec g     F .text	000000e4 item_etcetera_draw
 00000000         *UND*	00000000 SPEED_MULTIPLIER
 0000289c g     F .text	00000964 draw_file_icons
 00000048 g     O .sbss	00000004 active_item_action_id
@@ -566,84 +434,51 @@
 00000000         *UND*	00000000 FAST_CHESTS
 00007ca0 g     F .text	00000038 give_bottle
 00000000         *UND*	00000000 CFG_DUNGEON_INFO_REWARD_NEED_ALTAR
-<<<<<<< HEAD
 00000190 g     O .data	00000010 heart_sprite
 00003b58 g     F .text	000000a0 lookup_override_by_key
 00004318 g     F .text	0000000c reset_collectible_mutex
-00009100 g     F .text	0000006c load_object_file
+00009100 g     F .text	00000064 load_object_file
 000046b0 g     F .text	00000274 get_override_drop_id
 00006960 g     F .text	00000154 draw_gi_magic_spells
-00009df0 g     F .text	00000184 ObjKibako_Draw
+00009de8 g     F .text	00000184 ObjKibako_Draw
 00000000         *UND*	00000000 CFG_RAINBOW_NAVI_NPC_INNER_ENABLED
 00000000 g     O .sbss	00000004 CHEST_SIZE_TEXTURE
-000092a8 g     F .text	00000078 draw_model_low_level
+000092a0 g     F .text	00000078 draw_model_low_level
 000072f0 g     F .text	000001ec draw_gi_fairy_lantern
-00009f74 g     F .text	00000060 ObjKibako2_SpawnCollectible_Hack
-0000a284 g     F .text	000000ac enitem00_set_link_incoming_item_id
+00009f6c g     F .text	00000060 ObjKibako2_SpawnCollectible_Hack
+0000a27c g     F .text	000000ac enitem00_set_link_incoming_item_id
 00006df0 g     F .text	000001a4 draw_gi_mirror_shield
-=======
-00000178 g     O .data	00000010 heart_sprite
-00003a74 g     F .text	000000a0 lookup_override_by_key
-000084b8 g     F .text	00000064 load_object_file
-00005fb0 g     F .text	00000154 draw_gi_magic_spells
-00000000         *UND*	00000000 CFG_RAINBOW_NAVI_NPC_INNER_ENABLED
-00000000 g     O .sbss	00000004 CHEST_SIZE_TEXTURE
-00008658 g     F .text	00000078 draw_model_low_level
-00006940 g     F .text	000001ec draw_gi_fairy_lantern
-00006440 g     F .text	000001a4 draw_gi_mirror_shield
->>>>>>> 4021cd87
 00000000         *UND*	00000000 CFG_DUNGEON_INFO_MQ_NEED_MAP
-00009b10 g     F .text	00000140 ObjComb_Update
+00009b08 g     F .text	00000140 ObjComb_Update
 00007b54 g     F .text	00000038 base_draw_gi_model
 00000000         *UND*	00000000 OUTGOING_ITEM
-<<<<<<< HEAD
-00009a64 g     F .text	000000ac get_beehive_override
+00009a5c g     F .text	000000ac get_beehive_override
 000000fc g     O .bss	00000018 pending_item_queue
 00000064 g     O .sbss	00000001 COMPLETE_MASK_QUEST
-0000972c g     F .text	00000064 skull_token_draw
-=======
-0000002c g     O .bss	00000018 pending_item_queue
-0000004c g     O .sbss	00000001 COMPLETE_MASK_QUEST
-00008a38 g     F .text	00000064 skull_token_draw
->>>>>>> 4021cd87
+00009724 g     F .text	00000064 skull_token_draw
 00000000         *UND*	00000000 CFG_TEXT_CURSOR_COLOR
 000077fc g     F .text	0000017c draw_gi_small_keys
 000000f4 g     O .data	00000040 hash_symbols
 000020b4 g     F .text	00000018 extern_scene_init
-<<<<<<< HEAD
-000091f4 g     F .text	0000004c set_object_segment
+000091ec g     F .text	0000004c set_object_segment
 000001c0 g     F .text	000000a0 draw_agony
-0000c50c g     F .text	00000014 heap_init
+0000c504 g     F .text	00000014 heap_init
 00000000         *UND*	00000000 CFG_RAINBOW_NAVI_PROP_INNER_ENABLED
-000096c8 g     F .text	00000064 heart_container_draw
+000096c0 g     F .text	00000064 heart_container_draw
 000056f4 g     F .text	0000009c draw_gi_bombchu_and_masks
 00003114 g     O .bss	000000c0 object_slots
 00007cec g     F .text	00000040 give_small_key
-=======
-000085a4 g     F .text	0000004c set_object_segment
-000001c0 g     F .text	000000a0 draw_agony
-00009808 g     F .text	00000014 heap_init
-00000000         *UND*	00000000 CFG_RAINBOW_NAVI_PROP_INNER_ENABLED
-000089d4 g     F .text	00000064 heart_container_draw
-00004d44 g     F .text	0000009c draw_gi_bombchu_and_masks
-00001044 g     O .bss	00000040 object_slots
-0000733c g     F .text	00000040 give_small_key
->>>>>>> 4021cd87
 00000000         *UND*	00000000 CFG_DUNGEON_INFO_MQ_ENABLE
 00000174 g     O .data	00000015 items
 00006c20 g     F .text	000001d0 draw_gi_potions
 00000000         *UND*	00000000 C_HEAP
-<<<<<<< HEAD
 00004924 g     F .text	000002c0 item_give_collectible
-0000a6d8 g     F .text	0000022c get_rainbow_color
-=======
-00008d64 g     F .text	0000022c get_rainbow_color
->>>>>>> 4021cd87
+0000a6d0 g     F .text	0000022c get_rainbow_color
 00000000         *UND*	00000000 CFG_BOMBCHU_TRAIL_INNER_COLOR
 00003a14 g     F .text	00000144 get_override_search_key
 00000014 g     O .sbss	00000001 NO_ESCAPE_SEQUENCE
 00003d44 g     F .text	0000004c clear_override
-00009fd4 g     F .text	00000078 get_crate_override
+00009fcc g     F .text	00000078 get_crate_override
 00005ec8 g     F .text	00000130 draw_gi_coins_and_cuccos
 00003eb8 g     F .text	00000034 pop_pending_item
 00000368 g     F .text	0000021c draw_chest
@@ -653,27 +488,15 @@
 00004d74 g     F .text	0000002c sprite_bytes_per_tile
 0000817c g     F .text	0000003c get_item_row
 00000000         *UND*	00000000 DISABLE_TIMERS
-<<<<<<< HEAD
-0000c55c g     F .text	00000044 file_init
-0000a3c8 g     F .text	0000007c get_flying_pot_override
+0000c554 g     F .text	00000044 file_init
+0000a3c0 g     F .text	0000007c get_flying_pot_override
 00000024 g     O .sbss	00000004 collectible_mutex
 00000210 g     O .rodata	0000000c rupee_colors
 00000000         *UND*	00000000 EXTENDED_OBJECT_TABLE
-0000bfb4 g     F .text	00000544 draw_triforce_count
+0000bfac g     F .text	00000544 draw_triforce_count
 00000000         *UND*	00000000 PLAYER_NAME_ID
 00000000         *UND*	00000000 TRIFORCE_HUNT_ENABLED
 00006858 g     F .text	00000108 draw_gi_fish_bottle
-00009400 g     F .text	0000004c models_init
+000093f8 g     F .text	0000004c models_init
 0000138c g     O .data	0000001c key_counts
-=======
-00009858 g     F .text	00000044 file_init
-00000210 g     O .rodata	0000000c rupee_colors
-00000000         *UND*	00000000 EXTENDED_OBJECT_TABLE
-000092bc g     F .text	00000538 draw_triforce_count
-00000000         *UND*	00000000 PLAYER_NAME_ID
-00000000         *UND*	00000000 TRIFORCE_HUNT_ENABLED
-00005ea8 g     F .text	00000108 draw_gi_fish_bottle
-000087d4 g     F .text	0000004c models_init
-0000131c g     O .data	0000001c key_counts
->>>>>>> 4021cd87
 
