--- conflicted
+++ resolved
@@ -114,13 +114,8 @@
 000088bc g     F .text	00000274 update_bombchu_trail_colors
 00004384 g     F .text	0000007c item_overrides_init
 00000000         *UND*	00000000 MW_SEND_OWN_ITEMS
-<<<<<<< HEAD
 00008298 g     F .text	00000018 scale_upgrade
-0000a34c g     F .text	00000014 clear_twinrova_vars
-=======
-0000829c g     F .text	00000018 scale_upgrade
-0000a3fc g     F .text	00000014 clear_twinrova_vars
->>>>>>> db1a49f6
+0000a3f8 g     F .text	00000014 clear_twinrova_vars
 00000048 g     O .sdata	00000004 a_note_glow_max
 00000008 g     O .sbss	00000004 CHEST_TEXTURE_MATCH_CONTENTS
 00005b98 g     F .text	0000009c draw_gi_various_opa0
@@ -134,11 +129,7 @@
 000045b0 g     F .text	0000004c lookup_override
 000082cc g     F .text	0000001c stick_upgrade
 00000010 g     O .data	00000018 medals
-<<<<<<< HEAD
-00009b58 g     F .text	0000002c text_init
-=======
-00009c08 g     F .text	0000002c text_init
->>>>>>> db1a49f6
+00009c04 g     F .text	0000002c text_init
 00000000         *UND*	00000000 INCOMING_PLAYER
 00000080 g     O .sdata	00000004 beating_no_dd
 00000000         *UND*	00000000 TRIFORCE_PIECES_REQUIRED
@@ -167,46 +158,24 @@
 00000070 g     O .sdata	00000004 a_button
 00000000         *UND*	00000000 CFG_SHOW_SETTING_INFO
 0000000c g     O .sdata	00000008 hash_sprites
-<<<<<<< HEAD
 000045fc g     F .text	00000100 activate_override
 00008484 g     F .text	0000003c before_game_state_update
-00009b10 g     F .text	00000048 store_scarecrow_fix
-00009dec g     F .text	00000028 set_triforce_render
+00009bbc g     F .text	00000048 store_scarecrow_fix
+00009e98 g     F .text	00000028 set_triforce_render
 00000064 g     O .sdata	00000004 a_note_r
 00000000         *UND*	00000000 CFG_C_NOTE_COLOR
 00000000         *UND*	00000000 OUTGOING_PLAYER
-0000a3f4 g     F .text	00000240 override_weather_state
+0000a4a0 g     F .text	00000240 override_weather_state
 00004868 g     F .text	00000040 push_delayed_item
 00008238 g     F .text	00000030 slingshot_upgrade
 000009e0 g     F .text	00000940 draw_dpad
 00000250 g     O .data	000010bc item_draw_table
-00009ae8 g     F .text	00000028 health_and_magic_refill
+00009b94 g     F .text	00000028 health_and_magic_refill
 000072a4 g     F .text	000001d0 draw_gi_blue_fire_candle
 00007d10 g     F .text	00000008 no_effect
-00009dbc g     F .text	00000030 text_flush
+00009e68 g     F .text	00000030 text_flush
 00000000         *UND*	00000000 CFG_RAINBOW_SWORD_INNER_ENABLED
-00009b84 g     F .text	000000a8 text_print_size
-=======
-00004600 g     F .text	00000100 activate_override
-00008488 g     F .text	0000003c before_game_state_update
-00009bc0 g     F .text	00000048 store_scarecrow_fix
-00009e9c g     F .text	00000028 set_triforce_render
-00000064 g     O .sdata	00000004 a_note_r
-00000000         *UND*	00000000 CFG_C_NOTE_COLOR
-00000000         *UND*	00000000 OUTGOING_PLAYER
-0000a4a4 g     F .text	00000240 override_weather_state
-0000486c g     F .text	00000040 push_delayed_item
-0000823c g     F .text	00000030 slingshot_upgrade
-000009e0 g     F .text	00000940 draw_dpad
-00000250 g     O .data	000010bc item_draw_table
-00000010 g     O .sbss	00000004 cfg_file_select_hash
-00009b98 g     F .text	00000028 health_and_magic_refill
-000072a8 g     F .text	000001d0 draw_gi_blue_fire_candle
-00007d14 g     F .text	00000008 no_effect
-00009e6c g     F .text	00000030 text_flush
-00000000         *UND*	00000000 CFG_RAINBOW_SWORD_INNER_ENABLED
-00009c34 g     F .text	000000a8 text_print_size
->>>>>>> db1a49f6
+00009c30 g     F .text	000000a8 text_print_size
 00000208 g     O .data	00000010 medals_sprite
 00002af0 g     F .text	00000064 interpolate
 00008210 g     F .text	00000028 bow_upgrade
@@ -243,17 +212,10 @@
 000001e8 g     O .data	00000010 quest_items_sprite
 000048dc g     F .text	00000064 after_key_received
 00000000         *UND*	00000000 PLANDOMIZER_USED
-<<<<<<< HEAD
 00000060 g     O .sbss	00000001 KAKARIKO_WEATHER_FORECAST
-0000a374 g     F .text	0000003c heap_alloc
+0000a420 g     F .text	0000003c heap_alloc
 0000002c g     O .sbss	00000004 active_item_row
 000084c0 g     F .text	00000044 after_game_state_update
-=======
-00000068 g     O .sbss	00000001 KAKARIKO_WEATHER_FORECAST
-0000a424 g     F .text	0000003c heap_alloc
-00000034 g     O .sbss	00000004 active_item_row
-000084c4 g     F .text	00000044 after_game_state_update
->>>>>>> db1a49f6
 00000000         *UND*	00000000 CFG_DUNGEON_INFO_REWARD_SUMMARY_ENABLE
 00008414 g     F .text	00000034 health_upgrade_cap
 00001448 g     F .text	000016a8 draw_dungeon_info
@@ -262,15 +224,9 @@
 00000000         *UND*	00000000 CFG_FILE_SELECT_HASH
 000001ec g     O .rodata	0000000c icon_sprites
 00000000         *UND*	00000000 OCARINAS_SHUFFLED
-<<<<<<< HEAD
-00009c4c g     F .text	00000170 text_flush_size
+00009cf8 g     F .text	00000170 text_flush_size
 00004c1c g     F .text	00000134 get_item
 000062a8 g     F .text	00000144 draw_gi_various_opa10_xlu32
-=======
-00009cfc g     F .text	00000170 text_flush_size
-00004c20 g     F .text	00000134 get_item
-000062ac g     F .text	00000144 draw_gi_various_opa10_xlu32
->>>>>>> db1a49f6
 0000004c g     O .sdata	00000004 a_note_glow_base
 00000004 g     O .sbss	00000004 CHEST_SIZE_MATCH_CONTENTS
 00000000         *UND*	00000000 SKULL_CHEST_FRONT_TEXTURE
@@ -376,13 +332,8 @@
 00000000         *UND*	00000000 CFG_RAINBOW_NAVI_NPC_OUTER_ENABLED
 00000000         *UND*	00000000 CFG_DUNGEON_INFO_REWARD_NEED_COMPASS
 0000002c g     O .sdata	00000004 text_cursor_inner_base
-<<<<<<< HEAD
-00009c2c g     F .text	00000020 text_print
+00009cd8 g     F .text	00000020 text_print
 000093a4 g     F .text	0000005c lookup_model_by_override
-=======
-00009cdc g     F .text	00000020 text_print
-000093a8 g     F .text	0000005c lookup_model_by_override
->>>>>>> db1a49f6
 0000003c g     O .sdata	00000004 c_note_glow_base
 000041d8 g     F .text	00000054 countSetBitsRec
 0000000e g     O .sbss	00000002 GANON_BOSS_KEY_CONDITION_COUNT
@@ -431,16 +382,10 @@
 00006ae4 g     F .text	00000154 draw_gi_magic_spells
 00000000         *UND*	00000000 CFG_RAINBOW_NAVI_NPC_INNER_ENABLED
 00000000 g     O .sbss	00000004 CHEST_SIZE_TEXTURE
-<<<<<<< HEAD
 000091b0 g     F .text	00000078 draw_model_low_level
 00007474 g     F .text	000001ec draw_gi_fairy_lantern
+000098bc g     F .text	000000ac enitem00_set_link_incoming_item_id
 00006f74 g     F .text	000001a4 draw_gi_mirror_shield
-=======
-000091b4 g     F .text	00000078 draw_model_low_level
-00007478 g     F .text	000001ec draw_gi_fairy_lantern
-000098c0 g     F .text	000000ac enitem00_set_link_incoming_item_id
-00006f78 g     F .text	000001a4 draw_gi_mirror_shield
->>>>>>> db1a49f6
 00000000         *UND*	00000000 CFG_DUNGEON_INFO_MQ_NEED_MAP
 00007cd8 g     F .text	00000038 base_draw_gi_model
 00000000         *UND*	00000000 OUTGOING_ITEM
@@ -452,11 +397,7 @@
 00002b54 g     F .text	00000018 extern_scene_init
 000090fc g     F .text	0000004c set_object_segment
 000001c0 g     F .text	000000a0 draw_agony
-<<<<<<< HEAD
-0000a360 g     F .text	00000014 heap_init
-=======
-0000a410 g     F .text	00000014 heap_init
->>>>>>> db1a49f6
+0000a40c g     F .text	00000014 heap_init
 00000000         *UND*	00000000 CFG_RAINBOW_NAVI_PROP_INNER_ENABLED
 0000952c g     F .text	00000064 heart_container_draw
 00005878 g     F .text	0000009c draw_gi_bombchu_and_masks
@@ -465,11 +406,7 @@
 00000000         *UND*	00000000 CFG_DUNGEON_INFO_MQ_ENABLE
 00006da4 g     F .text	000001d0 draw_gi_potions
 00000000         *UND*	00000000 C_HEAP
-<<<<<<< HEAD
-000098bc g     F .text	0000022c get_rainbow_color
-=======
-0000996c g     F .text	0000022c get_rainbow_color
->>>>>>> db1a49f6
+00009968 g     F .text	0000022c get_rainbow_color
 00000000         *UND*	00000000 CFG_BOMBCHU_TRAIL_INNER_COLOR
 00004400 g     F .text	00000110 get_override_search_key
 0000000d g     O .sbss	00000001 NO_ESCAPE_SEQUENCE
@@ -478,24 +415,14 @@
 000048a8 g     F .text	00000034 pop_pending_item
 00000368 g     F .text	0000021c draw_chest
 00000000         *UND*	00000000 CFG_A_BUTTON_COLOR
-<<<<<<< HEAD
+00000000         *UND*	00000000 FIX_BROKEN_DROPS
 00004ef8 g     F .text	0000002c sprite_bytes_per_tile
 000080d4 g     F .text	0000003c get_item_row
 00000000         *UND*	00000000 DISABLE_TIMERS
-0000a3b0 g     F .text	00000044 file_init
+0000a45c g     F .text	00000044 file_init
 00000210 g     O .rodata	0000000c rupee_colors
 00000000         *UND*	00000000 EXTENDED_OBJECT_TABLE
-00009e14 g     F .text	00000538 draw_triforce_count
-=======
-00000000         *UND*	00000000 FIX_BROKEN_DROPS
-00004efc g     F .text	0000002c sprite_bytes_per_tile
-000080d8 g     F .text	0000003c get_item_row
-00000000         *UND*	00000000 DISABLE_TIMERS
-0000a460 g     F .text	00000044 file_init
-00000210 g     O .rodata	0000000c rupee_colors
-00000000         *UND*	00000000 EXTENDED_OBJECT_TABLE
-00009ec4 g     F .text	00000538 draw_triforce_count
->>>>>>> db1a49f6
+00009ec0 g     F .text	00000538 draw_triforce_count
 00000000         *UND*	00000000 PLAYER_NAME_ID
 00000000         *UND*	00000000 TRIFORCE_HUNT_ENABLED
 000069dc g     F .text	00000108 draw_gi_fish_bottle
