--- conflicted
+++ resolved
@@ -93,11 +93,7 @@
 00000050 l       .rodata.cst4	00000000 $LC0
 00000000 l    df *ABS*	00000000 pots.c
 00000000 l    df *ABS*	00000000 rainbow.c
-<<<<<<< HEAD
-0000028c l     O .rodata	00000015 cycle_colors
-=======
-00000258 l     O .rodata	00000015 cycle_colors
->>>>>>> 9ef84b5b
+00000288 l     O .rodata	00000015 cycle_colors
 00000000 l       .rodata.cst8	00000000 $LC0
 00000058 l       .rodata.cst4	00000000 $LC1
 0000005c l       .rodata.cst4	00000000 $LC2
@@ -106,20 +102,12 @@
 00000000 l    df *ABS*	00000000 scarecrow.c
 00000000 l    df *ABS*	00000000 scene.c
 00000000 l    df *ABS*	00000000 text.c
-<<<<<<< HEAD
-00000054 l     O .sbss	00000004 text_buf
-00000058 l     O .sbss	00000004 text_end
-00000000 l    df *ABS*	00000000 triforce.c
-0000005c l     O .sbss	00000004 render_triforce_flag
-00000060 l     O .sbss	00000004 frames
-=======
 00000068 l     O .sbss	00000004 text_buf
 0000006c l     O .sbss	00000004 text_end
 00000000 l    df *ABS*	00000000 textures.c
 00000000 l    df *ABS*	00000000 triforce.c
 00000070 l     O .sbss	00000004 render_triforce_flag
 00000074 l     O .sbss	00000004 frames
->>>>>>> 9ef84b5b
 00000008 l       .rodata.cst8	00000000 $LC0
 00000010 l       .rodata.cst8	00000000 $LC1
 00000018 l       .rodata.cst8	00000000 $LC2
@@ -127,40 +115,23 @@
 00000000 l    df *ABS*	00000000 twinrova.c
 00000000 l    df *ABS*	00000000 util.c
 00000000 l    df *ABS*	00000000 weather.c
-<<<<<<< HEAD
-0000692c g     F .text	00000114 draw_gi_deku_nut
-00009bc0 g     F .text	0000007c scale_factor
-000080d8 g     F .text	0000001c give_defense
-000082ec g     F .text	0000002c call_effect_function
-000030e8 g     F .text	000003d0 read_file_data
-00000000         *UND*	00000000 PLAYER_ID
-000081b8 g     F .text	0000001c clear_excess_hearts
-0000a1dc g     F .text	00000078 object_index_or_spawn
-0000596c g     F .text	00000088 give_ice_trap
-00008a4c g     F .text	00000274 update_bombchu_trail_colors
-00004500 g     F .text	0000007c item_overrides_init
-00000000         *UND*	00000000 MW_SEND_OWN_ITEMS
-00008414 g     F .text	00000018 scale_upgrade
-0000ad9c g     F .text	00000014 clear_twinrova_vars
-=======
 000072dc g     F .text	00000114 draw_gi_deku_nut
-0000a4c4 g     F .text	00000054 scale_factor
+0000a590 g     F .text	00000054 scale_factor
 00008a88 g     F .text	0000001c give_defense
 00008c9c g     F .text	0000002c call_effect_function
 0000313c g     F .text	000003d0 read_file_data
 00000000         *UND*	00000000 PLAYER_ID
 00008b68 g     F .text	0000001c clear_excess_hearts
-0000b470 g     F .text	00000078 object_index_or_spawn
+0000b53c g     F .text	00000078 object_index_or_spawn
 0000631c g     F .text	00000088 give_ice_trap
-0000bc6c g     F .text	00000188 Sram_WriteSave
-0000bc3c g     F .text	00000030 SsSram_ReadWrite_Safe
+0000bd38 g     F .text	00000188 Sram_WriteSave
+0000bd08 g     F .text	00000030 SsSram_ReadWrite_Safe
 0000941c g     F .text	00000274 update_bombchu_trail_colors
 000045ec g     F .text	0000007c item_overrides_init
 00000000         *UND*	00000000 MW_SEND_OWN_ITEMS
-0000b854 g     F .text	00000050 draw_pot_hack
+0000b920 g     F .text	00000050 draw_pot_hack
 00008dc4 g     F .text	00000018 scale_upgrade
-0000cff4 g     F .text	00000014 clear_twinrova_vars
->>>>>>> 9ef84b5b
+0000d0c0 g     F .text	00000014 clear_twinrova_vars
 00000048 g     O .sdata	00000004 a_note_glow_max
 00000008 g     O .sbss	00000004 CHEST_TEXTURE_MATCH_CONTENTS
 000066c4 g     F .text	0000009c draw_gi_various_opa0
@@ -173,96 +144,42 @@
 00008cd0 g     F .text	00000014 hookshot_upgrade
 000091d4 g     F .text	000000a4 update_sword_trail_colors
 000048b4 g     F .text	0000004c lookup_override
-0000ca34 g     F .text	00000054 init_textures
+0000cb00 g     F .text	00000054 init_textures
 00000094 g     O .sdata	00000004 text_height
 00008df8 g     F .text	0000001c stick_upgrade
 0000281c g     O .data	000000fc adultSkeleton
 00000010 g     O .data	00000018 medals
-<<<<<<< HEAD
-0000a59c g     F .text	0000002c text_init
-=======
-0000c788 g     F .text	0000002c text_init
->>>>>>> 9ef84b5b
+0000c854 g     F .text	0000002c text_init
 00000000         *UND*	00000000 INCOMING_PLAYER
 00000080 g     O .sdata	00000004 beating_no_dd
 00000000         *UND*	00000000 TRIFORCE_PIECES_REQUIRED
 00000030 g     O .sdata	00000004 c_note_font_glow_max
-<<<<<<< HEAD
-00002ce8 g     F .text	00000290 process_extern_ctxt
-00007294 g     F .text	0000018c draw_gi_gs_token
-00007c78 g     F .text	000001dc draw_gi_boss_keys
-00009528 g     F .text	00000074 FindSize
-00000030 g     O .sbss	00000004 active_override_is_outgoing
-00008110 g     F .text	00000024 give_double_magic
-=======
 00002d3c g     F .text	00000290 process_extern_ctxt
 00000000 g     F .text	00000054 Actor_SetWorldToHome_End
 00007c44 g     F .text	0000018c draw_gi_gs_token
 00008628 g     F .text	000001dc draw_gi_boss_keys
-00009e78 g     F .text	00000074 FindSize
+00009ef8 g     F .text	00000074 FindSize
 00000040 g     O .sbss	00000004 active_override_is_outgoing
 00008ac0 g     F .text	00000024 give_double_magic
->>>>>>> 9ef84b5b
 00000074 g     O .sdata	00000004 normal_dd
 00005f08 g     F .text	0000039c update_hud_colors
 000069a0 g     F .text	000000c0 draw_gi_various_xlu01
 00000000         *UND*	00000000 CFG_DUNGEON_REWARDS
-<<<<<<< HEAD
-0000004e g     O .sbss	00000001 adult_safe
-00008520 g     F .text	00000070 letter_to_bottle
-=======
-00000061 g     O .sbss	00000001 adult_safe
+00000062 g     O .sbss	00000001 adult_safe
 00008ed0 g     F .text	00000070 letter_to_bottle
->>>>>>> 9ef84b5b
 00000000         *UND*	00000000 CFG_B_BUTTON_COLOR
-0000a6b0 g     F .text	000000ac collectible_draw
+0000a77c g     F .text	000000ac collectible_draw
 00004708 g     F .text	00000040 resolve_alternative_override
 00000000         *UND*	00000000 CFG_CUSTOM_MESSAGE_1
-<<<<<<< HEAD
-00009f8c g     F .text	00000064 ocarina_of_time_draw
-0000430c g     F .text	00000048 check_ganon_entry
-000001f8 g     O .data	00000010 items_sprite
-=======
-0000a934 g     F .text	00000064 ocarina_of_time_draw
+0000aa00 g     F .text	00000064 ocarina_of_time_draw
 00004358 g     F .text	00000048 check_ganon_entry
 00000210 g     O .data	00000010 items_sprite
->>>>>>> 9ef84b5b
 00000000         *UND*	00000000 CFG_DUNGEON_REWARD_AREAS
-0000a7c0 g     F .text	000000ac collectible_draw_other
+0000a88c g     F .text	000000ac collectible_draw_other
 000071d4 g     F .text	00000108 draw_gi_goron_swords
 00000000         *UND*	00000000 CFG_DISPLAY_DPAD
-<<<<<<< HEAD
-0000868c g     F .text	0000003c before_skybox_init
-00000050 g     O .sbss	00000002 illegal_model
-0000001c g     O .sbss	00000004 active_item_graphic_id
-000001c8 g     O .data	00000010 dpad_sprite
-00000070 g     O .sdata	00000004 a_button
-00000000         *UND*	00000000 CFG_SHOW_SETTING_INFO
-0000000c g     O .sdata	00000008 hash_sprites
-00004778 g     F .text	00000100 activate_override
-00008600 g     F .text	0000003c before_game_state_update
-0000a554 g     F .text	00000048 store_scarecrow_fix
-0000a830 g     F .text	00000028 set_triforce_render
-00000064 g     O .sdata	00000004 a_note_r
-00000000         *UND*	00000000 CFG_C_NOTE_COLOR
-00000000         *UND*	00000000 OUTGOING_PLAYER
-0000ae44 g     F .text	00000240 override_weather_state
-000049e4 g     F .text	00000040 push_delayed_item
-000083b4 g     F .text	00000030 slingshot_upgrade
-00000ab0 g     F .text	00000964 draw_dpad
-00000250 g     O .data	000010bc item_draw_table
-0000a52c g     F .text	00000028 health_and_magic_refill
-00007420 g     F .text	000001d0 draw_gi_blue_fire_candle
-00007e8c g     F .text	00000008 no_effect
-0000a800 g     F .text	00000030 text_flush
-00000000         *UND*	00000000 CFG_RAINBOW_SWORD_INNER_ENABLED
-0000a5c8 g     F .text	000000a8 text_print_size
-00000208 g     O .data	00000010 medals_sprite
-00002c6c g     F .text	00000064 interpolate
-0000838c g     F .text	00000028 bow_upgrade
-=======
 0000904c g     F .text	0000003c before_skybox_init
-00000062 g     O .sbss	00000002 illegal_model
+00000064 g     O .sbss	00000002 illegal_model
 0000002c g     O .sbss	00000004 active_item_graphic_id
 000001e0 g     O .data	00000010 dpad_sprite
 00000070 g     O .sdata	00000004 a_button
@@ -270,34 +187,33 @@
 0000000c g     O .sdata	00000008 hash_sprites
 00004900 g     F .text	00000100 activate_override
 00008fc0 g     F .text	0000003c before_game_state_update
-0000c678 g     F .text	00000048 store_scarecrow_fix
-0000ac28 g     F .text	00000104 obj_comb_drop_collectible
-0000ca88 g     F .text	00000028 set_triforce_render
-0000b184 g     F .text	00000058 ObjKibako_SpawnCollectible_Hack
+0000c744 g     F .text	00000048 store_scarecrow_fix
+0000acf4 g     F .text	00000104 obj_comb_drop_collectible
+0000cb54 g     F .text	00000028 set_triforce_render
+0000b250 g     F .text	00000058 ObjKibako_SpawnCollectible_Hack
 00000064 g     O .sdata	00000004 a_note_r
 00000000         *UND*	00000000 CFG_C_NOTE_COLOR
 00000000         *UND*	00000000 OUTGOING_PLAYER
 0000022c g     O .bss	00000258 collectible_scene_flags_table
-0000d09c g     F .text	00000240 override_weather_state
+0000d168 g     F .text	00000240 override_weather_state
 00004b7c g     F .text	0000003c push_delayed_item
 00008d64 g     F .text	00000030 slingshot_upgrade
-0000c3ac g     F .text	000001d0 Sram_CopySave
+0000c478 g     F .text	000001d0 Sram_CopySave
 00000b04 g     F .text	00000964 draw_dpad
 00000268 g     O .data	000010bc item_draw_table
-0000bbac g     F .text	00000028 health_and_magic_refill
+0000bc78 g     F .text	00000028 health_and_magic_refill
 00007dd0 g     F .text	000001d0 draw_gi_blue_fire_candle
-0000ca1c g     F .text	00000018 get_texture
+0000cae8 g     F .text	00000018 get_texture
 0000883c g     F .text	00000008 no_effect
-0000ae6c g     F .text	00000108 ObjComb_Draw_Hack
-0000c9ec g     F .text	00000030 text_flush
+0000af38 g     F .text	00000108 ObjComb_Draw_Hack
+0000cab8 g     F .text	00000030 text_flush
 00000000         *UND*	00000000 CFG_RAINBOW_SWORD_INNER_ENABLED
-0000c7b4 g     F .text	000000a8 text_print_size
-00000064 g     O .sbss	00000001 curr_scene_setup
+0000c880 g     F .text	000000a8 text_print_size
+00000066 g     O .sbss	00000001 curr_scene_setup
 0000002c g     O .bss	00000200 alt_overrides
 00000220 g     O .data	00000010 medals_sprite
 00002cc0 g     F .text	00000064 interpolate
 00008d3c g     F .text	00000028 bow_upgrade
->>>>>>> 9ef84b5b
 00000000         *UND*	00000000 VERSION_STRING_TXT
 00000088 g     F .text	00000034 agony_vibrate_setup
 000001a0 g     O .data	00000010 item_digit_sprite
@@ -324,13 +240,9 @@
 00004b1c g     F .text	00000060 push_coop_item
 00000000         *UND*	00000000 GILDED_CHEST_BASE_TEXTURE
 00000008 g     O .sdata	00000004 scene_fog_distance
-0000b690 g     F .text	000001c4 draw_pot
+0000b75c g     F .text	000001c4 draw_pot
 00000000         *UND*	00000000 CFG_BOMBCHU_TRAIL_OUTER_COLOR
-<<<<<<< HEAD
-00009d10 g     F .text	0000002c models_reset
-=======
-0000a5f0 g     F .text	00000024 models_reset
->>>>>>> 9ef84b5b
+0000a6bc g     F .text	00000024 models_reset
 00000000         *UND*	00000000 TIME_STRING_TXT
 00000054 g     F .text	00000008 agony_inside_radius_setup
 00005078 g     F .text	000000f0 get_collectible_flag_offset
@@ -338,19 +250,12 @@
 00000200 g     O .data	00000010 quest_items_sprite
 00004bec g     F .text	00000070 after_key_received
 00000000         *UND*	00000000 PLANDOMIZER_USED
-<<<<<<< HEAD
-00000068 g     O .sbss	00000001 KAKARIKO_WEATHER_FORECAST
-0000adc4 g     F .text	0000003c heap_alloc
-0000002c g     O .sbss	00000004 active_item_row
-0000863c g     F .text	00000050 after_game_state_update
-=======
 0000007c g     O .sbss	00000001 KAKARIKO_WEATHER_FORECAST
-0000d01c g     F .text	0000003c heap_alloc
+0000d0e8 g     F .text	0000003c heap_alloc
 0000003c g     O .sbss	00000004 active_item_row
 00008ffc g     F .text	00000050 after_game_state_update
->>>>>>> 9ef84b5b
 00000000         *UND*	00000000 CFG_DUNGEON_INFO_REWARD_SUMMARY_ENABLE
-0000b8d4 g     F .text	00000050 draw_flying_pot_hack
+0000b9a0 g     F .text	00000050 draw_flying_pot_hack
 00008f40 g     F .text	00000034 health_upgrade_cap
 00001590 g     F .text	00001730 draw_dungeon_info
 00009088 g     F .text	0000004c after_scene_init
@@ -359,15 +264,9 @@
 00000000         *UND*	00000000 CFG_FILE_SELECT_HASH
 000001ec g     O .rodata	0000000c icon_sprites
 00000000         *UND*	00000000 OCARINAS_SHUFFLED
-<<<<<<< HEAD
-0000a690 g     F .text	00000170 text_flush_size
-00004d98 g     F .text	00000134 get_item
-00006424 g     F .text	00000144 draw_gi_various_opa10_xlu32
-=======
-0000c87c g     F .text	00000170 text_flush_size
+0000c948 g     F .text	00000170 text_flush_size
 00004f38 g     F .text	00000134 get_item
 00006dd4 g     F .text	00000144 draw_gi_various_opa10_xlu32
->>>>>>> 9ef84b5b
 0000004c g     O .sdata	00000004 a_note_glow_base
 00000004 g     O .sbss	00000004 CHEST_SIZE_MATCH_CONTENTS
 00000000         *UND*	00000000 SKULL_CHEST_FRONT_TEXTURE
@@ -386,26 +285,17 @@
 000089ec g     F .text	0000009c give_small_key_ring
 0000005c g     F .text	0000002c agony_outside_radius_setup
 00000000         *UND*	00000000 CFG_DPAD_DUNGEON_INFO_ENABLE
-0000b8a4 g     F .text	00000030 draw_hba_pot_hack
+0000b970 g     F .text	00000030 draw_hba_pot_hack
 00004a4c g     F .text	00000048 set_outgoing_override
 00000030 g     O .sbss	00000004 active_item_object_id
 00000000         *UND*	00000000 CFG_RAINBOW_BOOM_TRAIL_INNER_ENABLED
-<<<<<<< HEAD
-000083e4 g     F .text	00000030 wallet_upgrade
-0000967c g     F .text	000000ec check_skeleton
-00000018 g     O .sbss	00000004 active_item_fast_chest
-00000054 g     O .sdata	00000004 c_note_g
-000040d0 g     F .text	0000023c draw_file_select_hash
-000093b8 g     F .text	00000170 FindModelData
-=======
 00008d94 g     F .text	00000030 wallet_upgrade
-00009fcc g     F .text	000000a0 check_skeleton
+0000a04c g     F .text	000000ec check_skeleton
 00000028 g     O .sbss	00000004 active_item_fast_chest
 00000024 g     O .sbss	00000002 num_override_flags
 00000054 g     O .sdata	00000004 c_note_g
 0000411c g     F .text	0000023c draw_file_select_hash
-00009d08 g     F .text	00000170 FindModelData
->>>>>>> 9ef84b5b
+00009d88 g     F .text	00000170 FindModelData
 00000034 g     O .sdata	00000004 c_note_font_glow_base
 000002b4 g     F .text	00000108 get_chest_override
 00000000         *UND*	00000000 POTCRATE_TEXTURES_MATCH_CONTENTS
@@ -417,15 +307,9 @@
 00008944 g     F .text	0000000c give_biggoron_sword
 000059b4 g     F .text	00000070 give_sarias_gift
 00000000         *UND*	00000000 CFG_RAINBOW_NAVI_ENEMY_OUTER_ENABLED
-<<<<<<< HEAD
-00009e3c g     F .text	00000088 small_key_draw
-00000038 g     O .sdata	00000004 c_note_glow_max
-00009dd8 g     F .text	00000064 heart_piece_draw
-=======
 00005250 g     F .text	0000009c Set_CollectibleOverrideFlag
 00000038 g     O .sdata	00000004 c_note_glow_max
-0000a75c g     F .text	00000064 heart_piece_draw
->>>>>>> 9ef84b5b
+0000a828 g     F .text	00000064 heart_piece_draw
 00000000         *UND*	00000000 CFG_RAINBOW_BOMBCHU_TRAIL_INNER_ENABLED
 00006f18 g     F .text	0000015c draw_gi_bullet_bags
 00005a80 g     F .text	000001a0 sprite_load
@@ -440,28 +324,16 @@
 0000005c g     O .sdata	00000004 a_note_b
 00000000         *UND*	00000000 Gameplay_InitSkybox
 00000128 g     O .data	00000040 num_to_bits
-<<<<<<< HEAD
-00000228 g     O .data	00000028 setup_db
-00009a34 g     F .text	00000060 get_object
-00007ea0 g     F .text	000000bc give_triforce_piece
-00001328 g     O .data	00001090 item_table
-000001d8 g     O .data	00000010 font_sprite
-00000014 g     O .sbss	00000001 satisified_pending_frames
-00009ae0 g     F .text	00000068 scale_top_matrix
-00004abc g     F .text	0000006c pop_ice_trap
-00006a40 g     F .text	00000118 draw_gi_recovery_heart
-=======
 00000240 g     O .data	00000028 setup_db
-0000a338 g     F .text	00000060 get_object
+0000a404 g     F .text	00000060 get_object
 00008850 g     F .text	000000bc give_triforce_piece
 00001340 g     O .data	000013e0 item_table
 000001f0 g     O .data	00000010 font_sprite
-0000af74 g     F .text	0000008c get_smallcrate_override
+0000b040 g     F .text	0000008c get_smallcrate_override
 00000026 g     O .sbss	00000001 satisified_pending_frames
-0000a3e4 g     F .text	00000068 scale_top_matrix
+0000a4b0 g     F .text	00000068 scale_top_matrix
 00004c5c g     F .text	0000006c pop_ice_trap
 000073f0 g     F .text	00000118 draw_gi_recovery_heart
->>>>>>> 9ef84b5b
 00000004 g     O .data	00000009 reward_rows
 00000014 g     O .sbss	00000008 collectible_override
 00000000         *UND*	00000000 TWINROVA_ACTION_TIMER
@@ -470,30 +342,14 @@
 00005a50 g     F .text	00000030 sprite_bytes
 00000058 g     O .sdata	00000004 c_note_r
 00000000         *UND*	00000000 CFG_C_BUTTON_COLOR
-<<<<<<< HEAD
-00008360 g     F .text	0000002c bomb_bag_upgrade
-00008464 g     F .text	00000010 magic_upgrade
-00008334 g     F .text	0000002c strength_upgrade
-000081d4 g     F .text	0000007c open_mask_shop
-00009a0c g     F .text	00000028 load_object
-000084a4 g     F .text	00000020 ocarina_upgrade
-000066c4 g     F .text	00000160 draw_gi_small_rupees
-0000828c g     F .text	00000060 resolve_upgrades
-000001a8 g     O .data	00000010 song_note_sprite
-00000000         *UND*	00000000 CFG_A_NOTE_COLOR
-0000007c g     O .sdata	00000004 normal_no_dd
-0000006c g     O .sdata	00000004 b_button
-0000a178 g     F .text	00000064 bowling_heart_piece_draw
-00005368 g     F .text	000001f0 gfx_init
-=======
 00008d10 g     F .text	0000002c bomb_bag_upgrade
 0000009c g     O .sdata	00000004 Sram_InitNewSave
 00008e14 g     F .text	00000010 magic_upgrade
-0000b594 g     F .text	0000008c get_pot_override
+0000b660 g     F .text	0000008c get_pot_override
 00008ce4 g     F .text	0000002c strength_upgrade
 00008b84 g     F .text	0000007c open_mask_shop
-0000a310 g     F .text	00000028 load_object
-0000c57c g     F .text	00000074 Save_Write_Hook
+0000a3dc g     F .text	00000028 load_object
+0000c648 g     F .text	00000074 Save_Write_Hook
 00008e54 g     F .text	00000020 ocarina_upgrade
 00007074 g     F .text	00000160 draw_gi_small_rupees
 00008c3c g     F .text	00000060 resolve_upgrades
@@ -501,11 +357,10 @@
 00000000         *UND*	00000000 CFG_A_NOTE_COLOR
 0000007c g     O .sdata	00000004 normal_no_dd
 0000006c g     O .sdata	00000004 b_button
-0000ab20 g     F .text	00000064 bowling_heart_piece_draw
-0000bbd4 g     F .text	00000068 Save_Open
+0000abec g     F .text	00000064 bowling_heart_piece_draw
+0000bca0 g     F .text	00000068 Save_Open
 00005d18 g     F .text	000001f0 gfx_init
 000045c0 g     F .text	0000002c override_flags_init
->>>>>>> 9ef84b5b
 00000084 g     O .sdata	00000006 defaultDDHeart
 00000028 g     O .rodata	00000042 freecam_modes
 00008844 g     F .text	0000000c full_heal
@@ -514,59 +369,33 @@
 00000000         *UND*	00000000 CFG_RAINBOW_NAVI_IDLE_INNER_ENABLED
 00006304 g     F .text	00000018 push_pending_ice_trap
 00000000         *UND*	00000000 CFG_DUNGEON_INFO_REWARD_ENABLE
-<<<<<<< HEAD
-0000a0d4 g     F .text	000000a4 bowling_bomb_bag_draw
-00000000         *UND*	00000000 WORLD_STRING_TXT
-00000000         *UND*	00000000 GILDED_CHEST_FRONT_TEXTURE
-00000078 g     O .sdata	00000004 beating_dd
-00000068 g     F .text	00000158 draw_agony_graphic
-000084fc g     F .text	00000024 seeds_to_rupee
-00008134 g     F .text	0000000c give_fairy_ocarina
-00009d98 g     F .text	00000040 lookup_model
-00000045 g     O .sbss	00000001 OPEN_KAKARIKO
-00009198 g     F .text	00000220 draw_illegal_model_text
-00000000         *UND*	00000000 CHEST_LENS_ONLY
-00000028 g     O .data	000000a9 dungeons
-00000000         *UND*	00000000 CFG_CUSTOM_MESSAGE_2
-0000004d g     O .sbss	00000001 child_safe
-00000000         *UND*	00000000 CFG_DUNGEON_INFO_ENABLE
-00000000         *UND*	00000000 CFG_DUNGEON_IS_MQ
-0000004c g     O .sbss	00000001 missing_dlist
-0000003c g     O .sbss	00000004 dummy_actor
-000088a8 g     F .text	000001a4 update_boomerang_trail_colors
-00000000         *UND*	00000000 CFG_RAINBOW_NAVI_NPC_OUTER_ENABLED
-00000000         *UND*	00000000 CFG_DUNGEON_INFO_REWARD_NEED_COMPASS
-0000002c g     O .sdata	00000004 text_cursor_inner_base
-0000a670 g     F .text	00000020 text_print
-00009d3c g     F .text	0000005c lookup_model_by_override
-=======
-0000aa7c g     F .text	000000a4 bowling_bomb_bag_draw
-0000b2b0 g     F .text	000001c0 ObjKibako2_Draw
+0000ab48 g     F .text	000000a4 bowling_bomb_bag_draw
+0000b37c g     F .text	000001c0 ObjKibako2_Draw
 00000000         *UND*	00000000 WORLD_STRING_TXT
 00000000         *UND*	00000000 GILDED_CHEST_FRONT_TEXTURE
 00000078 g     O .sdata	00000004 beating_dd
 000000bc g     F .text	00000158 draw_agony_graphic
 00008eac g     F .text	00000024 seeds_to_rupee
 00008ae4 g     F .text	0000000c give_fairy_ocarina
-0000a670 g     F .text	00000040 lookup_model
+0000a73c g     F .text	00000040 lookup_model
 00000059 g     O .sbss	00000001 OPEN_KAKARIKO
 00000020 g     O .sbss	00000004 collectible_override_flags
-00009b68 g     F .text	000001a0 draw_illegal_model_text
+00009b68 g     F .text	00000220 draw_illegal_model_text
 00000000         *UND*	00000000 CHEST_LENS_ONLY
 00000028 g     O .data	000000a9 dungeons
 00000000         *UND*	00000000 CFG_CUSTOM_MESSAGE_2
-00000060 g     O .sbss	00000001 child_safe
+00000061 g     O .sbss	00000001 child_safe
 00000000         *UND*	00000000 CFG_DUNGEON_INFO_ENABLE
 00000000         *UND*	00000000 CFG_DUNGEON_IS_MQ
+00000060 g     O .sbss	00000001 missing_dlist
 00000050 g     O .sbss	00000004 dummy_actor
 00009278 g     F .text	000001a4 update_boomerang_trail_colors
 00000000         *UND*	00000000 CFG_RAINBOW_NAVI_NPC_OUTER_ENABLED
 00000000         *UND*	00000000 CFG_DUNGEON_INFO_REWARD_NEED_COMPASS
 0000002c g     O .sdata	00000004 text_cursor_inner_base
-0000c85c g     F .text	00000020 text_print
-0000b924 g     F .text	0000005c EnTuboTrap_DropCollectible_Hack
-0000a614 g     F .text	0000005c lookup_model_by_override
->>>>>>> 9ef84b5b
+0000c928 g     F .text	00000020 text_print
+0000b9f0 g     F .text	0000005c EnTuboTrap_DropCollectible_Hack
+0000a6e0 g     F .text	0000005c lookup_model_by_override
 0000003c g     O .sdata	00000004 c_note_glow_base
 000043a0 g     F .text	00000054 countSetBitsRec
 0000000e g     O .sbss	00000002 GANON_BOSS_KEY_CONDITION_COUNT
@@ -579,21 +408,13 @@
 00004e08 g     F .text	00000130 handle_pending_items
 00008e24 g     F .text	00000030 bombchu_upgrade
 00000000         *UND*	00000000 SILVER_CHEST_FRONT_TEXTURE
-<<<<<<< HEAD
-00009c3c g     F .text	00000088 draw_model
-00008174 g     F .text	00000018 give_bean_pack
-00005ea0 g     F .text	00000150 draw_gi_wallets
-00008cc0 g     F .text	00000274 get_bombchu_back_color
-00008140 g     F .text	00000018 give_song
-=======
-0000a518 g     F .text	0000008c draw_model
-0000c5f0 g     F .text	00000088 Save_Init_Write_Hook
+0000a5e4 g     F .text	0000008c draw_model
+0000c6bc g     F .text	00000088 Save_Init_Write_Hook
 00008b24 g     F .text	00000018 give_bean_pack
 00006850 g     F .text	00000150 draw_gi_wallets
 00009690 g     F .text	00000274 get_bombchu_back_color
-0000bdf4 g     F .text	000005b8 Sram_VerifyAndLoadAllSaves
+0000bec0 g     F .text	000005b8 Sram_VerifyAndLoadAllSaves
 00008af0 g     F .text	00000018 give_song
->>>>>>> 9ef84b5b
 00000004 g     O .sdata	00000004 last_fog_distance
 0000008c g     O .sdata	00000006 defaultHeart
 00000060 g     O .sdata	00000004 a_note_g
@@ -601,20 +422,8 @@
 00000000         *UND*	00000000 CFG_RAINBOW_BOOM_TRAIL_OUTER_ENABLED
 000001d0 g     O .data	00000010 triforce_sprite
 00000000         *UND*	00000000 EXTERN_DAMAGE_MULTIPLYER
-<<<<<<< HEAD
-00000046 g     O .sbss	00000001 MAX_RUPEES
-00009ff0 g     F .text	000000e4 item_etcetera_draw
-00000000         *UND*	00000000 SPEED_MULTIPLIER
-000034b8 g     F .text	0000096c draw_file_icons
-00000028 g     O .sbss	00000004 active_item_action_id
-00004ba4 g     F .text	000000c4 try_pending_item
-00005bf4 g     F .text	00000120 draw_gi_compass
-0000818c g     F .text	0000002c fill_wallet_upgrade
-00005a90 g     F .text	000000c0 draw_gi_eggs_and_medallions
-00000064 g     O .sbss	00000004 heap_next
-=======
 0000005a g     O .sbss	00000001 MAX_RUPEES
-0000a998 g     F .text	000000e4 item_etcetera_draw
+0000aa64 g     F .text	000000e4 item_etcetera_draw
 00000000         *UND*	00000000 SPEED_MULTIPLIER
 0000350c g     F .text	00000964 draw_file_icons
 00000038 g     O .sbss	00000004 active_item_action_id
@@ -624,7 +433,6 @@
 00008b3c g     F .text	0000002c fill_wallet_upgrade
 00006440 g     F .text	000000c0 draw_gi_eggs_and_medallions
 00000078 g     O .sbss	00000004 heap_next
->>>>>>> 9ef84b5b
 00000000         *UND*	00000000 SKULL_CHEST_BASE_TEXTURE
 00000000         *UND*	00000000 TRIFORCE_ICON_TEXTURE
 00008b08 g     F .text	0000001c ice_trap_effect
@@ -634,93 +442,56 @@
 00000000         *UND*	00000000 FAST_CHESTS
 00008950 g     F .text	00000038 give_bottle
 00000000         *UND*	00000000 CFG_DUNGEON_INFO_REWARD_NEED_ALTAR
-<<<<<<< HEAD
-00000168 g     O .data	00000010 heart_sprite
-0000468c g     F .text	000000a0 lookup_override_by_key
-00009768 g     F .text	00000238 check_model_skeletons
-000099a0 g     F .text	0000006c load_object_file
-00006c60 g     F .text	00000154 draw_gi_magic_spells
-=======
 00000180 g     O .data	00000010 heart_sprite
 00004668 g     F .text	000000a0 lookup_override_by_key
-0000a06c g     F .text	00000238 check_model_skeletons
+0000a138 g     F .text	00000238 check_model_skeletons
 0000506c g     F .text	0000000c reset_collectible_mutex
 0000004c g     O .sbss	00000002 drop_collectible_override_flag
-0000a2a4 g     F .text	0000006c load_object_file
+0000a370 g     F .text	0000006c load_object_file
 000053fc g     F .text	000001f8 get_override_drop_id
 00007610 g     F .text	00000154 draw_gi_magic_spells
-0000b000 g     F .text	00000184 ObjKibako_Draw
->>>>>>> 9ef84b5b
+0000b0cc g     F .text	00000184 ObjKibako_Draw
 00000000         *UND*	00000000 CFG_RAINBOW_NAVI_NPC_INNER_ENABLED
 00002720 g     O .data	000000fc childSkeleton
 00000000 g     O .sbss	00000004 CHEST_SIZE_TEXTURE
-<<<<<<< HEAD
-00009b48 g     F .text	00000078 draw_model_low_level
-000075f0 g     F .text	000001ec draw_gi_fairy_lantern
-0000a254 g     F .text	000000ac enitem00_set_link_incoming_item_id
-000070f0 g     F .text	000001a4 draw_gi_mirror_shield
-=======
-0000a44c g     F .text	00000078 draw_model_low_level
+0000a518 g     F .text	00000078 draw_model_low_level
 00007fa0 g     F .text	000001ec draw_gi_fairy_lantern
-0000b1dc g     F .text	00000060 ObjKibako2_SpawnCollectible_Hack
-0000b4e8 g     F .text	000000ac enitem00_set_link_incoming_item_id
+0000b2a8 g     F .text	00000060 ObjKibako2_SpawnCollectible_Hack
+0000b5b4 g     F .text	000000ac enitem00_set_link_incoming_item_id
 00007aa0 g     F .text	000001a4 draw_gi_mirror_shield
->>>>>>> 9ef84b5b
 00000000         *UND*	00000000 CFG_DUNGEON_INFO_MQ_NEED_MAP
-0000c6c0 g     F .text	000000c8 get_current_scene_setup_number
-0000ad2c g     F .text	00000140 ObjComb_Update
+0000c78c g     F .text	000000c8 get_current_scene_setup_number
+0000adf8 g     F .text	00000140 ObjComb_Update
 00008804 g     F .text	00000038 base_draw_gi_model
 00000000         *UND*	00000000 OUTGOING_ITEM
-<<<<<<< HEAD
-00000044 g     O .sbss	00000001 COMPLETE_MASK_QUEST
-00009f28 g     F .text	00000064 skull_token_draw
-=======
-0000ab84 g     F .text	000000a4 get_beehive_override
+0000ac50 g     F .text	000000a4 get_beehive_override
 00000058 g     O .sbss	00000001 COMPLETE_MASK_QUEST
-0000a8d0 g     F .text	00000064 skull_token_draw
+0000a99c g     F .text	00000064 skull_token_draw
 00005344 g     F .text	00000054 Item_DropCollectible_Room_Hack
->>>>>>> 9ef84b5b
 00000000         *UND*	00000000 CFG_TEXT_CURSOR_COLOR
 000084ac g     F .text	0000017c draw_gi_small_keys
 000000e8 g     O .data	00000040 hash_symbols
-<<<<<<< HEAD
-00002cd0 g     F .text	00000018 extern_scene_init
-00009a94 g     F .text	0000004c set_object_segment
-000001c0 g     F .text	000000a0 draw_agony
-0000adb0 g     F .text	00000014 heap_init
-0000959c g     F .text	000000e0 FindHierarchy
+00002d24 g     F .text	00000018 extern_scene_init
+0000a464 g     F .text	0000004c set_object_segment
+00000214 g     F .text	000000a0 draw_agony
+0000d0d4 g     F .text	00000014 heap_init
+00009f6c g     F .text	000000e0 FindHierarchy
 00000000         *UND*	00000000 CFG_RAINBOW_NAVI_PROP_INNER_ENABLED
-00009ec4 g     F .text	00000064 heart_container_draw
-000059f4 g     F .text	0000009c draw_gi_bombchu_and_masks
-0000102c g     O .bss	00000040 object_slots
-00007fec g     F .text	00000050 give_small_key
-=======
-00002d24 g     F .text	00000018 extern_scene_init
-0000a398 g     F .text	0000004c set_object_segment
-00000214 g     F .text	000000a0 draw_agony
-0000d008 g     F .text	00000014 heap_init
-00009eec g     F .text	000000e0 FindHierarchy
-00000000         *UND*	00000000 CFG_RAINBOW_NAVI_PROP_INNER_ENABLED
-0000a86c g     F .text	00000064 heart_container_draw
+0000a938 g     F .text	00000064 heart_container_draw
 000063a4 g     F .text	0000009c draw_gi_bombchu_and_masks
 00003484 g     O .bss	000000c0 object_slots
 0000899c g     F .text	00000050 give_small_key
->>>>>>> 9ef84b5b
 00000000         *UND*	00000000 CFG_DUNGEON_INFO_MQ_ENABLE
 00000168 g     O .data	00000015 items
 000078d0 g     F .text	000001d0 draw_gi_potions
 00000000         *UND*	00000000 C_HEAP
-<<<<<<< HEAD
-0000a300 g     F .text	0000022c get_rainbow_color
-=======
 000055f4 g     F .text	00000288 item_give_collectible
-0000b980 g     F .text	0000022c get_rainbow_color
->>>>>>> 9ef84b5b
+0000ba4c g     F .text	0000022c get_rainbow_color
 00000000         *UND*	00000000 CFG_BOMBCHU_TRAIL_INNER_COLOR
 00004748 g     F .text	0000016c get_override_search_key
 0000000d g     O .sbss	00000001 NO_ESCAPE_SEQUENCE
 00004a00 g     F .text	0000004c clear_override
-0000b23c g     F .text	00000074 get_crate_override
+0000b308 g     F .text	00000074 get_crate_override
 00006b78 g     F .text	00000130 draw_gi_coins_and_cuccos
 00004bb8 g     F .text	00000034 pop_pending_item
 000003bc g     F .text	0000021c draw_chest
@@ -729,27 +500,15 @@
 00005a24 g     F .text	0000002c sprite_bytes_per_tile
 00008c00 g     F .text	0000003c get_item_row
 00000000         *UND*	00000000 DISABLE_TIMERS
-<<<<<<< HEAD
-0000ae00 g     F .text	00000044 file_init
-00000210 g     O .rodata	0000000c rupee_colors
-00000000         *UND*	00000000 EXTENDED_OBJECT_TABLE
-0000a858 g     F .text	00000544 draw_triforce_count
-00000000         *UND*	00000000 PLAYER_NAME_ID
-00000000         *UND*	00000000 TRIFORCE_HUNT_ENABLED
-00006b58 g     F .text	00000108 draw_gi_fish_bottle
-00009cc4 g     F .text	0000004c models_init
-0000130c g     O .data	0000001c key_counts
-=======
-0000d058 g     F .text	00000044 file_init
-0000b620 g     F .text	00000070 get_flying_pot_override
+0000d124 g     F .text	00000044 file_init
+0000b6ec g     F .text	00000070 get_flying_pot_override
 0000001c g     O .sbss	00000004 collectible_mutex
 00000210 g     O .rodata	0000000c rupee_colors
 00000000         *UND*	00000000 EXTENDED_OBJECT_TABLE
-0000cab0 g     F .text	00000544 draw_triforce_count
+0000cb7c g     F .text	00000544 draw_triforce_count
 00000000         *UND*	00000000 PLAYER_NAME_ID
 00000000         *UND*	00000000 TRIFORCE_HUNT_ENABLED
 00007508 g     F .text	00000108 draw_gi_fish_bottle
-0000a5a4 g     F .text	0000004c models_init
+0000a670 g     F .text	0000004c models_init
 00001324 g     O .data	0000001c key_counts
->>>>>>> 9ef84b5b
 
