
../build/bundle.o:     file format elf32-bigmips

SYMBOL TABLE:
00000000 l    d  .MIPS.abiflags	00000000 .MIPS.abiflags
00000000 l    d  .reginfo	00000000 .reginfo
00000000 l    d  .text	00000000 .text
00000000 l    d  .rodata.cst4	00000000 .rodata.cst4
00000000 l    d  .rodata.str1.4	00000000 .rodata.str1.4
00000000 l    d  .data	00000000 .data
00000000 l    d  .sdata	00000000 .sdata
00000000 l    d  .sbss	00000000 .sbss
00000000 l    d  .bss	00000000 .bss
00000000 l    d  .comment	00000000 .comment
00000000 l    d  .pdr	00000000 .pdr
00000000 l    d  .gnu.attributes	00000000 .gnu.attributes
00000000 l    d  .mdebug.abi32	00000000 .mdebug.abi32
00000000 l    df *ABS*	00000000 file_select.c
00000000 l    df *ABS*	00000000 gfx.c
00000000 l    df *ABS*	00000000 models.c
00000000 l       .rodata.cst4	00000000 $LC0
00000000 l    df *ABS*	00000000 main.c
00000000 l    df *ABS*	00000000 dungeon_info.c
00000000 l       .rodata.str1.4	00000000 $LC0
00000004 l       .rodata.str1.4	00000000 $LC1
00000000 l    df *ABS*	00000000 item_effects.c
00000000 l    df *ABS*	00000000 util.c
<<<<<<< HEAD
00000000 l    df *ABS*	00000000 item_table.c
00000000 l    df *ABS*	00000000 text.c
00000024 l     O .sbss	00000004 text_buf
00000020 l     O .sbss	00000004 text_end
00000000 l    df *ABS*	00000000 item_upgrades.c
00000000 l    df *ABS*	00000000 quickboots.c
0000002c l     O .sbss	00000002 pad
0000002a l     O .sbss	00000002 pad_pressed
00000028 l     O .sbss	00000001 display_active
00000000 l    df *ABS*	00000000 get_items.c
00000000         *UND*	00000000 OUTGOING_OVERRIDE
000016c0 g     F .text	0000001c give_defense
00001858 g     F .text	0000002c call_effect_function
00000000         *UND*	00000000 PLAYER_ID
00002294 g     F .text	0000007c item_overrides_init
00001b9c g     F .text	00000018 scale_upgrade
00001aa8 g     F .text	00000014 hookshot_upgrade
000024ac g     F .text	0000004c lookup_override
00001bcc g     F .text	00000018 stick_upgrade
00001884 g     F .text	0000002c text_init
00000044 g     O .sbss	00000004 active_override_is_outgoing
000016f8 g     F .text	00000024 give_double_magic
00000070 g     O .data	00000010 items_sprite
00000030 g     O .sbss	00000004 active_item_graphic_id
00000040 g     O .data	00000010 dpad_sprite
00000000 g     O .sdata	00000008 hash_sprites
000024f8 g     F .text	000000ac activate_override
00000ba8 g     F .text	00000024 before_game_state_update
000026b0 g     F .text	00000040 push_delayed_item
00001b3c g     F .text	00000030 slingshot_upgrade
000008dc g     F .text	00000024 load_gi_object
00000000 g     O .sbss	00000004 cfg_file_select_hash
00001618 g     F .text	00000008 no_effect
00001958 g     F .text	00000148 text_flush
00000080 g     O .data	00000010 medals_sprite
00001b14 g     F .text	00000028 bow_upgrade
000027dc g     F .text	00000098 after_item_received
00001aa0 g     F .text	00000008 no_upgrade
00001c44 g     F .text	0000001c arrows_to_rupee
00000048 g     O .sbss	00000008 active_override
00000000         *UND*	00000000 INCOMING_ITEM
0000000c g     O .sdata	00000004 dungeon_count
0000168c g     F .text	00000014 give_dungeon_item
00001bb4 g     F .text	00000018 nut_upgrade
00002650 g     F .text	00000060 push_coop_item
00000a98 g     F .text	00000024 models_reset
00000060 g     O .data	00000010 quest_items_sprite
00001754 g     F .text	00000034 heap_alloc
00000040 g     O .sbss	00000004 active_item_row
00000bcc g     F .text	0000003c after_game_state_update
00000c08 g     F .text	00000a10 draw_dungeon_info
=======
00000000 l    df *ABS*	00000000 gfx.c
00000000 l    df *ABS*	00000000 file_select.c
000005fc g     F .text	0000002c text_init
000000f0 g     O .data	00000010 items_sprite
000000c0 g     O .data	00000010 dpad_sprite
00000008 g     O .sdata	00000008 hash_sprites
00001204 g     F .text	0000001c c_before_game_state_update
00000024 g     O .sbss	00000004 cfg_file_select_hash
000006d0 g     F .text	00000148 text_flush
00000100 g     O .data	00000010 medals_sprite
00000004 g     O .sdata	00000004 dungeon_count
000000e0 g     O .data	00000010 quest_items_sprite
000012c4 g     F .text	00000034 heap_alloc
00000818 g     F .text	000009b8 draw_dungeon_info
>>>>>>> e4a631f9
00000000         *UND*	00000000 FONT_TEXTURE
00002874 g     F .text	000000d8 get_item
000016dc g     F .text	0000001c give_magic
00000038 g     O .sbss	00000004 active_item_text_id
00000068 g     O .bss	00001000 cfg_item_overrides
00000000         *UND*	00000000 DPAD_TEXTURE
<<<<<<< HEAD
000025e8 g     F .text	00000068 push_pending_item
00000034 g     O .sbss	00000004 active_item_object_id
00001b6c g     F .text	00000030 wallet_upgrade
00000000 g     F .text	00000234 draw_file_select_hash
00000444 g     F .text	000000f0 sprite_draw
00000004 g     O .sbss	00000008 error_gi_obj
00001630 g     F .text	0000000c give_biggoron_sword
000002a4 g     F .text	000001a0 sprite_load
00000090 g     O .data	00000010 stones_sprite
00001c60 g     F .text	0000001c bombs_to_rupee
00000000 g     O .bss	00000010 setup_db
00000534 g     F .text	000001dc draw_setup
00000160 g     O .data	00000fa0 item_table
00000050 g     O .data	00000010 font_sprite
00000274 g     F .text	00000030 sprite_bytes
00001ae8 g     F .text	0000002c bomb_bag_upgrade
00001be4 g     F .text	00000010 magic_upgrade
00001abc g     F .text	0000002c strength_upgrade
00000014 g     O .sbss	00000004 cfg_dungeon_info_mq_need_map
00001c24 g     F .text	00000020 ocarina_upgrade
00001808 g     F .text	00000050 resolve_upgrades
00000710 g     F .text	00000188 gfx_init
00001eb4 g     F .text	000003c0 draw_quickboots
0000294c g     F .text	000000d8 get_skulltula_token
00002724 g     F .text	000000b8 give_pending_item
00000994 g     F .text	0000004c set_gi_object_segment
00000234 g     F .text	00000018 disp_buf_init
00000040 g     O .bss	0000000e cfg_dungeon_is_mq
00001c7c g     F .text	00000024 seeds_to_rupee
00000898 g     F .text	00000044 load_gi_object_file
0000171c g     F .text	0000000c give_fairy_ocarina
000000c4 g     O .data	0000009c dungeons
000000b0 g     O .data	00000012 medal_colors
00000050 g     O .sbss	00000004 dummy_actor
00000010 g     O .bss	00000030 gi_obj_slots
000018b0 g     F .text	000000a8 text_print
00001620 g     F .text	00000010 give_tycoon_wallet
00000054 g     O .sbss	00000004 item_overrides_count
00001bf4 g     F .text	00000030 bombchu_upgrade
00001728 g     F .text	00000018 give_song
00000b64 g     F .text	00000044 c_init
0000003c g     O .sbss	00000004 active_item_action_id
0000001c g     O .sbss	00000004 heap_next
000000a0 g     O .data	0000000e cfg_dungeon_rewards
000009e0 g     F .text	00000044 scale_matrix
0000163c g     F .text	00000050 give_bottle
00002408 g     F .text	000000a4 lookup_override_by_key
00002274 g     F .text	00000020 quickboots_init
00000abc g     F .text	000000a8 models_draw
00000050 g     O .bss	00000018 pending_item_queue
00000000 g     O .data	00000040 hash_symbols
00001740 g     F .text	00000014 heap_init
000016a0 g     F .text	00000020 give_small_key
00000010 g     O .sbss	00000004 cfg_dungeon_info_reward_need_compass
00000018 g     O .sbss	00000004 cfg_dungeon_info_mq_enable
00001ca0 g     F .text	00000214 handle_quickboots
00000000         *UND*	00000000 C_HEAP
00002310 g     F .text	000000f8 get_override_search_key
000025a4 g     F .text	00000044 clear_override
000026f0 g     F .text	00000034 pop_pending_item
0000024c g     F .text	00000028 sprite_bytes_per_tile
000017cc g     F .text	0000003c get_item_row
00001788 g     F .text	00000044 file_init
00000000         *UND*	00000000 PLAYER_NAME_ID
00000900 g     F .text	00000094 get_gi_object
0000000c g     O .sbss	00000004 cfg_dungeon_info_reward_need_altar
00000008 g     O .sdata	00000004 cfg_dungeon_info_enable
00000a24 g     F .text	00000074 models_init
=======
000019a0 g     F .text	00000234 draw_file_select_hash
0000154c g     F .text	000000f0 sprite_draw
000013ac g     F .text	000001a0 sprite_load
00000110 g     O .data	00000010 stones_sprite
00000010 g     O .bss	00000010 setup_db
0000163c g     F .text	000001dc draw_setup
000000d0 g     O .data	00000010 font_sprite
0000137c g     F .text	00000030 sprite_bytes
00000018 g     O .sbss	00000004 cfg_dungeon_info_mq_need_map
00001818 g     F .text	00000188 gfx_init
00000218 g     F .text	000003c4 draw_quickboots
0000133c g     F .text	00000018 disp_buf_init
00000000 g     O .bss	0000000e cfg_dungeon_is_mq
00000024 g     O .data	0000009c dungeons
00000010 g     O .data	00000012 medal_colors
00000628 g     F .text	000000a8 text_print
000011d0 g     F .text	00000034 c_init
00000020 g     O .sbss	00000004 heap_next
00000000 g     O .data	0000000e cfg_dungeon_rewards
00001220 g     F .text	00000090 c_after_game_state_update
000005dc g     F .text	00000020 quickboots_init
00000120 g     O .data	00000040 hash_symbols
000012b0 g     F .text	00000014 heap_init
00000014 g     O .sbss	00000004 cfg_dungeon_info_reward_need_compass
0000001c g     O .sbss	00000004 cfg_dungeon_info_mq_enable
00000000 g     F .text	00000218 handle_quickboots
00000000         *UND*	00000000 C_HEAP
00001354 g     F .text	00000028 sprite_bytes_per_tile
000012f8 g     F .text	00000044 file_init
00000010 g     O .sbss	00000004 cfg_dungeon_info_reward_need_altar
00000000 g     O .sdata	00000004 cfg_dungeon_info_enable
>>>>>>> e4a631f9

<|MERGE_RESOLUTION|>--- conflicted
+++ resolved
@@ -25,7 +25,6 @@
 00000004 l       .rodata.str1.4	00000000 $LC1
 00000000 l    df *ABS*	00000000 item_effects.c
 00000000 l    df *ABS*	00000000 util.c
-<<<<<<< HEAD
 00000000 l    df *ABS*	00000000 item_table.c
 00000000 l    df *ABS*	00000000 text.c
 00000024 l     O .sbss	00000004 text_buf
@@ -40,10 +39,10 @@
 000016c0 g     F .text	0000001c give_defense
 00001858 g     F .text	0000002c call_effect_function
 00000000         *UND*	00000000 PLAYER_ID
-00002294 g     F .text	0000007c item_overrides_init
+0000229c g     F .text	0000007c item_overrides_init
 00001b9c g     F .text	00000018 scale_upgrade
 00001aa8 g     F .text	00000014 hookshot_upgrade
-000024ac g     F .text	0000004c lookup_override
+000024b4 g     F .text	0000004c lookup_override
 00001bcc g     F .text	00000018 stick_upgrade
 00001884 g     F .text	0000002c text_init
 00000044 g     O .sbss	00000004 active_override_is_outgoing
@@ -52,9 +51,9 @@
 00000030 g     O .sbss	00000004 active_item_graphic_id
 00000040 g     O .data	00000010 dpad_sprite
 00000000 g     O .sdata	00000008 hash_sprites
-000024f8 g     F .text	000000ac activate_override
+00002500 g     F .text	000000ac activate_override
 00000ba8 g     F .text	00000024 before_game_state_update
-000026b0 g     F .text	00000040 push_delayed_item
+000026b8 g     F .text	00000040 push_delayed_item
 00001b3c g     F .text	00000030 slingshot_upgrade
 000008dc g     F .text	00000024 load_gi_object
 00000000 g     O .sbss	00000004 cfg_file_select_hash
@@ -62,7 +61,7 @@
 00001958 g     F .text	00000148 text_flush
 00000080 g     O .data	00000010 medals_sprite
 00001b14 g     F .text	00000028 bow_upgrade
-000027dc g     F .text	00000098 after_item_received
+000027e4 g     F .text	00000098 after_item_received
 00001aa0 g     F .text	00000008 no_upgrade
 00001c44 g     F .text	0000001c arrows_to_rupee
 00000048 g     O .sbss	00000008 active_override
@@ -70,37 +69,20 @@
 0000000c g     O .sdata	00000004 dungeon_count
 0000168c g     F .text	00000014 give_dungeon_item
 00001bb4 g     F .text	00000018 nut_upgrade
-00002650 g     F .text	00000060 push_coop_item
+00002658 g     F .text	00000060 push_coop_item
 00000a98 g     F .text	00000024 models_reset
 00000060 g     O .data	00000010 quest_items_sprite
 00001754 g     F .text	00000034 heap_alloc
 00000040 g     O .sbss	00000004 active_item_row
 00000bcc g     F .text	0000003c after_game_state_update
 00000c08 g     F .text	00000a10 draw_dungeon_info
-=======
-00000000 l    df *ABS*	00000000 gfx.c
-00000000 l    df *ABS*	00000000 file_select.c
-000005fc g     F .text	0000002c text_init
-000000f0 g     O .data	00000010 items_sprite
-000000c0 g     O .data	00000010 dpad_sprite
-00000008 g     O .sdata	00000008 hash_sprites
-00001204 g     F .text	0000001c c_before_game_state_update
-00000024 g     O .sbss	00000004 cfg_file_select_hash
-000006d0 g     F .text	00000148 text_flush
-00000100 g     O .data	00000010 medals_sprite
-00000004 g     O .sdata	00000004 dungeon_count
-000000e0 g     O .data	00000010 quest_items_sprite
-000012c4 g     F .text	00000034 heap_alloc
-00000818 g     F .text	000009b8 draw_dungeon_info
->>>>>>> e4a631f9
 00000000         *UND*	00000000 FONT_TEXTURE
-00002874 g     F .text	000000d8 get_item
+0000287c g     F .text	000000d8 get_item
 000016dc g     F .text	0000001c give_magic
 00000038 g     O .sbss	00000004 active_item_text_id
 00000068 g     O .bss	00001000 cfg_item_overrides
 00000000         *UND*	00000000 DPAD_TEXTURE
-<<<<<<< HEAD
-000025e8 g     F .text	00000068 push_pending_item
+000025f0 g     F .text	00000068 push_pending_item
 00000034 g     O .sbss	00000004 active_item_object_id
 00001b6c g     F .text	00000030 wallet_upgrade
 00000000 g     F .text	00000234 draw_file_select_hash
@@ -122,9 +104,9 @@
 00001c24 g     F .text	00000020 ocarina_upgrade
 00001808 g     F .text	00000050 resolve_upgrades
 00000710 g     F .text	00000188 gfx_init
-00001eb4 g     F .text	000003c0 draw_quickboots
-0000294c g     F .text	000000d8 get_skulltula_token
-00002724 g     F .text	000000b8 give_pending_item
+00001eb8 g     F .text	000003c4 draw_quickboots
+00002954 g     F .text	000000d8 get_skulltula_token
+0000272c g     F .text	000000b8 give_pending_item
 00000994 g     F .text	0000004c set_gi_object_segment
 00000234 g     F .text	00000018 disp_buf_init
 00000040 g     O .bss	0000000e cfg_dungeon_is_mq
@@ -146,8 +128,8 @@
 000000a0 g     O .data	0000000e cfg_dungeon_rewards
 000009e0 g     F .text	00000044 scale_matrix
 0000163c g     F .text	00000050 give_bottle
-00002408 g     F .text	000000a4 lookup_override_by_key
-00002274 g     F .text	00000020 quickboots_init
+00002410 g     F .text	000000a4 lookup_override_by_key
+0000227c g     F .text	00000020 quickboots_init
 00000abc g     F .text	000000a8 models_draw
 00000050 g     O .bss	00000018 pending_item_queue
 00000000 g     O .data	00000040 hash_symbols
@@ -155,11 +137,11 @@
 000016a0 g     F .text	00000020 give_small_key
 00000010 g     O .sbss	00000004 cfg_dungeon_info_reward_need_compass
 00000018 g     O .sbss	00000004 cfg_dungeon_info_mq_enable
-00001ca0 g     F .text	00000214 handle_quickboots
+00001ca0 g     F .text	00000218 handle_quickboots
 00000000         *UND*	00000000 C_HEAP
-00002310 g     F .text	000000f8 get_override_search_key
-000025a4 g     F .text	00000044 clear_override
-000026f0 g     F .text	00000034 pop_pending_item
+00002318 g     F .text	000000f8 get_override_search_key
+000025ac g     F .text	00000044 clear_override
+000026f8 g     F .text	00000034 pop_pending_item
 0000024c g     F .text	00000028 sprite_bytes_per_tile
 000017cc g     F .text	0000003c get_item_row
 00001788 g     F .text	00000044 file_init
@@ -168,37 +150,4 @@
 0000000c g     O .sbss	00000004 cfg_dungeon_info_reward_need_altar
 00000008 g     O .sdata	00000004 cfg_dungeon_info_enable
 00000a24 g     F .text	00000074 models_init
-=======
-000019a0 g     F .text	00000234 draw_file_select_hash
-0000154c g     F .text	000000f0 sprite_draw
-000013ac g     F .text	000001a0 sprite_load
-00000110 g     O .data	00000010 stones_sprite
-00000010 g     O .bss	00000010 setup_db
-0000163c g     F .text	000001dc draw_setup
-000000d0 g     O .data	00000010 font_sprite
-0000137c g     F .text	00000030 sprite_bytes
-00000018 g     O .sbss	00000004 cfg_dungeon_info_mq_need_map
-00001818 g     F .text	00000188 gfx_init
-00000218 g     F .text	000003c4 draw_quickboots
-0000133c g     F .text	00000018 disp_buf_init
-00000000 g     O .bss	0000000e cfg_dungeon_is_mq
-00000024 g     O .data	0000009c dungeons
-00000010 g     O .data	00000012 medal_colors
-00000628 g     F .text	000000a8 text_print
-000011d0 g     F .text	00000034 c_init
-00000020 g     O .sbss	00000004 heap_next
-00000000 g     O .data	0000000e cfg_dungeon_rewards
-00001220 g     F .text	00000090 c_after_game_state_update
-000005dc g     F .text	00000020 quickboots_init
-00000120 g     O .data	00000040 hash_symbols
-000012b0 g     F .text	00000014 heap_init
-00000014 g     O .sbss	00000004 cfg_dungeon_info_reward_need_compass
-0000001c g     O .sbss	00000004 cfg_dungeon_info_mq_enable
-00000000 g     F .text	00000218 handle_quickboots
-00000000         *UND*	00000000 C_HEAP
-00001354 g     F .text	00000028 sprite_bytes_per_tile
-000012f8 g     F .text	00000044 file_init
-00000010 g     O .sbss	00000004 cfg_dungeon_info_reward_need_altar
-00000000 g     O .sdata	00000004 cfg_dungeon_info_enable
->>>>>>> e4a631f9
 
