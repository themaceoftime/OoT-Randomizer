--- conflicted
+++ resolved
@@ -80,17 +80,14 @@
 00000000 l    df *ABS*	00000000 obj_kibako.c
 00000000 l    df *ABS*	00000000 obj_kibako2.c
 00000000 l    df *ABS*	00000000 objects.c
-<<<<<<< HEAD
-0000003c l       .rodata.cst4	00000000 $LC1
-00000038 l       .rodata.cst4	00000000 $LC0
-=======
+00000044 l       .rodata.cst4	00000000 $LC1
+00000040 l       .rodata.cst4	00000000 $LC0
 00000000 l    df *ABS*	00000000 pots.c
->>>>>>> b76af10f
 00000000 l    df *ABS*	00000000 rainbow.c
 0000022c l     O .rodata	00000015 cycle_colors
 00000000 l       .rodata.cst8	00000000 $LC0
-00000040 l       .rodata.cst4	00000000 $LC1
-00000044 l       .rodata.cst4	00000000 $LC2
+00000048 l       .rodata.cst4	00000000 $LC1
+0000004c l       .rodata.cst4	00000000 $LC2
 00000000 l    df *ABS*	00000000 refill.c
 00000000 l    df *ABS*	00000000 save.c
 00000000 l    df *ABS*	00000000 scarecrow.c
@@ -109,38 +106,23 @@
 00000000 l    df *ABS*	00000000 twinrova.c
 00000000 l    df *ABS*	00000000 util.c
 00000000 l    df *ABS*	00000000 weather.c
-<<<<<<< HEAD
-000053bc g     F .text	00000018 magic_jar_to_rupee
-00006260 g     F .text	0000007c scale_factor
-00004f74 g     F .text	0000001c give_defense
-00005188 g     F .text	0000002c call_effect_function
-000024cc g     F .text	000003d0 read_file_data
-00000000         *UND*	00000000 PLAYER_ID
-00005054 g     F .text	0000001c clear_excess_hearts
-00006884 g     F .text	00000078 object_index_or_spawn
-00004cbc g     F .text	00000088 give_ice_trap
-000058ec g     F .text	00000274 update_bombchu_trail_colors
-000038e8 g     F .text	0000007c item_overrides_init
-000052b0 g     F .text	00000018 scale_upgrade
-00007438 g     F .text	00000014 clear_twinrova_vars
-=======
-00006d74 g     F .text	00000054 scale_factor
+00005ec4 g     F .text	00000018 magic_jar_to_rupee
+00006d8c g     F .text	00000054 scale_factor
 00005a7c g     F .text	0000001c give_defense
 00005c90 g     F .text	0000002c call_effect_function
 000024cc g     F .text	000003d0 read_file_data
 00000000         *UND*	00000000 PLAYER_ID
 00005b5c g     F .text	0000001c clear_excess_hearts
-00007c68 g     F .text	00000078 object_index_or_spawn
+00007c80 g     F .text	00000078 object_index_or_spawn
 0000557c g     F .text	00000088 give_ice_trap
-00008408 g     F .text	000002c8 Sram_WriteSave
-000083d8 g     F .text	00000030 SsSram_ReadWrite_Safe
-00006400 g     F .text	00000274 update_bombchu_trail_colors
+000084cc g     F .text	000002c8 Sram_WriteSave
+0000849c g     F .text	00000030 SsSram_ReadWrite_Safe
+00006418 g     F .text	00000274 update_bombchu_trail_colors
 00000000         *UND*	00000000 EXTENDED_INITIAL_SAVE_DATA
 00003998 g     F .text	0000007c item_overrides_init
-00007fb8 g     F .text	00000050 draw_pot_hack
+0000807c g     F .text	00000050 draw_pot_hack
 00005db8 g     F .text	00000018 scale_upgrade
-00009ea0 g     F .text	00000014 clear_twinrova_vars
->>>>>>> b76af10f
+00009f64 g     F .text	00000014 clear_twinrova_vars
 00000040 g     O .sdata	00000004 a_note_glow_max
 00000008 g     O .sbss	00000004 CHEST_TEXTURE_MATCH_CONTENTS
 00000000         *UND*	00000000 CFG_HEART_COLOR
@@ -149,22 +131,13 @@
 000038e0 g     F .text	00000074 Collectible_WaitForMessageBox
 00001aec g     O .data	000000b0 silver_rupee_info
 00000000         *UND*	00000000 CFG_RAINBOW_NAVI_IDLE_OUTER_ENABLED
-<<<<<<< HEAD
-000051bc g     F .text	00000014 hookshot_upgrade
-000056a4 g     F .text	000000a4 update_sword_trail_colors
-00003b14 g     F .text	0000004c lookup_override
-000052e4 g     F .text	0000001c stick_upgrade
-00000010 g     O .data	00000018 medals
-00006c44 g     F .text	0000002c text_init
-=======
 00005cc4 g     F .text	00000014 hookshot_upgrade
-000061b8 g     F .text	000000a4 update_sword_trail_colors
+000061d0 g     F .text	000000a4 update_sword_trail_colors
 00003bf8 g     F .text	0000004c lookup_override
-000098ec g     F .text	00000054 init_textures
+000099b0 g     F .text	00000054 init_textures
 00005dec g     F .text	0000001c stick_upgrade
 00000010 g     O .data	00000018 medals
-0000960c g     F .text	0000002c text_init
->>>>>>> b76af10f
+000096d0 g     F .text	0000002c text_init
 00000000         *UND*	00000000 INCOMING_PLAYER
 00000078 g     O .sdata	00000004 beating_no_dd
 00000000         *UND*	00000000 TRIFORCE_PIECES_REQUIRED
@@ -176,79 +149,44 @@
 0000006c g     O .sdata	00000004 normal_dd
 00005168 g     F .text	0000039c update_hud_colors
 00000000         *UND*	00000000 CFG_DUNGEON_REWARDS
-<<<<<<< HEAD
-000053d4 g     F .text	00000070 letter_to_bottle
-=======
-00005ec4 g     F .text	00000070 letter_to_bottle
->>>>>>> b76af10f
+00005edc g     F .text	00000070 letter_to_bottle
 00000000         *UND*	00000000 CFG_B_BUTTON_COLOR
-00006f68 g     F .text	000000ac collectible_draw
+00006f80 g     F .text	000000ac collectible_draw
 00000000         *UND*	00000000 CFG_CUSTOM_MESSAGE_1
-<<<<<<< HEAD
-00006634 g     F .text	00000064 ocarina_of_time_draw
-000036f4 g     F .text	00000048 check_ganon_entry
-00000208 g     O .data	00000010 items_sprite
-00000000         *UND*	00000000 CFG_DISPLAY_DPAD
-00005534 g     F .text	0000003c before_skybox_init
-00000024 g     O .sbss	00000004 active_item_graphic_id
-000001d8 g     O .data	00000010 dpad_sprite
-00000068 g     O .sdata	00000004 a_button
-00000000         *UND*	00000000 CFG_SHOW_SETTING_INFO
-00000008 g     O .sdata	00000008 hash_sprites
-00003b60 g     F .text	00000100 activate_override
-000054b4 g     F .text	0000003c before_game_state_update
-00006bfc g     F .text	00000048 store_scarecrow_fix
-00006ed8 g     F .text	00000028 set_triforce_render
-0000005c g     O .sdata	00000004 a_note_r
-00000000         *UND*	00000000 CFG_C_NOTE_COLOR
-00000000         *UND*	00000000 OUTGOING_PLAYER
-000074e0 g     F .text	00000240 override_weather_state
-00003d94 g     F .text	00000040 push_delayed_item
-00005250 g     F .text	00000030 slingshot_upgrade
-000009d8 g     F .text	00000924 draw_dpad
-00000010 g     O .sbss	00000004 cfg_file_select_hash
-00006bd4 g     F .text	00000028 health_and_magic_refill
-00004d44 g     F .text	00000008 no_effect
-00006ea8 g     F .text	00000030 text_flush
-00000000         *UND*	00000000 CFG_RAINBOW_SWORD_INNER_ENABLED
-00006c70 g     F .text	000000a8 text_print_size
-00000218 g     O .data	00000010 medals_sprite
-=======
-000071ec g     F .text	00000064 ocarina_of_time_draw
+00007204 g     F .text	00000064 ocarina_of_time_draw
 000036ec g     F .text	00000048 check_ganon_entry
 00000220 g     O .data	00000010 items_sprite
-00007078 g     F .text	000000ac collectible_draw_other
+00007090 g     F .text	000000ac collectible_draw_other
 00000000         *UND*	00000000 CFG_DISPLAY_DPAD
-00006040 g     F .text	0000003c before_skybox_init
+00006058 g     F .text	0000003c before_skybox_init
 0000003c g     O .sbss	00000004 active_item_graphic_id
 000001f0 g     O .data	00000010 dpad_sprite
 00000068 g     O .sdata	00000004 a_button
 00000000         *UND*	00000000 CFG_SHOW_SETTING_INFO
 00000008 g     O .sdata	00000008 hash_sprites
 00003c44 g     F .text	00000100 activate_override
-00005fb4 g     F .text	0000003c before_game_state_update
-000091a4 g     F .text	00000048 store_scarecrow_fix
-0000743c g     F .text	00000084 obj_comb_drop_collectible
-00009940 g     F .text	00000028 set_triforce_render
+00005fcc g     F .text	0000003c before_game_state_update
+00009268 g     F .text	00000048 store_scarecrow_fix
+00007454 g     F .text	00000084 obj_comb_drop_collectible
+00009a04 g     F .text	00000028 set_triforce_render
 0000005c g     O .sdata	00000004 a_note_r
 00000000         *UND*	00000000 CFG_C_NOTE_COLOR
 00000000         *UND*	00000000 OUTGOING_PLAYER
 00000094 g     O .bss	00000065 collectible_scene_flags_table
-00009f48 g     F .text	00000240 override_weather_state
+0000a00c g     F .text	00000240 override_weather_state
 00003e78 g     F .text	00000040 push_delayed_item
 00005d58 g     F .text	00000030 slingshot_upgrade
-00008e58 g     F .text	000001d0 Sram_CopySave
+00008f1c g     F .text	000001d0 Sram_CopySave
 000009d8 g     F .text	00000924 draw_dpad
 00000010 g     O .sbss	00000004 cfg_file_select_hash
-000082b4 g     F .text	00000028 health_and_magic_refill
-000098d4 g     F .text	00000018 get_texture
+00008378 g     F .text	00000028 health_and_magic_refill
+00009998 g     F .text	00000018 get_texture
 00005604 g     F .text	00000008 no_effect
-000076ac g     F .text	00000108 ObjComb_Draw_Hack
-000098a4 g     F .text	00000030 text_flush
+000076c4 g     F .text	00000108 ObjComb_Draw_Hack
+00009968 g     F .text	00000030 text_flush
 00000000         *UND*	00000000 CFG_RAINBOW_SWORD_INNER_ENABLED
-00009638 g     F .text	000000a8 text_print_size
+000096fc g     F .text	000000a8 text_print_size
 00000230 g     O .data	00000010 medals_sprite
->>>>>>> b76af10f
 00002050 g     F .text	00000064 interpolate
 00005d30 g     F .text	00000028 bow_upgrade
 00000000         *UND*	00000000 VERSION_STRING_TXT
@@ -260,17 +198,10 @@
 00004540 g     F .text	00000084 Item00_KillActorIfFlagIsSet
 00003fb8 g     F .text	0000006c after_item_received
 00000000         *UND*	00000000 SPOILER_AVAILABLE
-<<<<<<< HEAD
-000051b4 g     F .text	00000008 no_upgrade
-00005dd4 g     F .text	00000224 update_navi_colors
-00003790 g     F .text	00000158 give_ganon_boss_key
-00005360 g     F .text	0000001c arrows_to_rupee
-=======
 00005cbc g     F .text	00000008 no_upgrade
-000068e8 g     F .text	00000224 update_navi_colors
+00006900 g     F .text	00000224 update_navi_colors
 00003788 g     F .text	00000158 give_ganon_boss_key
 00005e68 g     F .text	0000001c arrows_to_rupee
->>>>>>> b76af10f
 00000038 g     O .sdata	00000004 a_note_font_glow_max
 00000054 g     O .sbss	00000008 active_override
 00000010 g     O .sdata	00000008 empty_dlist
@@ -283,49 +214,30 @@
 00003e18 g     F .text	00000060 push_coop_item
 00000000         *UND*	00000000 GILDED_CHEST_BASE_TEXTURE
 00000004 g     O .sdata	00000004 scene_fog_distance
-00007df4 g     F .text	000001c4 draw_pot
+00007eb8 g     F .text	000001c4 draw_pot
 00000000         *UND*	00000000 CFG_BOMBCHU_TRAIL_OUTER_COLOR
-<<<<<<< HEAD
-000063b8 g     F .text	0000002c models_reset
-=======
-00006ea8 g     F .text	00000024 models_reset
->>>>>>> b76af10f
+00006ec0 g     F .text	00000024 models_reset
 00000000         *UND*	00000000 TIME_STRING_TXT
 00000000 g     F .text	00000008 agony_inside_radius_setup
 00000210 g     O .data	00000010 quest_items_sprite
 00003eec g     F .text	00000064 after_key_received
 00000000         *UND*	00000000 PLANDOMIZER_USED
-<<<<<<< HEAD
-00000068 g     O .sbss	00000001 KAKARIKO_WEATHER_FORECAST
-00007460 g     F .text	0000003c heap_alloc
-00000034 g     O .sbss	00000004 active_item_row
-000054f0 g     F .text	00000044 after_game_state_update
-00005444 g     F .text	00000034 health_upgrade_cap
-00001424 g     F .text	00000c2c draw_dungeon_info
-00005570 g     F .text	00000034 after_scene_init
-=======
 00000080 g     O .sbss	00000001 KAKARIKO_WEATHER_FORECAST
-00009ec8 g     F .text	0000003c heap_alloc
+00009f8c g     F .text	0000003c heap_alloc
 0000004c g     O .sbss	00000004 active_item_row
-00005ff0 g     F .text	00000050 after_game_state_update
-00008038 g     F .text	00000050 draw_flying_pot_hack
+00006008 g     F .text	00000050 after_game_state_update
+000080fc g     F .text	00000050 draw_flying_pot_hack
 00005964 g     F .text	00000118 give_silver_rupee_pouch
-00005f34 g     F .text	00000034 health_upgrade_cap
+00005f4c g     F .text	00000034 health_upgrade_cap
 00001424 g     F .text	00000c2c draw_dungeon_info
 00004324 g     F .text	00000020 get_extended_flag
-0000607c g     F .text	0000003c after_scene_init
->>>>>>> b76af10f
+00006094 g     F .text	0000003c after_scene_init
 00000000         *UND*	00000000 FONT_TEXTURE
 00000000         *UND*	00000000 SRAM_SLOTS
 000001ec g     O .rodata	0000000c icon_sprites
 00000000         *UND*	00000000 OCARINAS_SHUFFLED
-<<<<<<< HEAD
-00006d38 g     F .text	00000170 text_flush_size
-00004100 g     F .text	00000134 get_item
-=======
-00009734 g     F .text	00000170 text_flush_size
+000097f8 g     F .text	00000170 text_flush_size
 000041e4 g     F .text	00000134 get_item
->>>>>>> b76af10f
 00000044 g     O .sdata	00000004 a_note_glow_base
 00000004 g     O .sbss	00000004 CHEST_SIZE_MATCH_CONTENTS
 00000000         *UND*	00000000 SKULL_CHEST_FRONT_TEXTURE
@@ -344,7 +256,7 @@
 00003db8 g     F .text	00000060 push_pending_item
 000057a4 g     F .text	00000090 give_small_key_ring
 00000008 g     F .text	0000002c agony_outside_radius_setup
-00008008 g     F .text	00000030 draw_hba_pot_hack
+000080cc g     F .text	00000030 draw_hba_pot_hack
 00003d90 g     F .text	00000028 set_outgoing_override
 00000040 g     O .sbss	00000004 active_item_object_id
 00000000         *UND*	00000000 CFG_RAINBOW_BOOM_TRAIL_INNER_ENABLED
@@ -364,15 +276,9 @@
 0000570c g     F .text	0000000c give_biggoron_sword
 00004c14 g     F .text	00000070 give_sarias_gift
 00000000         *UND*	00000000 CFG_RAINBOW_NAVI_ENEMY_OUTER_ENABLED
-<<<<<<< HEAD
-000064e4 g     F .text	00000088 small_key_draw
-00000030 g     O .sdata	00000004 c_note_glow_max
-00006480 g     F .text	00000064 heart_piece_draw
-=======
 00004434 g     F .text	000000b4 Set_CollectibleOverrideFlag
 00000030 g     O .sdata	00000004 c_note_glow_max
-00007014 g     F .text	00000064 heart_piece_draw
->>>>>>> b76af10f
+0000702c g     F .text	00000064 heart_piece_draw
 00000000         *UND*	00000000 CFG_RAINBOW_BOMBCHU_TRAIL_INNER_ENABLED
 00004ce0 g     F .text	000001a0 sprite_load
 00000240 g     O .data	00000010 stones_sprite
@@ -384,62 +290,32 @@
 00000054 g     O .sdata	00000004 a_note_b
 00000000         *UND*	00000000 Gameplay_InitSkybox
 00000134 g     O .data	00000040 num_to_bits
-<<<<<<< HEAD
-00000238 g     O .data	00000028 setup_db
-000060cc g     F .text	00000060 get_object
-00004d58 g     F .text	000000bc give_triforce_piece
-0000027c g     O .data	00001090 item_table
-000001e8 g     O .data	00000010 font_sprite
-0000001c g     O .sbss	00000001 satisified_pending_frames
-00006178 g     F .text	00000068 scale_top_matrix
-00003e6c g     F .text	00000068 pop_ice_trap
-=======
 00000250 g     O .data	00000028 setup_db
-00006be0 g     F .text	00000060 get_object
+00006bf8 g     F .text	00000060 get_object
 00005618 g     F .text	000000bc give_triforce_piece
 000002ec g     O .data	00001800 item_table
 00000200 g     O .data	00000010 font_sprite
-000077b4 g     F .text	00000098 get_smallcrate_override
+000077cc g     F .text	00000098 get_smallcrate_override
 00000034 g     O .sbss	00000001 satisified_pending_frames
-00006c8c g     F .text	00000068 scale_top_matrix
+00006ca4 g     F .text	00000068 scale_top_matrix
 00003f50 g     F .text	00000068 pop_ice_trap
->>>>>>> b76af10f
 00000004 g     O .data	00000009 reward_rows
 0000001c g     O .sbss	00000008 collectible_override
 00000000         *UND*	00000000 TWINROVA_ACTION_TIMER
-<<<<<<< HEAD
-00005ff8 g     F .text	00000040 update_misc_colors
-=======
-00006b0c g     F .text	00000040 update_misc_colors
->>>>>>> b76af10f
+00006b24 g     F .text	00000040 update_misc_colors
 00000018 g     O .sbss	00000001 GANON_BOSS_KEY_CONDITION
 00004cb0 g     F .text	00000030 sprite_bytes
 00000050 g     O .sdata	00000004 c_note_r
 00000000         *UND*	00000000 CFG_C_BUTTON_COLOR
-<<<<<<< HEAD
-000051fc g     F .text	0000002c bomb_bag_upgrade
-00005300 g     F .text	00000010 magic_upgrade
-000051d0 g     F .text	0000002c strength_upgrade
-00005070 g     F .text	0000007c open_mask_shop
-000060a4 g     F .text	00000028 load_object
-00005340 g     F .text	00000020 ocarina_upgrade
-00005128 g     F .text	00000060 resolve_upgrades
-000001b8 g     O .data	00000010 song_note_sprite
-00000000         *UND*	00000000 CFG_A_NOTE_COLOR
-00000074 g     O .sdata	00000004 normal_no_dd
-00000064 g     O .sdata	00000004 b_button
-00006820 g     F .text	00000064 bowling_heart_piece_draw
-000046b8 g     F .text	000001f0 gfx_init
-=======
 00005d04 g     F .text	0000002c bomb_bag_upgrade
 0000008c g     O .sdata	00000004 Sram_InitNewSave
 00005e08 g     F .text	00000010 magic_upgrade
-00007ce0 g     F .text	00000098 get_pot_override
+00007da4 g     F .text	00000098 get_pot_override
 00005cd8 g     F .text	0000002c strength_upgrade
 00005b78 g     F .text	0000007c open_mask_shop
-000096e0 g     F .text	00000034 text_len
-00006bb8 g     F .text	00000028 load_object
-00009028 g     F .text	000000c4 Save_Write_Hook
+000097a4 g     F .text	00000034 text_len
+00006bd0 g     F .text	00000028 load_object
+000090ec g     F .text	000000c4 Save_Write_Hook
 00005e48 g     F .text	00000020 ocarina_upgrade
 0000002c g     O .bss	00000065 dropped_collectible_scene_flags_table
 00005c30 g     F .text	00000060 resolve_upgrades
@@ -447,11 +323,10 @@
 00000000         *UND*	00000000 CFG_A_NOTE_COLOR
 00000074 g     O .sdata	00000004 normal_no_dd
 00000064 g     O .sdata	00000004 b_button
-000073d8 g     F .text	00000064 bowling_heart_piece_draw
-000082dc g     F .text	000000fc Save_Open
+000073f0 g     F .text	00000064 bowling_heart_piece_draw
+000083a0 g     F .text	000000fc Save_Open
 00004f78 g     F .text	000001f0 gfx_init
 00003954 g     F .text	00000044 override_flags_init
->>>>>>> b76af10f
 0000007c g     O .sdata	00000006 defaultDDHeart
 00000028 g     O .rodata	00000042 freecam_modes
 0000560c g     F .text	0000000c full_heal
@@ -461,52 +336,31 @@
 000031d8 g     O .bss	00000016 extended_savectx
 00005564 g     F .text	00000018 push_pending_ice_trap
 00000000         *UND*	00000000 CFG_DUNGEON_INFO_REWARD_ENABLE
-<<<<<<< HEAD
-0000677c g     F .text	000000a4 bowling_bomb_bag_draw
-=======
-00007334 g     F .text	000000a4 bowling_bomb_bag_draw
-00007aa8 g     F .text	000001c0 ObjKibako2_Draw
->>>>>>> b76af10f
+0000734c g     F .text	000000a4 bowling_bomb_bag_draw
+00007ac0 g     F .text	000001c0 ObjKibako2_Draw
 00000000         *UND*	00000000 WORLD_STRING_TXT
 00000000         *UND*	00000000 GILDED_CHEST_FRONT_TEXTURE
 00000070 g     O .sdata	00000004 beating_dd
 00000068 g     F .text	00000158 draw_agony_graphic
-<<<<<<< HEAD
-00005398 g     F .text	00000024 seeds_to_rupee
-00004fd0 g     F .text	0000000c give_fairy_ocarina
-00006440 g     F .text	00000040 lookup_model
-0000004d g     O .sbss	00000001 OPEN_KAKARIKO
-=======
 00005ea0 g     F .text	00000024 seeds_to_rupee
 00005ad8 g     F .text	0000000c give_fairy_ocarina
-00006f28 g     F .text	00000040 lookup_model
+00006f40 g     F .text	00000040 lookup_model
 00000065 g     O .sbss	00000001 OPEN_KAKARIKO
 0000002c g     O .sbss	00000004 collectible_override_flags
->>>>>>> b76af10f
 00000000         *UND*	00000000 CHEST_LENS_ONLY
 00000028 g     O .data	000000b6 dungeons
 00000000         *UND*	00000000 CFG_CUSTOM_MESSAGE_2
 00000000         *UND*	00000000 CFG_DUNGEON_INFO_ENABLE
 00000000         *UND*	00000000 CFG_DUNGEON_IS_MQ
-<<<<<<< HEAD
-00000044 g     O .sbss	00000004 dummy_actor
-00005748 g     F .text	000001a4 update_boomerang_trail_colors
+0000005c g     O .sbss	00000004 dummy_actor
+00006274 g     F .text	000001a4 update_boomerang_trail_colors
 00000000         *UND*	00000000 CFG_RAINBOW_NAVI_NPC_OUTER_ENABLED
 00000000         *UND*	00000000 CFG_DUNGEON_INFO_REWARD_NEED_COMPASS
 00000024 g     O .sdata	00000004 text_cursor_inner_base
-00006d18 g     F .text	00000020 text_print
-000063e4 g     F .text	0000005c lookup_model_by_override
-=======
-0000005c g     O .sbss	00000004 dummy_actor
-0000625c g     F .text	000001a4 update_boomerang_trail_colors
-00000000         *UND*	00000000 CFG_RAINBOW_NAVI_NPC_OUTER_ENABLED
-00000000         *UND*	00000000 CFG_DUNGEON_INFO_REWARD_NEED_COMPASS
-00000024 g     O .sdata	00000004 text_cursor_inner_base
-00009714 g     F .text	00000020 text_print
-00006ecc g     F .text	0000005c lookup_model_by_override
->>>>>>> b76af10f
+000097d8 g     F .text	00000020 text_print
+00006ee4 g     F .text	0000005c lookup_model_by_override
 00000034 g     O .sdata	00000004 c_note_glow_base
-000091ec g     F .text	00000420 draw_silver_rupee_info
+000092b0 g     F .text	00000420 draw_silver_rupee_info
 00003734 g     F .text	00000054 countSetBitsRec
 00000016 g     O .sbss	00000002 GANON_BOSS_KEY_CONDITION_COUNT
 000056d4 g     F .text	00000038 give_tycoon_wallet
@@ -517,37 +371,21 @@
 00005e18 g     F .text	00000030 bombchu_upgrade
 00000030 g     O .sbss	00000002 num_drop_override_flags
 00000000         *UND*	00000000 SILVER_CHEST_FRONT_TEXTURE
-<<<<<<< HEAD
-000062dc g     F .text	00000090 draw_model
-00005010 g     F .text	00000018 give_bean_pack
-00005b60 g     F .text	00000274 get_bombchu_back_color
-00004fdc g     F .text	00000018 give_song
-00000000 g     O .sdata	00000004 last_fog_distance
-00000084 g     O .sdata	00000006 defaultHeart
-00000058 g     O .sdata	00000004 a_note_g
-00005478 g     F .text	0000003c c_init
-=======
-00006dc8 g     F .text	00000094 draw_model
-000090ec g     F .text	000000b8 Save_Init_Write_Hook
+00006de0 g     F .text	00000094 draw_model
+000091b0 g     F .text	000000b8 Save_Init_Write_Hook
 00005b18 g     F .text	00000018 give_bean_pack
-00006674 g     F .text	00000274 get_bombchu_back_color
-000086d0 g     F .text	00000788 Sram_VerifyAndLoadAllSaves
+0000668c g     F .text	00000274 get_bombchu_back_color
+00008794 g     F .text	00000788 Sram_VerifyAndLoadAllSaves
 00005ae4 g     F .text	00000018 give_song
 00000000 g     O .sdata	00000004 last_fog_distance
 00000084 g     O .sdata	00000006 defaultHeart
 00000058 g     O .sdata	00000004 a_note_g
-00005f68 g     F .text	0000004c c_init
->>>>>>> b76af10f
+00005f80 g     F .text	0000004c c_init
 00000000         *UND*	00000000 CFG_RAINBOW_BOOM_TRAIL_OUTER_ENABLED
 000001e0 g     O .data	00000010 triforce_sprite
 00000000         *UND*	00000000 EXTERN_DAMAGE_MULTIPLYER
-<<<<<<< HEAD
-0000004e g     O .sbss	00000001 MAX_RUPEES
-00006698 g     F .text	000000e4 item_etcetera_draw
-=======
 00000066 g     O .sbss	00000001 MAX_RUPEES
-00007250 g     F .text	000000e4 item_etcetera_draw
->>>>>>> b76af10f
+00007268 g     F .text	000000e4 item_etcetera_draw
 00000000         *UND*	00000000 SPEED_MULTIPLIER
 0000289c g     F .text	00000964 draw_file_icons
 00000048 g     O .sbss	00000004 active_item_action_id
@@ -557,114 +395,66 @@
 0000007c g     O .sbss	00000004 heap_next
 00000000         *UND*	00000000 SKULL_CHEST_BASE_TEXTURE
 00000000         *UND*	00000000 TRIFORCE_ICON_TEXTURE
-<<<<<<< HEAD
-00004ff4 g     F .text	0000001c ice_trap_effect
-000055a4 g     F .text	00000100 c_equipment_menu_slot_filled
-=======
 00005afc g     F .text	0000001c ice_trap_effect
-000060b8 g     F .text	00000100 c_equipment_menu_slot_filled
+000060d0 g     F .text	00000100 c_equipment_menu_slot_filled
 00004344 g     F .text	000000f0 Get_CollectibleOverrideFlag
->>>>>>> b76af10f
 00000000         *UND*	00000000 FAST_CHESTS
 00005718 g     F .text	00000038 give_bottle
 00000000         *UND*	00000000 CFG_DUNGEON_INFO_REWARD_NEED_ALTAR
-<<<<<<< HEAD
-00000178 g     O .data	00000010 heart_sprite
-00003a74 g     F .text	000000a0 lookup_override_by_key
-00006038 g     F .text	0000006c load_object_file
-00000000         *UND*	00000000 CFG_RAINBOW_NAVI_NPC_INNER_ENABLED
-00000000 g     O .sbss	00000004 CHEST_SIZE_TEXTURE
-000061e0 g     F .text	00000080 draw_model_low_level
-000068fc g     F .text	000000ac enitem00_set_link_incoming_item_id
-=======
 00000190 g     O .data	00000010 heart_sprite
 00003b58 g     F .text	000000a0 lookup_override_by_key
 00004318 g     F .text	0000000c reset_collectible_mutex
-00006b4c g     F .text	0000006c load_object_file
+00006b64 g     F .text	0000006c load_object_file
 0000462c g     F .text	00000208 get_override_drop_id
-0000784c g     F .text	00000184 ObjKibako_Draw
+00007864 g     F .text	00000184 ObjKibako_Draw
 00000000         *UND*	00000000 CFG_RAINBOW_NAVI_NPC_INNER_ENABLED
 00000000 g     O .sbss	00000004 CHEST_SIZE_TEXTURE
-00006cf4 g     F .text	00000080 draw_model_low_level
-000079d0 g     F .text	00000060 ObjKibako2_SpawnCollectible_Hack
->>>>>>> b76af10f
+00006d0c g     F .text	00000080 draw_model_low_level
+000079e8 g     F .text	00000060 ObjKibako2_SpawnCollectible_Hack
+00007cf8 g     F .text	000000ac enitem00_set_link_incoming_item_id
 00000000         *UND*	00000000 CFG_DUNGEON_INFO_MQ_NEED_MAP
-0000756c g     F .text	00000140 ObjComb_Update
+00007584 g     F .text	00000140 ObjComb_Update
 00000000         *UND*	00000000 OUTGOING_ITEM
-<<<<<<< HEAD
-0000002c g     O .bss	00000018 pending_item_queue
-0000004c g     O .sbss	00000001 COMPLETE_MASK_QUEST
-000065d0 g     F .text	00000064 skull_token_draw
+000074d8 g     F .text	000000ac get_beehive_override
+000000fc g     O .bss	00000018 pending_item_queue
+00000064 g     O .sbss	00000001 COMPLETE_MASK_QUEST
+000071a0 g     F .text	00000064 skull_token_draw
 00000000         *UND*	00000000 CFG_TEXT_CURSOR_COLOR
 000000f4 g     O .data	00000040 hash_symbols
 000020b4 g     F .text	00000018 extern_scene_init
-0000612c g     F .text	0000004c set_object_segment
+00006c58 g     F .text	0000004c set_object_segment
 000001c0 g     F .text	000000a0 draw_agony
-0000744c g     F .text	00000014 heap_init
+00009f78 g     F .text	00000014 heap_init
 00000000         *UND*	00000000 CFG_RAINBOW_NAVI_PROP_INNER_ENABLED
-0000656c g     F .text	00000064 heart_container_draw
-00001044 g     O .bss	00000040 object_slots
-00004ea4 g     F .text	00000040 give_small_key
-=======
-000074c0 g     F .text	000000ac get_beehive_override
-000000fc g     O .bss	00000018 pending_item_queue
-00000064 g     O .sbss	00000001 COMPLETE_MASK_QUEST
-00007188 g     F .text	00000064 skull_token_draw
-00000000         *UND*	00000000 CFG_TEXT_CURSOR_COLOR
-000000f4 g     O .data	00000040 hash_symbols
-000020b4 g     F .text	00000018 extern_scene_init
-00006c40 g     F .text	0000004c set_object_segment
-000001c0 g     F .text	000000a0 draw_agony
-00009eb4 g     F .text	00000014 heap_init
-00000000         *UND*	00000000 CFG_RAINBOW_NAVI_PROP_INNER_ENABLED
-00007124 g     F .text	00000064 heart_container_draw
+0000713c g     F .text	00000064 heart_container_draw
 00003114 g     O .bss	000000c0 object_slots
 00005764 g     F .text	00000040 give_small_key
->>>>>>> b76af10f
 00000000         *UND*	00000000 CFG_DUNGEON_INFO_MQ_ENABLE
 00000174 g     O .data	00000015 items
 00000000         *UND*	00000000 C_HEAP
-<<<<<<< HEAD
-000069a8 g     F .text	0000022c get_rainbow_color
-=======
 00004834 g     F .text	000002c0 item_give_collectible
-00008088 g     F .text	0000022c get_rainbow_color
->>>>>>> b76af10f
+0000814c g     F .text	0000022c get_rainbow_color
 00000000         *UND*	00000000 CFG_BOMBCHU_TRAIL_INNER_COLOR
 00003a14 g     F .text	00000144 get_override_search_key
 00000014 g     O .sbss	00000001 NO_ESCAPE_SEQUENCE
 00003d44 g     F .text	0000004c clear_override
-00007a30 g     F .text	00000078 get_crate_override
+00007a48 g     F .text	00000078 get_crate_override
 00003eb8 g     F .text	00000034 pop_pending_item
 00000368 g     F .text	0000021c draw_chest
 000045c4 g     F .text	00000068 Item00_KeepAlive
 00000000         *UND*	00000000 CFG_A_BUTTON_COLOR
-<<<<<<< HEAD
 00000000         *UND*	00000000 FIX_BROKEN_DROPS
-000043c4 g     F .text	0000002c sprite_bytes_per_tile
-000050ec g     F .text	0000003c get_item_row
-00000000         *UND*	00000000 DISABLE_TIMERS
-0000749c g     F .text	00000044 file_init
-00000210 g     O .rodata	0000000c rupee_colors
-00000000         *UND*	00000000 EXTENDED_OBJECT_TABLE
-00006f00 g     F .text	00000538 draw_triforce_count
-00000000         *UND*	00000000 PLAYER_NAME_ID
-00000000         *UND*	00000000 TRIFORCE_HUNT_ENABLED
-0000636c g     F .text	0000004c models_init
-00000260 g     O .data	0000001c key_counts
-=======
 00004c84 g     F .text	0000002c sprite_bytes_per_tile
 00005bf4 g     F .text	0000003c get_item_row
 00000000         *UND*	00000000 DISABLE_TIMERS
-00009f04 g     F .text	00000044 file_init
-00007d78 g     F .text	0000007c get_flying_pot_override
+00009fc8 g     F .text	00000044 file_init
+00007e3c g     F .text	0000007c get_flying_pot_override
 00000024 g     O .sbss	00000004 collectible_mutex
 00000210 g     O .rodata	0000000c rupee_colors
 00000000         *UND*	00000000 EXTENDED_OBJECT_TABLE
-00009968 g     F .text	00000538 draw_triforce_count
+00009a2c g     F .text	00000538 draw_triforce_count
 00000000         *UND*	00000000 PLAYER_NAME_ID
 00000000         *UND*	00000000 TRIFORCE_HUNT_ENABLED
-00006e5c g     F .text	0000004c models_init
+00006e74 g     F .text	0000004c models_init
 000002d0 g     O .data	0000001c key_counts
->>>>>>> b76af10f
 
