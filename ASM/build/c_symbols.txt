--- conflicted
+++ resolved
@@ -104,37 +104,20 @@
 00000000 l    df *ABS*	00000000 twinrova.c
 00000000 l    df *ABS*	00000000 util.c
 00000000 l    df *ABS*	00000000 weather.c
-<<<<<<< HEAD
-000067b0 g     F .text	00000114 draw_gi_deku_nut
-00009978 g     F .text	0000007c scale_factor
-00007f5c g     F .text	0000001c give_defense
-00008170 g     F .text	0000002c call_effect_function
-00002f6c g     F .text	000003d0 read_file_data
-00000000         *UND*	00000000 PLAYER_ID
-0000803c g     F .text	0000001c clear_excess_hearts
-00009f94 g     F .text	00000078 object_index_or_spawn
-000057f0 g     F .text	00000088 give_ice_trap
-000088d0 g     F .text	00000274 update_bombchu_trail_colors
-00004384 g     F .text	0000007c item_overrides_init
-00000000         *UND*	00000000 MW_SEND_OWN_ITEMS
-00008298 g     F .text	00000018 scale_upgrade
-0000ab54 g     F .text	00000014 clear_twinrova_vars
-=======
 000068a8 g     F .text	00000114 draw_gi_deku_nut
-000094dc g     F .text	0000007c scale_factor
+00009a70 g     F .text	0000007c scale_factor
 00008054 g     F .text	0000001c give_defense
 00008268 g     F .text	0000002c call_effect_function
 00003064 g     F .text	000003d0 read_file_data
 00000000         *UND*	00000000 PLAYER_ID
 00008134 g     F .text	0000001c clear_excess_hearts
-00009af8 g     F .text	00000078 object_index_or_spawn
+0000a08c g     F .text	00000078 object_index_or_spawn
 000058e8 g     F .text	00000088 give_ice_trap
-000089c0 g     F .text	00000274 update_bombchu_trail_colors
+000089c8 g     F .text	00000274 update_bombchu_trail_colors
 0000447c g     F .text	0000007c item_overrides_init
 00000000         *UND*	00000000 MW_SEND_OWN_ITEMS
 00008390 g     F .text	00000018 scale_upgrade
-0000a6b8 g     F .text	00000014 clear_twinrova_vars
->>>>>>> 31298f4a
+0000ac4c g     F .text	00000014 clear_twinrova_vars
 00000048 g     O .sdata	00000004 a_note_glow_max
 00000008 g     O .sbss	00000004 CHEST_TEXTURE_MATCH_CONTENTS
 00005c90 g     F .text	0000009c draw_gi_various_opa0
@@ -143,112 +126,63 @@
 00000000         *UND*	00000000 CFG_RAINBOW_NAVI_ENEMY_INNER_ENABLED
 00005870 g     F .text	0000004c rupee_hud_color
 00000000         *UND*	00000000 CFG_RAINBOW_NAVI_IDLE_OUTER_ENABLED
-<<<<<<< HEAD
-000081a4 g     F .text	00000014 hookshot_upgrade
-00008688 g     F .text	000000a4 update_sword_trail_colors
-000045b0 g     F .text	0000004c lookup_override
+0000829c g     F .text	00000014 hookshot_upgrade
+00008780 g     F .text	000000a4 update_sword_trail_colors
+000046a8 g     F .text	0000004c lookup_override
 00000094 g     O .sdata	00000004 text_height
-000082cc g     F .text	0000001c stick_upgrade
+000083c4 g     F .text	0000001c stick_upgrade
 000024b4 g     O .data	000000fc adultSkeleton
 00000010 g     O .data	00000018 medals
-0000a354 g     F .text	0000002c text_init
-=======
-0000829c g     F .text	00000014 hookshot_upgrade
-00008778 g     F .text	000000a4 update_sword_trail_colors
-000046a8 g     F .text	0000004c lookup_override
-000083c4 g     F .text	0000001c stick_upgrade
-00000010 g     O .data	00000018 medals
-00009eb8 g     F .text	0000002c text_init
->>>>>>> 31298f4a
+0000a44c g     F .text	0000002c text_init
 00000000         *UND*	00000000 INCOMING_PLAYER
 00000080 g     O .sdata	00000004 beating_no_dd
 00000000         *UND*	00000000 TRIFORCE_PIECES_REQUIRED
 00000030 g     O .sdata	00000004 c_note_font_glow_max
-<<<<<<< HEAD
-00002b6c g     F .text	00000290 process_extern_ctxt
-00007118 g     F .text	0000018c draw_gi_gs_token
-00007afc g     F .text	000001dc draw_gi_boss_keys
-0000932c g     F .text	00000074 FindSize
-=======
 00002c64 g     F .text	00000290 process_extern_ctxt
 00007210 g     F .text	0000018c draw_gi_gs_token
 00007bf4 g     F .text	000001dc draw_gi_boss_keys
->>>>>>> 31298f4a
+00009424 g     F .text	00000074 FindSize
 00000030 g     O .sbss	00000004 active_override_is_outgoing
 0000808c g     F .text	00000024 give_double_magic
 00000074 g     O .sdata	00000004 normal_dd
 000054d4 g     F .text	0000039c update_hud_colors
 00005f6c g     F .text	000000c0 draw_gi_various_xlu01
 00000000         *UND*	00000000 CFG_DUNGEON_REWARDS
-<<<<<<< HEAD
 0000004d g     O .sbss	00000001 adult_safe
-000083a4 g     F .text	00000070 letter_to_bottle
-00000000         *UND*	00000000 CFG_B_BUTTON_COLOR
-00000000         *UND*	00000000 CFG_CUSTOM_MESSAGE_1
-00009d44 g     F .text	00000064 ocarina_of_time_draw
-00004190 g     F .text	00000048 check_ganon_entry
-=======
 0000849c g     F .text	00000070 letter_to_bottle
 00000000         *UND*	00000000 CFG_B_BUTTON_COLOR
 00000000         *UND*	00000000 CFG_CUSTOM_MESSAGE_1
-000098a8 g     F .text	00000064 ocarina_of_time_draw
+00009e3c g     F .text	00000064 ocarina_of_time_draw
 00004288 g     F .text	00000048 check_ganon_entry
->>>>>>> 31298f4a
 000001f8 g     O .data	00000010 items_sprite
 00000000         *UND*	00000000 CFG_DUNGEON_REWARD_AREAS
 000067a0 g     F .text	00000108 draw_gi_goron_swords
 00000000         *UND*	00000000 CFG_DISPLAY_DPAD
-<<<<<<< HEAD
-00008510 g     F .text	0000003c before_skybox_init
+00008608 g     F .text	0000003c before_skybox_init
 0000004e g     O .sbss	00000002 illegal_model
-=======
-00008608 g     F .text	0000003c before_skybox_init
-0000004c g     O .sbss	00000002 illegal_model
->>>>>>> 31298f4a
 0000001c g     O .sbss	00000004 active_item_graphic_id
 000001c8 g     O .data	00000010 dpad_sprite
 00000070 g     O .sdata	00000004 a_button
 00000000         *UND*	00000000 CFG_SHOW_SETTING_INFO
 0000000c g     O .sdata	00000008 hash_sprites
-<<<<<<< HEAD
-000045fc g     F .text	00000100 activate_override
-00008484 g     F .text	0000003c before_game_state_update
-0000a30c g     F .text	00000048 store_scarecrow_fix
-0000a5e8 g     F .text	00000028 set_triforce_render
+000046f4 g     F .text	00000100 activate_override
+0000857c g     F .text	0000003c before_game_state_update
+0000a404 g     F .text	00000048 store_scarecrow_fix
+0000a6e0 g     F .text	00000028 set_triforce_render
 00000064 g     O .sdata	00000004 a_note_r
 00000000         *UND*	00000000 CFG_C_NOTE_COLOR
 00000000         *UND*	00000000 OUTGOING_PLAYER
-0000abfc g     F .text	00000240 override_weather_state
-00004868 g     F .text	00000040 push_delayed_item
-00008238 g     F .text	00000030 slingshot_upgrade
-000009e0 g     F .text	00000940 draw_dpad
-00000250 g     O .data	000010bc item_draw_table
-0000a2e4 g     F .text	00000028 health_and_magic_refill
-000072a4 g     F .text	000001d0 draw_gi_blue_fire_candle
-00007d10 g     F .text	00000008 no_effect
-0000a5b8 g     F .text	00000030 text_flush
-00000000         *UND*	00000000 CFG_RAINBOW_SWORD_INNER_ENABLED
-0000a380 g     F .text	000000a8 text_print_size
-=======
-000046f4 g     F .text	00000100 activate_override
-0000857c g     F .text	0000003c before_game_state_update
-00009e70 g     F .text	00000048 store_scarecrow_fix
-0000a14c g     F .text	00000028 set_triforce_render
-00000064 g     O .sdata	00000004 a_note_r
-00000000         *UND*	00000000 CFG_C_NOTE_COLOR
-00000000         *UND*	00000000 OUTGOING_PLAYER
-0000a760 g     F .text	00000240 override_weather_state
+0000acf4 g     F .text	00000240 override_weather_state
 00004960 g     F .text	00000040 push_delayed_item
 00008330 g     F .text	00000030 slingshot_upgrade
 00000a2c g     F .text	00000964 draw_dpad
 00000250 g     O .data	000010bc item_draw_table
-00009e48 g     F .text	00000028 health_and_magic_refill
+0000a3dc g     F .text	00000028 health_and_magic_refill
 0000739c g     F .text	000001d0 draw_gi_blue_fire_candle
 00007e08 g     F .text	00000008 no_effect
-0000a11c g     F .text	00000030 text_flush
+0000a6b0 g     F .text	00000030 text_flush
 00000000         *UND*	00000000 CFG_RAINBOW_SWORD_INNER_ENABLED
-00009ee4 g     F .text	000000a8 text_print_size
->>>>>>> 31298f4a
+0000a478 g     F .text	000000a8 text_print_size
 00000208 g     O .data	00000010 medals_sprite
 00002be8 g     F .text	00000064 interpolate
 00008308 g     F .text	00000028 bow_upgrade
@@ -259,17 +193,10 @@
 00003df0 g     F .text	0000025c draw_file_message
 00004aa4 g     F .text	0000007c after_item_received
 00000000         *UND*	00000000 SPOILER_AVAILABLE
-<<<<<<< HEAD
-0000819c g     F .text	00000008 no_upgrade
-00008db8 g     F .text	00000224 update_navi_colors
-0000422c g     F .text	00000158 give_ganon_boss_key
-00008348 g     F .text	0000001c arrows_to_rupee
-=======
 00008294 g     F .text	00000008 no_upgrade
-00008ea8 g     F .text	00000224 update_navi_colors
+00008eb0 g     F .text	00000224 update_navi_colors
 00004324 g     F .text	00000158 give_ganon_boss_key
 00008440 g     F .text	0000001c arrows_to_rupee
->>>>>>> 31298f4a
 00000040 g     O .sdata	00000004 a_note_font_glow_max
 0000602c g     F .text	00000118 draw_gi_various_opa0_xlu1
 00000034 g     O .sbss	00000008 active_override
@@ -285,11 +212,7 @@
 00000000         *UND*	00000000 GILDED_CHEST_BASE_TEXTURE
 00000008 g     O .sdata	00000004 scene_fog_distance
 00000000         *UND*	00000000 CFG_BOMBCHU_TRAIL_OUTER_COLOR
-<<<<<<< HEAD
-00009ac8 g     F .text	0000002c models_reset
-=======
-0000962c g     F .text	0000002c models_reset
->>>>>>> 31298f4a
+00009bc0 g     F .text	0000002c models_reset
 00000000         *UND*	00000000 TIME_STRING_TXT
 00000000 g     F .text	00000008 agony_inside_radius_setup
 00006d30 g     F .text	0000016c draw_gi_scales
@@ -297,36 +220,20 @@
 000049d4 g     F .text	00000064 after_key_received
 00000000         *UND*	00000000 PLANDOMIZER_USED
 00000064 g     O .sbss	00000001 KAKARIKO_WEATHER_FORECAST
-<<<<<<< HEAD
-0000ab7c g     F .text	0000003c heap_alloc
-=======
-0000a6e0 g     F .text	0000003c heap_alloc
->>>>>>> 31298f4a
+0000ac74 g     F .text	0000003c heap_alloc
 0000002c g     O .sbss	00000004 active_item_row
 000085b8 g     F .text	00000050 after_game_state_update
 00000000         *UND*	00000000 CFG_DUNGEON_INFO_REWARD_SUMMARY_ENABLE
-<<<<<<< HEAD
-00008414 g     F .text	00000034 health_upgrade_cap
-00001448 g     F .text	000016a8 draw_dungeon_info
-0000854c g     F .text	0000003c after_scene_init
-=======
 0000850c g     F .text	00000034 health_upgrade_cap
 000014b8 g     F .text	00001730 draw_dungeon_info
-00008644 g     F .text	00000034 after_scene_init
->>>>>>> 31298f4a
+00008644 g     F .text	0000003c after_scene_init
 00000000         *UND*	00000000 FONT_TEXTURE
 00000000         *UND*	00000000 CFG_FILE_SELECT_HASH
 000001ec g     O .rodata	0000000c icon_sprites
 00000000         *UND*	00000000 OCARINAS_SHUFFLED
-<<<<<<< HEAD
-0000a448 g     F .text	00000170 text_flush_size
-00004c1c g     F .text	00000134 get_item
-000062a8 g     F .text	00000144 draw_gi_various_opa10_xlu32
-=======
-00009fac g     F .text	00000170 text_flush_size
+0000a540 g     F .text	00000170 text_flush_size
 00004d14 g     F .text	00000134 get_item
 000063a0 g     F .text	00000144 draw_gi_various_opa10_xlu32
->>>>>>> 31298f4a
 0000004c g     O .sdata	00000004 a_note_glow_base
 00000004 g     O .sbss	00000004 CHEST_SIZE_MATCH_CONTENTS
 00000000         *UND*	00000000 SKULL_CHEST_FRONT_TEXTURE
@@ -347,19 +254,12 @@
 00004840 g     F .text	00000038 set_outgoing_override
 00000020 g     O .sbss	00000004 active_item_object_id
 00000000         *UND*	00000000 CFG_RAINBOW_BOOM_TRAIL_INNER_ENABLED
-<<<<<<< HEAD
-00008268 g     F .text	00000030 wallet_upgrade
-00009480 g     F .text	000000a0 check_skeleton
-00000018 g     O .sbss	00000004 active_item_fast_chest
-00000054 g     O .sdata	00000004 c_note_g
-00003f54 g     F .text	0000023c draw_file_select_hash
-000091bc g     F .text	00000170 FindModelData
-=======
 00008360 g     F .text	00000030 wallet_upgrade
+00009578 g     F .text	000000a0 check_skeleton
 00000018 g     O .sbss	00000004 active_item_fast_chest
 00000054 g     O .sdata	00000004 c_note_g
 0000404c g     F .text	0000023c draw_file_select_hash
->>>>>>> 31298f4a
+000092b4 g     F .text	00000170 FindModelData
 00000034 g     O .sdata	00000004 c_note_font_glow_base
 00000260 g     F .text	00000108 get_chest_override
 00000584 g     F .text	000004a8 handle_dpad
@@ -370,16 +270,9 @@
 00007f10 g     F .text	0000000c give_biggoron_sword
 00004f80 g     F .text	00000070 give_sarias_gift
 00000000         *UND*	00000000 CFG_RAINBOW_NAVI_ENEMY_OUTER_ENABLED
-<<<<<<< HEAD
-00009bf4 g     F .text	00000088 small_key_draw
+00009cec g     F .text	00000088 small_key_draw
 00000038 g     O .sdata	00000004 c_note_glow_max
-00009b90 g     F .text	00000064 heart_piece_draw
-=======
-000092ac g     F .text	00000008 EndianSwap32
-00009758 g     F .text	00000088 small_key_draw
-00000038 g     O .sdata	00000004 c_note_glow_max
-000096f4 g     F .text	00000064 heart_piece_draw
->>>>>>> 31298f4a
+00009c88 g     F .text	00000064 heart_piece_draw
 00000000         *UND*	00000000 CFG_RAINBOW_BOMBCHU_TRAIL_INNER_ENABLED
 000064e4 g     F .text	0000015c draw_gi_bullet_bags
 0000504c g     F .text	000001a0 sprite_load
@@ -394,65 +287,35 @@
 00000000         *UND*	00000000 Gameplay_InitSkybox
 00000128 g     O .data	00000040 num_to_bits
 00000228 g     O .data	00000028 setup_db
-<<<<<<< HEAD
-000097ec g     F .text	00000060 get_object
-00007d24 g     F .text	000000bc give_triforce_piece
-00001328 g     O .data	00001090 item_table
-000001d8 g     O .data	00000010 font_sprite
-00000014 g     O .sbss	00000001 satisified_pending_frames
-00009898 g     F .text	00000068 scale_top_matrix
-00004940 g     F .text	0000006c pop_ice_trap
-000068c4 g     F .text	00000118 draw_gi_recovery_heart
-00000004 g     O .data	00000009 reward_rows
-00000000         *UND*	00000000 TWINROVA_ACTION_TIMER
-00008fdc g     F .text	00000040 update_misc_colors
-=======
-00009350 g     F .text	00000060 get_object
+000098e4 g     F .text	00000060 get_object
 00007e1c g     F .text	000000bc give_triforce_piece
 00001328 g     O .data	00001090 item_table
 000001d8 g     O .data	00000010 font_sprite
 00000014 g     O .sbss	00000001 satisified_pending_frames
-000093fc g     F .text	00000068 scale_top_matrix
+00009990 g     F .text	00000068 scale_top_matrix
 00004a38 g     F .text	0000006c pop_ice_trap
 000069bc g     F .text	00000118 draw_gi_recovery_heart
 00000004 g     O .data	00000009 reward_rows
 00000000         *UND*	00000000 TWINROVA_ACTION_TIMER
-000090cc g     F .text	00000040 update_misc_colors
->>>>>>> 31298f4a
+000090d4 g     F .text	00000040 update_misc_colors
 00000010 g     O .sbss	00000001 GANON_BOSS_KEY_CONDITION
 0000501c g     F .text	00000030 sprite_bytes
 00000058 g     O .sdata	00000004 c_note_r
 00000000         *UND*	00000000 CFG_C_BUTTON_COLOR
-<<<<<<< HEAD
-000081e4 g     F .text	0000002c bomb_bag_upgrade
-000082e8 g     F .text	00000010 magic_upgrade
-000081b8 g     F .text	0000002c strength_upgrade
-00008058 g     F .text	0000007c open_mask_shop
-000097c4 g     F .text	00000028 load_object
-00008328 g     F .text	00000020 ocarina_upgrade
-00006548 g     F .text	00000160 draw_gi_small_rupees
-00008110 g     F .text	00000060 resolve_upgrades
-=======
 000082dc g     F .text	0000002c bomb_bag_upgrade
 000083e0 g     F .text	00000010 magic_upgrade
 000082b0 g     F .text	0000002c strength_upgrade
 00008150 g     F .text	0000007c open_mask_shop
-00009328 g     F .text	00000028 load_object
+000098bc g     F .text	00000028 load_object
 00008420 g     F .text	00000020 ocarina_upgrade
 00006640 g     F .text	00000160 draw_gi_small_rupees
 00008208 g     F .text	00000060 resolve_upgrades
->>>>>>> 31298f4a
 000001a8 g     O .data	00000010 song_note_sprite
 00000000         *UND*	00000000 CFG_A_NOTE_COLOR
 0000007c g     O .sdata	00000004 normal_no_dd
 0000006c g     O .sdata	00000004 b_button
-<<<<<<< HEAD
-00009f30 g     F .text	00000064 bowling_heart_piece_draw
-000051ec g     F .text	000001f0 gfx_init
-=======
-00009a94 g     F .text	00000064 bowling_heart_piece_draw
+0000a028 g     F .text	00000064 bowling_heart_piece_draw
 000052e4 g     F .text	000001f0 gfx_init
->>>>>>> 31298f4a
 00000084 g     O .sdata	00000006 defaultDDHeart
 00000028 g     O .rodata	00000042 freecam_modes
 00007e10 g     F .text	0000000c full_heal
@@ -461,28 +324,16 @@
 00000000         *UND*	00000000 CFG_RAINBOW_NAVI_IDLE_INNER_ENABLED
 000058d0 g     F .text	00000018 push_pending_ice_trap
 00000000         *UND*	00000000 CFG_DUNGEON_INFO_REWARD_ENABLE
-<<<<<<< HEAD
-00009e8c g     F .text	000000a4 bowling_bomb_bag_draw
-=======
-000099f0 g     F .text	000000a4 bowling_bomb_bag_draw
->>>>>>> 31298f4a
+00009f84 g     F .text	000000a4 bowling_bomb_bag_draw
 00000000         *UND*	00000000 WORLD_STRING_TXT
 00000000         *UND*	00000000 GILDED_CHEST_FRONT_TEXTURE
 00000078 g     O .sdata	00000004 beating_dd
 00000068 g     F .text	00000158 draw_agony_graphic
-<<<<<<< HEAD
-00008380 g     F .text	00000024 seeds_to_rupee
-00007fb8 g     F .text	0000000c give_fairy_ocarina
-00009b50 g     F .text	00000040 lookup_model
-00000045 g     O .sbss	00000001 OPEN_KAKARIKO
-0000901c g     F .text	000001a0 draw_illegal_model_text
-=======
 00008478 g     F .text	00000024 seeds_to_rupee
 000080b0 g     F .text	0000000c give_fairy_ocarina
-000096b4 g     F .text	00000040 lookup_model
+00009c48 g     F .text	00000040 lookup_model
 00000045 g     O .sbss	00000001 OPEN_KAKARIKO
-0000910c g     F .text	000001a0 draw_illegal_model_text
->>>>>>> 31298f4a
+00009114 g     F .text	000001a0 draw_illegal_model_text
 00000000         *UND*	00000000 CHEST_LENS_ONLY
 00000028 g     O .data	000000a9 dungeons
 00000000         *UND*	00000000 CFG_CUSTOM_MESSAGE_2
@@ -490,21 +341,12 @@
 00000000         *UND*	00000000 CFG_DUNGEON_INFO_ENABLE
 00000000         *UND*	00000000 CFG_DUNGEON_IS_MQ
 0000003c g     O .sbss	00000004 dummy_actor
-<<<<<<< HEAD
-0000872c g     F .text	000001a4 update_boomerang_trail_colors
+00008824 g     F .text	000001a4 update_boomerang_trail_colors
 00000000         *UND*	00000000 CFG_RAINBOW_NAVI_NPC_OUTER_ENABLED
 00000000         *UND*	00000000 CFG_DUNGEON_INFO_REWARD_NEED_COMPASS
 0000002c g     O .sdata	00000004 text_cursor_inner_base
-0000a428 g     F .text	00000020 text_print
-00009af4 g     F .text	0000005c lookup_model_by_override
-=======
-0000881c g     F .text	000001a4 update_boomerang_trail_colors
-00000000         *UND*	00000000 CFG_RAINBOW_NAVI_NPC_OUTER_ENABLED
-00000000         *UND*	00000000 CFG_DUNGEON_INFO_REWARD_NEED_COMPASS
-0000002c g     O .sdata	00000004 text_cursor_inner_base
-00009f8c g     F .text	00000020 text_print
-00009658 g     F .text	0000005c lookup_model_by_override
->>>>>>> 31298f4a
+0000a520 g     F .text	00000020 text_print
+00009bec g     F .text	0000005c lookup_model_by_override
 0000003c g     O .sdata	00000004 c_note_glow_base
 000042d0 g     F .text	00000054 countSetBitsRec
 0000000e g     O .sbss	00000002 GANON_BOSS_KEY_CONDITION_COUNT
@@ -517,19 +359,11 @@
 00004be4 g     F .text	00000130 handle_pending_items
 000083f0 g     F .text	00000030 bombchu_upgrade
 00000000         *UND*	00000000 SILVER_CHEST_FRONT_TEXTURE
-<<<<<<< HEAD
-000099f4 g     F .text	00000088 draw_model
-00007ff8 g     F .text	00000018 give_bean_pack
-00005d24 g     F .text	00000150 draw_gi_wallets
-00008b44 g     F .text	00000274 get_bombchu_back_color
-00007fc4 g     F .text	00000018 give_song
-=======
-00009558 g     F .text	00000088 draw_model
+00009aec g     F .text	00000088 draw_model
 000080f0 g     F .text	00000018 give_bean_pack
 00005e1c g     F .text	00000150 draw_gi_wallets
-00008c34 g     F .text	00000274 get_bombchu_back_color
+00008c3c g     F .text	00000274 get_bombchu_back_color
 000080bc g     F .text	00000018 give_song
->>>>>>> 31298f4a
 00000004 g     O .sdata	00000004 last_fog_distance
 0000008c g     O .sdata	00000006 defaultHeart
 00000060 g     O .sdata	00000004 a_note_g
@@ -538,11 +372,7 @@
 000001b8 g     O .data	00000010 triforce_sprite
 00000000         *UND*	00000000 EXTERN_DAMAGE_MULTIPLYER
 00000046 g     O .sbss	00000001 MAX_RUPEES
-<<<<<<< HEAD
-00009da8 g     F .text	000000e4 item_etcetera_draw
-=======
-0000990c g     F .text	000000e4 item_etcetera_draw
->>>>>>> 31298f4a
+00009ea0 g     F .text	000000e4 item_etcetera_draw
 00000000         *UND*	00000000 SPEED_MULTIPLIER
 00003434 g     F .text	0000096c draw_file_icons
 00000028 g     O .sbss	00000004 active_item_action_id
@@ -553,85 +383,46 @@
 00000060 g     O .sbss	00000004 heap_next
 00000000         *UND*	00000000 SKULL_CHEST_BASE_TEXTURE
 00000000         *UND*	00000000 TRIFORCE_ICON_TEXTURE
-<<<<<<< HEAD
-00007fdc g     F .text	0000001c ice_trap_effect
-00007660 g     F .text	00000208 draw_gi_poe_bottles
-00008588 g     F .text	00000100 c_equipment_menu_slot_filled
-=======
 000080d4 g     F .text	0000001c ice_trap_effect
 00007758 g     F .text	00000208 draw_gi_poe_bottles
-00008678 g     F .text	00000100 c_equipment_menu_slot_filled
->>>>>>> 31298f4a
+00008680 g     F .text	00000100 c_equipment_menu_slot_filled
 00000000         *UND*	00000000 FAST_CHESTS
 00007f1c g     F .text	00000038 give_bottle
 00000000         *UND*	00000000 CFG_DUNGEON_INFO_REWARD_NEED_ALTAR
 00000168 g     O .data	00000010 heart_sprite
-<<<<<<< HEAD
-00004510 g     F .text	000000a0 lookup_override_by_key
-00009520 g     F .text	00000238 check_model_skeletons
-00009758 g     F .text	0000006c load_object_file
-00006ae4 g     F .text	00000154 draw_gi_magic_spells
-=======
 00004608 g     F .text	000000a0 lookup_override_by_key
-00000094 g     O .sdata	00000004 endianVal
-000092bc g     F .text	0000006c load_object_file
+00009618 g     F .text	00000238 check_model_skeletons
+00009850 g     F .text	0000006c load_object_file
 00006bdc g     F .text	00000154 draw_gi_magic_spells
->>>>>>> 31298f4a
 00000000         *UND*	00000000 CFG_RAINBOW_NAVI_NPC_INNER_ENABLED
 000023b8 g     O .data	000000fc childSkeleton
 00000000 g     O .sbss	00000004 CHEST_SIZE_TEXTURE
-<<<<<<< HEAD
-00009900 g     F .text	00000078 draw_model_low_level
-00007474 g     F .text	000001ec draw_gi_fairy_lantern
-0000a00c g     F .text	000000ac enitem00_set_link_incoming_item_id
-00006f74 g     F .text	000001a4 draw_gi_mirror_shield
-=======
-00009464 g     F .text	00000078 draw_model_low_level
+000099f8 g     F .text	00000078 draw_model_low_level
 0000756c g     F .text	000001ec draw_gi_fairy_lantern
-00009b70 g     F .text	000000ac enitem00_set_link_incoming_item_id
+0000a104 g     F .text	000000ac enitem00_set_link_incoming_item_id
 0000706c g     F .text	000001a4 draw_gi_mirror_shield
->>>>>>> 31298f4a
 00000000         *UND*	00000000 CFG_DUNGEON_INFO_MQ_NEED_MAP
 00007dd0 g     F .text	00000038 base_draw_gi_model
 00000000         *UND*	00000000 OUTGOING_ITEM
 00000044 g     O .sbss	00000001 COMPLETE_MASK_QUEST
-<<<<<<< HEAD
-00009ce0 g     F .text	00000064 skull_token_draw
-=======
-00009844 g     F .text	00000064 skull_token_draw
->>>>>>> 31298f4a
+00009dd8 g     F .text	00000064 skull_token_draw
 00000000         *UND*	00000000 CFG_TEXT_CURSOR_COLOR
 00007a78 g     F .text	0000017c draw_gi_small_keys
 000000e8 g     O .data	00000040 hash_symbols
-<<<<<<< HEAD
-00002b54 g     F .text	00000018 extern_scene_init
-0000984c g     F .text	0000004c set_object_segment
+00002c4c g     F .text	00000018 extern_scene_init
+00009944 g     F .text	0000004c set_object_segment
 000001c0 g     F .text	000000a0 draw_agony
-0000ab68 g     F .text	00000014 heap_init
-000093a0 g     F .text	000000e0 FindHierarchy
+0000ac60 g     F .text	00000014 heap_init
+00009498 g     F .text	000000e0 FindHierarchy
 00000000         *UND*	00000000 CFG_RAINBOW_NAVI_PROP_INNER_ENABLED
-00009c7c g     F .text	00000064 heart_container_draw
-00005878 g     F .text	0000009c draw_gi_bombchu_and_masks
-=======
-00002c4c g     F .text	00000018 extern_scene_init
-000093b0 g     F .text	0000004c set_object_segment
-000001c0 g     F .text	000000a0 draw_agony
-0000a6cc g     F .text	00000014 heap_init
-00000000         *UND*	00000000 CFG_RAINBOW_NAVI_PROP_INNER_ENABLED
-000092b4 g     F .text	00000008 EndianSwap16
-000097e0 g     F .text	00000064 heart_container_draw
+00009d74 g     F .text	00000064 heart_container_draw
 00005970 g     F .text	0000009c draw_gi_bombchu_and_masks
->>>>>>> 31298f4a
 0000102c g     O .bss	00000040 object_slots
 00007f68 g     F .text	00000050 give_small_key
 00000000         *UND*	00000000 CFG_DUNGEON_INFO_MQ_ENABLE
 00006e9c g     F .text	000001d0 draw_gi_potions
 00000000         *UND*	00000000 C_HEAP
-<<<<<<< HEAD
-0000a0b8 g     F .text	0000022c get_rainbow_color
-=======
-00009c1c g     F .text	0000022c get_rainbow_color
->>>>>>> 31298f4a
+0000a1b0 g     F .text	0000022c get_rainbow_color
 00000000         *UND*	00000000 CFG_BOMBCHU_TRAIL_INNER_COLOR
 000044f8 g     F .text	00000110 get_override_search_key
 0000000d g     O .sbss	00000001 NO_ESCAPE_SEQUENCE
@@ -644,24 +435,13 @@
 00004ff0 g     F .text	0000002c sprite_bytes_per_tile
 000081cc g     F .text	0000003c get_item_row
 00000000         *UND*	00000000 DISABLE_TIMERS
-<<<<<<< HEAD
-0000abb8 g     F .text	00000044 file_init
+0000acb0 g     F .text	00000044 file_init
 00000210 g     O .rodata	0000000c rupee_colors
 00000000         *UND*	00000000 EXTENDED_OBJECT_TABLE
-0000a610 g     F .text	00000544 draw_triforce_count
-00000000         *UND*	00000000 PLAYER_NAME_ID
-00000000         *UND*	00000000 TRIFORCE_HUNT_ENABLED
-000069dc g     F .text	00000108 draw_gi_fish_bottle
-00009a7c g     F .text	0000004c models_init
-=======
-0000a71c g     F .text	00000044 file_init
-00000210 g     O .rodata	0000000c rupee_colors
-00000000         *UND*	00000000 EXTENDED_OBJECT_TABLE
-0000a174 g     F .text	00000544 draw_triforce_count
+0000a708 g     F .text	00000544 draw_triforce_count
 00000000         *UND*	00000000 PLAYER_NAME_ID
 00000000         *UND*	00000000 TRIFORCE_HUNT_ENABLED
 00006ad4 g     F .text	00000108 draw_gi_fish_bottle
-000095e0 g     F .text	0000004c models_init
->>>>>>> 31298f4a
+00009b74 g     F .text	0000004c models_init
 0000130c g     O .data	0000001c key_counts
 
