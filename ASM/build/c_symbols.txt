
build/bundle.o:     file format elf32-bigmips

SYMBOL TABLE:
00000000 l    d  .MIPS.abiflags	00000000 .MIPS.abiflags
00000000 l    d  .reginfo	00000000 .reginfo
00000000 l    d  .text	00000000 .text
00000000 l    d  .rodata	00000000 .rodata
00000000 l    d  .rodata.str1.4	00000000 .rodata.str1.4
00000000 l    d  .rodata.cst4	00000000 .rodata.cst4
00000000 l    d  .rodata.cst8	00000000 .rodata.cst8
00000000 l    d  .data	00000000 .data
00000000 l    d  .sdata	00000000 .sdata
00000000 l    d  .sbss	00000000 .sbss
00000000 l    d  .bss	00000000 .bss
00000000 l    d  .comment	00000000 .comment
00000000 l    d  .pdr	00000000 .pdr
00000000 l    d  .gnu.attributes	00000000 .gnu.attributes
00000000 l    d  .mdebug.abi32	00000000 .mdebug.abi32
00000000 l    df *ABS*	00000000 agony.c
00000000 l     O .data	00000004 alpha_frame
00000000 l     O .rodata	00000028 ALPHA_DATA
00000000 l    df *ABS*	00000000 chests.c
00000000 l    df *ABS*	00000000 dpad.c
00000000 l    df *ABS*	00000000 dungeon_info.c
00000000 l       .rodata.str1.4	00000000 $LC0
00000004 l       .rodata.str1.4	00000000 $LC1
00000000 l    df *ABS*	00000000 extern_ctxt.c
00000000 l       .rodata.cst4	00000000 $LC0
00000004 l       .rodata.cst4	00000000 $LC1
00000000 l    df *ABS*	00000000 file_icons.c
<<<<<<< HEAD
00001810 l     F .text	00000020 color_product
00001830 l     F .text	000000dc make_digits
0000190c l     F .text	00000070 draw_square_sprite
=======
0000181c l     F .text	00000024 color_product
00001840 l     F .text	000000dc make_digits
0000191c l     F .text	00000070 draw_square_sprite
>>>>>>> 4af55b93
0000018c l     O .rodata	00000100 fixed_tile_positions
00000010 l     O .bss	0000002c draw_data
0000010c l     O .rodata	00000010 MASK_LOOKUP
00000174 l     O .rodata	00000015 variable_tile_positions
00000138 l     O .rodata	0000003c song_note_data
0000011c l     O .rodata	00000019 counter_positions
00000010 l     O .sbss	00000001 frame_counter.3832
00000000 l    df *ABS*	00000000 file_select.c
00000000 l    df *ABS*	00000000 fog.c
00000000 l    df *ABS*	00000000 ganon.c
00000000 l    df *ABS*	00000000 get_items.c
00000000 l    df *ABS*	00000000 gfx.c
00000000 l    df *ABS*	00000000 hud_colors.c
00000000 l    df *ABS*	00000000 icetrap.c
00000000 l    df *ABS*	00000000 item_effects.c
00000000 l    df *ABS*	00000000 item_table.c
00000000 l    df *ABS*	00000000 item_upgrades.c
00000000 l    df *ABS*	00000000 main.c
00000000 l    df *ABS*	00000000 menu.c
00000000 l    df *ABS*	00000000 misc_colors.c
00000050 l     O .sbss	00000004 frames
00000008 l       .rodata.cst4	00000000 $LC0
0000000c l       .rodata.cst4	00000000 $LC1
00000010 l       .rodata.cst4	00000000 $LC2
00000014 l       .rodata.cst4	00000000 $LC3
00000018 l       .rodata.cst4	00000000 $LC4
0000001c l       .rodata.cst4	00000000 $LC5
00000000 l    df *ABS*	00000000 models.c
00000024 l       .rodata.cst4	00000000 $LC6
00000020 l       .rodata.cst4	00000000 $LC5
00000028 l       .rodata.cst4	00000000 $LC7
0000002c l       .rodata.cst4	00000000 $LC8
00000030 l       .rodata.cst4	00000000 $LC9
00000034 l       .rodata.cst4	00000000 $LC10
00000000 l    df *ABS*	00000000 rainbow.c
000011dc l     O .data	00000015 cycle_colors
00000000 l       .rodata.cst8	00000000 $LC0
00000038 l       .rodata.cst4	00000000 $LC1
0000003c l       .rodata.cst4	00000000 $LC2
00000000 l    df *ABS*	00000000 refill.c
00000000 l    df *ABS*	00000000 scarecrow.c
00000000 l    df *ABS*	00000000 text.c
00000054 l     O .sbss	00000004 text_buf
00000058 l     O .sbss	00000004 text_end
00000000 l    df *ABS*	00000000 triforce.c
00000060 l     O .sbss	00000004 render_triforce_flag
00000064 l     O .sbss	00000004 frames
00000008 l       .rodata.cst8	00000000 $LC0
00000010 l       .rodata.cst8	00000000 $LC1
00000018 l       .rodata.cst8	00000000 $LC2
00000020 l       .rodata.cst8	00000000 $LC3
00000000 l    df *ABS*	00000000 twinrova.c
00000000 l    df *ABS*	00000000 util.c
<<<<<<< HEAD
00005114 g     F .text	0000007c scale_factor
00003ecc g     F .text	0000001c give_defense
000040c0 g     F .text	0000002c call_effect_function
0000197c g     F .text	000003d8 read_file_data
00000000         *UND*	00000000 PLAYER_ID
00003ccc g     F .text	00000080 give_ice_trap
000047a0 g     F .text	00000274 update_bombchu_trail_colors
00002910 g     F .text	0000007c item_overrides_init
000041e8 g     F .text	00000018 scale_upgrade
0000611c g     F .text	00000014 clear_twinrova_vars
00000048 g     O .sdata	00000004 a_note_glow_max
00000000         *UND*	00000000 CFG_HEART_COLOR
00000000         *UND*	00000000 CFG_RAINBOW_NAVI_ENEMY_INNER_ENABLED
00003c5c g     F .text	0000004c rupee_hud_color
00000000         *UND*	00000000 CFG_RAINBOW_NAVI_IDLE_OUTER_ENABLED
000040f4 g     F .text	00000014 hookshot_upgrade
00004558 g     F .text	000000a4 update_sword_trail_colors
00002b44 g     F .text	0000004c lookup_override
0000421c g     F .text	0000001c stick_upgrade
00005998 g     F .text	0000002c text_init
00000000         *UND*	00000000 INCOMING_PLAYER
00000080 g     O .sdata	00000004 beating_no_dd
00000030 g     O .sdata	00000004 c_note_font_glow_max
00001580 g     F .text	00000290 process_extern_ctxt
000028ac g     F .text	0000001c override_fog_state
00000038 g     O .sbss	00000004 active_override_is_outgoing
000002fc g     F .text	0000009c get_chest_override_color
00003f04 g     F .text	00000024 give_double_magic
00000074 g     O .sdata	00000004 normal_dd
000038c0 g     F .text	0000039c update_hud_colors
000042f4 g     F .text	00000070 letter_to_bottle
00000000         *UND*	00000000 CFG_B_BUTTON_COLOR
000054e8 g     F .text	00000064 ocarina_of_time_draw
000028c8 g     F .text	00000048 check_ganon_entry
=======
000050e8 g     F .text	0000007c scale_factor
00003ea4 g     F .text	0000001c give_defense
00004098 g     F .text	0000002c call_effect_function
0000198c g     F .text	000003d8 read_file_data
00000000         *UND*	00000000 PLAYER_ID
00003ca4 g     F .text	00000080 give_ice_trap
00004774 g     F .text	00000274 update_bombchu_trail_colors
00002920 g     F .text	0000007c item_overrides_init
000041c0 g     F .text	00000018 scale_upgrade
0000612c g     F .text	00000014 clear_twinrova_vars
00000048 g     O .sdata	00000004 a_note_glow_max
00000000         *UND*	00000000 CFG_HEART_COLOR
00000000         *UND*	00000000 CFG_RAINBOW_NAVI_ENEMY_INNER_ENABLED
00003c34 g     F .text	0000004c rupee_hud_color
00000000         *UND*	00000000 CFG_RAINBOW_NAVI_IDLE_OUTER_ENABLED
000040cc g     F .text	00000014 hookshot_upgrade
0000452c g     F .text	000000a4 update_sword_trail_colors
00002b4c g     F .text	0000004c lookup_override
000041f4 g     F .text	0000001c stick_upgrade
000059a8 g     F .text	0000002c text_init
00000000         *UND*	00000000 INCOMING_PLAYER
00000080 g     O .sdata	00000004 beating_no_dd
00000030 g     O .sdata	00000004 c_note_font_glow_max
0000158c g     F .text	00000290 process_extern_ctxt
000028bc g     F .text	0000001c override_fog_state
00000038 g     O .sbss	00000004 active_override_is_outgoing
000002fc g     F .text	0000009c get_chest_override_color
00003edc g     F .text	00000024 give_double_magic
00000074 g     O .sdata	00000004 normal_dd
00003898 g     F .text	0000039c update_hud_colors
000042cc g     F .text	00000070 letter_to_bottle
00000000         *UND*	00000000 CFG_B_BUTTON_COLOR
000054bc g     F .text	00000064 ocarina_of_time_draw
000028d8 g     F .text	00000048 check_ganon_entry
>>>>>>> 4af55b93
000001a8 g     O .data	00000010 items_sprite
00000000         *UND*	00000000 CFG_DISPLAY_DPAD
00000024 g     O .sbss	00000004 active_item_graphic_id
00000178 g     O .data	00000010 dpad_sprite
00000070 g     O .sdata	00000004 a_button
00000010 g     O .sdata	00000008 hash_sprites
<<<<<<< HEAD
00002b90 g     F .text	000000d8 activate_override
000043a0 g     F .text	00000044 before_game_state_update
00005950 g     F .text	00000048 store_scarecrow_fix
00005bc0 g     F .text	00000028 set_triforce_render
00000064 g     O .sdata	00000004 a_note_r
00000000         *UND*	00000000 CFG_C_NOTE_COLOR
00000000         *UND*	00000000 OUTGOING_PLAYER
00002d9c g     F .text	00000040 push_delayed_item
00004188 g     F .text	00000030 slingshot_upgrade
0000068c g     F .text	000004d0 draw_dpad
=======
00002b98 g     F .text	000000d8 activate_override
00004378 g     F .text	00000044 before_game_state_update
00005960 g     F .text	00000048 store_scarecrow_fix
00005bd0 g     F .text	00000028 set_triforce_render
00000064 g     O .sdata	00000004 a_note_r
00000000         *UND*	00000000 CFG_C_NOTE_COLOR
00000000         *UND*	00000000 OUTGOING_PLAYER
00002da4 g     F .text	00000040 push_delayed_item
00004160 g     F .text	00000030 slingshot_upgrade
00000690 g     F .text	000004dc draw_dpad
>>>>>>> 4af55b93
00000014 g     O .sbss	00000004 cfg_file_select_hash
00005938 g     F .text	00000028 health_and_magic_refill
0000004c g     O .sbss	00000001 pending_freezes
<<<<<<< HEAD
00003d4c g     F .text	00000008 no_effect
00005a6c g     F .text	00000154 text_flush
00000000         *UND*	00000000 CFG_RAINBOW_SWORD_INNER_ENABLED
00000092 g     O .sdata	00000002 triforce_pieces_requied
000001b8 g     O .data	00000010 medals_sprite
00001504 g     F .text	00000064 interpolate
00004160 g     F .text	00000028 bow_upgrade
00000034 g     F .text	00000034 agony_vibrate_setup
00000138 g     O .data	00000010 item_digit_sprite
00002f00 g     F .text	0000006c after_item_received
000040ec g     F .text	00000008 no_upgrade
00004c88 g     F .text	00000224 update_navi_colors
00004298 g     F .text	0000001c arrows_to_rupee
=======
00003d24 g     F .text	00000008 no_effect
00005a7c g     F .text	00000154 text_flush
00000000         *UND*	00000000 CFG_RAINBOW_SWORD_INNER_ENABLED
00000092 g     O .sdata	00000002 triforce_pieces_requied
000001b8 g     O .data	00000010 medals_sprite
00001510 g     F .text	00000064 interpolate
00004138 g     F .text	00000028 bow_upgrade
00000034 g     F .text	00000034 agony_vibrate_setup
00000138 g     O .data	00000010 item_digit_sprite
00002ee4 g     F .text	0000006c after_item_received
000040c4 g     F .text	00000008 no_upgrade
00004c5c g     F .text	00000224 update_navi_colors
00004270 g     F .text	0000001c arrows_to_rupee
>>>>>>> 4af55b93
00000040 g     O .sdata	00000004 a_note_font_glow_max
0000003c g     O .sbss	00000008 active_override
00000018 g     O .sdata	00000008 empty_dlist
00000000         *UND*	00000000 INCOMING_ITEM
00000068 g     O .sdata	00000004 c_button
00000004 g     O .sdata	00000004 dungeon_count
<<<<<<< HEAD
00003e98 g     F .text	00000014 give_dungeon_item
00004200 g     F .text	0000001c nut_upgrade
00000000         *UND*	00000000 CFG_RAINBOW_NAVI_PROP_OUTER_ENABLED
00002d3c g     F .text	00000060 push_coop_item
0000000c g     O .sdata	00000004 scene_fog_distance
00000000         *UND*	00000000 CFG_BOMBCHU_TRAIL_OUTER_COLOR
00000260 g     F .text	0000009c get_chest_override_size
0000526c g     F .text	0000002c models_reset
00000000 g     F .text	00000008 agony_inside_radius_setup
00000198 g     O .data	00000010 quest_items_sprite
00002e10 g     F .text	00000088 after_key_received
00006144 g     F .text	0000003c heap_alloc
00000034 g     O .sbss	00000004 active_item_row
000043e4 g     F .text	0000003c after_game_state_update
00000000         *UND*	00000000 NO_FOG_STATE
00000b5c g     F .text	000009a8 draw_dungeon_info
00004420 g     F .text	00000038 after_scene_init
00000000         *UND*	00000000 FONT_TEXTURE
0000028c g     O .rodata	0000000c icon_sprites
00000000         *UND*	00000000 OCARINAS_SHUFFLED
00003144 g     F .text	0000010c get_item
=======
00003e70 g     F .text	00000014 give_dungeon_item
000041d8 g     F .text	0000001c nut_upgrade
00000000         *UND*	00000000 CFG_RAINBOW_NAVI_PROP_OUTER_ENABLED
00002d44 g     F .text	00000060 push_coop_item
0000000c g     O .sdata	00000004 scene_fog_distance
00000000         *UND*	00000000 CFG_BOMBCHU_TRAIL_OUTER_COLOR
00000260 g     F .text	0000009c get_chest_override_size
00005240 g     F .text	0000002c models_reset
00000000 g     F .text	00000008 agony_inside_radius_setup
00000198 g     O .data	00000010 quest_items_sprite
00002e18 g     F .text	00000064 after_key_received
00006154 g     F .text	0000003c heap_alloc
00000034 g     O .sbss	00000004 active_item_row
000043bc g     F .text	0000003c after_game_state_update
00000000         *UND*	00000000 NO_FOG_STATE
00000b6c g     F .text	000009a4 draw_dungeon_info
000043f8 g     F .text	00000034 after_scene_init
00000000         *UND*	00000000 FONT_TEXTURE
0000028c g     O .rodata	0000000c icon_sprites
00000000         *UND*	00000000 OCARINAS_SHUFFLED
00003118 g     F .text	0000010c get_item
>>>>>>> 4af55b93
0000004c g     O .sdata	00000004 a_note_glow_base
00000000         *UND*	00000000 CHEST_SIZE_MATCH_CONTENTS
00000044 g     O .sdata	00000004 a_note_font_glow_base
00000000         *UND*	00000000 CFG_RAINBOW_BOMBCHU_TRAIL_OUTER_ENABLED
00000000         *UND*	00000000 CFG_RAINBOW_SWORD_OUTER_ENABLED
<<<<<<< HEAD
00003ee8 g     F .text	0000001c give_magic
00000128 g     O .data	00000010 linkhead_skull_sprite
0000002c g     O .sbss	00000004 active_item_text_id
00003ca8 g     F .text	00000010 ice_trap_is_pending
00000054 g     O .bss	00001000 cfg_item_overrides
00000020 g     O .sdata	00000004 text_cursor_border_max
00000000         *UND*	00000000 DPAD_TEXTURE
00002cdc g     F .text	00000060 push_pending_item
00000008 g     F .text	0000002c agony_outside_radius_setup
00002cb4 g     F .text	00000028 set_outgoing_override
00000028 g     O .sbss	00000004 active_item_object_id
00000000         *UND*	00000000 CFG_RAINBOW_BOOM_TRAIL_INNER_ENABLED
000041b8 g     F .text	00000030 wallet_upgrade
=======
00003ec0 g     F .text	0000001c give_magic
00000128 g     O .data	00000010 linkhead_skull_sprite
0000002c g     O .sbss	00000004 active_item_text_id
00003c80 g     F .text	00000010 ice_trap_is_pending
00000054 g     O .bss	00001000 cfg_item_overrides
00000020 g     O .sdata	00000004 text_cursor_border_max
00000000         *UND*	00000000 DPAD_TEXTURE
00002ce4 g     F .text	00000060 push_pending_item
00000008 g     F .text	0000002c agony_outside_radius_setup
00002cbc g     F .text	00000028 set_outgoing_override
00000028 g     O .sbss	00000004 active_item_object_id
00000000         *UND*	00000000 CFG_RAINBOW_BOOM_TRAIL_INNER_ENABLED
00004190 g     F .text	00000030 wallet_upgrade
>>>>>>> 4af55b93
00000020 g     O .sbss	00000004 active_item_fast_chest
00000054 g     O .sdata	00000004 c_note_g
00002688 g     F .text	00000234 draw_file_select_hash
00000034 g     O .sdata	00000004 c_note_font_glow_base
00000398 g     F .text	000002f8 handle_dpad
00000000         *UND*	00000000 START_TWINROVA_FIGHT
<<<<<<< HEAD
000035d8 g     F .text	000000f8 sprite_draw
00000000         *UND*	00000000 CFG_BOOM_TRAIL_OUTER_COLOR
00000148 g     O .data	00000010 key_rupee_clock_sprite
00003e54 g     F .text	0000000c give_biggoron_sword
00003370 g     F .text	00000070 give_sarias_gift
00000000         *UND*	00000000 CFG_RAINBOW_NAVI_ENEMY_OUTER_ENABLED
00005398 g     F .text	00000088 small_key_draw
00000038 g     O .sdata	00000004 c_note_glow_max
00005334 g     F .text	00000064 heart_piece_draw
00000000         *UND*	00000000 CFG_RAINBOW_BOMBCHU_TRAIL_INNER_ENABLED
00003438 g     F .text	000001a0 sprite_load
000001c8 g     O .data	00000010 stones_sprite
00000000         *UND*	00000000 OUTGOING_KEY
000000c4 g     O .data	00000014 extern_ctxt
000042b4 g     F .text	0000001c bombs_to_rupee
00000028 g     O .sdata	00000004 text_cursor_inner_max
0000005c g     O .sdata	00000004 a_note_b
000001d8 g     O .data	00000028 setup_db
00004f80 g     F .text	00000060 get_object
00003d60 g     F .text	000000bc give_triforce_piece
00000200 g     O .data	00000fdc item_table
00000188 g     O .data	00000010 font_sprite
0000001c g     O .sbss	00000001 satisified_pending_frames
0000502c g     F .text	00000068 scale_top_matrix
00002e98 g     F .text	00000068 pop_ice_trap
00000000         *UND*	00000000 TWINROVA_ACTION_TIMER
00004eac g     F .text	00000040 update_misc_colors
00003408 g     F .text	00000030 sprite_bytes
00000058 g     O .sdata	00000004 c_note_r
00000000         *UND*	00000000 CFG_C_BUTTON_COLOR
00004134 g     F .text	0000002c bomb_bag_upgrade
00004238 g     F .text	00000010 magic_upgrade
00004108 g     F .text	0000002c strength_upgrade
00003fac g     F .text	0000007c open_mask_shop
00000008 g     O .sbss	00000004 cfg_dungeon_info_mq_need_map
00004f58 g     F .text	00000028 load_object
00004278 g     F .text	00000020 ocarina_upgrade
00004064 g     F .text	0000005c resolve_upgrades
=======
000035b0 g     F .text	000000f8 sprite_draw
00000000         *UND*	00000000 CFG_BOOM_TRAIL_OUTER_COLOR
00000148 g     O .data	00000010 key_rupee_clock_sprite
00003e2c g     F .text	0000000c give_biggoron_sword
00003344 g     F .text	00000070 give_sarias_gift
00000000         *UND*	00000000 CFG_RAINBOW_NAVI_ENEMY_OUTER_ENABLED
0000536c g     F .text	00000088 small_key_draw
00000038 g     O .sdata	00000004 c_note_glow_max
00005308 g     F .text	00000064 heart_piece_draw
00000000         *UND*	00000000 CFG_RAINBOW_BOMBCHU_TRAIL_INNER_ENABLED
00003410 g     F .text	000001a0 sprite_load
000001c8 g     O .data	00000010 stones_sprite
00000000         *UND*	00000000 OUTGOING_KEY
000000c4 g     O .data	00000014 extern_ctxt
0000428c g     F .text	0000001c bombs_to_rupee
00000028 g     O .sdata	00000004 text_cursor_inner_max
0000005c g     O .sdata	00000004 a_note_b
000001d8 g     O .data	00000028 setup_db
00004f54 g     F .text	00000060 get_object
00003d38 g     F .text	000000bc give_triforce_piece
00000200 g     O .data	00000fdc item_table
00000188 g     O .data	00000010 font_sprite
0000001c g     O .sbss	00000001 satisified_pending_frames
00005000 g     F .text	00000068 scale_top_matrix
00002e7c g     F .text	00000068 pop_ice_trap
00000000         *UND*	00000000 TWINROVA_ACTION_TIMER
00004e80 g     F .text	00000040 update_misc_colors
000033e0 g     F .text	00000030 sprite_bytes
00000058 g     O .sdata	00000004 c_note_r
00000000         *UND*	00000000 CFG_C_BUTTON_COLOR
0000410c g     F .text	0000002c bomb_bag_upgrade
00004210 g     F .text	00000010 magic_upgrade
000040e0 g     F .text	0000002c strength_upgrade
00003f84 g     F .text	0000007c open_mask_shop
00000008 g     O .sbss	00000004 cfg_dungeon_info_mq_need_map
00004f2c g     F .text	00000028 load_object
00004250 g     F .text	00000020 ocarina_upgrade
0000403c g     F .text	0000005c resolve_upgrades
>>>>>>> 4af55b93
00000158 g     O .data	00000010 song_note_sprite
00000000         *UND*	00000000 CFG_A_NOTE_COLOR
0000007c g     O .sdata	00000004 normal_no_dd
0000006c g     O .sdata	00000004 b_button
<<<<<<< HEAD
000056d4 g     F .text	00000064 bowling_heart_piece_draw
000036d0 g     F .text	000001f0 gfx_init
00000084 g     O .sdata	00000006 defaultDDHeart
00000028 g     O .rodata	00000042 freecam_modes
00003d54 g     F .text	0000000c full_heal
00000050 g     O .sdata	00000004 c_note_b
00003250 g     F .text	00000120 get_skulltula_token
00000000         *UND*	00000000 CFG_RAINBOW_NAVI_IDLE_INNER_ENABLED
00003cb8 g     F .text	00000014 push_pending_ice_trap
00005630 g     F .text	000000a4 bowling_bomb_bag_draw
00000078 g     O .sdata	00000004 beating_dd
00000000 g     O .bss	0000000e cfg_dungeon_is_mq
00000068 g     F .text	00000158 draw_agony_graphic
000042d0 g     F .text	00000024 seeds_to_rupee
00003f28 g     F .text	0000000c give_fairy_ocarina
000052f4 g     F .text	00000040 lookup_model
=======
000056a8 g     F .text	00000064 bowling_heart_piece_draw
000036a8 g     F .text	000001f0 gfx_init
00000084 g     O .sdata	00000006 defaultDDHeart
00000028 g     O .rodata	00000042 freecam_modes
00003d2c g     F .text	0000000c full_heal
00000050 g     O .sdata	00000004 c_note_b
00003224 g     F .text	00000120 get_skulltula_token
00000000         *UND*	00000000 CFG_RAINBOW_NAVI_IDLE_INNER_ENABLED
00003c90 g     F .text	00000014 push_pending_ice_trap
00005604 g     F .text	000000a4 bowling_bomb_bag_draw
00000078 g     O .sdata	00000004 beating_dd
00000000 g     O .bss	0000000e cfg_dungeon_is_mq
00000068 g     F .text	00000158 draw_agony_graphic
000042a8 g     F .text	00000024 seeds_to_rupee
00003f00 g     F .text	0000000c give_fairy_ocarina
000052c8 g     F .text	00000040 lookup_model
>>>>>>> 4af55b93
0000004e g     O .sbss	00000001 OPEN_KAKARIKO
00000028 g     O .data	0000009c dungeons
00000014 g     O .data	00000012 medal_colors
00000044 g     O .sbss	00000004 dummy_actor
<<<<<<< HEAD
000045fc g     F .text	000001a4 update_boomerang_trail_colors
00000000         *UND*	00000000 CFG_RAINBOW_NAVI_NPC_OUTER_ENABLED
0000002c g     O .sdata	00000004 text_cursor_inner_base
000059c4 g     F .text	000000a8 text_print
00005298 g     F .text	0000005c lookup_model_by_override
0000003c g     O .sdata	00000004 c_note_glow_base
00003e1c g     F .text	00000038 give_tycoon_wallet
00000024 g     O .sdata	00000004 text_cursor_border_base
00000048 g     O .sbss	00000004 item_overrides_count
00000000         *UND*	00000000 CFG_BOOM_TRAIL_INNER_COLOR
0000303c g     F .text	00000108 handle_pending_items
00004248 g     F .text	00000030 bombchu_upgrade
00005190 g     F .text	00000090 draw_model
00003f68 g     F .text	00000018 give_bean_pack
00004a14 g     F .text	00000274 get_bombchu_back_color
00003f34 g     F .text	00000018 give_song
00000008 g     O .sdata	00000004 last_fog_distance
0000008c g     O .sdata	00000006 defaultHeart
00000060 g     O .sdata	00000004 a_note_g
00004364 g     F .text	0000003c c_init
=======
000045d0 g     F .text	000001a4 update_boomerang_trail_colors
00000000         *UND*	00000000 CFG_RAINBOW_NAVI_NPC_OUTER_ENABLED
0000002c g     O .sdata	00000004 text_cursor_inner_base
000059d4 g     F .text	000000a8 text_print
0000526c g     F .text	0000005c lookup_model_by_override
0000003c g     O .sdata	00000004 c_note_glow_base
00003df4 g     F .text	00000038 give_tycoon_wallet
00000024 g     O .sdata	00000004 text_cursor_border_base
00000048 g     O .sbss	00000004 item_overrides_count
00000000         *UND*	00000000 CFG_BOOM_TRAIL_INNER_COLOR
00003010 g     F .text	00000108 handle_pending_items
00004220 g     F .text	00000030 bombchu_upgrade
00005164 g     F .text	00000090 draw_model
00003f40 g     F .text	00000018 give_bean_pack
000049e8 g     F .text	00000274 get_bombchu_back_color
00003f0c g     F .text	00000018 give_song
00000008 g     O .sdata	00000004 last_fog_distance
0000008c g     O .sdata	00000006 defaultHeart
00000060 g     O .sdata	00000004 a_note_g
0000433c g     F .text	0000003c c_init
>>>>>>> 4af55b93
00000000         *UND*	00000000 CFG_RAINBOW_BOOM_TRAIL_OUTER_ENABLED
00000168 g     O .data	00000010 triforce_sprite
00000000         *UND*	00000000 EXTERN_DAMAGE_MULTIPLYER
0000004f g     O .sbss	00000001 MAX_RUPEES
<<<<<<< HEAD
0000554c g     F .text	000000e4 item_etcetera_draw
=======
00005520 g     F .text	000000e4 item_etcetera_draw
>>>>>>> 4af55b93
00000000         *UND*	00000000 SPEED_MULTIPLIER
00001d64 g     F .text	00000924 draw_file_icons
00000030 g     O .sbss	00000004 active_item_action_id
<<<<<<< HEAD
00002f6c g     F .text	000000d0 try_pending_item
00003f80 g     F .text	0000002c fill_wallet_upgrade
00000068 g     O .sbss	00000004 heap_next
00000004 g     O .data	0000000e cfg_dungeon_rewards
00000000         *UND*	00000000 TRIFORCE_ICON_TEXTURE
00003f4c g     F .text	0000001c ice_trap_effect
00004458 g     F .text	00000100 c_equipment_menu_slot_filled
00003e60 g     F .text	00000038 give_bottle
00000118 g     O .data	00000010 heart_sprite
00002aa0 g     F .text	000000a4 lookup_override_by_key
00004eec g     F .text	0000006c load_object_file
00000000         *UND*	00000000 CFG_RAINBOW_NAVI_NPC_INNER_ENABLED
00005094 g     F .text	00000080 draw_model_low_level
00000000         *UND*	00000000 OUTGOING_ITEM
0000003c g     O .bss	00000018 pending_item_queue
0000004d g     O .sbss	00000001 COMPLETE_MASK_QUEST
00005484 g     F .text	00000064 skull_token_draw
00000000         *UND*	00000000 CFG_TEXT_CURSOR_COLOR
000000d8 g     O .data	00000040 hash_symbols
00001568 g     F .text	00000018 extern_scene_init
00004fe0 g     F .text	0000004c set_object_segment
=======
00002f50 g     F .text	000000c0 try_pending_item
00003f58 g     F .text	0000002c fill_wallet_upgrade
00000068 g     O .sbss	00000004 heap_next
00000004 g     O .data	0000000e cfg_dungeon_rewards
00000000         *UND*	00000000 TRIFORCE_ICON_TEXTURE
00003f24 g     F .text	0000001c ice_trap_effect
0000442c g     F .text	00000100 c_equipment_menu_slot_filled
00003e38 g     F .text	00000038 give_bottle
00000118 g     O .data	00000010 heart_sprite
00002aac g     F .text	000000a0 lookup_override_by_key
00004ec0 g     F .text	0000006c load_object_file
00000000         *UND*	00000000 CFG_RAINBOW_NAVI_NPC_INNER_ENABLED
00005068 g     F .text	00000080 draw_model_low_level
00000000         *UND*	00000000 OUTGOING_ITEM
0000003c g     O .bss	00000018 pending_item_queue
0000004d g     O .sbss	00000001 COMPLETE_MASK_QUEST
00005458 g     F .text	00000064 skull_token_draw
00000000         *UND*	00000000 CFG_TEXT_CURSOR_COLOR
000000d8 g     O .data	00000040 hash_symbols
00001574 g     F .text	00000018 extern_scene_init
00004fb4 g     F .text	0000004c set_object_segment
>>>>>>> 4af55b93
000001c0 g     F .text	000000a0 draw_agony
00006140 g     F .text	00000014 heap_init
00000000         *UND*	00000000 CFG_RAINBOW_NAVI_PROP_INNER_ENABLED
<<<<<<< HEAD
00005420 g     F .text	00000064 heart_container_draw
00001054 g     O .bss	00000040 object_slots
00003eac g     F .text	00000020 give_small_key
=======
000053f4 g     F .text	00000064 heart_container_draw
00001054 g     O .bss	00000040 object_slots
00003e84 g     F .text	00000020 give_small_key
>>>>>>> 4af55b93
00000004 g     O .sbss	00000004 cfg_dungeon_info_reward_need_compass
0000005c g     O .sbss	00000002 triforce_hunt_enabled
0000000c g     O .sbss	00000004 cfg_dungeon_info_mq_enable
00000000         *UND*	00000000 C_HEAP
<<<<<<< HEAD
00005738 g     F .text	000001f0 get_rainbow_color
00000000         *UND*	00000000 CFG_BOMBCHU_TRAIL_INNER_COLOR
0000298c g     F .text	00000114 get_override_search_key
00000018 g     O .sbss	00000001 NO_ESCAPE_SEQUENCE
00002c68 g     F .text	0000004c clear_override
00002ddc g     F .text	00000034 pop_pending_item
00000000         *UND*	00000000 CFG_A_BUTTON_COLOR
000033e0 g     F .text	00000028 sprite_bytes_per_tile
00004028 g     F .text	0000003c get_item_row
00006180 g     F .text	00000044 file_init
=======
0000570c g     F .text	0000022c get_rainbow_color
00000000         *UND*	00000000 CFG_BOMBCHU_TRAIL_INNER_COLOR
0000299c g     F .text	00000110 get_override_search_key
00000018 g     O .sbss	00000001 NO_ESCAPE_SEQUENCE
00002c70 g     F .text	0000004c clear_override
00002de4 g     F .text	00000034 pop_pending_item
00000000         *UND*	00000000 CFG_A_BUTTON_COLOR
000033b4 g     F .text	0000002c sprite_bytes_per_tile
00004000 g     F .text	0000003c get_item_row
00006190 g     F .text	00000044 file_init
>>>>>>> 4af55b93
00000298 g     O .rodata	0000000c rupee_colors
00000000         *UND*	00000000 EXTENDED_OBJECT_TABLE
00005bf8 g     F .text	00000534 draw_triforce_count
00000000         *UND*	00000000 PLAYER_NAME_ID
00000000 g     O .sbss	00000004 cfg_dungeon_info_reward_need_altar
00000000 g     O .sdata	00000004 cfg_dungeon_info_enable
<<<<<<< HEAD
00005220 g     F .text	0000004c models_init
=======
000051f4 g     F .text	0000004c models_init
>>>>>>> 4af55b93

<|MERGE_RESOLUTION|>--- conflicted
+++ resolved
@@ -29,15 +29,9 @@
 00000000 l       .rodata.cst4	00000000 $LC0
 00000004 l       .rodata.cst4	00000000 $LC1
 00000000 l    df *ABS*	00000000 file_icons.c
-<<<<<<< HEAD
-00001810 l     F .text	00000020 color_product
-00001830 l     F .text	000000dc make_digits
-0000190c l     F .text	00000070 draw_square_sprite
-=======
-0000181c l     F .text	00000024 color_product
+00001820 l     F .text	00000020 color_product
 00001840 l     F .text	000000dc make_digits
 0000191c l     F .text	00000070 draw_square_sprite
->>>>>>> 4af55b93
 0000018c l     O .rodata	00000100 fixed_tile_positions
 00000010 l     O .bss	0000002c draw_data
 0000010c l     O .rodata	00000010 MASK_LOOKUP
@@ -91,499 +85,259 @@
 00000020 l       .rodata.cst8	00000000 $LC3
 00000000 l    df *ABS*	00000000 twinrova.c
 00000000 l    df *ABS*	00000000 util.c
-<<<<<<< HEAD
-00005114 g     F .text	0000007c scale_factor
-00003ecc g     F .text	0000001c give_defense
-000040c0 g     F .text	0000002c call_effect_function
-0000197c g     F .text	000003d8 read_file_data
-00000000         *UND*	00000000 PLAYER_ID
-00003ccc g     F .text	00000080 give_ice_trap
-000047a0 g     F .text	00000274 update_bombchu_trail_colors
-00002910 g     F .text	0000007c item_overrides_init
-000041e8 g     F .text	00000018 scale_upgrade
-0000611c g     F .text	00000014 clear_twinrova_vars
-00000048 g     O .sdata	00000004 a_note_glow_max
-00000000         *UND*	00000000 CFG_HEART_COLOR
-00000000         *UND*	00000000 CFG_RAINBOW_NAVI_ENEMY_INNER_ENABLED
-00003c5c g     F .text	0000004c rupee_hud_color
-00000000         *UND*	00000000 CFG_RAINBOW_NAVI_IDLE_OUTER_ENABLED
-000040f4 g     F .text	00000014 hookshot_upgrade
-00004558 g     F .text	000000a4 update_sword_trail_colors
-00002b44 g     F .text	0000004c lookup_override
-0000421c g     F .text	0000001c stick_upgrade
-00005998 g     F .text	0000002c text_init
-00000000         *UND*	00000000 INCOMING_PLAYER
-00000080 g     O .sdata	00000004 beating_no_dd
-00000030 g     O .sdata	00000004 c_note_font_glow_max
-00001580 g     F .text	00000290 process_extern_ctxt
-000028ac g     F .text	0000001c override_fog_state
-00000038 g     O .sbss	00000004 active_override_is_outgoing
-000002fc g     F .text	0000009c get_chest_override_color
-00003f04 g     F .text	00000024 give_double_magic
-00000074 g     O .sdata	00000004 normal_dd
-000038c0 g     F .text	0000039c update_hud_colors
-000042f4 g     F .text	00000070 letter_to_bottle
-00000000         *UND*	00000000 CFG_B_BUTTON_COLOR
-000054e8 g     F .text	00000064 ocarina_of_time_draw
-000028c8 g     F .text	00000048 check_ganon_entry
-=======
-000050e8 g     F .text	0000007c scale_factor
-00003ea4 g     F .text	0000001c give_defense
-00004098 g     F .text	0000002c call_effect_function
+00005124 g     F .text	0000007c scale_factor
+00003edc g     F .text	0000001c give_defense
+000040d0 g     F .text	0000002c call_effect_function
 0000198c g     F .text	000003d8 read_file_data
 00000000         *UND*	00000000 PLAYER_ID
-00003ca4 g     F .text	00000080 give_ice_trap
-00004774 g     F .text	00000274 update_bombchu_trail_colors
+00003cdc g     F .text	00000080 give_ice_trap
+000047b0 g     F .text	00000274 update_bombchu_trail_colors
 00002920 g     F .text	0000007c item_overrides_init
-000041c0 g     F .text	00000018 scale_upgrade
+000041f8 g     F .text	00000018 scale_upgrade
 0000612c g     F .text	00000014 clear_twinrova_vars
 00000048 g     O .sdata	00000004 a_note_glow_max
 00000000         *UND*	00000000 CFG_HEART_COLOR
 00000000         *UND*	00000000 CFG_RAINBOW_NAVI_ENEMY_INNER_ENABLED
-00003c34 g     F .text	0000004c rupee_hud_color
+00003c6c g     F .text	0000004c rupee_hud_color
 00000000         *UND*	00000000 CFG_RAINBOW_NAVI_IDLE_OUTER_ENABLED
-000040cc g     F .text	00000014 hookshot_upgrade
-0000452c g     F .text	000000a4 update_sword_trail_colors
-00002b4c g     F .text	0000004c lookup_override
-000041f4 g     F .text	0000001c stick_upgrade
+00004104 g     F .text	00000014 hookshot_upgrade
+00004568 g     F .text	000000a4 update_sword_trail_colors
+00002b54 g     F .text	0000004c lookup_override
+0000422c g     F .text	0000001c stick_upgrade
 000059a8 g     F .text	0000002c text_init
 00000000         *UND*	00000000 INCOMING_PLAYER
 00000080 g     O .sdata	00000004 beating_no_dd
 00000030 g     O .sdata	00000004 c_note_font_glow_max
-0000158c g     F .text	00000290 process_extern_ctxt
+00001590 g     F .text	00000290 process_extern_ctxt
 000028bc g     F .text	0000001c override_fog_state
 00000038 g     O .sbss	00000004 active_override_is_outgoing
 000002fc g     F .text	0000009c get_chest_override_color
-00003edc g     F .text	00000024 give_double_magic
+00003f14 g     F .text	00000024 give_double_magic
 00000074 g     O .sdata	00000004 normal_dd
-00003898 g     F .text	0000039c update_hud_colors
-000042cc g     F .text	00000070 letter_to_bottle
+000038d0 g     F .text	0000039c update_hud_colors
+00004304 g     F .text	00000070 letter_to_bottle
 00000000         *UND*	00000000 CFG_B_BUTTON_COLOR
-000054bc g     F .text	00000064 ocarina_of_time_draw
+000054f8 g     F .text	00000064 ocarina_of_time_draw
 000028d8 g     F .text	00000048 check_ganon_entry
->>>>>>> 4af55b93
 000001a8 g     O .data	00000010 items_sprite
 00000000         *UND*	00000000 CFG_DISPLAY_DPAD
 00000024 g     O .sbss	00000004 active_item_graphic_id
 00000178 g     O .data	00000010 dpad_sprite
 00000070 g     O .sdata	00000004 a_button
 00000010 g     O .sdata	00000008 hash_sprites
-<<<<<<< HEAD
-00002b90 g     F .text	000000d8 activate_override
-000043a0 g     F .text	00000044 before_game_state_update
-00005950 g     F .text	00000048 store_scarecrow_fix
-00005bc0 g     F .text	00000028 set_triforce_render
-00000064 g     O .sdata	00000004 a_note_r
-00000000         *UND*	00000000 CFG_C_NOTE_COLOR
-00000000         *UND*	00000000 OUTGOING_PLAYER
-00002d9c g     F .text	00000040 push_delayed_item
-00004188 g     F .text	00000030 slingshot_upgrade
-0000068c g     F .text	000004d0 draw_dpad
-=======
-00002b98 g     F .text	000000d8 activate_override
-00004378 g     F .text	00000044 before_game_state_update
+00002ba0 g     F .text	000000d8 activate_override
+000043b0 g     F .text	00000044 before_game_state_update
 00005960 g     F .text	00000048 store_scarecrow_fix
 00005bd0 g     F .text	00000028 set_triforce_render
 00000064 g     O .sdata	00000004 a_note_r
 00000000         *UND*	00000000 CFG_C_NOTE_COLOR
 00000000         *UND*	00000000 OUTGOING_PLAYER
-00002da4 g     F .text	00000040 push_delayed_item
-00004160 g     F .text	00000030 slingshot_upgrade
+00002dac g     F .text	00000040 push_delayed_item
+00004198 g     F .text	00000030 slingshot_upgrade
 00000690 g     F .text	000004dc draw_dpad
->>>>>>> 4af55b93
 00000014 g     O .sbss	00000004 cfg_file_select_hash
 00005938 g     F .text	00000028 health_and_magic_refill
 0000004c g     O .sbss	00000001 pending_freezes
-<<<<<<< HEAD
-00003d4c g     F .text	00000008 no_effect
-00005a6c g     F .text	00000154 text_flush
-00000000         *UND*	00000000 CFG_RAINBOW_SWORD_INNER_ENABLED
-00000092 g     O .sdata	00000002 triforce_pieces_requied
-000001b8 g     O .data	00000010 medals_sprite
-00001504 g     F .text	00000064 interpolate
-00004160 g     F .text	00000028 bow_upgrade
-00000034 g     F .text	00000034 agony_vibrate_setup
-00000138 g     O .data	00000010 item_digit_sprite
-00002f00 g     F .text	0000006c after_item_received
-000040ec g     F .text	00000008 no_upgrade
-00004c88 g     F .text	00000224 update_navi_colors
-00004298 g     F .text	0000001c arrows_to_rupee
-=======
-00003d24 g     F .text	00000008 no_effect
+00003d5c g     F .text	00000008 no_effect
 00005a7c g     F .text	00000154 text_flush
 00000000         *UND*	00000000 CFG_RAINBOW_SWORD_INNER_ENABLED
 00000092 g     O .sdata	00000002 triforce_pieces_requied
 000001b8 g     O .data	00000010 medals_sprite
-00001510 g     F .text	00000064 interpolate
-00004138 g     F .text	00000028 bow_upgrade
+00001514 g     F .text	00000064 interpolate
+00004170 g     F .text	00000028 bow_upgrade
 00000034 g     F .text	00000034 agony_vibrate_setup
 00000138 g     O .data	00000010 item_digit_sprite
-00002ee4 g     F .text	0000006c after_item_received
-000040c4 g     F .text	00000008 no_upgrade
-00004c5c g     F .text	00000224 update_navi_colors
-00004270 g     F .text	0000001c arrows_to_rupee
->>>>>>> 4af55b93
+00002f10 g     F .text	0000006c after_item_received
+000040fc g     F .text	00000008 no_upgrade
+00004c98 g     F .text	00000224 update_navi_colors
+000042a8 g     F .text	0000001c arrows_to_rupee
 00000040 g     O .sdata	00000004 a_note_font_glow_max
 0000003c g     O .sbss	00000008 active_override
 00000018 g     O .sdata	00000008 empty_dlist
 00000000         *UND*	00000000 INCOMING_ITEM
 00000068 g     O .sdata	00000004 c_button
 00000004 g     O .sdata	00000004 dungeon_count
-<<<<<<< HEAD
-00003e98 g     F .text	00000014 give_dungeon_item
-00004200 g     F .text	0000001c nut_upgrade
+00003ea8 g     F .text	00000014 give_dungeon_item
+00004210 g     F .text	0000001c nut_upgrade
 00000000         *UND*	00000000 CFG_RAINBOW_NAVI_PROP_OUTER_ENABLED
-00002d3c g     F .text	00000060 push_coop_item
+00002d4c g     F .text	00000060 push_coop_item
 0000000c g     O .sdata	00000004 scene_fog_distance
 00000000         *UND*	00000000 CFG_BOMBCHU_TRAIL_OUTER_COLOR
 00000260 g     F .text	0000009c get_chest_override_size
-0000526c g     F .text	0000002c models_reset
+0000527c g     F .text	0000002c models_reset
 00000000 g     F .text	00000008 agony_inside_radius_setup
 00000198 g     O .data	00000010 quest_items_sprite
-00002e10 g     F .text	00000088 after_key_received
-00006144 g     F .text	0000003c heap_alloc
+00002e20 g     F .text	00000088 after_key_received
+00006154 g     F .text	0000003c heap_alloc
 00000034 g     O .sbss	00000004 active_item_row
-000043e4 g     F .text	0000003c after_game_state_update
+000043f4 g     F .text	0000003c after_game_state_update
 00000000         *UND*	00000000 NO_FOG_STATE
-00000b5c g     F .text	000009a8 draw_dungeon_info
-00004420 g     F .text	00000038 after_scene_init
+00000b6c g     F .text	000009a8 draw_dungeon_info
+00004430 g     F .text	00000038 after_scene_init
 00000000         *UND*	00000000 FONT_TEXTURE
 0000028c g     O .rodata	0000000c icon_sprites
 00000000         *UND*	00000000 OCARINAS_SHUFFLED
-00003144 g     F .text	0000010c get_item
-=======
-00003e70 g     F .text	00000014 give_dungeon_item
-000041d8 g     F .text	0000001c nut_upgrade
-00000000         *UND*	00000000 CFG_RAINBOW_NAVI_PROP_OUTER_ENABLED
-00002d44 g     F .text	00000060 push_coop_item
-0000000c g     O .sdata	00000004 scene_fog_distance
-00000000         *UND*	00000000 CFG_BOMBCHU_TRAIL_OUTER_COLOR
-00000260 g     F .text	0000009c get_chest_override_size
-00005240 g     F .text	0000002c models_reset
-00000000 g     F .text	00000008 agony_inside_radius_setup
-00000198 g     O .data	00000010 quest_items_sprite
-00002e18 g     F .text	00000064 after_key_received
-00006154 g     F .text	0000003c heap_alloc
-00000034 g     O .sbss	00000004 active_item_row
-000043bc g     F .text	0000003c after_game_state_update
-00000000         *UND*	00000000 NO_FOG_STATE
-00000b6c g     F .text	000009a4 draw_dungeon_info
-000043f8 g     F .text	00000034 after_scene_init
-00000000         *UND*	00000000 FONT_TEXTURE
-0000028c g     O .rodata	0000000c icon_sprites
-00000000         *UND*	00000000 OCARINAS_SHUFFLED
-00003118 g     F .text	0000010c get_item
->>>>>>> 4af55b93
+00003154 g     F .text	0000010c get_item
 0000004c g     O .sdata	00000004 a_note_glow_base
 00000000         *UND*	00000000 CHEST_SIZE_MATCH_CONTENTS
 00000044 g     O .sdata	00000004 a_note_font_glow_base
 00000000         *UND*	00000000 CFG_RAINBOW_BOMBCHU_TRAIL_OUTER_ENABLED
 00000000         *UND*	00000000 CFG_RAINBOW_SWORD_OUTER_ENABLED
-<<<<<<< HEAD
-00003ee8 g     F .text	0000001c give_magic
+00003ef8 g     F .text	0000001c give_magic
 00000128 g     O .data	00000010 linkhead_skull_sprite
 0000002c g     O .sbss	00000004 active_item_text_id
-00003ca8 g     F .text	00000010 ice_trap_is_pending
+00003cb8 g     F .text	00000010 ice_trap_is_pending
 00000054 g     O .bss	00001000 cfg_item_overrides
 00000020 g     O .sdata	00000004 text_cursor_border_max
 00000000         *UND*	00000000 DPAD_TEXTURE
-00002cdc g     F .text	00000060 push_pending_item
+00002cec g     F .text	00000060 push_pending_item
 00000008 g     F .text	0000002c agony_outside_radius_setup
-00002cb4 g     F .text	00000028 set_outgoing_override
+00002cc4 g     F .text	00000028 set_outgoing_override
 00000028 g     O .sbss	00000004 active_item_object_id
 00000000         *UND*	00000000 CFG_RAINBOW_BOOM_TRAIL_INNER_ENABLED
-000041b8 g     F .text	00000030 wallet_upgrade
-=======
-00003ec0 g     F .text	0000001c give_magic
-00000128 g     O .data	00000010 linkhead_skull_sprite
-0000002c g     O .sbss	00000004 active_item_text_id
-00003c80 g     F .text	00000010 ice_trap_is_pending
-00000054 g     O .bss	00001000 cfg_item_overrides
-00000020 g     O .sdata	00000004 text_cursor_border_max
-00000000         *UND*	00000000 DPAD_TEXTURE
-00002ce4 g     F .text	00000060 push_pending_item
-00000008 g     F .text	0000002c agony_outside_radius_setup
-00002cbc g     F .text	00000028 set_outgoing_override
-00000028 g     O .sbss	00000004 active_item_object_id
-00000000         *UND*	00000000 CFG_RAINBOW_BOOM_TRAIL_INNER_ENABLED
-00004190 g     F .text	00000030 wallet_upgrade
->>>>>>> 4af55b93
+000041c8 g     F .text	00000030 wallet_upgrade
 00000020 g     O .sbss	00000004 active_item_fast_chest
 00000054 g     O .sdata	00000004 c_note_g
 00002688 g     F .text	00000234 draw_file_select_hash
 00000034 g     O .sdata	00000004 c_note_font_glow_base
 00000398 g     F .text	000002f8 handle_dpad
 00000000         *UND*	00000000 START_TWINROVA_FIGHT
-<<<<<<< HEAD
-000035d8 g     F .text	000000f8 sprite_draw
+000035e8 g     F .text	000000f8 sprite_draw
 00000000         *UND*	00000000 CFG_BOOM_TRAIL_OUTER_COLOR
 00000148 g     O .data	00000010 key_rupee_clock_sprite
-00003e54 g     F .text	0000000c give_biggoron_sword
-00003370 g     F .text	00000070 give_sarias_gift
+00003e64 g     F .text	0000000c give_biggoron_sword
+00003380 g     F .text	00000070 give_sarias_gift
 00000000         *UND*	00000000 CFG_RAINBOW_NAVI_ENEMY_OUTER_ENABLED
-00005398 g     F .text	00000088 small_key_draw
+000053a8 g     F .text	00000088 small_key_draw
 00000038 g     O .sdata	00000004 c_note_glow_max
-00005334 g     F .text	00000064 heart_piece_draw
+00005344 g     F .text	00000064 heart_piece_draw
 00000000         *UND*	00000000 CFG_RAINBOW_BOMBCHU_TRAIL_INNER_ENABLED
-00003438 g     F .text	000001a0 sprite_load
+00003448 g     F .text	000001a0 sprite_load
 000001c8 g     O .data	00000010 stones_sprite
 00000000         *UND*	00000000 OUTGOING_KEY
 000000c4 g     O .data	00000014 extern_ctxt
-000042b4 g     F .text	0000001c bombs_to_rupee
+000042c4 g     F .text	0000001c bombs_to_rupee
 00000028 g     O .sdata	00000004 text_cursor_inner_max
 0000005c g     O .sdata	00000004 a_note_b
 000001d8 g     O .data	00000028 setup_db
-00004f80 g     F .text	00000060 get_object
-00003d60 g     F .text	000000bc give_triforce_piece
+00004f90 g     F .text	00000060 get_object
+00003d70 g     F .text	000000bc give_triforce_piece
 00000200 g     O .data	00000fdc item_table
 00000188 g     O .data	00000010 font_sprite
 0000001c g     O .sbss	00000001 satisified_pending_frames
-0000502c g     F .text	00000068 scale_top_matrix
-00002e98 g     F .text	00000068 pop_ice_trap
+0000503c g     F .text	00000068 scale_top_matrix
+00002ea8 g     F .text	00000068 pop_ice_trap
 00000000         *UND*	00000000 TWINROVA_ACTION_TIMER
-00004eac g     F .text	00000040 update_misc_colors
-00003408 g     F .text	00000030 sprite_bytes
+00004ebc g     F .text	00000040 update_misc_colors
+00003418 g     F .text	00000030 sprite_bytes
 00000058 g     O .sdata	00000004 c_note_r
 00000000         *UND*	00000000 CFG_C_BUTTON_COLOR
-00004134 g     F .text	0000002c bomb_bag_upgrade
-00004238 g     F .text	00000010 magic_upgrade
-00004108 g     F .text	0000002c strength_upgrade
-00003fac g     F .text	0000007c open_mask_shop
+00004144 g     F .text	0000002c bomb_bag_upgrade
+00004248 g     F .text	00000010 magic_upgrade
+00004118 g     F .text	0000002c strength_upgrade
+00003fbc g     F .text	0000007c open_mask_shop
 00000008 g     O .sbss	00000004 cfg_dungeon_info_mq_need_map
-00004f58 g     F .text	00000028 load_object
-00004278 g     F .text	00000020 ocarina_upgrade
-00004064 g     F .text	0000005c resolve_upgrades
-=======
-000035b0 g     F .text	000000f8 sprite_draw
-00000000         *UND*	00000000 CFG_BOOM_TRAIL_OUTER_COLOR
-00000148 g     O .data	00000010 key_rupee_clock_sprite
-00003e2c g     F .text	0000000c give_biggoron_sword
-00003344 g     F .text	00000070 give_sarias_gift
-00000000         *UND*	00000000 CFG_RAINBOW_NAVI_ENEMY_OUTER_ENABLED
-0000536c g     F .text	00000088 small_key_draw
-00000038 g     O .sdata	00000004 c_note_glow_max
-00005308 g     F .text	00000064 heart_piece_draw
-00000000         *UND*	00000000 CFG_RAINBOW_BOMBCHU_TRAIL_INNER_ENABLED
-00003410 g     F .text	000001a0 sprite_load
-000001c8 g     O .data	00000010 stones_sprite
-00000000         *UND*	00000000 OUTGOING_KEY
-000000c4 g     O .data	00000014 extern_ctxt
-0000428c g     F .text	0000001c bombs_to_rupee
-00000028 g     O .sdata	00000004 text_cursor_inner_max
-0000005c g     O .sdata	00000004 a_note_b
-000001d8 g     O .data	00000028 setup_db
-00004f54 g     F .text	00000060 get_object
-00003d38 g     F .text	000000bc give_triforce_piece
-00000200 g     O .data	00000fdc item_table
-00000188 g     O .data	00000010 font_sprite
-0000001c g     O .sbss	00000001 satisified_pending_frames
-00005000 g     F .text	00000068 scale_top_matrix
-00002e7c g     F .text	00000068 pop_ice_trap
-00000000         *UND*	00000000 TWINROVA_ACTION_TIMER
-00004e80 g     F .text	00000040 update_misc_colors
-000033e0 g     F .text	00000030 sprite_bytes
-00000058 g     O .sdata	00000004 c_note_r
-00000000         *UND*	00000000 CFG_C_BUTTON_COLOR
-0000410c g     F .text	0000002c bomb_bag_upgrade
-00004210 g     F .text	00000010 magic_upgrade
-000040e0 g     F .text	0000002c strength_upgrade
-00003f84 g     F .text	0000007c open_mask_shop
-00000008 g     O .sbss	00000004 cfg_dungeon_info_mq_need_map
-00004f2c g     F .text	00000028 load_object
-00004250 g     F .text	00000020 ocarina_upgrade
-0000403c g     F .text	0000005c resolve_upgrades
->>>>>>> 4af55b93
+00004f68 g     F .text	00000028 load_object
+00004288 g     F .text	00000020 ocarina_upgrade
+00004074 g     F .text	0000005c resolve_upgrades
 00000158 g     O .data	00000010 song_note_sprite
 00000000         *UND*	00000000 CFG_A_NOTE_COLOR
 0000007c g     O .sdata	00000004 normal_no_dd
 0000006c g     O .sdata	00000004 b_button
-<<<<<<< HEAD
-000056d4 g     F .text	00000064 bowling_heart_piece_draw
-000036d0 g     F .text	000001f0 gfx_init
+000056e4 g     F .text	00000064 bowling_heart_piece_draw
+000036e0 g     F .text	000001f0 gfx_init
 00000084 g     O .sdata	00000006 defaultDDHeart
 00000028 g     O .rodata	00000042 freecam_modes
-00003d54 g     F .text	0000000c full_heal
+00003d64 g     F .text	0000000c full_heal
 00000050 g     O .sdata	00000004 c_note_b
-00003250 g     F .text	00000120 get_skulltula_token
+00003260 g     F .text	00000120 get_skulltula_token
 00000000         *UND*	00000000 CFG_RAINBOW_NAVI_IDLE_INNER_ENABLED
-00003cb8 g     F .text	00000014 push_pending_ice_trap
-00005630 g     F .text	000000a4 bowling_bomb_bag_draw
+00003cc8 g     F .text	00000014 push_pending_ice_trap
+00005640 g     F .text	000000a4 bowling_bomb_bag_draw
 00000078 g     O .sdata	00000004 beating_dd
 00000000 g     O .bss	0000000e cfg_dungeon_is_mq
 00000068 g     F .text	00000158 draw_agony_graphic
-000042d0 g     F .text	00000024 seeds_to_rupee
-00003f28 g     F .text	0000000c give_fairy_ocarina
-000052f4 g     F .text	00000040 lookup_model
-=======
-000056a8 g     F .text	00000064 bowling_heart_piece_draw
-000036a8 g     F .text	000001f0 gfx_init
-00000084 g     O .sdata	00000006 defaultDDHeart
-00000028 g     O .rodata	00000042 freecam_modes
-00003d2c g     F .text	0000000c full_heal
-00000050 g     O .sdata	00000004 c_note_b
-00003224 g     F .text	00000120 get_skulltula_token
-00000000         *UND*	00000000 CFG_RAINBOW_NAVI_IDLE_INNER_ENABLED
-00003c90 g     F .text	00000014 push_pending_ice_trap
-00005604 g     F .text	000000a4 bowling_bomb_bag_draw
-00000078 g     O .sdata	00000004 beating_dd
-00000000 g     O .bss	0000000e cfg_dungeon_is_mq
-00000068 g     F .text	00000158 draw_agony_graphic
-000042a8 g     F .text	00000024 seeds_to_rupee
-00003f00 g     F .text	0000000c give_fairy_ocarina
-000052c8 g     F .text	00000040 lookup_model
->>>>>>> 4af55b93
+000042e0 g     F .text	00000024 seeds_to_rupee
+00003f38 g     F .text	0000000c give_fairy_ocarina
+00005304 g     F .text	00000040 lookup_model
 0000004e g     O .sbss	00000001 OPEN_KAKARIKO
 00000028 g     O .data	0000009c dungeons
 00000014 g     O .data	00000012 medal_colors
 00000044 g     O .sbss	00000004 dummy_actor
-<<<<<<< HEAD
-000045fc g     F .text	000001a4 update_boomerang_trail_colors
+0000460c g     F .text	000001a4 update_boomerang_trail_colors
 00000000         *UND*	00000000 CFG_RAINBOW_NAVI_NPC_OUTER_ENABLED
 0000002c g     O .sdata	00000004 text_cursor_inner_base
-000059c4 g     F .text	000000a8 text_print
-00005298 g     F .text	0000005c lookup_model_by_override
+000059d4 g     F .text	000000a8 text_print
+000052a8 g     F .text	0000005c lookup_model_by_override
 0000003c g     O .sdata	00000004 c_note_glow_base
-00003e1c g     F .text	00000038 give_tycoon_wallet
+00003e2c g     F .text	00000038 give_tycoon_wallet
 00000024 g     O .sdata	00000004 text_cursor_border_base
 00000048 g     O .sbss	00000004 item_overrides_count
 00000000         *UND*	00000000 CFG_BOOM_TRAIL_INNER_COLOR
-0000303c g     F .text	00000108 handle_pending_items
-00004248 g     F .text	00000030 bombchu_upgrade
-00005190 g     F .text	00000090 draw_model
-00003f68 g     F .text	00000018 give_bean_pack
-00004a14 g     F .text	00000274 get_bombchu_back_color
-00003f34 g     F .text	00000018 give_song
+0000304c g     F .text	00000108 handle_pending_items
+00004258 g     F .text	00000030 bombchu_upgrade
+000051a0 g     F .text	00000090 draw_model
+00003f78 g     F .text	00000018 give_bean_pack
+00004a24 g     F .text	00000274 get_bombchu_back_color
+00003f44 g     F .text	00000018 give_song
 00000008 g     O .sdata	00000004 last_fog_distance
 0000008c g     O .sdata	00000006 defaultHeart
 00000060 g     O .sdata	00000004 a_note_g
-00004364 g     F .text	0000003c c_init
-=======
-000045d0 g     F .text	000001a4 update_boomerang_trail_colors
-00000000         *UND*	00000000 CFG_RAINBOW_NAVI_NPC_OUTER_ENABLED
-0000002c g     O .sdata	00000004 text_cursor_inner_base
-000059d4 g     F .text	000000a8 text_print
-0000526c g     F .text	0000005c lookup_model_by_override
-0000003c g     O .sdata	00000004 c_note_glow_base
-00003df4 g     F .text	00000038 give_tycoon_wallet
-00000024 g     O .sdata	00000004 text_cursor_border_base
-00000048 g     O .sbss	00000004 item_overrides_count
-00000000         *UND*	00000000 CFG_BOOM_TRAIL_INNER_COLOR
-00003010 g     F .text	00000108 handle_pending_items
-00004220 g     F .text	00000030 bombchu_upgrade
-00005164 g     F .text	00000090 draw_model
-00003f40 g     F .text	00000018 give_bean_pack
-000049e8 g     F .text	00000274 get_bombchu_back_color
-00003f0c g     F .text	00000018 give_song
-00000008 g     O .sdata	00000004 last_fog_distance
-0000008c g     O .sdata	00000006 defaultHeart
-00000060 g     O .sdata	00000004 a_note_g
-0000433c g     F .text	0000003c c_init
->>>>>>> 4af55b93
+00004374 g     F .text	0000003c c_init
 00000000         *UND*	00000000 CFG_RAINBOW_BOOM_TRAIL_OUTER_ENABLED
 00000168 g     O .data	00000010 triforce_sprite
 00000000         *UND*	00000000 EXTERN_DAMAGE_MULTIPLYER
 0000004f g     O .sbss	00000001 MAX_RUPEES
-<<<<<<< HEAD
-0000554c g     F .text	000000e4 item_etcetera_draw
-=======
-00005520 g     F .text	000000e4 item_etcetera_draw
->>>>>>> 4af55b93
+0000555c g     F .text	000000e4 item_etcetera_draw
 00000000         *UND*	00000000 SPEED_MULTIPLIER
 00001d64 g     F .text	00000924 draw_file_icons
 00000030 g     O .sbss	00000004 active_item_action_id
-<<<<<<< HEAD
-00002f6c g     F .text	000000d0 try_pending_item
-00003f80 g     F .text	0000002c fill_wallet_upgrade
+00002f7c g     F .text	000000d0 try_pending_item
+00003f90 g     F .text	0000002c fill_wallet_upgrade
 00000068 g     O .sbss	00000004 heap_next
 00000004 g     O .data	0000000e cfg_dungeon_rewards
 00000000         *UND*	00000000 TRIFORCE_ICON_TEXTURE
-00003f4c g     F .text	0000001c ice_trap_effect
-00004458 g     F .text	00000100 c_equipment_menu_slot_filled
-00003e60 g     F .text	00000038 give_bottle
+00003f5c g     F .text	0000001c ice_trap_effect
+00004468 g     F .text	00000100 c_equipment_menu_slot_filled
+00003e70 g     F .text	00000038 give_bottle
 00000118 g     O .data	00000010 heart_sprite
-00002aa0 g     F .text	000000a4 lookup_override_by_key
-00004eec g     F .text	0000006c load_object_file
+00002ab0 g     F .text	000000a4 lookup_override_by_key
+00004efc g     F .text	0000006c load_object_file
 00000000         *UND*	00000000 CFG_RAINBOW_NAVI_NPC_INNER_ENABLED
-00005094 g     F .text	00000080 draw_model_low_level
+000050a4 g     F .text	00000080 draw_model_low_level
 00000000         *UND*	00000000 OUTGOING_ITEM
 0000003c g     O .bss	00000018 pending_item_queue
 0000004d g     O .sbss	00000001 COMPLETE_MASK_QUEST
-00005484 g     F .text	00000064 skull_token_draw
+00005494 g     F .text	00000064 skull_token_draw
 00000000         *UND*	00000000 CFG_TEXT_CURSOR_COLOR
 000000d8 g     O .data	00000040 hash_symbols
-00001568 g     F .text	00000018 extern_scene_init
-00004fe0 g     F .text	0000004c set_object_segment
-=======
-00002f50 g     F .text	000000c0 try_pending_item
-00003f58 g     F .text	0000002c fill_wallet_upgrade
-00000068 g     O .sbss	00000004 heap_next
-00000004 g     O .data	0000000e cfg_dungeon_rewards
-00000000         *UND*	00000000 TRIFORCE_ICON_TEXTURE
-00003f24 g     F .text	0000001c ice_trap_effect
-0000442c g     F .text	00000100 c_equipment_menu_slot_filled
-00003e38 g     F .text	00000038 give_bottle
-00000118 g     O .data	00000010 heart_sprite
-00002aac g     F .text	000000a0 lookup_override_by_key
-00004ec0 g     F .text	0000006c load_object_file
-00000000         *UND*	00000000 CFG_RAINBOW_NAVI_NPC_INNER_ENABLED
-00005068 g     F .text	00000080 draw_model_low_level
-00000000         *UND*	00000000 OUTGOING_ITEM
-0000003c g     O .bss	00000018 pending_item_queue
-0000004d g     O .sbss	00000001 COMPLETE_MASK_QUEST
-00005458 g     F .text	00000064 skull_token_draw
-00000000         *UND*	00000000 CFG_TEXT_CURSOR_COLOR
-000000d8 g     O .data	00000040 hash_symbols
-00001574 g     F .text	00000018 extern_scene_init
-00004fb4 g     F .text	0000004c set_object_segment
->>>>>>> 4af55b93
+00001578 g     F .text	00000018 extern_scene_init
+00004ff0 g     F .text	0000004c set_object_segment
 000001c0 g     F .text	000000a0 draw_agony
 00006140 g     F .text	00000014 heap_init
 00000000         *UND*	00000000 CFG_RAINBOW_NAVI_PROP_INNER_ENABLED
-<<<<<<< HEAD
-00005420 g     F .text	00000064 heart_container_draw
+00005430 g     F .text	00000064 heart_container_draw
 00001054 g     O .bss	00000040 object_slots
-00003eac g     F .text	00000020 give_small_key
-=======
-000053f4 g     F .text	00000064 heart_container_draw
-00001054 g     O .bss	00000040 object_slots
-00003e84 g     F .text	00000020 give_small_key
->>>>>>> 4af55b93
+00003ebc g     F .text	00000020 give_small_key
 00000004 g     O .sbss	00000004 cfg_dungeon_info_reward_need_compass
 0000005c g     O .sbss	00000002 triforce_hunt_enabled
 0000000c g     O .sbss	00000004 cfg_dungeon_info_mq_enable
 00000000         *UND*	00000000 C_HEAP
-<<<<<<< HEAD
-00005738 g     F .text	000001f0 get_rainbow_color
+00005748 g     F .text	000001f0 get_rainbow_color
 00000000         *UND*	00000000 CFG_BOMBCHU_TRAIL_INNER_COLOR
-0000298c g     F .text	00000114 get_override_search_key
+0000299c g     F .text	00000114 get_override_search_key
 00000018 g     O .sbss	00000001 NO_ESCAPE_SEQUENCE
-00002c68 g     F .text	0000004c clear_override
-00002ddc g     F .text	00000034 pop_pending_item
+00002c78 g     F .text	0000004c clear_override
+00002dec g     F .text	00000034 pop_pending_item
 00000000         *UND*	00000000 CFG_A_BUTTON_COLOR
-000033e0 g     F .text	00000028 sprite_bytes_per_tile
-00004028 g     F .text	0000003c get_item_row
-00006180 g     F .text	00000044 file_init
-=======
-0000570c g     F .text	0000022c get_rainbow_color
-00000000         *UND*	00000000 CFG_BOMBCHU_TRAIL_INNER_COLOR
-0000299c g     F .text	00000110 get_override_search_key
-00000018 g     O .sbss	00000001 NO_ESCAPE_SEQUENCE
-00002c70 g     F .text	0000004c clear_override
-00002de4 g     F .text	00000034 pop_pending_item
-00000000         *UND*	00000000 CFG_A_BUTTON_COLOR
-000033b4 g     F .text	0000002c sprite_bytes_per_tile
-00004000 g     F .text	0000003c get_item_row
+000033f0 g     F .text	00000028 sprite_bytes_per_tile
+00004038 g     F .text	0000003c get_item_row
 00006190 g     F .text	00000044 file_init
->>>>>>> 4af55b93
 00000298 g     O .rodata	0000000c rupee_colors
 00000000         *UND*	00000000 EXTENDED_OBJECT_TABLE
 00005bf8 g     F .text	00000534 draw_triforce_count
 00000000         *UND*	00000000 PLAYER_NAME_ID
 00000000 g     O .sbss	00000004 cfg_dungeon_info_reward_need_altar
 00000000 g     O .sdata	00000004 cfg_dungeon_info_enable
-<<<<<<< HEAD
-00005220 g     F .text	0000004c models_init
-=======
-000051f4 g     F .text	0000004c models_init
->>>>>>> 4af55b93
+00005230 g     F .text	0000004c models_init
 
