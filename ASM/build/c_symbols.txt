
../build/bundle.o:     file format elf32-bigmips

SYMBOL TABLE:
00000000 l    d  .MIPS.abiflags	00000000 .MIPS.abiflags
00000000 l    d  .reginfo	00000000 .reginfo
00000000 l    d  .text	00000000 .text
00000000 l    d  .rodata	00000000 .rodata
00000000 l    d  .rodata.str1.4	00000000 .rodata.str1.4
00000000 l    d  .rodata.cst4	00000000 .rodata.cst4
00000000 l    d  .rodata.cst8	00000000 .rodata.cst8
00000000 l    d  .data	00000000 .data
00000000 l    d  .sdata	00000000 .sdata
00000000 l    d  .sbss	00000000 .sbss
00000000 l    d  .bss	00000000 .bss
00000000 l    d  .comment	00000000 .comment
00000000 l    d  .pdr	00000000 .pdr
00000000 l    d  .gnu.attributes	00000000 .gnu.attributes
00000000 l    d  .mdebug.abi32	00000000 .mdebug.abi32
00000000 l    df *ABS*	00000000 chests.c
00000000 l    df *ABS*	00000000 dpad.c
00000000 l    df *ABS*	00000000 dungeon_info.c
00000000 l       .rodata.str1.4	00000000 $LC0
00000004 l       .rodata.str1.4	00000000 $LC1
00000000 l    df *ABS*	00000000 extern_ctxt.c
00000000 l       .rodata.cst4	00000000 $LC0
00000004 l       .rodata.cst4	00000000 $LC1
00000000 l    df *ABS*	00000000 file_select.c
00000000 l    df *ABS*	00000000 fog.c
00000000 l    df *ABS*	00000000 ganon.c
00000000 l    df *ABS*	00000000 get_items.c
00000000 l    df *ABS*	00000000 gfx.c
00000000 l    df *ABS*	00000000 hud_colors.c
00000000 l    df *ABS*	00000000 icetrap.c
00000000 l    df *ABS*	00000000 item_effects.c
00000000 l    df *ABS*	00000000 item_table.c
00000000 l    df *ABS*	00000000 item_upgrades.c
00000000 l    df *ABS*	00000000 main.c
00000000 l    df *ABS*	00000000 menu.c
00000000 l    df *ABS*	00000000 models.c
0000000c l       .rodata.cst4	00000000 $LC6
00000008 l       .rodata.cst4	00000000 $LC5
00000010 l       .rodata.cst4	00000000 $LC7
00000014 l       .rodata.cst4	00000000 $LC8
00000018 l       .rodata.cst4	00000000 $LC9
0000001c l       .rodata.cst4	00000000 $LC10
00000000 l    df *ABS*	00000000 rainbow_sword.c
<<<<<<< HEAD
000039f4 l     F .text	000001f0 get_color
00001198 l     O .data	00000015 colors
=======
00003774 l     F .text	000001f0 get_color
00001174 l     O .data	00000015 colors
>>>>>>> c0a65b6f
0000004c l     O .sbss	00000004 frames
00000000 l       .rodata.cst8	00000000 $LC0
00000020 l       .rodata.cst4	00000000 $LC1
00000024 l       .rodata.cst4	00000000 $LC2
00000000 l    df *ABS*	00000000 refill.c
00000000 l    df *ABS*	00000000 scarecrow.c
00000000 l    df *ABS*	00000000 text.c
00000050 l     O .sbss	00000004 text_buf
00000054 l     O .sbss	00000004 text_end
00000000 l    df *ABS*	00000000 triforce.c
0000005c l     O .sbss	00000004 render_triforce_flag
00000060 l     O .sbss	00000004 frames
00000008 l       .rodata.cst8	00000000 $LC0
00000010 l       .rodata.cst8	00000000 $LC1
00000018 l       .rodata.cst8	00000000 $LC2
00000020 l       .rodata.cst8	00000000 $LC3
00000000 l    df *ABS*	00000000 util.c
<<<<<<< HEAD
000033cc g     F .text	0000007c scale_factor
00002b7c g     F .text	0000001c give_defense
00002ce8 g     F .text	0000002c call_effect_function
00000000         *UND*	00000000 PLAYER_ID
00002964 g     F .text	00000080 give_ice_trap
00001888 g     F .text	0000007c item_overrides_init
00002e10 g     F .text	00000018 scale_upgrade
00000018 g     O .sdata	00000004 start_button_b_required
00000000         *UND*	00000000 CFG_HEART_COLOR
000028f4 g     F .text	0000004c rupee_hud_color
00002d1c g     F .text	00000014 hookshot_upgrade
00001ab8 g     F .text	0000004c lookup_override
00003be4 g     F .text	000000ac update_color
00002e44 g     F .text	0000001c stick_upgrade
00003d00 g     F .text	0000002c text_init
00000000         *UND*	00000000 INCOMING_PLAYER
00000040 g     O .sdata	00000004 beating_no_dd
00001360 g     F .text	00000290 process_extern_ctxt
00001824 g     F .text	0000001c override_fog_state
00000034 g     O .sbss	00000004 active_override_is_outgoing
00000084 g     F .text	00000084 get_chest_override_color
00002bb4 g     F .text	00000024 give_double_magic
00000034 g     O .sdata	00000004 normal_dd
00002780 g     F .text	00000174 update_hud_colors
00002f1c g     F .text	00000070 letter_to_bottle
00000000         *UND*	00000000 CFG_B_BUTTON_COLOR
000037a0 g     F .text	00000064 ocarina_of_time_draw
00001840 g     F .text	00000048 check_ganon_entry
00000180 g     O .data	00000010 items_sprite
=======
0000314c g     F .text	0000007c scale_factor
00002910 g     F .text	0000001c give_defense
00002aac g     F .text	0000002c call_effect_function
00000000         *UND*	00000000 PLAYER_ID
000027b4 g     F .text	00000080 give_ice_trap
00001880 g     F .text	0000007c item_overrides_init
00002bd4 g     F .text	00000018 scale_upgrade
00000000         *UND*	00000000 CFG_HEART_COLOR
00002744 g     F .text	0000004c rupee_hud_color
00002ae0 g     F .text	00000014 hookshot_upgrade
00001ab0 g     F .text	0000004c lookup_override
00003964 g     F .text	000000ac update_color
00002c08 g     F .text	0000001c stick_upgrade
00003a80 g     F .text	0000002c text_init
00000024 g     O .sdata	00000004 beating_no_dd
00001358 g     F .text	00000290 process_extern_ctxt
0000181c g     F .text	0000001c override_fog_state
00000034 g     O .sbss	00000004 active_override_is_outgoing
00000084 g     F .text	0000007c get_chest_override_color
00002948 g     F .text	00000024 give_double_magic
00000018 g     O .sdata	00000004 normal_dd
00002ce0 g     F .text	00000070 letter_to_bottle
00003520 g     F .text	00000064 ocarina_of_time_draw
00001838 g     F .text	00000048 check_ganon_entry
00000170 g     O .data	00000010 items_sprite
>>>>>>> c0a65b6f
00000000         *UND*	00000000 CFG_DISPLAY_DPAD
00000020 g     O .sbss	00000004 active_item_graphic_id
00000150 g     O .data	00000010 dpad_sprite
00000030 g     O .sdata	00000004 a_button
00000010 g     O .sdata	00000008 hash_sprites
<<<<<<< HEAD
00001b04 g     F .text	000000d8 activate_override
00002fc8 g     F .text	00000044 before_game_state_update
00003cb8 g     F .text	00000048 store_scarecrow_fix
00003f1c g     F .text	00000028 set_triforce_render
00000000         *UND*	00000000 OUTGOING_PLAYER
00001d18 g     F .text	00000040 push_delayed_item
00002db0 g     F .text	00000030 slingshot_upgrade
00000400 g     F .text	000004d0 draw_dpad
00000010 g     O .sbss	00000004 cfg_file_select_hash
00003c90 g     F .text	00000028 health_and_magic_refill
00000048 g     O .sbss	00000001 pending_freezes
00000020 g     O .sdata	00000004 start_button_g
000029e4 g     F .text	00000008 no_effect
00003dd4 g     F .text	00000148 text_flush
00000000         *UND*	00000000 CFG_RAINBOW_SWORD_INNER_ENABLED
00000052 g     O .sdata	00000002 triforce_pieces_requied
00000024 g     O .sdata	00000004 start_button_r
00000190 g     O .data	00000010 medals_sprite
000012e4 g     F .text	00000064 interpolate
00002d88 g     F .text	00000028 bow_upgrade
00001e54 g     F .text	0000006c after_item_received
00002d14 g     F .text	00000008 no_upgrade
00002ec0 g     F .text	0000001c arrows_to_rupee
=======
00001afc g     F .text	000000bc activate_override
00002d8c g     F .text	00000044 before_game_state_update
00003a38 g     F .text	00000048 store_scarecrow_fix
00000000         *UND*	00000000 OUTGOING_PLAYER
00001cf4 g     F .text	00000040 push_delayed_item
00002b74 g     F .text	00000030 slingshot_upgrade
000003f8 g     F .text	000004d0 draw_dpad
00000010 g     O .sbss	00000004 cfg_file_select_hash
00003a10 g     F .text	00000028 health_and_magic_refill
00000048 g     O .sbss	00000001 pending_freezes
00002834 g     F .text	00000008 no_effect
00003b54 g     F .text	00000148 text_flush
00000000         *UND*	00000000 CFG_RAINBOW_SWORD_INNER_ENABLED
00000180 g     O .data	00000010 medals_sprite
000012dc g     F .text	00000064 interpolate
00002b4c g     F .text	00000028 bow_upgrade
00001e28 g     F .text	0000006c after_item_received
00002ad8 g     F .text	00000008 no_upgrade
00002c84 g     F .text	0000001c arrows_to_rupee
>>>>>>> c0a65b6f
00000038 g     O .sbss	00000008 active_override
00000000         *UND*	00000000 INCOMING_ITEM
00000028 g     O .sdata	00000004 c_button
00000004 g     O .sdata	00000004 dungeon_count
<<<<<<< HEAD
00002b48 g     F .text	00000014 give_dungeon_item
00002e28 g     F .text	0000001c nut_upgrade
00001cb8 g     F .text	00000060 push_coop_item
=======
000028dc g     F .text	00000014 give_dungeon_item
00002bec g     F .text	0000001c nut_upgrade
00001c94 g     F .text	00000060 push_coop_item
>>>>>>> c0a65b6f
0000000c g     O .sdata	00000004 scene_fog_distance
00000000 g     F .text	00000084 get_chest_override_size
<<<<<<< HEAD
00003524 g     F .text	0000002c models_reset
00000170 g     O .data	00000010 quest_items_sprite
00001d8c g     F .text	00000060 after_key_received
00004498 g     F .text	00000034 heap_alloc
00000030 g     O .sbss	00000004 active_item_row
0000300c g     F .text	0000003c after_game_state_update
00000000         *UND*	00000000 NO_FOG_STATE
000008d0 g     F .text	00000a14 draw_dungeon_info
00003048 g     F .text	0000002c after_scene_init
=======
000032a4 g     F .text	0000002c models_reset
00000160 g     O .data	00000010 quest_items_sprite
00001d68 g     F .text	00000058 after_key_received
00003cb0 g     F .text	00000034 heap_alloc
00000030 g     O .sbss	00000004 active_item_row
00002dd0 g     F .text	00000028 after_game_state_update
00000000         *UND*	00000000 NO_FOG_STATE
000008c8 g     F .text	00000a14 draw_dungeon_info
00002df8 g     F .text	0000002c after_scene_init
>>>>>>> c0a65b6f
00000000         *UND*	00000000 FONT_TEXTURE
00000000         *UND*	00000000 OCARINAS_SHUFFLED
00002090 g     F .text	0000010c get_item
00000000         *UND*	00000000 CHEST_SIZE_MATCH_CONTENTS
00000000         *UND*	00000000 CFG_RAINBOW_SWORD_OUTER_ENABLED
00002b98 g     F .text	0000001c give_magic
00000028 g     O .sbss	00000004 active_item_text_id
00002940 g     F .text	00000010 ice_trap_is_pending
00000028 g     O .bss	00001000 cfg_item_overrides
00000000         *UND*	00000000 DPAD_TEXTURE
00001c50 g     F .text	00000068 push_pending_item
00001c28 g     F .text	00000028 set_outgoing_override
00000024 g     O .sbss	00000004 active_item_object_id
<<<<<<< HEAD
00002de0 g     F .text	00000030 wallet_upgrade
0000001c g     O .sbss	00000004 active_item_fast_chest
000015f0 g     F .text	00000234 draw_file_select_hash
00000108 g     F .text	000002f8 handle_dpad
00002524 g     F .text	000000f0 sprite_draw
00002aec g     F .text	0000000c give_biggoron_sword
000022bc g     F .text	00000070 give_sarias_gift
00003650 g     F .text	00000088 small_key_draw
000035ec g     F .text	00000064 heart_piece_draw
00002384 g     F .text	000001a0 sprite_load
000001a0 g     O .data	00000010 stones_sprite
00000000         *UND*	00000000 OUTGOING_KEY
000000c0 g     O .data	00000014 extern_ctxt
00002edc g     F .text	0000001c bombs_to_rupee
00000118 g     O .data	00000028 setup_db
00003210 g     F .text	00000090 get_object
000029f8 g     F .text	000000bc give_triforce_piece
000001bc g     O .data	00000fdc item_table
00000160 g     O .data	00000010 font_sprite
00000018 g     O .sbss	00000001 satisified_pending_frames
000032ec g     F .text	00000060 scale_top_matrix
00001dec g     F .text	00000068 pop_ice_trap
00002354 g     F .text	00000030 sprite_bytes
00000000         *UND*	00000000 CFG_C_BUTTON_COLOR
00002d5c g     F .text	0000002c bomb_bag_upgrade
00002e60 g     F .text	00000010 magic_upgrade
00002d30 g     F .text	0000002c strength_upgrade
00000008 g     O .sbss	00000004 cfg_dungeon_info_mq_need_map
000031e8 g     F .text	00000028 load_object
00002ea0 g     F .text	00000020 ocarina_upgrade
00002c98 g     F .text	00000050 resolve_upgrades
0000003c g     O .sdata	00000004 normal_no_dd
0000002c g     O .sdata	00000004 b_button
00003990 g     F .text	00000064 bowling_heart_piece_draw
00002614 g     F .text	0000016c gfx_init
00000044 g     O .sdata	00000006 defaultDDHeart
00000000 g     O .rodata	00000042 freecam_modes
000029ec g     F .text	0000000c full_heal
0000219c g     F .text	00000120 get_skulltula_token
00002950 g     F .text	00000014 push_pending_ice_trap
000038ec g     F .text	000000a4 bowling_bomb_bag_draw
00000038 g     O .sdata	00000004 beating_dd
00000000 g     O .bss	0000000e cfg_dungeon_is_mq
00002ef8 g     F .text	00000024 seeds_to_rupee
00002bd8 g     F .text	0000000c give_fairy_ocarina
000035ac g     F .text	00000040 lookup_model
00000024 g     O .data	0000009c dungeons
00000010 g     O .data	00000012 medal_colors
00000040 g     O .sbss	00000004 dummy_actor
00003d2c g     F .text	000000a8 text_print
00003550 g     F .text	0000005c lookup_model_by_override
00002ab4 g     F .text	00000038 give_tycoon_wallet
00000044 g     O .sbss	00000004 item_overrides_count
00001f88 g     F .text	00000108 handle_pending_items
00002e70 g     F .text	00000030 bombchu_upgrade
00003448 g     F .text	00000090 draw_model
00002c18 g     F .text	00000018 give_bean_pack
00002be4 g     F .text	00000018 give_song
00000008 g     O .sdata	00000004 last_fog_distance
00000000         *UND*	00000000 CFG_START_BUTTON_COLOR
0000004c g     O .sdata	00000006 defaultHeart
00002f8c g     F .text	0000003c c_init
00000140 g     O .data	00000010 triforce_sprite
00000000         *UND*	00000000 EXTERN_DAMAGE_MULTIPLYER
0000001c g     O .sdata	00000004 start_button_b
00000049 g     O .sbss	00000001 MAX_RUPEES
00003804 g     F .text	000000e8 item_etcetera_draw
=======
00002ba4 g     F .text	00000030 wallet_upgrade
0000001c g     O .sbss	00000004 active_item_fast_chest
000015e8 g     F .text	00000234 draw_file_select_hash
00000100 g     F .text	000002f8 handle_dpad
0000244c g     F .text	000000f0 sprite_draw
00002880 g     F .text	0000000c give_biggoron_sword
000021e4 g     F .text	00000070 give_sarias_gift
000033d0 g     F .text	00000088 small_key_draw
0000336c g     F .text	00000064 heart_piece_draw
000022ac g     F .text	000001a0 sprite_load
00000190 g     O .data	00000010 stones_sprite
00000000         *UND*	00000000 OUTGOING_KEY
000000c0 g     O .data	00000014 extern_ctxt
00002ca0 g     F .text	0000001c bombs_to_rupee
00000118 g     O .data	00000028 setup_db
00002f90 g     F .text	00000090 get_object
000001ac g     O .data	00000fc8 item_table
00000150 g     O .data	00000010 font_sprite
00000018 g     O .sbss	00000001 satisified_pending_frames
0000306c g     F .text	00000060 scale_top_matrix
00001dc0 g     F .text	00000068 pop_ice_trap
0000227c g     F .text	00000030 sprite_bytes
00002b20 g     F .text	0000002c bomb_bag_upgrade
00002c24 g     F .text	00000010 magic_upgrade
00002af4 g     F .text	0000002c strength_upgrade
000029f0 g     F .text	00000030 open_mask_shop
00000008 g     O .sbss	00000004 cfg_dungeon_info_mq_need_map
00002f68 g     F .text	00000028 load_object
00002c64 g     F .text	00000020 ocarina_upgrade
00002a5c g     F .text	00000050 resolve_upgrades
00000020 g     O .sdata	00000004 normal_no_dd
00003710 g     F .text	00000064 bowling_heart_piece_draw
0000253c g     F .text	0000015c gfx_init
00000028 g     O .sdata	00000006 defaultDDHeart
00000000 g     O .rodata	00000042 freecam_modes
0000283c g     F .text	0000000c full_heal
00002108 g     F .text	000000dc get_skulltula_token
000027a0 g     F .text	00000014 push_pending_ice_trap
0000366c g     F .text	000000a4 bowling_bomb_bag_draw
0000001c g     O .sdata	00000004 beating_dd
00000000 g     O .bss	0000000e cfg_dungeon_is_mq
00002cbc g     F .text	00000024 seeds_to_rupee
0000296c g     F .text	0000000c give_fairy_ocarina
0000332c g     F .text	00000040 lookup_model
00000049 g     O .sbss	00000001 OPEN_KAKARIKO
00000024 g     O .data	0000009c dungeons
00000010 g     O .data	00000012 medal_colors
00000040 g     O .sbss	00000004 dummy_actor
00003aac g     F .text	000000a8 text_print
000032d0 g     F .text	0000005c lookup_model_by_override
00002848 g     F .text	00000038 give_tycoon_wallet
00000044 g     O .sbss	00000004 item_overrides_count
00001ef4 g     F .text	00000108 handle_pending_items
00002c34 g     F .text	00000030 bombchu_upgrade
000031c8 g     F .text	00000090 draw_model
000029ac g     F .text	00000018 give_bean_pack
00002978 g     F .text	00000018 give_song
00000008 g     O .sdata	00000004 last_fog_distance
00000030 g     O .sdata	00000006 defaultHeart
00002d50 g     F .text	0000003c c_init
00000000         *UND*	00000000 EXTERN_DAMAGE_MULTIPLYER
0000004a g     O .sbss	00000001 MAX_RUPEES
00003584 g     F .text	000000e8 item_etcetera_draw
>>>>>>> c0a65b6f
00000000         *UND*	00000000 SPEED_MULTIPLIER
0000002c g     O .sbss	00000004 active_item_action_id
00001ec0 g     F .text	000000c8 try_pending_item
00002c30 g     F .text	0000002c fill_wallet_upgrade
00000064 g     O .sbss	00000004 heap_next
00000000 g     O .data	0000000e cfg_dungeon_rewards
<<<<<<< HEAD
00000000         *UND*	00000000 TRIFORCE_ICON_TEXTURE
00002bfc g     F .text	0000001c ice_trap_effect
00003074 g     F .text	00000100 c_equipment_menu_slot_filled
00002af8 g     F .text	00000050 give_bottle
00001a14 g     F .text	000000a4 lookup_override_by_key
00003174 g     F .text	00000074 load_object_file
0000334c g     F .text	00000080 draw_model_low_level
00000000         *UND*	00000000 OUTGOING_ITEM
00000010 g     O .bss	00000018 pending_item_queue
0000373c g     F .text	00000064 skull_token_draw
000000d4 g     O .data	00000040 hash_symbols
00001348 g     F .text	00000018 extern_scene_init
000032a0 g     F .text	0000004c set_object_segment
00004484 g     F .text	00000014 heap_init
000036d8 g     F .text	00000064 heart_container_draw
=======
00002990 g     F .text	0000001c ice_trap_effect
00002e24 g     F .text	00000100 c_equipment_menu_slot_filled
0000288c g     F .text	00000050 give_bottle
00001a0c g     F .text	000000a4 lookup_override_by_key
00002f24 g     F .text	00000044 load_object_file
000030cc g     F .text	00000080 draw_model_low_level
00000000         *UND*	00000000 OUTGOING_ITEM
00000010 g     O .bss	00000018 pending_item_queue
000034bc g     F .text	00000064 skull_token_draw
000000d4 g     O .data	00000040 hash_symbols
00001340 g     F .text	00000018 extern_scene_init
00003020 g     F .text	0000004c set_object_segment
00003c9c g     F .text	00000014 heap_init
00003458 g     F .text	00000064 heart_container_draw
>>>>>>> c0a65b6f
00001028 g     O .bss	00000040 object_slots
00002b5c g     F .text	00000020 give_small_key
00000004 g     O .sbss	00000004 cfg_dungeon_info_reward_need_compass
00000058 g     O .sbss	00000002 triforce_hunt_enabled
0000000c g     O .sbss	00000004 cfg_dungeon_info_mq_enable
00000000         *UND*	00000000 C_HEAP
00001904 g     F .text	00000110 get_override_search_key
00000014 g     O .sbss	00000001 NO_ESCAPE_SEQUENCE
<<<<<<< HEAD
00001bdc g     F .text	0000004c clear_override
00001d58 g     F .text	00000034 pop_pending_item
00000000         *UND*	00000000 CFG_A_BUTTON_COLOR
0000232c g     F .text	00000028 sprite_bytes_per_tile
00002c5c g     F .text	0000003c get_item_row
000044cc g     F .text	00000044 file_init
000001b0 g     O .data	0000000c rupee_colors
00000000         *UND*	00000000 EXTENDED_OBJECT_TABLE
00003f44 g     F .text	00000540 draw_triforce_count
00000000         *UND*	00000000 PLAYER_NAME_ID
00000000 g     O .sbss	00000004 cfg_dungeon_info_reward_need_altar
00000000 g     O .sdata	00000004 cfg_dungeon_info_enable
000034d8 g     F .text	0000004c models_init
=======
00001bb8 g     F .text	0000004c clear_override
00001d34 g     F .text	00000034 pop_pending_item
00002254 g     F .text	00000028 sprite_bytes_per_tile
00002a20 g     F .text	0000003c get_item_row
00003ce4 g     F .text	00000044 file_init
000001a0 g     O .data	0000000c rupee_colors
00000000         *UND*	00000000 PLAYER_NAME_ID
00000000 g     O .sbss	00000004 cfg_dungeon_info_reward_need_altar
00000000 g     O .sdata	00000004 cfg_dungeon_info_enable
00003258 g     F .text	0000004c models_init
>>>>>>> c0a65b6f

<|MERGE_RESOLUTION|>--- conflicted
+++ resolved
@@ -45,13 +45,8 @@
 00000018 l       .rodata.cst4	00000000 $LC9
 0000001c l       .rodata.cst4	00000000 $LC10
 00000000 l    df *ABS*	00000000 rainbow_sword.c
-<<<<<<< HEAD
-000039f4 l     F .text	000001f0 get_color
+00003a24 l     F .text	000001f0 get_color
 00001198 l     O .data	00000015 colors
-=======
-00003774 l     F .text	000001f0 get_color
-00001174 l     O .data	00000015 colors
->>>>>>> c0a65b6f
 0000004c l     O .sbss	00000004 frames
 00000000 l       .rodata.cst8	00000000 $LC0
 00000020 l       .rodata.cst4	00000000 $LC1
@@ -69,22 +64,21 @@
 00000018 l       .rodata.cst8	00000000 $LC2
 00000020 l       .rodata.cst8	00000000 $LC3
 00000000 l    df *ABS*	00000000 util.c
-<<<<<<< HEAD
-000033cc g     F .text	0000007c scale_factor
+000033fc g     F .text	0000007c scale_factor
 00002b7c g     F .text	0000001c give_defense
-00002ce8 g     F .text	0000002c call_effect_function
+00002d18 g     F .text	0000002c call_effect_function
 00000000         *UND*	00000000 PLAYER_ID
 00002964 g     F .text	00000080 give_ice_trap
 00001888 g     F .text	0000007c item_overrides_init
-00002e10 g     F .text	00000018 scale_upgrade
+00002e40 g     F .text	00000018 scale_upgrade
 00000018 g     O .sdata	00000004 start_button_b_required
 00000000         *UND*	00000000 CFG_HEART_COLOR
 000028f4 g     F .text	0000004c rupee_hud_color
-00002d1c g     F .text	00000014 hookshot_upgrade
+00002d4c g     F .text	00000014 hookshot_upgrade
 00001ab8 g     F .text	0000004c lookup_override
-00003be4 g     F .text	000000ac update_color
-00002e44 g     F .text	0000001c stick_upgrade
-00003d00 g     F .text	0000002c text_init
+00003c14 g     F .text	000000ac update_color
+00002e74 g     F .text	0000001c stick_upgrade
+00003d30 g     F .text	0000002c text_init
 00000000         *UND*	00000000 INCOMING_PLAYER
 00000040 g     O .sdata	00000004 beating_no_dd
 00001360 g     F .text	00000290 process_extern_ctxt
@@ -94,124 +88,57 @@
 00002bb4 g     F .text	00000024 give_double_magic
 00000034 g     O .sdata	00000004 normal_dd
 00002780 g     F .text	00000174 update_hud_colors
-00002f1c g     F .text	00000070 letter_to_bottle
+00002f4c g     F .text	00000070 letter_to_bottle
 00000000         *UND*	00000000 CFG_B_BUTTON_COLOR
-000037a0 g     F .text	00000064 ocarina_of_time_draw
+000037d0 g     F .text	00000064 ocarina_of_time_draw
 00001840 g     F .text	00000048 check_ganon_entry
 00000180 g     O .data	00000010 items_sprite
-=======
-0000314c g     F .text	0000007c scale_factor
-00002910 g     F .text	0000001c give_defense
-00002aac g     F .text	0000002c call_effect_function
-00000000         *UND*	00000000 PLAYER_ID
-000027b4 g     F .text	00000080 give_ice_trap
-00001880 g     F .text	0000007c item_overrides_init
-00002bd4 g     F .text	00000018 scale_upgrade
-00000000         *UND*	00000000 CFG_HEART_COLOR
-00002744 g     F .text	0000004c rupee_hud_color
-00002ae0 g     F .text	00000014 hookshot_upgrade
-00001ab0 g     F .text	0000004c lookup_override
-00003964 g     F .text	000000ac update_color
-00002c08 g     F .text	0000001c stick_upgrade
-00003a80 g     F .text	0000002c text_init
-00000024 g     O .sdata	00000004 beating_no_dd
-00001358 g     F .text	00000290 process_extern_ctxt
-0000181c g     F .text	0000001c override_fog_state
-00000034 g     O .sbss	00000004 active_override_is_outgoing
-00000084 g     F .text	0000007c get_chest_override_color
-00002948 g     F .text	00000024 give_double_magic
-00000018 g     O .sdata	00000004 normal_dd
-00002ce0 g     F .text	00000070 letter_to_bottle
-00003520 g     F .text	00000064 ocarina_of_time_draw
-00001838 g     F .text	00000048 check_ganon_entry
-00000170 g     O .data	00000010 items_sprite
->>>>>>> c0a65b6f
 00000000         *UND*	00000000 CFG_DISPLAY_DPAD
 00000020 g     O .sbss	00000004 active_item_graphic_id
 00000150 g     O .data	00000010 dpad_sprite
 00000030 g     O .sdata	00000004 a_button
 00000010 g     O .sdata	00000008 hash_sprites
-<<<<<<< HEAD
 00001b04 g     F .text	000000d8 activate_override
-00002fc8 g     F .text	00000044 before_game_state_update
-00003cb8 g     F .text	00000048 store_scarecrow_fix
-00003f1c g     F .text	00000028 set_triforce_render
+00002ff8 g     F .text	00000044 before_game_state_update
+00003ce8 g     F .text	00000048 store_scarecrow_fix
+00003f4c g     F .text	00000028 set_triforce_render
 00000000         *UND*	00000000 OUTGOING_PLAYER
 00001d18 g     F .text	00000040 push_delayed_item
-00002db0 g     F .text	00000030 slingshot_upgrade
+00002de0 g     F .text	00000030 slingshot_upgrade
 00000400 g     F .text	000004d0 draw_dpad
 00000010 g     O .sbss	00000004 cfg_file_select_hash
-00003c90 g     F .text	00000028 health_and_magic_refill
+00003cc0 g     F .text	00000028 health_and_magic_refill
 00000048 g     O .sbss	00000001 pending_freezes
 00000020 g     O .sdata	00000004 start_button_g
 000029e4 g     F .text	00000008 no_effect
-00003dd4 g     F .text	00000148 text_flush
+00003e04 g     F .text	00000148 text_flush
 00000000         *UND*	00000000 CFG_RAINBOW_SWORD_INNER_ENABLED
 00000052 g     O .sdata	00000002 triforce_pieces_requied
 00000024 g     O .sdata	00000004 start_button_r
 00000190 g     O .data	00000010 medals_sprite
 000012e4 g     F .text	00000064 interpolate
-00002d88 g     F .text	00000028 bow_upgrade
+00002db8 g     F .text	00000028 bow_upgrade
 00001e54 g     F .text	0000006c after_item_received
-00002d14 g     F .text	00000008 no_upgrade
-00002ec0 g     F .text	0000001c arrows_to_rupee
-=======
-00001afc g     F .text	000000bc activate_override
-00002d8c g     F .text	00000044 before_game_state_update
-00003a38 g     F .text	00000048 store_scarecrow_fix
-00000000         *UND*	00000000 OUTGOING_PLAYER
-00001cf4 g     F .text	00000040 push_delayed_item
-00002b74 g     F .text	00000030 slingshot_upgrade
-000003f8 g     F .text	000004d0 draw_dpad
-00000010 g     O .sbss	00000004 cfg_file_select_hash
-00003a10 g     F .text	00000028 health_and_magic_refill
-00000048 g     O .sbss	00000001 pending_freezes
-00002834 g     F .text	00000008 no_effect
-00003b54 g     F .text	00000148 text_flush
-00000000         *UND*	00000000 CFG_RAINBOW_SWORD_INNER_ENABLED
-00000180 g     O .data	00000010 medals_sprite
-000012dc g     F .text	00000064 interpolate
-00002b4c g     F .text	00000028 bow_upgrade
-00001e28 g     F .text	0000006c after_item_received
-00002ad8 g     F .text	00000008 no_upgrade
-00002c84 g     F .text	0000001c arrows_to_rupee
->>>>>>> c0a65b6f
+00002d44 g     F .text	00000008 no_upgrade
+00002ef0 g     F .text	0000001c arrows_to_rupee
 00000038 g     O .sbss	00000008 active_override
 00000000         *UND*	00000000 INCOMING_ITEM
 00000028 g     O .sdata	00000004 c_button
 00000004 g     O .sdata	00000004 dungeon_count
-<<<<<<< HEAD
 00002b48 g     F .text	00000014 give_dungeon_item
-00002e28 g     F .text	0000001c nut_upgrade
+00002e58 g     F .text	0000001c nut_upgrade
 00001cb8 g     F .text	00000060 push_coop_item
-=======
-000028dc g     F .text	00000014 give_dungeon_item
-00002bec g     F .text	0000001c nut_upgrade
-00001c94 g     F .text	00000060 push_coop_item
->>>>>>> c0a65b6f
 0000000c g     O .sdata	00000004 scene_fog_distance
 00000000 g     F .text	00000084 get_chest_override_size
-<<<<<<< HEAD
-00003524 g     F .text	0000002c models_reset
+00003554 g     F .text	0000002c models_reset
 00000170 g     O .data	00000010 quest_items_sprite
 00001d8c g     F .text	00000060 after_key_received
-00004498 g     F .text	00000034 heap_alloc
+000044c8 g     F .text	00000034 heap_alloc
 00000030 g     O .sbss	00000004 active_item_row
-0000300c g     F .text	0000003c after_game_state_update
+0000303c g     F .text	0000003c after_game_state_update
 00000000         *UND*	00000000 NO_FOG_STATE
 000008d0 g     F .text	00000a14 draw_dungeon_info
-00003048 g     F .text	0000002c after_scene_init
-=======
-000032a4 g     F .text	0000002c models_reset
-00000160 g     O .data	00000010 quest_items_sprite
-00001d68 g     F .text	00000058 after_key_received
-00003cb0 g     F .text	00000034 heap_alloc
-00000030 g     O .sbss	00000004 active_item_row
-00002dd0 g     F .text	00000028 after_game_state_update
-00000000         *UND*	00000000 NO_FOG_STATE
-000008c8 g     F .text	00000a14 draw_dungeon_info
-00002df8 g     F .text	0000002c after_scene_init
->>>>>>> c0a65b6f
+00003078 g     F .text	0000002c after_scene_init
 00000000         *UND*	00000000 FONT_TEXTURE
 00000000         *UND*	00000000 OCARINAS_SHUFFLED
 00002090 g     F .text	0000010c get_item
@@ -225,177 +152,96 @@
 00001c50 g     F .text	00000068 push_pending_item
 00001c28 g     F .text	00000028 set_outgoing_override
 00000024 g     O .sbss	00000004 active_item_object_id
-<<<<<<< HEAD
-00002de0 g     F .text	00000030 wallet_upgrade
+00002e10 g     F .text	00000030 wallet_upgrade
 0000001c g     O .sbss	00000004 active_item_fast_chest
 000015f0 g     F .text	00000234 draw_file_select_hash
 00000108 g     F .text	000002f8 handle_dpad
 00002524 g     F .text	000000f0 sprite_draw
 00002aec g     F .text	0000000c give_biggoron_sword
 000022bc g     F .text	00000070 give_sarias_gift
-00003650 g     F .text	00000088 small_key_draw
-000035ec g     F .text	00000064 heart_piece_draw
+00003680 g     F .text	00000088 small_key_draw
+0000361c g     F .text	00000064 heart_piece_draw
 00002384 g     F .text	000001a0 sprite_load
 000001a0 g     O .data	00000010 stones_sprite
 00000000         *UND*	00000000 OUTGOING_KEY
 000000c0 g     O .data	00000014 extern_ctxt
-00002edc g     F .text	0000001c bombs_to_rupee
+00002f0c g     F .text	0000001c bombs_to_rupee
 00000118 g     O .data	00000028 setup_db
-00003210 g     F .text	00000090 get_object
+00003240 g     F .text	00000090 get_object
 000029f8 g     F .text	000000bc give_triforce_piece
 000001bc g     O .data	00000fdc item_table
 00000160 g     O .data	00000010 font_sprite
 00000018 g     O .sbss	00000001 satisified_pending_frames
-000032ec g     F .text	00000060 scale_top_matrix
+0000331c g     F .text	00000060 scale_top_matrix
 00001dec g     F .text	00000068 pop_ice_trap
 00002354 g     F .text	00000030 sprite_bytes
 00000000         *UND*	00000000 CFG_C_BUTTON_COLOR
-00002d5c g     F .text	0000002c bomb_bag_upgrade
-00002e60 g     F .text	00000010 magic_upgrade
-00002d30 g     F .text	0000002c strength_upgrade
+00002d8c g     F .text	0000002c bomb_bag_upgrade
+00002e90 g     F .text	00000010 magic_upgrade
+00002d60 g     F .text	0000002c strength_upgrade
+00002c5c g     F .text	00000030 open_mask_shop
 00000008 g     O .sbss	00000004 cfg_dungeon_info_mq_need_map
-000031e8 g     F .text	00000028 load_object
-00002ea0 g     F .text	00000020 ocarina_upgrade
-00002c98 g     F .text	00000050 resolve_upgrades
+00003218 g     F .text	00000028 load_object
+00002ed0 g     F .text	00000020 ocarina_upgrade
+00002cc8 g     F .text	00000050 resolve_upgrades
 0000003c g     O .sdata	00000004 normal_no_dd
 0000002c g     O .sdata	00000004 b_button
-00003990 g     F .text	00000064 bowling_heart_piece_draw
+000039c0 g     F .text	00000064 bowling_heart_piece_draw
 00002614 g     F .text	0000016c gfx_init
 00000044 g     O .sdata	00000006 defaultDDHeart
 00000000 g     O .rodata	00000042 freecam_modes
 000029ec g     F .text	0000000c full_heal
 0000219c g     F .text	00000120 get_skulltula_token
 00002950 g     F .text	00000014 push_pending_ice_trap
-000038ec g     F .text	000000a4 bowling_bomb_bag_draw
+0000391c g     F .text	000000a4 bowling_bomb_bag_draw
 00000038 g     O .sdata	00000004 beating_dd
 00000000 g     O .bss	0000000e cfg_dungeon_is_mq
-00002ef8 g     F .text	00000024 seeds_to_rupee
+00002f28 g     F .text	00000024 seeds_to_rupee
 00002bd8 g     F .text	0000000c give_fairy_ocarina
-000035ac g     F .text	00000040 lookup_model
+000035dc g     F .text	00000040 lookup_model
+00000049 g     O .sbss	00000001 OPEN_KAKARIKO
 00000024 g     O .data	0000009c dungeons
 00000010 g     O .data	00000012 medal_colors
 00000040 g     O .sbss	00000004 dummy_actor
-00003d2c g     F .text	000000a8 text_print
-00003550 g     F .text	0000005c lookup_model_by_override
+00003d5c g     F .text	000000a8 text_print
+00003580 g     F .text	0000005c lookup_model_by_override
 00002ab4 g     F .text	00000038 give_tycoon_wallet
 00000044 g     O .sbss	00000004 item_overrides_count
 00001f88 g     F .text	00000108 handle_pending_items
-00002e70 g     F .text	00000030 bombchu_upgrade
-00003448 g     F .text	00000090 draw_model
+00002ea0 g     F .text	00000030 bombchu_upgrade
+00003478 g     F .text	00000090 draw_model
 00002c18 g     F .text	00000018 give_bean_pack
 00002be4 g     F .text	00000018 give_song
 00000008 g     O .sdata	00000004 last_fog_distance
 00000000         *UND*	00000000 CFG_START_BUTTON_COLOR
 0000004c g     O .sdata	00000006 defaultHeart
-00002f8c g     F .text	0000003c c_init
+00002fbc g     F .text	0000003c c_init
 00000140 g     O .data	00000010 triforce_sprite
 00000000         *UND*	00000000 EXTERN_DAMAGE_MULTIPLYER
 0000001c g     O .sdata	00000004 start_button_b
-00000049 g     O .sbss	00000001 MAX_RUPEES
-00003804 g     F .text	000000e8 item_etcetera_draw
-=======
-00002ba4 g     F .text	00000030 wallet_upgrade
-0000001c g     O .sbss	00000004 active_item_fast_chest
-000015e8 g     F .text	00000234 draw_file_select_hash
-00000100 g     F .text	000002f8 handle_dpad
-0000244c g     F .text	000000f0 sprite_draw
-00002880 g     F .text	0000000c give_biggoron_sword
-000021e4 g     F .text	00000070 give_sarias_gift
-000033d0 g     F .text	00000088 small_key_draw
-0000336c g     F .text	00000064 heart_piece_draw
-000022ac g     F .text	000001a0 sprite_load
-00000190 g     O .data	00000010 stones_sprite
-00000000         *UND*	00000000 OUTGOING_KEY
-000000c0 g     O .data	00000014 extern_ctxt
-00002ca0 g     F .text	0000001c bombs_to_rupee
-00000118 g     O .data	00000028 setup_db
-00002f90 g     F .text	00000090 get_object
-000001ac g     O .data	00000fc8 item_table
-00000150 g     O .data	00000010 font_sprite
-00000018 g     O .sbss	00000001 satisified_pending_frames
-0000306c g     F .text	00000060 scale_top_matrix
-00001dc0 g     F .text	00000068 pop_ice_trap
-0000227c g     F .text	00000030 sprite_bytes
-00002b20 g     F .text	0000002c bomb_bag_upgrade
-00002c24 g     F .text	00000010 magic_upgrade
-00002af4 g     F .text	0000002c strength_upgrade
-000029f0 g     F .text	00000030 open_mask_shop
-00000008 g     O .sbss	00000004 cfg_dungeon_info_mq_need_map
-00002f68 g     F .text	00000028 load_object
-00002c64 g     F .text	00000020 ocarina_upgrade
-00002a5c g     F .text	00000050 resolve_upgrades
-00000020 g     O .sdata	00000004 normal_no_dd
-00003710 g     F .text	00000064 bowling_heart_piece_draw
-0000253c g     F .text	0000015c gfx_init
-00000028 g     O .sdata	00000006 defaultDDHeart
-00000000 g     O .rodata	00000042 freecam_modes
-0000283c g     F .text	0000000c full_heal
-00002108 g     F .text	000000dc get_skulltula_token
-000027a0 g     F .text	00000014 push_pending_ice_trap
-0000366c g     F .text	000000a4 bowling_bomb_bag_draw
-0000001c g     O .sdata	00000004 beating_dd
-00000000 g     O .bss	0000000e cfg_dungeon_is_mq
-00002cbc g     F .text	00000024 seeds_to_rupee
-0000296c g     F .text	0000000c give_fairy_ocarina
-0000332c g     F .text	00000040 lookup_model
-00000049 g     O .sbss	00000001 OPEN_KAKARIKO
-00000024 g     O .data	0000009c dungeons
-00000010 g     O .data	00000012 medal_colors
-00000040 g     O .sbss	00000004 dummy_actor
-00003aac g     F .text	000000a8 text_print
-000032d0 g     F .text	0000005c lookup_model_by_override
-00002848 g     F .text	00000038 give_tycoon_wallet
-00000044 g     O .sbss	00000004 item_overrides_count
-00001ef4 g     F .text	00000108 handle_pending_items
-00002c34 g     F .text	00000030 bombchu_upgrade
-000031c8 g     F .text	00000090 draw_model
-000029ac g     F .text	00000018 give_bean_pack
-00002978 g     F .text	00000018 give_song
-00000008 g     O .sdata	00000004 last_fog_distance
-00000030 g     O .sdata	00000006 defaultHeart
-00002d50 g     F .text	0000003c c_init
-00000000         *UND*	00000000 EXTERN_DAMAGE_MULTIPLYER
 0000004a g     O .sbss	00000001 MAX_RUPEES
-00003584 g     F .text	000000e8 item_etcetera_draw
->>>>>>> c0a65b6f
+00003834 g     F .text	000000e8 item_etcetera_draw
 00000000         *UND*	00000000 SPEED_MULTIPLIER
 0000002c g     O .sbss	00000004 active_item_action_id
 00001ec0 g     F .text	000000c8 try_pending_item
 00002c30 g     F .text	0000002c fill_wallet_upgrade
 00000064 g     O .sbss	00000004 heap_next
 00000000 g     O .data	0000000e cfg_dungeon_rewards
-<<<<<<< HEAD
 00000000         *UND*	00000000 TRIFORCE_ICON_TEXTURE
 00002bfc g     F .text	0000001c ice_trap_effect
-00003074 g     F .text	00000100 c_equipment_menu_slot_filled
+000030a4 g     F .text	00000100 c_equipment_menu_slot_filled
 00002af8 g     F .text	00000050 give_bottle
 00001a14 g     F .text	000000a4 lookup_override_by_key
-00003174 g     F .text	00000074 load_object_file
-0000334c g     F .text	00000080 draw_model_low_level
+000031a4 g     F .text	00000074 load_object_file
+0000337c g     F .text	00000080 draw_model_low_level
 00000000         *UND*	00000000 OUTGOING_ITEM
 00000010 g     O .bss	00000018 pending_item_queue
-0000373c g     F .text	00000064 skull_token_draw
+0000376c g     F .text	00000064 skull_token_draw
 000000d4 g     O .data	00000040 hash_symbols
 00001348 g     F .text	00000018 extern_scene_init
-000032a0 g     F .text	0000004c set_object_segment
-00004484 g     F .text	00000014 heap_init
-000036d8 g     F .text	00000064 heart_container_draw
-=======
-00002990 g     F .text	0000001c ice_trap_effect
-00002e24 g     F .text	00000100 c_equipment_menu_slot_filled
-0000288c g     F .text	00000050 give_bottle
-00001a0c g     F .text	000000a4 lookup_override_by_key
-00002f24 g     F .text	00000044 load_object_file
-000030cc g     F .text	00000080 draw_model_low_level
-00000000         *UND*	00000000 OUTGOING_ITEM
-00000010 g     O .bss	00000018 pending_item_queue
-000034bc g     F .text	00000064 skull_token_draw
-000000d4 g     O .data	00000040 hash_symbols
-00001340 g     F .text	00000018 extern_scene_init
-00003020 g     F .text	0000004c set_object_segment
-00003c9c g     F .text	00000014 heap_init
-00003458 g     F .text	00000064 heart_container_draw
->>>>>>> c0a65b6f
+000032d0 g     F .text	0000004c set_object_segment
+000044b4 g     F .text	00000014 heap_init
+00003708 g     F .text	00000064 heart_container_draw
 00001028 g     O .bss	00000040 object_slots
 00002b5c g     F .text	00000020 give_small_key
 00000004 g     O .sbss	00000004 cfg_dungeon_info_reward_need_compass
@@ -404,30 +250,17 @@
 00000000         *UND*	00000000 C_HEAP
 00001904 g     F .text	00000110 get_override_search_key
 00000014 g     O .sbss	00000001 NO_ESCAPE_SEQUENCE
-<<<<<<< HEAD
 00001bdc g     F .text	0000004c clear_override
 00001d58 g     F .text	00000034 pop_pending_item
 00000000         *UND*	00000000 CFG_A_BUTTON_COLOR
 0000232c g     F .text	00000028 sprite_bytes_per_tile
-00002c5c g     F .text	0000003c get_item_row
-000044cc g     F .text	00000044 file_init
+00002c8c g     F .text	0000003c get_item_row
+000044fc g     F .text	00000044 file_init
 000001b0 g     O .data	0000000c rupee_colors
 00000000         *UND*	00000000 EXTENDED_OBJECT_TABLE
-00003f44 g     F .text	00000540 draw_triforce_count
+00003f74 g     F .text	00000540 draw_triforce_count
 00000000         *UND*	00000000 PLAYER_NAME_ID
 00000000 g     O .sbss	00000004 cfg_dungeon_info_reward_need_altar
 00000000 g     O .sdata	00000004 cfg_dungeon_info_enable
-000034d8 g     F .text	0000004c models_init
-=======
-00001bb8 g     F .text	0000004c clear_override
-00001d34 g     F .text	00000034 pop_pending_item
-00002254 g     F .text	00000028 sprite_bytes_per_tile
-00002a20 g     F .text	0000003c get_item_row
-00003ce4 g     F .text	00000044 file_init
-000001a0 g     O .data	0000000c rupee_colors
-00000000         *UND*	00000000 PLAYER_NAME_ID
-00000000 g     O .sbss	00000004 cfg_dungeon_info_reward_need_altar
-00000000 g     O .sdata	00000004 cfg_dungeon_info_enable
-00003258 g     F .text	0000004c models_init
->>>>>>> c0a65b6f
+00003508 g     F .text	0000004c models_init
 
