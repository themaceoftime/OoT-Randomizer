--- conflicted
+++ resolved
@@ -126,11 +126,7 @@
 00003408 g     F .text	0000002c models_reset
 00000170 g     O .data	00000010 quest_items_sprite
 00001d84 g     F .text	00000060 after_key_received
-<<<<<<< HEAD
-00004344 g     F .text	00000034 heap_alloc
-=======
-0000428c g     F .text	00000034 heap_alloc
->>>>>>> cc63a955
+00004380 g     F .text	00000034 heap_alloc
 00000030 g     O .sbss	00000004 active_item_row
 00002ef0 g     F .text	0000003c after_game_state_update
 00000000         *UND*	00000000 NO_FOG_STATE
@@ -230,15 +226,9 @@
 00003620 g     F .text	00000064 skull_token_draw
 000000d4 g     O .data	00000040 hash_symbols
 00001340 g     F .text	00000018 extern_scene_init
-<<<<<<< HEAD
-00003148 g     F .text	0000004c set_object_segment
-00004330 g     F .text	00000014 heap_init
-00003580 g     F .text	00000064 heart_container_draw
-=======
 00003184 g     F .text	0000004c set_object_segment
-00004278 g     F .text	00000014 heap_init
+0000436c g     F .text	00000014 heap_init
 000035bc g     F .text	00000064 heart_container_draw
->>>>>>> cc63a955
 00001028 g     O .bss	00000040 object_slots
 00002a40 g     F .text	00000020 give_small_key
 00000004 g     O .sbss	00000004 cfg_dungeon_info_reward_need_compass
@@ -250,17 +240,10 @@
 00001bd4 g     F .text	0000004c clear_override
 00001d50 g     F .text	00000034 pop_pending_item
 00002324 g     F .text	00000028 sprite_bytes_per_tile
-<<<<<<< HEAD
-00002b04 g     F .text	0000003c get_item_row
-00004378 g     F .text	00000044 file_init
+00002b40 g     F .text	0000003c get_item_row
+000043b4 g     F .text	00000044 file_init
 00000000         *UND*	00000000 EXTENDED_OBJECT_TABLE
-00003dec g     F .text	00000544 draw_triforce_count
-=======
-00002b40 g     F .text	0000003c get_item_row
-000042c0 g     F .text	00000044 file_init
-00000000         *UND*	00000000 EXTENDED_OBJECT_TABLE
-00003e28 g     F .text	00000450 draw_triforce_count
->>>>>>> cc63a955
+00003e28 g     F .text	00000544 draw_triforce_count
 00000000         *UND*	00000000 PLAYER_NAME_ID
 00000000 g     O .sbss	00000004 cfg_dungeon_info_reward_need_altar
 00000000 g     O .sdata	00000004 cfg_dungeon_info_enable
