
build/bundle.o:     file format elf32-bigmips

SYMBOL TABLE:
00000000 l    d  .MIPS.abiflags	00000000 .MIPS.abiflags
00000000 l    d  .reginfo	00000000 .reginfo
00000000 l    d  .text	00000000 .text
00000000 l    d  .rodata	00000000 .rodata
00000000 l    d  .rodata.str1.4	00000000 .rodata.str1.4
00000000 l    d  .rodata.cst4	00000000 .rodata.cst4
00000000 l    d  .rodata.cst8	00000000 .rodata.cst8
00000000 l    d  .data	00000000 .data
00000000 l    d  .sdata	00000000 .sdata
00000000 l    d  .sbss	00000000 .sbss
00000000 l    d  .bss	00000000 .bss
00000000 l    d  .comment	00000000 .comment
00000000 l    d  .pdr	00000000 .pdr
00000000 l    d  .gnu.attributes	00000000 .gnu.attributes
00000000 l    d  .mdebug.abi32	00000000 .mdebug.abi32
00000000 l    df *ABS*	00000000 agony.c
00000000 l     O .data	00000004 alpha_frame
00000000 l     O .rodata	00000028 ALPHA_DATA
00000000 l    df *ABS*	00000000 chests.c
800ab900 l       *ABS*	00000000 write_matrix_stack_top
00000000 l    df *ABS*	00000000 dpad.c
00000000 l    df *ABS*	00000000 dungeon_info.c
00000000 l       .rodata.str1.4	00000000 $LC0
00000004 l       .rodata.str1.4	00000000 $LC1
00000000 l    df *ABS*	00000000 extern_ctxt.c
00000000 l       .rodata.cst4	00000000 $LC0
00000004 l       .rodata.cst4	00000000 $LC1
00000000 l    df *ABS*	00000000 file_icons.c
000019c0 l     F .text	00000024 color_product
000019e4 l     F .text	000000dc make_digits
00001ac0 l     F .text	00000070 draw_square_sprite
000000ec l     O .rodata	00000100 fixed_tile_positions
00000000 l     O .bss	0000002c draw_data
0000006c l     O .rodata	00000010 MASK_LOOKUP
000000d4 l     O .rodata	00000015 variable_tile_positions
00000098 l     O .rodata	0000003c song_note_data
0000007c l     O .rodata	00000019 counter_positions
00000008 l     O .sbss	00000001 frame_counter.0
00000000 l    df *ABS*	00000000 file_select.c
00000000 l    df *ABS*	00000000 ganon.c
00000000 l    df *ABS*	00000000 ganon_boss_key.c
00000000 l    df *ABS*	00000000 get_items.c
00000000 l    df *ABS*	00000000 gfx.c
00000000 l    df *ABS*	00000000 hud_colors.c
00000000 l    df *ABS*	00000000 icetrap.c
00000000 l    df *ABS*	00000000 item_effects.c
00000000 l    df *ABS*	00000000 item_table.c
00000000 l    df *ABS*	00000000 item_upgrades.c
00000000 l    df *ABS*	00000000 main.c
00000000 l    df *ABS*	00000000 menu.c
00000000 l    df *ABS*	00000000 misc_colors.c
0000004c l     O .sbss	00000004 frames
00000008 l       .rodata.cst4	00000000 $LC0
0000000c l       .rodata.cst4	00000000 $LC1
00000010 l       .rodata.cst4	00000000 $LC2
00000014 l       .rodata.cst4	00000000 $LC3
00000018 l       .rodata.cst4	00000000 $LC4
0000001c l       .rodata.cst4	00000000 $LC5
00000000 l    df *ABS*	00000000 models.c
00000024 l       .rodata.cst4	00000000 $LC6
00000020 l       .rodata.cst4	00000000 $LC5
00000028 l       .rodata.cst4	00000000 $LC7
0000002c l       .rodata.cst4	00000000 $LC8
00000030 l       .rodata.cst4	00000000 $LC9
00000034 l       .rodata.cst4	00000000 $LC10
00000000 l    df *ABS*	00000000 rainbow.c
00000218 l     O .rodata	00000015 cycle_colors
00000000 l       .rodata.cst8	00000000 $LC0
00000038 l       .rodata.cst4	00000000 $LC1
0000003c l       .rodata.cst4	00000000 $LC2
00000000 l    df *ABS*	00000000 refill.c
00000000 l    df *ABS*	00000000 scarecrow.c
00000000 l    df *ABS*	00000000 text.c
00000050 l     O .sbss	00000004 text_buf
00000054 l     O .sbss	00000004 text_end
00000000 l    df *ABS*	00000000 triforce.c
0000005c l     O .sbss	00000004 render_triforce_flag
00000060 l     O .sbss	00000004 frames
00000008 l       .rodata.cst8	00000000 $LC0
00000010 l       .rodata.cst8	00000000 $LC1
00000018 l       .rodata.cst8	00000000 $LC2
00000020 l       .rodata.cst8	00000000 $LC3
00000000 l    df *ABS*	00000000 twinrova.c
00000000 l    df *ABS*	00000000 util.c
00000000 l    df *ABS*	00000000 weather.c
<<<<<<< HEAD
00005440 g     F .text	0000007c scale_factor
000041bc g     F .text	0000001c give_defense
000043b4 g     F .text	0000002c call_effect_function
00001b30 g     F .text	0000037c read_file_data
00000000         *UND*	00000000 PLAYER_ID
00003fb8 g     F .text	00000080 give_ice_trap
00004acc g     F .text	00000274 update_bombchu_trail_colors
00002c30 g     F .text	0000007c item_overrides_init
000044dc g     F .text	00000018 scale_upgrade
00006488 g     F .text	00000014 clear_twinrova_vars
=======
0000548c g     F .text	0000007c scale_factor
00004208 g     F .text	0000001c give_defense
00004400 g     F .text	0000002c call_effect_function
00001b30 g     F .text	0000037c read_file_data
00000000         *UND*	00000000 PLAYER_ID
00003fb8 g     F .text	00000080 give_ice_trap
00004b18 g     F .text	00000274 update_bombchu_trail_colors
00002c30 g     F .text	0000007c item_overrides_init
00004528 g     F .text	00000018 scale_upgrade
000064d4 g     F .text	00000014 clear_twinrova_vars
>>>>>>> 3c42b809
00000048 g     O .sdata	00000004 a_note_glow_max
00000004 g     O .sbss	00000004 CHEST_TEXTURE_MATCH_CONTENTS
00000000         *UND*	00000000 CFG_HEART_COLOR
00000000         *UND*	00000000 CFG_RAINBOW_NAVI_ENEMY_INNER_ENABLED
00003f48 g     F .text	0000004c rupee_hud_color
00000000         *UND*	00000000 CFG_RAINBOW_NAVI_IDLE_OUTER_ENABLED
<<<<<<< HEAD
000043e8 g     F .text	00000014 hookshot_upgrade
00004884 g     F .text	000000a4 update_sword_trail_colors
00002e5c g     F .text	0000004c lookup_override
00004510 g     F .text	0000001c stick_upgrade
00005d00 g     F .text	0000002c text_init
=======
00004434 g     F .text	00000014 hookshot_upgrade
000048d0 g     F .text	000000a4 update_sword_trail_colors
00002e5c g     F .text	0000004c lookup_override
0000455c g     F .text	0000001c stick_upgrade
00005d4c g     F .text	0000002c text_init
>>>>>>> 3c42b809
00000000         *UND*	00000000 INCOMING_PLAYER
00000080 g     O .sdata	00000004 beating_no_dd
00000030 g     O .sdata	00000004 c_note_font_glow_max
00001730 g     F .text	00000290 process_extern_ctxt
00000034 g     O .sbss	00000004 active_override_is_outgoing
<<<<<<< HEAD
000041f4 g     F .text	00000024 give_double_magic
00000074 g     O .sdata	00000004 normal_dd
00003bac g     F .text	0000039c update_hud_colors
00000000         *UND*	00000000 CFG_DUNGEON_REWARDS
000045e8 g     F .text	00000070 letter_to_bottle
00000000         *UND*	00000000 CFG_B_BUTTON_COLOR
00005814 g     F .text	00000064 ocarina_of_time_draw
00002a4c g     F .text	00000048 check_ganon_entry
000001d8 g     O .data	00000010 items_sprite
00000000         *UND*	00000000 CFG_DISPLAY_DPAD
00004714 g     F .text	0000003c before_skybox_init
=======
00004240 g     F .text	00000024 give_double_magic
00000074 g     O .sdata	00000004 normal_dd
00003bac g     F .text	0000039c update_hud_colors
00000000         *UND*	00000000 CFG_DUNGEON_REWARDS
00004634 g     F .text	00000070 letter_to_bottle
00000000         *UND*	00000000 CFG_B_BUTTON_COLOR
00005860 g     F .text	00000064 ocarina_of_time_draw
00002a4c g     F .text	00000048 check_ganon_entry
000001d8 g     O .data	00000010 items_sprite
00000000         *UND*	00000000 CFG_DISPLAY_DPAD
00004760 g     F .text	0000003c before_skybox_init
>>>>>>> 3c42b809
00000020 g     O .sbss	00000004 active_item_graphic_id
000001a8 g     O .data	00000010 dpad_sprite
00000070 g     O .sdata	00000004 a_button
0000000c g     O .sdata	00000008 hash_sprites
00002ea8 g     F .text	000000e4 activate_override
<<<<<<< HEAD
00004694 g     F .text	0000003c before_game_state_update
00005cb8 g     F .text	00000048 store_scarecrow_fix
00005f28 g     F .text	00000028 set_triforce_render
00000064 g     O .sdata	00000004 a_note_r
00000000         *UND*	00000000 CFG_C_NOTE_COLOR
00000000         *UND*	00000000 OUTGOING_PLAYER
00006530 g     F .text	00000240 override_weather_state
000030c0 g     F .text	00000040 push_delayed_item
0000447c g     F .text	00000030 slingshot_upgrade
000007f4 g     F .text	000004dc draw_dpad
0000000c g     O .sbss	00000004 cfg_file_select_hash
00005c90 g     F .text	00000028 health_and_magic_refill
00000048 g     O .sbss	00000001 pending_freezes
00004038 g     F .text	00000008 no_effect
00005dd4 g     F .text	00000154 text_flush
=======
000046e0 g     F .text	0000003c before_game_state_update
00005d04 g     F .text	00000048 store_scarecrow_fix
00005f74 g     F .text	00000028 set_triforce_render
00000064 g     O .sdata	00000004 a_note_r
00000000         *UND*	00000000 CFG_C_NOTE_COLOR
00000000         *UND*	00000000 OUTGOING_PLAYER
0000657c g     F .text	00000240 override_weather_state
000030c0 g     F .text	00000040 push_delayed_item
000044c8 g     F .text	00000030 slingshot_upgrade
000007f4 g     F .text	000004dc draw_dpad
0000000c g     O .sbss	00000004 cfg_file_select_hash
00005cdc g     F .text	00000028 health_and_magic_refill
00000048 g     O .sbss	00000001 pending_freezes
00004038 g     F .text	00000008 no_effect
00005e20 g     F .text	00000154 text_flush
>>>>>>> 3c42b809
00000000         *UND*	00000000 CFG_RAINBOW_SWORD_INNER_ENABLED
00000092 g     O .sdata	00000002 triforce_pieces_requied
000001e8 g     O .data	00000010 medals_sprite
000016b4 g     F .text	00000064 interpolate
<<<<<<< HEAD
00004454 g     F .text	00000028 bow_upgrade
=======
000044a0 g     F .text	00000028 bow_upgrade
>>>>>>> 3c42b809
00000034 g     F .text	00000034 agony_vibrate_setup
00000168 g     O .data	00000010 item_digit_sprite
00000000         *UND*	00000000 SILVER_CHEST_BASE_TEXTURE
00003200 g     F .text	0000006c after_item_received
<<<<<<< HEAD
000043e0 g     F .text	00000008 no_upgrade
00004fb4 g     F .text	00000224 update_navi_colors
00002ae8 g     F .text	00000148 give_ganon_boss_key
0000458c g     F .text	0000001c arrows_to_rupee
=======
0000442c g     F .text	00000008 no_upgrade
00005000 g     F .text	00000224 update_navi_colors
00002ae8 g     F .text	00000148 give_ganon_boss_key
000045d8 g     F .text	0000001c arrows_to_rupee
>>>>>>> 3c42b809
00000040 g     O .sdata	00000004 a_note_font_glow_max
00000038 g     O .sbss	00000008 active_override
00000018 g     O .sdata	00000008 empty_dlist
00000000         *UND*	00000000 INCOMING_ITEM
00000068 g     O .sdata	00000004 c_button
00000000 g     O .sdata	00000004 dungeon_count
00004184 g     F .text	00000014 give_dungeon_item
<<<<<<< HEAD
000044f4 g     F .text	0000001c nut_upgrade
=======
00004540 g     F .text	0000001c nut_upgrade
>>>>>>> 3c42b809
00000000         *UND*	00000000 CFG_RAINBOW_NAVI_PROP_OUTER_ENABLED
00003060 g     F .text	00000060 push_coop_item
00000000         *UND*	00000000 GILDED_CHEST_BASE_TEXTURE
00000008 g     O .sdata	00000004 scene_fog_distance
00000000         *UND*	00000000 CFG_BOMBCHU_TRAIL_OUTER_COLOR
<<<<<<< HEAD
00005598 g     F .text	0000002c models_reset
=======
000055e4 g     F .text	0000002c models_reset
>>>>>>> 3c42b809
00000000 g     F .text	00000008 agony_inside_radius_setup
000001c8 g     O .data	00000010 quest_items_sprite
00003134 g     F .text	00000064 after_key_received
00000068 g     O .sbss	00000001 KAKARIKO_WEATHER_FORECAST
<<<<<<< HEAD
000064b0 g     F .text	0000003c heap_alloc
00000030 g     O .sbss	00000004 active_item_row
000046d0 g     F .text	00000044 after_game_state_update
00000cd0 g     F .text	000009e4 draw_dungeon_info
00004750 g     F .text	00000034 after_scene_init
=======
000064fc g     F .text	0000003c heap_alloc
00000030 g     O .sbss	00000004 active_item_row
0000471c g     F .text	00000044 after_game_state_update
00000cd0 g     F .text	000009e4 draw_dungeon_info
0000479c g     F .text	00000034 after_scene_init
>>>>>>> 3c42b809
00000000         *UND*	00000000 FONT_TEXTURE
000001ec g     O .rodata	0000000c icon_sprites
00000000         *UND*	00000000 OCARINAS_SHUFFLED
0000342c g     F .text	0000010c get_item
0000004c g     O .sdata	00000004 a_note_glow_base
00000000 g     O .sbss	00000004 CHEST_SIZE_MATCH_CONTENTS
00000000         *UND*	00000000 SKULL_CHEST_FRONT_TEXTURE
00000044 g     O .sdata	00000004 a_note_font_glow_base
00000000         *UND*	00000000 CFG_RAINBOW_BOMBCHU_TRAIL_OUTER_ENABLED
00000000         *UND*	00000000 CFG_RAINBOW_SWORD_OUTER_ENABLED
<<<<<<< HEAD
000041d8 g     F .text	0000001c give_magic
=======
00004224 g     F .text	0000001c give_magic
>>>>>>> 3c42b809
00000158 g     O .data	00000010 linkhead_skull_sprite
00000028 g     O .sbss	00000004 active_item_text_id
00003f94 g     F .text	00000010 ice_trap_is_pending
00000044 g     O .bss	00001000 cfg_item_overrides
00000020 g     O .sdata	00000004 text_cursor_border_max
00000000         *UND*	00000000 DPAD_TEXTURE
00003000 g     F .text	00000060 push_pending_item
<<<<<<< HEAD
=======
000041bc g     F .text	0000004c give_small_key_ring
>>>>>>> 3c42b809
00000008 g     F .text	0000002c agony_outside_radius_setup
00002fd8 g     F .text	00000028 set_outgoing_override
00000024 g     O .sbss	00000004 active_item_object_id
00000000         *UND*	00000000 CFG_RAINBOW_BOOM_TRAIL_INNER_ENABLED
<<<<<<< HEAD
000044ac g     F .text	00000030 wallet_upgrade
=======
000044f8 g     F .text	00000030 wallet_upgrade
>>>>>>> 3c42b809
0000001c g     O .sbss	00000004 active_item_fast_chest
00000054 g     O .sdata	00000004 c_note_g
00002818 g     F .text	00000234 draw_file_select_hash
00000034 g     O .sdata	00000004 c_note_font_glow_base
00000260 g     F .text	000000d4 get_chest_override
00000500 g     F .text	000002f4 handle_dpad
00000000         *UND*	00000000 START_TWINROVA_FIGHT
000038c4 g     F .text	000000f8 sprite_draw
00000000         *UND*	00000000 CFG_BOOM_TRAIL_OUTER_COLOR
00000178 g     O .data	00000010 key_rupee_clock_sprite
00004140 g     F .text	0000000c give_biggoron_sword
00003658 g     F .text	00000070 give_sarias_gift
00000000         *UND*	00000000 CFG_RAINBOW_NAVI_ENEMY_OUTER_ENABLED
<<<<<<< HEAD
000056c4 g     F .text	00000088 small_key_draw
00000038 g     O .sdata	00000004 c_note_glow_max
00005660 g     F .text	00000064 heart_piece_draw
=======
00005710 g     F .text	00000088 small_key_draw
00000038 g     O .sdata	00000004 c_note_glow_max
000056ac g     F .text	00000064 heart_piece_draw
>>>>>>> 3c42b809
00000000         *UND*	00000000 CFG_RAINBOW_BOMBCHU_TRAIL_INNER_ENABLED
00003724 g     F .text	000001a0 sprite_load
000001f8 g     O .data	00000010 stones_sprite
00000000         *UND*	00000000 OUTGOING_KEY
000000b4 g     O .data	00000014 extern_ctxt
<<<<<<< HEAD
000045a8 g     F .text	0000001c bombs_to_rupee
=======
000045f4 g     F .text	0000001c bombs_to_rupee
>>>>>>> 3c42b809
00000028 g     O .sdata	00000004 text_cursor_inner_max
0000005c g     O .sdata	00000004 a_note_b
00000000         *UND*	00000000 Gameplay_InitSkybox
00000108 g     O .data	00000040 num_to_bits
00000208 g     O .data	00000028 setup_db
<<<<<<< HEAD
000052ac g     F .text	00000060 get_object
0000404c g     F .text	000000bc give_triforce_piece
00000230 g     O .data	00000fdc item_table
000001b8 g     O .data	00000010 font_sprite
00000018 g     O .sbss	00000001 satisified_pending_frames
00005358 g     F .text	00000068 scale_top_matrix
00003198 g     F .text	00000068 pop_ice_trap
00000000         *UND*	00000000 TWINROVA_ACTION_TIMER
000051d8 g     F .text	00000040 update_misc_colors
=======
000052f8 g     F .text	00000060 get_object
0000404c g     F .text	000000bc give_triforce_piece
0000024c g     O .data	00001090 item_table
000001b8 g     O .data	00000010 font_sprite
00000018 g     O .sbss	00000001 satisified_pending_frames
000053a4 g     F .text	00000068 scale_top_matrix
00003198 g     F .text	00000068 pop_ice_trap
00000000         *UND*	00000000 TWINROVA_ACTION_TIMER
00005224 g     F .text	00000040 update_misc_colors
>>>>>>> 3c42b809
00000014 g     O .sbss	00000001 GANON_BOSS_KEY_CONDITION
000036f4 g     F .text	00000030 sprite_bytes
00000058 g     O .sdata	00000004 c_note_r
00000000         *UND*	00000000 CFG_C_BUTTON_COLOR
<<<<<<< HEAD
00004428 g     F .text	0000002c bomb_bag_upgrade
0000452c g     F .text	00000010 magic_upgrade
000043fc g     F .text	0000002c strength_upgrade
0000429c g     F .text	0000007c open_mask_shop
00005284 g     F .text	00000028 load_object
0000456c g     F .text	00000020 ocarina_upgrade
00004354 g     F .text	00000060 resolve_upgrades
=======
00004474 g     F .text	0000002c bomb_bag_upgrade
00004578 g     F .text	00000010 magic_upgrade
00004448 g     F .text	0000002c strength_upgrade
000042e8 g     F .text	0000007c open_mask_shop
000052d0 g     F .text	00000028 load_object
000045b8 g     F .text	00000020 ocarina_upgrade
000043a0 g     F .text	00000060 resolve_upgrades
>>>>>>> 3c42b809
00000188 g     O .data	00000010 song_note_sprite
00000000         *UND*	00000000 CFG_A_NOTE_COLOR
0000007c g     O .sdata	00000004 normal_no_dd
0000006c g     O .sdata	00000004 b_button
<<<<<<< HEAD
00005a00 g     F .text	00000064 bowling_heart_piece_draw
=======
00005a4c g     F .text	00000064 bowling_heart_piece_draw
>>>>>>> 3c42b809
000039bc g     F .text	000001f0 gfx_init
00000084 g     O .sdata	00000006 defaultDDHeart
00000028 g     O .rodata	00000042 freecam_modes
00004040 g     F .text	0000000c full_heal
00000050 g     O .sdata	00000004 c_note_b
00003538 g     F .text	00000120 get_skulltula_token
00000000         *UND*	00000000 CFG_RAINBOW_NAVI_IDLE_INNER_ENABLED
00003fa4 g     F .text	00000014 push_pending_ice_trap
00000000         *UND*	00000000 CFG_DUNGEON_INFO_REWARD_ENABLE
<<<<<<< HEAD
0000595c g     F .text	000000a4 bowling_bomb_bag_draw
00000000         *UND*	00000000 GILDED_CHEST_FRONT_TEXTURE
00000078 g     O .sdata	00000004 beating_dd
00000068 g     F .text	00000158 draw_agony_graphic
000045c4 g     F .text	00000024 seeds_to_rupee
00004218 g     F .text	0000000c give_fairy_ocarina
00005620 g     F .text	00000040 lookup_model
=======
000059a8 g     F .text	000000a4 bowling_bomb_bag_draw
00000000         *UND*	00000000 GILDED_CHEST_FRONT_TEXTURE
00000078 g     O .sdata	00000004 beating_dd
00000068 g     F .text	00000158 draw_agony_graphic
00004610 g     F .text	00000024 seeds_to_rupee
00004264 g     F .text	0000000c give_fairy_ocarina
0000566c g     F .text	00000040 lookup_model
>>>>>>> 3c42b809
0000004a g     O .sbss	00000001 OPEN_KAKARIKO
00000018 g     O .data	0000009c dungeons
00000000         *UND*	00000000 CFG_DUNGEON_INFO_ENABLE
00000004 g     O .data	00000012 medal_colors
00000000         *UND*	00000000 CFG_DUNGEON_IS_MQ
00000040 g     O .sbss	00000004 dummy_actor
<<<<<<< HEAD
00004928 g     F .text	000001a4 update_boomerang_trail_colors
00000000         *UND*	00000000 CFG_RAINBOW_NAVI_NPC_OUTER_ENABLED
00000000         *UND*	00000000 CFG_DUNGEON_INFO_REWARD_NEED_COMPASS
0000002c g     O .sdata	00000004 text_cursor_inner_base
00005d2c g     F .text	000000a8 text_print
000055c4 g     F .text	0000005c lookup_model_by_override
=======
00004974 g     F .text	000001a4 update_boomerang_trail_colors
00000000         *UND*	00000000 CFG_RAINBOW_NAVI_NPC_OUTER_ENABLED
00000000         *UND*	00000000 CFG_DUNGEON_INFO_REWARD_NEED_COMPASS
0000002c g     O .sdata	00000004 text_cursor_inner_base
00005d78 g     F .text	000000a8 text_print
00005610 g     F .text	0000005c lookup_model_by_override
>>>>>>> 3c42b809
0000003c g     O .sdata	00000004 c_note_glow_base
00002a94 g     F .text	00000054 countSetBitsRec
00000012 g     O .sbss	00000002 GANON_BOSS_KEY_CONDITION_COUNT
00004108 g     F .text	00000038 give_tycoon_wallet
00000024 g     O .sdata	00000004 text_cursor_border_base
00000044 g     O .sbss	00000004 item_overrides_count
00000000         *UND*	00000000 CFG_BOOM_TRAIL_INNER_COLOR
00003324 g     F .text	00000108 handle_pending_items
<<<<<<< HEAD
0000453c g     F .text	00000030 bombchu_upgrade
00000000         *UND*	00000000 SILVER_CHEST_FRONT_TEXTURE
000054bc g     F .text	00000090 draw_model
00004258 g     F .text	00000018 give_bean_pack
00004d40 g     F .text	00000274 get_bombchu_back_color
00004224 g     F .text	00000018 give_song
00000004 g     O .sdata	00000004 last_fog_distance
0000008c g     O .sdata	00000006 defaultHeart
00000060 g     O .sdata	00000004 a_note_g
00004658 g     F .text	0000003c c_init
=======
00004588 g     F .text	00000030 bombchu_upgrade
00000000         *UND*	00000000 SILVER_CHEST_FRONT_TEXTURE
00005508 g     F .text	00000090 draw_model
000042a4 g     F .text	00000018 give_bean_pack
00004d8c g     F .text	00000274 get_bombchu_back_color
00004270 g     F .text	00000018 give_song
00000004 g     O .sdata	00000004 last_fog_distance
0000008c g     O .sdata	00000006 defaultHeart
00000060 g     O .sdata	00000004 a_note_g
000046a4 g     F .text	0000003c c_init
>>>>>>> 3c42b809
00000000         *UND*	00000000 CFG_RAINBOW_BOOM_TRAIL_OUTER_ENABLED
00000198 g     O .data	00000010 triforce_sprite
00000000         *UND*	00000000 EXTERN_DAMAGE_MULTIPLYER
0000004b g     O .sbss	00000001 MAX_RUPEES
<<<<<<< HEAD
00005878 g     F .text	000000e4 item_etcetera_draw
=======
000058c4 g     F .text	000000e4 item_etcetera_draw
>>>>>>> 3c42b809
00000000         *UND*	00000000 SPEED_MULTIPLIER
00001eac g     F .text	0000096c draw_file_icons
0000002c g     O .sbss	00000004 active_item_action_id
0000326c g     F .text	000000b8 try_pending_item
<<<<<<< HEAD
00004270 g     F .text	0000002c fill_wallet_upgrade
00000064 g     O .sbss	00000004 heap_next
00000000         *UND*	00000000 SKULL_CHEST_BASE_TEXTURE
00000000         *UND*	00000000 TRIFORCE_ICON_TEXTURE
0000423c g     F .text	0000001c ice_trap_effect
00004784 g     F .text	00000100 c_equipment_menu_slot_filled
=======
000042bc g     F .text	0000002c fill_wallet_upgrade
00000064 g     O .sbss	00000004 heap_next
00000000         *UND*	00000000 SKULL_CHEST_BASE_TEXTURE
00000000         *UND*	00000000 TRIFORCE_ICON_TEXTURE
00004288 g     F .text	0000001c ice_trap_effect
000047d0 g     F .text	00000100 c_equipment_menu_slot_filled
>>>>>>> 3c42b809
0000414c g     F .text	00000038 give_bottle
00000000         *UND*	00000000 CFG_DUNGEON_INFO_REWARD_NEED_ALTAR
00000148 g     O .data	00000010 heart_sprite
00002dbc g     F .text	000000a0 lookup_override_by_key
<<<<<<< HEAD
00005218 g     F .text	0000006c load_object_file
00000000         *UND*	00000000 CFG_RAINBOW_NAVI_NPC_INNER_ENABLED
000053c0 g     F .text	00000080 draw_model_low_level
=======
00005264 g     F .text	0000006c load_object_file
00000000         *UND*	00000000 CFG_RAINBOW_NAVI_NPC_INNER_ENABLED
0000540c g     F .text	00000080 draw_model_low_level
>>>>>>> 3c42b809
00000000         *UND*	00000000 CFG_DUNGEON_INFO_MQ_NEED_MAP
00000000         *UND*	00000000 OUTGOING_ITEM
0000002c g     O .bss	00000018 pending_item_queue
00000049 g     O .sbss	00000001 COMPLETE_MASK_QUEST
<<<<<<< HEAD
000057b0 g     F .text	00000064 skull_token_draw
00000000         *UND*	00000000 CFG_TEXT_CURSOR_COLOR
000000c8 g     O .data	00000040 hash_symbols
00001718 g     F .text	00000018 extern_scene_init
0000530c g     F .text	0000004c set_object_segment
000001c0 g     F .text	000000a0 draw_agony
0000649c g     F .text	00000014 heap_init
00000000         *UND*	00000000 CFG_RAINBOW_NAVI_PROP_INNER_ENABLED
0000574c g     F .text	00000064 heart_container_draw
=======
000057fc g     F .text	00000064 skull_token_draw
00000000         *UND*	00000000 CFG_TEXT_CURSOR_COLOR
000000c8 g     O .data	00000040 hash_symbols
00001718 g     F .text	00000018 extern_scene_init
00005358 g     F .text	0000004c set_object_segment
000001c0 g     F .text	000000a0 draw_agony
000064e8 g     F .text	00000014 heap_init
00000000         *UND*	00000000 CFG_RAINBOW_NAVI_PROP_INNER_ENABLED
00005798 g     F .text	00000064 heart_container_draw
>>>>>>> 3c42b809
00001044 g     O .bss	00000040 object_slots
00004198 g     F .text	00000024 give_small_key
00000058 g     O .sbss	00000002 triforce_hunt_enabled
00000000         *UND*	00000000 CFG_DUNGEON_INFO_MQ_ENABLE
00000000         *UND*	00000000 C_HEAP
<<<<<<< HEAD
00005a64 g     F .text	0000022c get_rainbow_color
=======
00005ab0 g     F .text	0000022c get_rainbow_color
>>>>>>> 3c42b809
00000000         *UND*	00000000 CFG_BOMBCHU_TRAIL_INNER_COLOR
00002cac g     F .text	00000110 get_override_search_key
00000010 g     O .sbss	00000001 NO_ESCAPE_SEQUENCE
00002f8c g     F .text	0000004c clear_override
00003100 g     F .text	00000034 pop_pending_item
00000334 g     F .text	000001cc draw_chest
00000000         *UND*	00000000 CFG_A_BUTTON_COLOR
000036c8 g     F .text	0000002c sprite_bytes_per_tile
<<<<<<< HEAD
00004318 g     F .text	0000003c get_item_row
000064ec g     F .text	00000044 file_init
000001f8 g     O .rodata	0000000c rupee_colors
00000000         *UND*	00000000 EXTENDED_OBJECT_TABLE
00005f50 g     F .text	00000538 draw_triforce_count
00000000         *UND*	00000000 PLAYER_NAME_ID
0000554c g     F .text	0000004c models_init
=======
00004364 g     F .text	0000003c get_item_row
00006538 g     F .text	00000044 file_init
000001f8 g     O .rodata	0000000c rupee_colors
00000000         *UND*	00000000 EXTENDED_OBJECT_TABLE
00005f9c g     F .text	00000538 draw_triforce_count
00000000         *UND*	00000000 PLAYER_NAME_ID
00005598 g     F .text	0000004c models_init
00000230 g     O .data	0000001c key_counts
>>>>>>> 3c42b809

<|MERGE_RESOLUTION|>--- conflicted
+++ resolved
@@ -87,18 +87,6 @@
 00000000 l    df *ABS*	00000000 twinrova.c
 00000000 l    df *ABS*	00000000 util.c
 00000000 l    df *ABS*	00000000 weather.c
-<<<<<<< HEAD
-00005440 g     F .text	0000007c scale_factor
-000041bc g     F .text	0000001c give_defense
-000043b4 g     F .text	0000002c call_effect_function
-00001b30 g     F .text	0000037c read_file_data
-00000000         *UND*	00000000 PLAYER_ID
-00003fb8 g     F .text	00000080 give_ice_trap
-00004acc g     F .text	00000274 update_bombchu_trail_colors
-00002c30 g     F .text	0000007c item_overrides_init
-000044dc g     F .text	00000018 scale_upgrade
-00006488 g     F .text	00000014 clear_twinrova_vars
-=======
 0000548c g     F .text	0000007c scale_factor
 00004208 g     F .text	0000001c give_defense
 00004400 g     F .text	0000002c call_effect_function
@@ -109,44 +97,22 @@
 00002c30 g     F .text	0000007c item_overrides_init
 00004528 g     F .text	00000018 scale_upgrade
 000064d4 g     F .text	00000014 clear_twinrova_vars
->>>>>>> 3c42b809
 00000048 g     O .sdata	00000004 a_note_glow_max
 00000004 g     O .sbss	00000004 CHEST_TEXTURE_MATCH_CONTENTS
 00000000         *UND*	00000000 CFG_HEART_COLOR
 00000000         *UND*	00000000 CFG_RAINBOW_NAVI_ENEMY_INNER_ENABLED
 00003f48 g     F .text	0000004c rupee_hud_color
 00000000         *UND*	00000000 CFG_RAINBOW_NAVI_IDLE_OUTER_ENABLED
-<<<<<<< HEAD
-000043e8 g     F .text	00000014 hookshot_upgrade
-00004884 g     F .text	000000a4 update_sword_trail_colors
-00002e5c g     F .text	0000004c lookup_override
-00004510 g     F .text	0000001c stick_upgrade
-00005d00 g     F .text	0000002c text_init
-=======
 00004434 g     F .text	00000014 hookshot_upgrade
 000048d0 g     F .text	000000a4 update_sword_trail_colors
 00002e5c g     F .text	0000004c lookup_override
 0000455c g     F .text	0000001c stick_upgrade
 00005d4c g     F .text	0000002c text_init
->>>>>>> 3c42b809
 00000000         *UND*	00000000 INCOMING_PLAYER
 00000080 g     O .sdata	00000004 beating_no_dd
 00000030 g     O .sdata	00000004 c_note_font_glow_max
 00001730 g     F .text	00000290 process_extern_ctxt
 00000034 g     O .sbss	00000004 active_override_is_outgoing
-<<<<<<< HEAD
-000041f4 g     F .text	00000024 give_double_magic
-00000074 g     O .sdata	00000004 normal_dd
-00003bac g     F .text	0000039c update_hud_colors
-00000000         *UND*	00000000 CFG_DUNGEON_REWARDS
-000045e8 g     F .text	00000070 letter_to_bottle
-00000000         *UND*	00000000 CFG_B_BUTTON_COLOR
-00005814 g     F .text	00000064 ocarina_of_time_draw
-00002a4c g     F .text	00000048 check_ganon_entry
-000001d8 g     O .data	00000010 items_sprite
-00000000         *UND*	00000000 CFG_DISPLAY_DPAD
-00004714 g     F .text	0000003c before_skybox_init
-=======
 00004240 g     F .text	00000024 give_double_magic
 00000074 g     O .sdata	00000004 normal_dd
 00003bac g     F .text	0000039c update_hud_colors
@@ -158,29 +124,11 @@
 000001d8 g     O .data	00000010 items_sprite
 00000000         *UND*	00000000 CFG_DISPLAY_DPAD
 00004760 g     F .text	0000003c before_skybox_init
->>>>>>> 3c42b809
 00000020 g     O .sbss	00000004 active_item_graphic_id
 000001a8 g     O .data	00000010 dpad_sprite
 00000070 g     O .sdata	00000004 a_button
 0000000c g     O .sdata	00000008 hash_sprites
 00002ea8 g     F .text	000000e4 activate_override
-<<<<<<< HEAD
-00004694 g     F .text	0000003c before_game_state_update
-00005cb8 g     F .text	00000048 store_scarecrow_fix
-00005f28 g     F .text	00000028 set_triforce_render
-00000064 g     O .sdata	00000004 a_note_r
-00000000         *UND*	00000000 CFG_C_NOTE_COLOR
-00000000         *UND*	00000000 OUTGOING_PLAYER
-00006530 g     F .text	00000240 override_weather_state
-000030c0 g     F .text	00000040 push_delayed_item
-0000447c g     F .text	00000030 slingshot_upgrade
-000007f4 g     F .text	000004dc draw_dpad
-0000000c g     O .sbss	00000004 cfg_file_select_hash
-00005c90 g     F .text	00000028 health_and_magic_refill
-00000048 g     O .sbss	00000001 pending_freezes
-00004038 g     F .text	00000008 no_effect
-00005dd4 g     F .text	00000154 text_flush
-=======
 000046e0 g     F .text	0000003c before_game_state_update
 00005d04 g     F .text	00000048 store_scarecrow_fix
 00005f74 g     F .text	00000028 set_triforce_render
@@ -196,31 +144,19 @@
 00000048 g     O .sbss	00000001 pending_freezes
 00004038 g     F .text	00000008 no_effect
 00005e20 g     F .text	00000154 text_flush
->>>>>>> 3c42b809
 00000000         *UND*	00000000 CFG_RAINBOW_SWORD_INNER_ENABLED
 00000092 g     O .sdata	00000002 triforce_pieces_requied
 000001e8 g     O .data	00000010 medals_sprite
 000016b4 g     F .text	00000064 interpolate
-<<<<<<< HEAD
-00004454 g     F .text	00000028 bow_upgrade
-=======
 000044a0 g     F .text	00000028 bow_upgrade
->>>>>>> 3c42b809
 00000034 g     F .text	00000034 agony_vibrate_setup
 00000168 g     O .data	00000010 item_digit_sprite
 00000000         *UND*	00000000 SILVER_CHEST_BASE_TEXTURE
 00003200 g     F .text	0000006c after_item_received
-<<<<<<< HEAD
-000043e0 g     F .text	00000008 no_upgrade
-00004fb4 g     F .text	00000224 update_navi_colors
-00002ae8 g     F .text	00000148 give_ganon_boss_key
-0000458c g     F .text	0000001c arrows_to_rupee
-=======
 0000442c g     F .text	00000008 no_upgrade
 00005000 g     F .text	00000224 update_navi_colors
 00002ae8 g     F .text	00000148 give_ganon_boss_key
 000045d8 g     F .text	0000001c arrows_to_rupee
->>>>>>> 3c42b809
 00000040 g     O .sdata	00000004 a_note_font_glow_max
 00000038 g     O .sbss	00000008 active_override
 00000018 g     O .sdata	00000008 empty_dlist
@@ -228,38 +164,22 @@
 00000068 g     O .sdata	00000004 c_button
 00000000 g     O .sdata	00000004 dungeon_count
 00004184 g     F .text	00000014 give_dungeon_item
-<<<<<<< HEAD
-000044f4 g     F .text	0000001c nut_upgrade
-=======
 00004540 g     F .text	0000001c nut_upgrade
->>>>>>> 3c42b809
 00000000         *UND*	00000000 CFG_RAINBOW_NAVI_PROP_OUTER_ENABLED
 00003060 g     F .text	00000060 push_coop_item
 00000000         *UND*	00000000 GILDED_CHEST_BASE_TEXTURE
 00000008 g     O .sdata	00000004 scene_fog_distance
 00000000         *UND*	00000000 CFG_BOMBCHU_TRAIL_OUTER_COLOR
-<<<<<<< HEAD
-00005598 g     F .text	0000002c models_reset
-=======
 000055e4 g     F .text	0000002c models_reset
->>>>>>> 3c42b809
 00000000 g     F .text	00000008 agony_inside_radius_setup
 000001c8 g     O .data	00000010 quest_items_sprite
 00003134 g     F .text	00000064 after_key_received
 00000068 g     O .sbss	00000001 KAKARIKO_WEATHER_FORECAST
-<<<<<<< HEAD
-000064b0 g     F .text	0000003c heap_alloc
-00000030 g     O .sbss	00000004 active_item_row
-000046d0 g     F .text	00000044 after_game_state_update
-00000cd0 g     F .text	000009e4 draw_dungeon_info
-00004750 g     F .text	00000034 after_scene_init
-=======
 000064fc g     F .text	0000003c heap_alloc
 00000030 g     O .sbss	00000004 active_item_row
 0000471c g     F .text	00000044 after_game_state_update
 00000cd0 g     F .text	000009e4 draw_dungeon_info
 0000479c g     F .text	00000034 after_scene_init
->>>>>>> 3c42b809
 00000000         *UND*	00000000 FONT_TEXTURE
 000001ec g     O .rodata	0000000c icon_sprites
 00000000         *UND*	00000000 OCARINAS_SHUFFLED
@@ -270,11 +190,7 @@
 00000044 g     O .sdata	00000004 a_note_font_glow_base
 00000000         *UND*	00000000 CFG_RAINBOW_BOMBCHU_TRAIL_OUTER_ENABLED
 00000000         *UND*	00000000 CFG_RAINBOW_SWORD_OUTER_ENABLED
-<<<<<<< HEAD
-000041d8 g     F .text	0000001c give_magic
-=======
 00004224 g     F .text	0000001c give_magic
->>>>>>> 3c42b809
 00000158 g     O .data	00000010 linkhead_skull_sprite
 00000028 g     O .sbss	00000004 active_item_text_id
 00003f94 g     F .text	00000010 ice_trap_is_pending
@@ -282,19 +198,12 @@
 00000020 g     O .sdata	00000004 text_cursor_border_max
 00000000         *UND*	00000000 DPAD_TEXTURE
 00003000 g     F .text	00000060 push_pending_item
-<<<<<<< HEAD
-=======
 000041bc g     F .text	0000004c give_small_key_ring
->>>>>>> 3c42b809
 00000008 g     F .text	0000002c agony_outside_radius_setup
 00002fd8 g     F .text	00000028 set_outgoing_override
 00000024 g     O .sbss	00000004 active_item_object_id
 00000000         *UND*	00000000 CFG_RAINBOW_BOOM_TRAIL_INNER_ENABLED
-<<<<<<< HEAD
-000044ac g     F .text	00000030 wallet_upgrade
-=======
 000044f8 g     F .text	00000030 wallet_upgrade
->>>>>>> 3c42b809
 0000001c g     O .sbss	00000004 active_item_fast_chest
 00000054 g     O .sdata	00000004 c_note_g
 00002818 g     F .text	00000234 draw_file_select_hash
@@ -308,41 +217,20 @@
 00004140 g     F .text	0000000c give_biggoron_sword
 00003658 g     F .text	00000070 give_sarias_gift
 00000000         *UND*	00000000 CFG_RAINBOW_NAVI_ENEMY_OUTER_ENABLED
-<<<<<<< HEAD
-000056c4 g     F .text	00000088 small_key_draw
-00000038 g     O .sdata	00000004 c_note_glow_max
-00005660 g     F .text	00000064 heart_piece_draw
-=======
 00005710 g     F .text	00000088 small_key_draw
 00000038 g     O .sdata	00000004 c_note_glow_max
 000056ac g     F .text	00000064 heart_piece_draw
->>>>>>> 3c42b809
 00000000         *UND*	00000000 CFG_RAINBOW_BOMBCHU_TRAIL_INNER_ENABLED
 00003724 g     F .text	000001a0 sprite_load
 000001f8 g     O .data	00000010 stones_sprite
 00000000         *UND*	00000000 OUTGOING_KEY
 000000b4 g     O .data	00000014 extern_ctxt
-<<<<<<< HEAD
-000045a8 g     F .text	0000001c bombs_to_rupee
-=======
 000045f4 g     F .text	0000001c bombs_to_rupee
->>>>>>> 3c42b809
 00000028 g     O .sdata	00000004 text_cursor_inner_max
 0000005c g     O .sdata	00000004 a_note_b
 00000000         *UND*	00000000 Gameplay_InitSkybox
 00000108 g     O .data	00000040 num_to_bits
 00000208 g     O .data	00000028 setup_db
-<<<<<<< HEAD
-000052ac g     F .text	00000060 get_object
-0000404c g     F .text	000000bc give_triforce_piece
-00000230 g     O .data	00000fdc item_table
-000001b8 g     O .data	00000010 font_sprite
-00000018 g     O .sbss	00000001 satisified_pending_frames
-00005358 g     F .text	00000068 scale_top_matrix
-00003198 g     F .text	00000068 pop_ice_trap
-00000000         *UND*	00000000 TWINROVA_ACTION_TIMER
-000051d8 g     F .text	00000040 update_misc_colors
-=======
 000052f8 g     F .text	00000060 get_object
 0000404c g     F .text	000000bc give_triforce_piece
 0000024c g     O .data	00001090 item_table
@@ -352,20 +240,10 @@
 00003198 g     F .text	00000068 pop_ice_trap
 00000000         *UND*	00000000 TWINROVA_ACTION_TIMER
 00005224 g     F .text	00000040 update_misc_colors
->>>>>>> 3c42b809
 00000014 g     O .sbss	00000001 GANON_BOSS_KEY_CONDITION
 000036f4 g     F .text	00000030 sprite_bytes
 00000058 g     O .sdata	00000004 c_note_r
 00000000         *UND*	00000000 CFG_C_BUTTON_COLOR
-<<<<<<< HEAD
-00004428 g     F .text	0000002c bomb_bag_upgrade
-0000452c g     F .text	00000010 magic_upgrade
-000043fc g     F .text	0000002c strength_upgrade
-0000429c g     F .text	0000007c open_mask_shop
-00005284 g     F .text	00000028 load_object
-0000456c g     F .text	00000020 ocarina_upgrade
-00004354 g     F .text	00000060 resolve_upgrades
-=======
 00004474 g     F .text	0000002c bomb_bag_upgrade
 00004578 g     F .text	00000010 magic_upgrade
 00004448 g     F .text	0000002c strength_upgrade
@@ -373,16 +251,11 @@
 000052d0 g     F .text	00000028 load_object
 000045b8 g     F .text	00000020 ocarina_upgrade
 000043a0 g     F .text	00000060 resolve_upgrades
->>>>>>> 3c42b809
 00000188 g     O .data	00000010 song_note_sprite
 00000000         *UND*	00000000 CFG_A_NOTE_COLOR
 0000007c g     O .sdata	00000004 normal_no_dd
 0000006c g     O .sdata	00000004 b_button
-<<<<<<< HEAD
-00005a00 g     F .text	00000064 bowling_heart_piece_draw
-=======
 00005a4c g     F .text	00000064 bowling_heart_piece_draw
->>>>>>> 3c42b809
 000039bc g     F .text	000001f0 gfx_init
 00000084 g     O .sdata	00000006 defaultDDHeart
 00000028 g     O .rodata	00000042 freecam_modes
@@ -392,15 +265,6 @@
 00000000         *UND*	00000000 CFG_RAINBOW_NAVI_IDLE_INNER_ENABLED
 00003fa4 g     F .text	00000014 push_pending_ice_trap
 00000000         *UND*	00000000 CFG_DUNGEON_INFO_REWARD_ENABLE
-<<<<<<< HEAD
-0000595c g     F .text	000000a4 bowling_bomb_bag_draw
-00000000         *UND*	00000000 GILDED_CHEST_FRONT_TEXTURE
-00000078 g     O .sdata	00000004 beating_dd
-00000068 g     F .text	00000158 draw_agony_graphic
-000045c4 g     F .text	00000024 seeds_to_rupee
-00004218 g     F .text	0000000c give_fairy_ocarina
-00005620 g     F .text	00000040 lookup_model
-=======
 000059a8 g     F .text	000000a4 bowling_bomb_bag_draw
 00000000         *UND*	00000000 GILDED_CHEST_FRONT_TEXTURE
 00000078 g     O .sdata	00000004 beating_dd
@@ -408,28 +272,18 @@
 00004610 g     F .text	00000024 seeds_to_rupee
 00004264 g     F .text	0000000c give_fairy_ocarina
 0000566c g     F .text	00000040 lookup_model
->>>>>>> 3c42b809
 0000004a g     O .sbss	00000001 OPEN_KAKARIKO
 00000018 g     O .data	0000009c dungeons
 00000000         *UND*	00000000 CFG_DUNGEON_INFO_ENABLE
 00000004 g     O .data	00000012 medal_colors
 00000000         *UND*	00000000 CFG_DUNGEON_IS_MQ
 00000040 g     O .sbss	00000004 dummy_actor
-<<<<<<< HEAD
-00004928 g     F .text	000001a4 update_boomerang_trail_colors
-00000000         *UND*	00000000 CFG_RAINBOW_NAVI_NPC_OUTER_ENABLED
-00000000         *UND*	00000000 CFG_DUNGEON_INFO_REWARD_NEED_COMPASS
-0000002c g     O .sdata	00000004 text_cursor_inner_base
-00005d2c g     F .text	000000a8 text_print
-000055c4 g     F .text	0000005c lookup_model_by_override
-=======
 00004974 g     F .text	000001a4 update_boomerang_trail_colors
 00000000         *UND*	00000000 CFG_RAINBOW_NAVI_NPC_OUTER_ENABLED
 00000000         *UND*	00000000 CFG_DUNGEON_INFO_REWARD_NEED_COMPASS
 0000002c g     O .sdata	00000004 text_cursor_inner_base
 00005d78 g     F .text	000000a8 text_print
 00005610 g     F .text	0000005c lookup_model_by_override
->>>>>>> 3c42b809
 0000003c g     O .sdata	00000004 c_note_glow_base
 00002a94 g     F .text	00000054 countSetBitsRec
 00000012 g     O .sbss	00000002 GANON_BOSS_KEY_CONDITION_COUNT
@@ -438,18 +292,6 @@
 00000044 g     O .sbss	00000004 item_overrides_count
 00000000         *UND*	00000000 CFG_BOOM_TRAIL_INNER_COLOR
 00003324 g     F .text	00000108 handle_pending_items
-<<<<<<< HEAD
-0000453c g     F .text	00000030 bombchu_upgrade
-00000000         *UND*	00000000 SILVER_CHEST_FRONT_TEXTURE
-000054bc g     F .text	00000090 draw_model
-00004258 g     F .text	00000018 give_bean_pack
-00004d40 g     F .text	00000274 get_bombchu_back_color
-00004224 g     F .text	00000018 give_song
-00000004 g     O .sdata	00000004 last_fog_distance
-0000008c g     O .sdata	00000006 defaultHeart
-00000060 g     O .sdata	00000004 a_note_g
-00004658 g     F .text	0000003c c_init
-=======
 00004588 g     F .text	00000030 bombchu_upgrade
 00000000         *UND*	00000000 SILVER_CHEST_FRONT_TEXTURE
 00005508 g     F .text	00000090 draw_model
@@ -460,63 +302,32 @@
 0000008c g     O .sdata	00000006 defaultHeart
 00000060 g     O .sdata	00000004 a_note_g
 000046a4 g     F .text	0000003c c_init
->>>>>>> 3c42b809
 00000000         *UND*	00000000 CFG_RAINBOW_BOOM_TRAIL_OUTER_ENABLED
 00000198 g     O .data	00000010 triforce_sprite
 00000000         *UND*	00000000 EXTERN_DAMAGE_MULTIPLYER
 0000004b g     O .sbss	00000001 MAX_RUPEES
-<<<<<<< HEAD
-00005878 g     F .text	000000e4 item_etcetera_draw
-=======
 000058c4 g     F .text	000000e4 item_etcetera_draw
->>>>>>> 3c42b809
 00000000         *UND*	00000000 SPEED_MULTIPLIER
 00001eac g     F .text	0000096c draw_file_icons
 0000002c g     O .sbss	00000004 active_item_action_id
 0000326c g     F .text	000000b8 try_pending_item
-<<<<<<< HEAD
-00004270 g     F .text	0000002c fill_wallet_upgrade
-00000064 g     O .sbss	00000004 heap_next
-00000000         *UND*	00000000 SKULL_CHEST_BASE_TEXTURE
-00000000         *UND*	00000000 TRIFORCE_ICON_TEXTURE
-0000423c g     F .text	0000001c ice_trap_effect
-00004784 g     F .text	00000100 c_equipment_menu_slot_filled
-=======
 000042bc g     F .text	0000002c fill_wallet_upgrade
 00000064 g     O .sbss	00000004 heap_next
 00000000         *UND*	00000000 SKULL_CHEST_BASE_TEXTURE
 00000000         *UND*	00000000 TRIFORCE_ICON_TEXTURE
 00004288 g     F .text	0000001c ice_trap_effect
 000047d0 g     F .text	00000100 c_equipment_menu_slot_filled
->>>>>>> 3c42b809
 0000414c g     F .text	00000038 give_bottle
 00000000         *UND*	00000000 CFG_DUNGEON_INFO_REWARD_NEED_ALTAR
 00000148 g     O .data	00000010 heart_sprite
 00002dbc g     F .text	000000a0 lookup_override_by_key
-<<<<<<< HEAD
-00005218 g     F .text	0000006c load_object_file
-00000000         *UND*	00000000 CFG_RAINBOW_NAVI_NPC_INNER_ENABLED
-000053c0 g     F .text	00000080 draw_model_low_level
-=======
 00005264 g     F .text	0000006c load_object_file
 00000000         *UND*	00000000 CFG_RAINBOW_NAVI_NPC_INNER_ENABLED
 0000540c g     F .text	00000080 draw_model_low_level
->>>>>>> 3c42b809
 00000000         *UND*	00000000 CFG_DUNGEON_INFO_MQ_NEED_MAP
 00000000         *UND*	00000000 OUTGOING_ITEM
 0000002c g     O .bss	00000018 pending_item_queue
 00000049 g     O .sbss	00000001 COMPLETE_MASK_QUEST
-<<<<<<< HEAD
-000057b0 g     F .text	00000064 skull_token_draw
-00000000         *UND*	00000000 CFG_TEXT_CURSOR_COLOR
-000000c8 g     O .data	00000040 hash_symbols
-00001718 g     F .text	00000018 extern_scene_init
-0000530c g     F .text	0000004c set_object_segment
-000001c0 g     F .text	000000a0 draw_agony
-0000649c g     F .text	00000014 heap_init
-00000000         *UND*	00000000 CFG_RAINBOW_NAVI_PROP_INNER_ENABLED
-0000574c g     F .text	00000064 heart_container_draw
-=======
 000057fc g     F .text	00000064 skull_token_draw
 00000000         *UND*	00000000 CFG_TEXT_CURSOR_COLOR
 000000c8 g     O .data	00000040 hash_symbols
@@ -526,17 +337,12 @@
 000064e8 g     F .text	00000014 heap_init
 00000000         *UND*	00000000 CFG_RAINBOW_NAVI_PROP_INNER_ENABLED
 00005798 g     F .text	00000064 heart_container_draw
->>>>>>> 3c42b809
 00001044 g     O .bss	00000040 object_slots
 00004198 g     F .text	00000024 give_small_key
 00000058 g     O .sbss	00000002 triforce_hunt_enabled
 00000000         *UND*	00000000 CFG_DUNGEON_INFO_MQ_ENABLE
 00000000         *UND*	00000000 C_HEAP
-<<<<<<< HEAD
-00005a64 g     F .text	0000022c get_rainbow_color
-=======
 00005ab0 g     F .text	0000022c get_rainbow_color
->>>>>>> 3c42b809
 00000000         *UND*	00000000 CFG_BOMBCHU_TRAIL_INNER_COLOR
 00002cac g     F .text	00000110 get_override_search_key
 00000010 g     O .sbss	00000001 NO_ESCAPE_SEQUENCE
@@ -545,15 +351,6 @@
 00000334 g     F .text	000001cc draw_chest
 00000000         *UND*	00000000 CFG_A_BUTTON_COLOR
 000036c8 g     F .text	0000002c sprite_bytes_per_tile
-<<<<<<< HEAD
-00004318 g     F .text	0000003c get_item_row
-000064ec g     F .text	00000044 file_init
-000001f8 g     O .rodata	0000000c rupee_colors
-00000000         *UND*	00000000 EXTENDED_OBJECT_TABLE
-00005f50 g     F .text	00000538 draw_triforce_count
-00000000         *UND*	00000000 PLAYER_NAME_ID
-0000554c g     F .text	0000004c models_init
-=======
 00004364 g     F .text	0000003c get_item_row
 00006538 g     F .text	00000044 file_init
 000001f8 g     O .rodata	0000000c rupee_colors
@@ -562,5 +359,4 @@
 00000000         *UND*	00000000 PLAYER_NAME_ID
 00005598 g     F .text	0000004c models_init
 00000230 g     O .data	0000001c key_counts
->>>>>>> 3c42b809
 
