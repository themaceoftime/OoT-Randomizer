
build/bundle.o:     file format elf32-bigmips

SYMBOL TABLE:
00000000 l    d  .MIPS.abiflags	00000000 .MIPS.abiflags
00000000 l    d  .reginfo	00000000 .reginfo
00000000 l    d  .text	00000000 .text
00000000 l    d  .rodata	00000000 .rodata
00000000 l    d  .rodata.str1.4	00000000 .rodata.str1.4
00000000 l    d  .rodata.cst4	00000000 .rodata.cst4
00000000 l    d  .rodata.cst8	00000000 .rodata.cst8
00000000 l    d  .data	00000000 .data
00000000 l    d  .sdata	00000000 .sdata
00000000 l    d  .sbss	00000000 .sbss
00000000 l    d  .bss	00000000 .bss
00000000 l    d  .comment	00000000 .comment
00000000 l    d  .pdr	00000000 .pdr
00000000 l    d  .gnu.attributes	00000000 .gnu.attributes
00000000 l    d  .mdebug.abi32	00000000 .mdebug.abi32
00000000 l    df *ABS*	00000000 agony.c
00000000 l     O .data	00000004 alpha_frame
00000000 l     O .rodata	00000028 ALPHA_DATA
00000000 l    df *ABS*	00000000 chests.c
800ab900 l       *ABS*	00000000 write_matrix_stack_top
00000000 l    df *ABS*	00000000 dpad.c
00000000 l    df *ABS*	00000000 dungeon_info.c
00000000 l       .rodata.str1.4	00000000 $LC0
00000004 l       .rodata.str1.4	00000000 $LC1
00000000 l    df *ABS*	00000000 extern_ctxt.c
00000000 l       .rodata.cst4	00000000 $LC0
00000004 l       .rodata.cst4	00000000 $LC1
00000000 l    df *ABS*	00000000 file_icons.c
000019c4 l     F .text	00000024 color_product
000019e8 l     F .text	000000dc make_digits
00001ac4 l     F .text	00000070 draw_square_sprite
0000018c l     O .rodata	00000100 fixed_tile_positions
00000000 l     O .bss	0000002c draw_data
0000010c l     O .rodata	00000010 MASK_LOOKUP
00000174 l     O .rodata	00000015 variable_tile_positions
00000138 l     O .rodata	0000003c song_note_data
0000011c l     O .rodata	00000019 counter_positions
<<<<<<< HEAD
00000018 l     O .sbss	00000001 frame_counter.0
=======
00000000 l     O .sbss	00000001 frame_counter.0
>>>>>>> fdd0ebf4
00000000 l    df *ABS*	00000000 file_select.c
00000000 l    df *ABS*	00000000 ganon.c
00000000 l    df *ABS*	00000000 ganon_boss_key.c
00000000 l    df *ABS*	00000000 get_items.c
00000000 l    df *ABS*	00000000 gfx.c
00000000 l    df *ABS*	00000000 hud_colors.c
00000000 l    df *ABS*	00000000 icetrap.c
00000000 l    df *ABS*	00000000 item_effects.c
00000000 l    df *ABS*	00000000 item_table.c
00000000 l    df *ABS*	00000000 item_upgrades.c
00000000 l    df *ABS*	00000000 main.c
00000000 l    df *ABS*	00000000 menu.c
00000000 l    df *ABS*	00000000 misc_colors.c
<<<<<<< HEAD
0000005c l     O .sbss	00000004 frames
=======
00000044 l     O .sbss	00000004 frames
>>>>>>> fdd0ebf4
00000008 l       .rodata.cst4	00000000 $LC0
0000000c l       .rodata.cst4	00000000 $LC1
00000010 l       .rodata.cst4	00000000 $LC2
00000014 l       .rodata.cst4	00000000 $LC3
00000018 l       .rodata.cst4	00000000 $LC4
0000001c l       .rodata.cst4	00000000 $LC5
00000000 l    df *ABS*	00000000 models.c
00000024 l       .rodata.cst4	00000000 $LC6
00000020 l       .rodata.cst4	00000000 $LC5
00000028 l       .rodata.cst4	00000000 $LC7
0000002c l       .rodata.cst4	00000000 $LC8
00000030 l       .rodata.cst4	00000000 $LC9
00000034 l       .rodata.cst4	00000000 $LC10
00000000 l    df *ABS*	00000000 rainbow.c
000002b8 l     O .rodata	00000015 cycle_colors
00000000 l       .rodata.cst8	00000000 $LC0
00000038 l       .rodata.cst4	00000000 $LC1
0000003c l       .rodata.cst4	00000000 $LC2
00000000 l    df *ABS*	00000000 refill.c
00000000 l    df *ABS*	00000000 scarecrow.c
00000000 l    df *ABS*	00000000 text.c
<<<<<<< HEAD
00000060 l     O .sbss	00000004 text_buf
00000064 l     O .sbss	00000004 text_end
00000000 l    df *ABS*	00000000 triforce.c
0000006c l     O .sbss	00000004 render_triforce_flag
00000070 l     O .sbss	00000004 frames
=======
00000048 l     O .sbss	00000004 text_buf
0000004c l     O .sbss	00000004 text_end
00000000 l    df *ABS*	00000000 triforce.c
00000054 l     O .sbss	00000004 render_triforce_flag
00000058 l     O .sbss	00000004 frames
>>>>>>> fdd0ebf4
00000008 l       .rodata.cst8	00000000 $LC0
00000010 l       .rodata.cst8	00000000 $LC1
00000018 l       .rodata.cst8	00000000 $LC2
00000020 l       .rodata.cst8	00000000 $LC3
00000000 l    df *ABS*	00000000 twinrova.c
00000000 l    df *ABS*	00000000 util.c
00000000 l    df *ABS*	00000000 weather.c
00005458 g     F .text	0000007c scale_factor
000041d8 g     F .text	0000001c give_defense
000043cc g     F .text	0000002c call_effect_function
00001b34 g     F .text	000003d8 read_file_data
00000000         *UND*	00000000 PLAYER_ID
<<<<<<< HEAD
00003fd8 g     F .text	00000080 give_ice_trap
00004ae4 g     F .text	00000274 update_bombchu_trail_colors
00002c48 g     F .text	0000007c item_overrides_init
000044f4 g     F .text	00000018 scale_upgrade
0000649c g     F .text	00000014 clear_twinrova_vars
00000050 g     O .sdata	00000004 a_note_glow_max
00000004 g     O .sbss	00000004 CHEST_TEXTURE_MATCH_CONTENTS
=======
00003ddc g     F .text	00000080 give_ice_trap
000048e8 g     F .text	00000274 update_bombchu_trail_colors
00002a58 g     F .text	0000007c item_overrides_init
000042f8 g     F .text	00000018 scale_upgrade
000062a0 g     F .text	00000014 clear_twinrova_vars
00000048 g     O .sdata	00000004 a_note_glow_max
>>>>>>> fdd0ebf4
00000000         *UND*	00000000 CFG_HEART_COLOR
00000000         *UND*	00000000 CFG_RAINBOW_NAVI_ENEMY_INNER_ENABLED
00003f68 g     F .text	0000004c rupee_hud_color
00000000         *UND*	00000000 CFG_RAINBOW_NAVI_IDLE_OUTER_ENABLED
00004400 g     F .text	00000014 hookshot_upgrade
0000489c g     F .text	000000a4 update_sword_trail_colors
00002e74 g     F .text	0000004c lookup_override
00004528 g     F .text	0000001c stick_upgrade
00005d18 g     F .text	0000002c text_init
00000000         *UND*	00000000 INCOMING_PLAYER
<<<<<<< HEAD
00000088 g     O .sdata	00000004 beating_no_dd
00000038 g     O .sdata	00000004 c_note_font_glow_max
00001734 g     F .text	00000290 process_extern_ctxt
00000044 g     O .sbss	00000004 active_override_is_outgoing
00004210 g     F .text	00000024 give_double_magic
0000007c g     O .sdata	00000004 normal_dd
00003bcc g     F .text	0000039c update_hud_colors
00004600 g     F .text	00000070 letter_to_bottle
00000000         *UND*	00000000 CFG_B_BUTTON_COLOR
0000582c g     F .text	00000064 ocarina_of_time_draw
00002a64 g     F .text	00000048 check_ganon_entry
000001e8 g     O .data	00000010 items_sprite
00000000         *UND*	00000000 CFG_DISPLAY_DPAD
0000472c g     F .text	0000003c before_skybox_init
00000030 g     O .sbss	00000004 active_item_graphic_id
000001b8 g     O .data	00000010 dpad_sprite
00000078 g     O .sdata	00000004 a_button
00000014 g     O .sdata	00000008 hash_sprites
00002ec0 g     F .text	000000e4 activate_override
000046ac g     F .text	0000003c before_game_state_update
00005cd0 g     F .text	00000048 store_scarecrow_fix
00005f40 g     F .text	00000028 set_triforce_render
0000006c g     O .sdata	00000004 a_note_r
00000000         *UND*	00000000 CFG_C_NOTE_COLOR
00000000         *UND*	00000000 OUTGOING_PLAYER
00006544 g     F .text	00000240 override_weather_state
000030d8 g     F .text	00000040 push_delayed_item
00004494 g     F .text	00000030 slingshot_upgrade
000007f4 g     F .text	000004dc draw_dpad
0000001c g     O .sbss	00000004 cfg_file_select_hash
00005ca8 g     F .text	00000028 health_and_magic_refill
00000058 g     O .sbss	00000001 pending_freezes
00004058 g     F .text	00000008 no_effect
00005dec g     F .text	00000154 text_flush
00000000         *UND*	00000000 CFG_RAINBOW_SWORD_INNER_ENABLED
0000009a g     O .sdata	00000002 triforce_pieces_requied
000001f8 g     O .data	00000010 medals_sprite
000016b8 g     F .text	00000064 interpolate
0000446c g     F .text	00000028 bow_upgrade
00000034 g     F .text	00000034 agony_vibrate_setup
00000178 g     O .data	00000010 item_digit_sprite
00000000         *UND*	00000000 SILVER_CHEST_BASE_TEXTURE
00003218 g     F .text	0000006c after_item_received
000043f8 g     F .text	00000008 no_upgrade
00004fcc g     F .text	00000224 update_navi_colors
00002b00 g     F .text	00000148 give_ganon_boss_key
000045a4 g     F .text	0000001c arrows_to_rupee
00000048 g     O .sdata	00000004 a_note_font_glow_max
00000048 g     O .sbss	00000008 active_override
00000020 g     O .sdata	00000008 empty_dlist
00000000         *UND*	00000000 INCOMING_ITEM
00000070 g     O .sdata	00000004 c_button
00000008 g     O .sdata	00000004 dungeon_count
000041a4 g     F .text	00000014 give_dungeon_item
0000450c g     F .text	0000001c nut_upgrade
00000000         *UND*	00000000 CFG_RAINBOW_NAVI_PROP_OUTER_ENABLED
00003078 g     F .text	00000060 push_coop_item
00000000         *UND*	00000000 GILDED_CHEST_BASE_TEXTURE
00000010 g     O .sdata	00000004 scene_fog_distance
=======
00000080 g     O .sdata	00000004 beating_no_dd
00000030 g     O .sdata	00000004 c_note_font_glow_max
00001544 g     F .text	00000290 process_extern_ctxt
0000002c g     O .sbss	00000004 active_override_is_outgoing
00004014 g     F .text	00000024 give_double_magic
00000074 g     O .sdata	00000004 normal_dd
000039d0 g     F .text	0000039c update_hud_colors
00000000         *UND*	00000000 CFG_DUNGEON_REWARDS
00004404 g     F .text	00000070 letter_to_bottle
00000000         *UND*	00000000 CFG_B_BUTTON_COLOR
00005630 g     F .text	00000064 ocarina_of_time_draw
00002874 g     F .text	00000048 check_ganon_entry
000001d8 g     O .data	00000010 items_sprite
00000000         *UND*	00000000 CFG_DISPLAY_DPAD
00004530 g     F .text	0000003c before_skybox_init
00000018 g     O .sbss	00000004 active_item_graphic_id
000001a8 g     O .data	00000010 dpad_sprite
00000070 g     O .sdata	00000004 a_button
0000000c g     O .sdata	00000008 hash_sprites
00002cd0 g     F .text	000000d8 activate_override
000044b0 g     F .text	0000003c before_game_state_update
00005ad4 g     F .text	00000048 store_scarecrow_fix
00005d44 g     F .text	00000028 set_triforce_render
00000064 g     O .sdata	00000004 a_note_r
00000000         *UND*	00000000 CFG_C_NOTE_COLOR
00000000         *UND*	00000000 OUTGOING_PLAYER
00006348 g     F .text	00000240 override_weather_state
00002edc g     F .text	00000040 push_delayed_item
00004298 g     F .text	00000030 slingshot_upgrade
00000604 g     F .text	000004dc draw_dpad
00000004 g     O .sbss	00000004 cfg_file_select_hash
00005aac g     F .text	00000028 health_and_magic_refill
00000040 g     O .sbss	00000001 pending_freezes
00003e5c g     F .text	00000008 no_effect
00005bf0 g     F .text	00000154 text_flush
00000000         *UND*	00000000 CFG_RAINBOW_SWORD_INNER_ENABLED
00000092 g     O .sdata	00000002 triforce_pieces_requied
000001e8 g     O .data	00000010 medals_sprite
000014c8 g     F .text	00000064 interpolate
00004270 g     F .text	00000028 bow_upgrade
00000034 g     F .text	00000034 agony_vibrate_setup
00000168 g     O .data	00000010 item_digit_sprite
0000301c g     F .text	0000006c after_item_received
000041fc g     F .text	00000008 no_upgrade
00004dd0 g     F .text	00000224 update_navi_colors
00002910 g     F .text	00000148 give_ganon_boss_key
000043a8 g     F .text	0000001c arrows_to_rupee
00000040 g     O .sdata	00000004 a_note_font_glow_max
00000030 g     O .sbss	00000008 active_override
00000018 g     O .sdata	00000008 empty_dlist
00000000         *UND*	00000000 INCOMING_ITEM
00000068 g     O .sdata	00000004 c_button
00000000 g     O .sdata	00000004 dungeon_count
00003fa8 g     F .text	00000014 give_dungeon_item
00004310 g     F .text	0000001c nut_upgrade
00000000         *UND*	00000000 CFG_RAINBOW_NAVI_PROP_OUTER_ENABLED
00002e7c g     F .text	00000060 push_coop_item
00000008 g     O .sdata	00000004 scene_fog_distance
>>>>>>> fdd0ebf4
00000000         *UND*	00000000 CFG_BOMBCHU_TRAIL_OUTER_COLOR
000055b0 g     F .text	0000002c models_reset
00000000 g     F .text	00000008 agony_inside_radius_setup
<<<<<<< HEAD
000001d8 g     O .data	00000010 quest_items_sprite
0000314c g     F .text	00000064 after_key_received
00000078 g     O .sbss	00000001 KAKARIKO_WEATHER_FORECAST
000064c4 g     F .text	0000003c heap_alloc
00000040 g     O .sbss	00000004 active_item_row
000046e8 g     F .text	00000044 after_game_state_update
00000cd0 g     F .text	000009e8 draw_dungeon_info
00004768 g     F .text	00000034 after_scene_init
00000000         *UND*	00000000 FONT_TEXTURE
0000028c g     O .rodata	0000000c icon_sprites
00000000         *UND*	00000000 OCARINAS_SHUFFLED
0000344c g     F .text	0000010c get_item
00000054 g     O .sdata	00000004 a_note_glow_base
00000000 g     O .sbss	00000004 CHEST_SIZE_MATCH_CONTENTS
00000000         *UND*	00000000 SKULL_CHEST_FRONT_TEXTURE
0000004c g     O .sdata	00000004 a_note_font_glow_base
00000000         *UND*	00000000 CFG_RAINBOW_BOMBCHU_TRAIL_OUTER_ENABLED
00000000         *UND*	00000000 CFG_RAINBOW_SWORD_OUTER_ENABLED
000041f4 g     F .text	0000001c give_magic
00000168 g     O .data	00000010 linkhead_skull_sprite
00000038 g     O .sbss	00000004 active_item_text_id
00003fb4 g     F .text	00000010 ice_trap_is_pending
00000054 g     O .bss	00001000 cfg_item_overrides
00000028 g     O .sdata	00000004 text_cursor_border_max
=======
000001c8 g     O .data	00000010 quest_items_sprite
00002f50 g     F .text	00000064 after_key_received
00000060 g     O .sbss	00000001 KAKARIKO_WEATHER_FORECAST
000062c8 g     F .text	0000003c heap_alloc
00000028 g     O .sbss	00000004 active_item_row
000044ec g     F .text	00000044 after_game_state_update
00000ae0 g     F .text	000009e8 draw_dungeon_info
0000456c g     F .text	00000034 after_scene_init
00000000         *UND*	00000000 FONT_TEXTURE
0000028c g     O .rodata	0000000c icon_sprites
00000000         *UND*	00000000 OCARINAS_SHUFFLED
00003250 g     F .text	0000010c get_item
0000004c g     O .sdata	00000004 a_note_glow_base
00000000         *UND*	00000000 CHEST_SIZE_MATCH_CONTENTS
00000044 g     O .sdata	00000004 a_note_font_glow_base
00000000         *UND*	00000000 CFG_RAINBOW_BOMBCHU_TRAIL_OUTER_ENABLED
00000000         *UND*	00000000 CFG_RAINBOW_SWORD_OUTER_ENABLED
00003ff8 g     F .text	0000001c give_magic
00000158 g     O .data	00000010 linkhead_skull_sprite
00000020 g     O .sbss	00000004 active_item_text_id
00003db8 g     F .text	00000010 ice_trap_is_pending
00000044 g     O .bss	00001000 cfg_item_overrides
00000020 g     O .sdata	00000004 text_cursor_border_max
>>>>>>> fdd0ebf4
00000000         *UND*	00000000 DPAD_TEXTURE
00003018 g     F .text	00000060 push_pending_item
00000008 g     F .text	0000002c agony_outside_radius_setup
<<<<<<< HEAD
00002ff0 g     F .text	00000028 set_outgoing_override
00000034 g     O .sbss	00000004 active_item_object_id
00000000         *UND*	00000000 CFG_RAINBOW_BOOM_TRAIL_INNER_ENABLED
000044c4 g     F .text	00000030 wallet_upgrade
0000002c g     O .sbss	00000004 active_item_fast_chest
0000005c g     O .sdata	00000004 c_note_g
00002830 g     F .text	00000234 draw_file_select_hash
0000003c g     O .sdata	00000004 c_note_font_glow_base
00000260 g     F .text	000000d4 get_chest_override
00000500 g     F .text	000002f4 handle_dpad
=======
00002df4 g     F .text	00000028 set_outgoing_override
0000001c g     O .sbss	00000004 active_item_object_id
00000000         *UND*	00000000 CFG_RAINBOW_BOOM_TRAIL_INNER_ENABLED
000042c8 g     F .text	00000030 wallet_upgrade
00000014 g     O .sbss	00000004 active_item_fast_chest
00000054 g     O .sdata	00000004 c_note_g
00002640 g     F .text	00000234 draw_file_select_hash
00000034 g     O .sdata	00000004 c_note_font_glow_base
00000260 g     F .text	000000b0 get_chest_override
00000310 g     F .text	000002f4 handle_dpad
>>>>>>> fdd0ebf4
00000000         *UND*	00000000 START_TWINROVA_FIGHT
000038e4 g     F .text	000000f8 sprite_draw
00000000         *UND*	00000000 CFG_BOOM_TRAIL_OUTER_COLOR
<<<<<<< HEAD
00000188 g     O .data	00000010 key_rupee_clock_sprite
00004160 g     F .text	0000000c give_biggoron_sword
00003678 g     F .text	00000070 give_sarias_gift
00000000         *UND*	00000000 CFG_RAINBOW_NAVI_ENEMY_OUTER_ENABLED
000056dc g     F .text	00000088 small_key_draw
00000040 g     O .sdata	00000004 c_note_glow_max
00005678 g     F .text	00000064 heart_piece_draw
00000000         *UND*	00000000 CFG_RAINBOW_BOMBCHU_TRAIL_INNER_ENABLED
00003744 g     F .text	000001a0 sprite_load
00000208 g     O .data	00000010 stones_sprite
00000000         *UND*	00000000 OUTGOING_KEY
000000c4 g     O .data	00000014 extern_ctxt
000045c0 g     F .text	0000001c bombs_to_rupee
00000030 g     O .sdata	00000004 text_cursor_inner_max
00000064 g     O .sdata	00000004 a_note_b
00000000         *UND*	00000000 Gameplay_InitSkybox
00000118 g     O .data	00000040 num_to_bits
00000218 g     O .data	00000028 setup_db
000052c4 g     F .text	00000060 get_object
0000406c g     F .text	000000bc give_triforce_piece
00000240 g     O .data	00000fdc item_table
000001c8 g     O .data	00000010 font_sprite
00000028 g     O .sbss	00000001 satisified_pending_frames
00005370 g     F .text	00000068 scale_top_matrix
000031b0 g     F .text	00000068 pop_ice_trap
00000000         *UND*	00000000 TWINROVA_ACTION_TIMER
000051f0 g     F .text	00000040 update_misc_colors
00000024 g     O .sbss	00000001 GANON_BOSS_KEY_CONDITION
00003714 g     F .text	00000030 sprite_bytes
00000060 g     O .sdata	00000004 c_note_r
00000000         *UND*	00000000 CFG_C_BUTTON_COLOR
00004440 g     F .text	0000002c bomb_bag_upgrade
00004544 g     F .text	00000010 magic_upgrade
00004414 g     F .text	0000002c strength_upgrade
000042b8 g     F .text	0000007c open_mask_shop
00000010 g     O .sbss	00000004 cfg_dungeon_info_mq_need_map
0000529c g     F .text	00000028 load_object
00004584 g     F .text	00000020 ocarina_upgrade
00004370 g     F .text	0000005c resolve_upgrades
00000198 g     O .data	00000010 song_note_sprite
00000000         *UND*	00000000 CFG_A_NOTE_COLOR
00000084 g     O .sdata	00000004 normal_no_dd
00000074 g     O .sdata	00000004 b_button
00000000 g     O .sdata	00000004 cfg_dungeon_info_reward_enable
00005a18 g     F .text	00000064 bowling_heart_piece_draw
000039dc g     F .text	000001f0 gfx_init
0000008c g     O .sdata	00000006 defaultDDHeart
00000028 g     O .rodata	00000042 freecam_modes
00004060 g     F .text	0000000c full_heal
00000058 g     O .sdata	00000004 c_note_b
00003558 g     F .text	00000120 get_skulltula_token
00000000         *UND*	00000000 CFG_RAINBOW_NAVI_IDLE_INNER_ENABLED
00003fc4 g     F .text	00000014 push_pending_ice_trap
00005974 g     F .text	000000a4 bowling_bomb_bag_draw
00000000         *UND*	00000000 GILDED_CHEST_FRONT_TEXTURE
00000080 g     O .sdata	00000004 beating_dd
00000000 g     O .bss	0000000e cfg_dungeon_is_mq
00000068 g     F .text	00000158 draw_agony_graphic
000045dc g     F .text	00000024 seeds_to_rupee
00004234 g     F .text	0000000c give_fairy_ocarina
00005638 g     F .text	00000040 lookup_model
0000005a g     O .sbss	00000001 OPEN_KAKARIKO
00000028 g     O .data	0000009c dungeons
00000014 g     O .data	00000012 medal_colors
00000050 g     O .sbss	00000004 dummy_actor
00004940 g     F .text	000001a4 update_boomerang_trail_colors
00000000         *UND*	00000000 CFG_RAINBOW_NAVI_NPC_OUTER_ENABLED
00000034 g     O .sdata	00000004 text_cursor_inner_base
00005d44 g     F .text	000000a8 text_print
000055dc g     F .text	0000005c lookup_model_by_override
00000044 g     O .sdata	00000004 c_note_glow_base
00002aac g     F .text	00000054 countSetBitsRec
00000022 g     O .sbss	00000002 GANON_BOSS_KEY_CONDITION_COUNT
00004128 g     F .text	00000038 give_tycoon_wallet
0000002c g     O .sdata	00000004 text_cursor_border_base
00000054 g     O .sbss	00000004 item_overrides_count
00000000         *UND*	00000000 CFG_BOOM_TRAIL_INNER_COLOR
00003344 g     F .text	00000108 handle_pending_items
00004554 g     F .text	00000030 bombchu_upgrade
00000000         *UND*	00000000 SILVER_CHEST_FRONT_TEXTURE
000054d4 g     F .text	00000090 draw_model
00004274 g     F .text	00000018 give_bean_pack
00004d58 g     F .text	00000274 get_bombchu_back_color
00004240 g     F .text	00000018 give_song
0000000c g     O .sdata	00000004 last_fog_distance
00000094 g     O .sdata	00000006 defaultHeart
00000068 g     O .sdata	00000004 a_note_g
00004670 g     F .text	0000003c c_init
=======
00000178 g     O .data	00000010 key_rupee_clock_sprite
00003f64 g     F .text	0000000c give_biggoron_sword
0000347c g     F .text	00000070 give_sarias_gift
00000000         *UND*	00000000 CFG_RAINBOW_NAVI_ENEMY_OUTER_ENABLED
000054e0 g     F .text	00000088 small_key_draw
00000038 g     O .sdata	00000004 c_note_glow_max
0000547c g     F .text	00000064 heart_piece_draw
00000000         *UND*	00000000 CFG_RAINBOW_BOMBCHU_TRAIL_INNER_ENABLED
00003548 g     F .text	000001a0 sprite_load
000001f8 g     O .data	00000010 stones_sprite
00000000         *UND*	00000000 OUTGOING_KEY
000000b4 g     O .data	00000014 extern_ctxt
000043c4 g     F .text	0000001c bombs_to_rupee
00000028 g     O .sdata	00000004 text_cursor_inner_max
0000005c g     O .sdata	00000004 a_note_b
00000000         *UND*	00000000 Gameplay_InitSkybox
00000108 g     O .data	00000040 num_to_bits
00000208 g     O .data	00000028 setup_db
000050c8 g     F .text	00000060 get_object
00003e70 g     F .text	000000bc give_triforce_piece
00000230 g     O .data	00000fdc item_table
000001b8 g     O .data	00000010 font_sprite
00000010 g     O .sbss	00000001 satisified_pending_frames
00005174 g     F .text	00000068 scale_top_matrix
00002fb4 g     F .text	00000068 pop_ice_trap
00000000         *UND*	00000000 TWINROVA_ACTION_TIMER
00004ff4 g     F .text	00000040 update_misc_colors
0000000c g     O .sbss	00000001 GANON_BOSS_KEY_CONDITION
00003518 g     F .text	00000030 sprite_bytes
00000058 g     O .sdata	00000004 c_note_r
00000000         *UND*	00000000 CFG_C_BUTTON_COLOR
00004244 g     F .text	0000002c bomb_bag_upgrade
00004348 g     F .text	00000010 magic_upgrade
00004218 g     F .text	0000002c strength_upgrade
000040bc g     F .text	0000007c open_mask_shop
000050a0 g     F .text	00000028 load_object
00004388 g     F .text	00000020 ocarina_upgrade
00004174 g     F .text	0000005c resolve_upgrades
00000188 g     O .data	00000010 song_note_sprite
00000000         *UND*	00000000 CFG_A_NOTE_COLOR
0000007c g     O .sdata	00000004 normal_no_dd
0000006c g     O .sdata	00000004 b_button
0000581c g     F .text	00000064 bowling_heart_piece_draw
000037e0 g     F .text	000001f0 gfx_init
00000084 g     O .sdata	00000006 defaultDDHeart
00000028 g     O .rodata	00000042 freecam_modes
00003e64 g     F .text	0000000c full_heal
00000050 g     O .sdata	00000004 c_note_b
0000335c g     F .text	00000120 get_skulltula_token
00000000         *UND*	00000000 CFG_RAINBOW_NAVI_IDLE_INNER_ENABLED
00003dc8 g     F .text	00000014 push_pending_ice_trap
00000000         *UND*	00000000 CFG_DUNGEON_INFO_REWARD_ENABLE
00005778 g     F .text	000000a4 bowling_bomb_bag_draw
00000078 g     O .sdata	00000004 beating_dd
00000068 g     F .text	00000158 draw_agony_graphic
000043e0 g     F .text	00000024 seeds_to_rupee
00004038 g     F .text	0000000c give_fairy_ocarina
0000543c g     F .text	00000040 lookup_model
00000042 g     O .sbss	00000001 OPEN_KAKARIKO
00000018 g     O .data	0000009c dungeons
00000000         *UND*	00000000 CFG_DUNGEON_INFO_ENABLE
00000004 g     O .data	00000012 medal_colors
00000000         *UND*	00000000 CFG_DUNGEON_IS_MQ
00000038 g     O .sbss	00000004 dummy_actor
00004744 g     F .text	000001a4 update_boomerang_trail_colors
00000000         *UND*	00000000 CFG_RAINBOW_NAVI_NPC_OUTER_ENABLED
00000000         *UND*	00000000 CFG_DUNGEON_INFO_REWARD_NEED_COMPASS
0000002c g     O .sdata	00000004 text_cursor_inner_base
00005b48 g     F .text	000000a8 text_print
000053e0 g     F .text	0000005c lookup_model_by_override
0000003c g     O .sdata	00000004 c_note_glow_base
000028bc g     F .text	00000054 countSetBitsRec
0000000a g     O .sbss	00000002 GANON_BOSS_KEY_CONDITION_COUNT
00003f2c g     F .text	00000038 give_tycoon_wallet
00000024 g     O .sdata	00000004 text_cursor_border_base
0000003c g     O .sbss	00000004 item_overrides_count
00000000         *UND*	00000000 CFG_BOOM_TRAIL_INNER_COLOR
00003148 g     F .text	00000108 handle_pending_items
00004358 g     F .text	00000030 bombchu_upgrade
000052d8 g     F .text	00000090 draw_model
00004078 g     F .text	00000018 give_bean_pack
00004b5c g     F .text	00000274 get_bombchu_back_color
00004044 g     F .text	00000018 give_song
00000004 g     O .sdata	00000004 last_fog_distance
0000008c g     O .sdata	00000006 defaultHeart
00000060 g     O .sdata	00000004 a_note_g
00004474 g     F .text	0000003c c_init
>>>>>>> fdd0ebf4
00000000         *UND*	00000000 CFG_RAINBOW_BOOM_TRAIL_OUTER_ENABLED
00000198 g     O .data	00000010 triforce_sprite
00000000         *UND*	00000000 EXTERN_DAMAGE_MULTIPLYER
<<<<<<< HEAD
0000005b g     O .sbss	00000001 MAX_RUPEES
00005890 g     F .text	000000e4 item_etcetera_draw
00000000         *UND*	00000000 SPEED_MULTIPLIER
00001f0c g     F .text	00000924 draw_file_icons
0000003c g     O .sbss	00000004 active_item_action_id
00003284 g     F .text	000000c0 try_pending_item
0000428c g     F .text	0000002c fill_wallet_upgrade
00000074 g     O .sbss	00000004 heap_next
00000000         *UND*	00000000 SKULL_CHEST_BASE_TEXTURE
00000004 g     O .data	0000000e cfg_dungeon_rewards
00000000         *UND*	00000000 TRIFORCE_ICON_TEXTURE
00004258 g     F .text	0000001c ice_trap_effect
0000479c g     F .text	00000100 c_equipment_menu_slot_filled
0000416c g     F .text	00000038 give_bottle
00000158 g     O .data	00000010 heart_sprite
00002dd4 g     F .text	000000a0 lookup_override_by_key
00005230 g     F .text	0000006c load_object_file
00000000         *UND*	00000000 CFG_RAINBOW_NAVI_NPC_INNER_ENABLED
000053d8 g     F .text	00000080 draw_model_low_level
00000000         *UND*	00000000 OUTGOING_ITEM
0000003c g     O .bss	00000018 pending_item_queue
00000059 g     O .sbss	00000001 COMPLETE_MASK_QUEST
000057c8 g     F .text	00000064 skull_token_draw
00000000         *UND*	00000000 CFG_TEXT_CURSOR_COLOR
000000d8 g     O .data	00000040 hash_symbols
0000171c g     F .text	00000018 extern_scene_init
00005324 g     F .text	0000004c set_object_segment
=======
00000043 g     O .sbss	00000001 MAX_RUPEES
00005694 g     F .text	000000e4 item_etcetera_draw
00000000         *UND*	00000000 SPEED_MULTIPLIER
00001d1c g     F .text	00000924 draw_file_icons
00000024 g     O .sbss	00000004 active_item_action_id
00003088 g     F .text	000000c0 try_pending_item
00004090 g     F .text	0000002c fill_wallet_upgrade
0000005c g     O .sbss	00000004 heap_next
00000000         *UND*	00000000 TRIFORCE_ICON_TEXTURE
0000405c g     F .text	0000001c ice_trap_effect
000045a0 g     F .text	00000100 c_equipment_menu_slot_filled
00003f70 g     F .text	00000038 give_bottle
00000000         *UND*	00000000 CFG_DUNGEON_INFO_REWARD_NEED_ALTAR
00000148 g     O .data	00000010 heart_sprite
00002be4 g     F .text	000000a0 lookup_override_by_key
00005034 g     F .text	0000006c load_object_file
00000000         *UND*	00000000 CFG_RAINBOW_NAVI_NPC_INNER_ENABLED
000051dc g     F .text	00000080 draw_model_low_level
00000000         *UND*	00000000 CFG_DUNGEON_INFO_MQ_NEED_MAP
00000000         *UND*	00000000 OUTGOING_ITEM
0000002c g     O .bss	00000018 pending_item_queue
00000041 g     O .sbss	00000001 COMPLETE_MASK_QUEST
000055cc g     F .text	00000064 skull_token_draw
00000000         *UND*	00000000 CFG_TEXT_CURSOR_COLOR
000000c8 g     O .data	00000040 hash_symbols
0000152c g     F .text	00000018 extern_scene_init
00005128 g     F .text	0000004c set_object_segment
>>>>>>> fdd0ebf4
000001c0 g     F .text	000000a0 draw_agony
000064b0 g     F .text	00000014 heap_init
00000000         *UND*	00000000 CFG_RAINBOW_NAVI_PROP_INNER_ENABLED
<<<<<<< HEAD
00005764 g     F .text	00000064 heart_container_draw
00001054 g     O .bss	00000040 object_slots
000041b8 g     F .text	00000020 give_small_key
0000000c g     O .sbss	00000004 cfg_dungeon_info_reward_need_compass
00000068 g     O .sbss	00000002 triforce_hunt_enabled
00000014 g     O .sbss	00000004 cfg_dungeon_info_mq_enable
=======
00005568 g     F .text	00000064 heart_container_draw
00001044 g     O .bss	00000040 object_slots
00003fbc g     F .text	00000020 give_small_key
00000050 g     O .sbss	00000002 triforce_hunt_enabled
00000000         *UND*	00000000 CFG_DUNGEON_INFO_MQ_ENABLE
>>>>>>> fdd0ebf4
00000000         *UND*	00000000 C_HEAP
00005a7c g     F .text	0000022c get_rainbow_color
00000000         *UND*	00000000 CFG_BOMBCHU_TRAIL_INNER_COLOR
<<<<<<< HEAD
00002cc4 g     F .text	00000110 get_override_search_key
00000020 g     O .sbss	00000001 NO_ESCAPE_SEQUENCE
00002fa4 g     F .text	0000004c clear_override
00003118 g     F .text	00000034 pop_pending_item
00000334 g     F .text	000001cc draw_chest
=======
00002ad4 g     F .text	00000110 get_override_search_key
00000008 g     O .sbss	00000001 NO_ESCAPE_SEQUENCE
00002da8 g     F .text	0000004c clear_override
00002f1c g     F .text	00000034 pop_pending_item
>>>>>>> fdd0ebf4
00000000         *UND*	00000000 CFG_A_BUTTON_COLOR
000036e8 g     F .text	0000002c sprite_bytes_per_tile
00004334 g     F .text	0000003c get_item_row
00006500 g     F .text	00000044 file_init
00000298 g     O .rodata	0000000c rupee_colors
00000000         *UND*	00000000 EXTENDED_OBJECT_TABLE
00005f68 g     F .text	00000534 draw_triforce_count
00000000         *UND*	00000000 PLAYER_NAME_ID
<<<<<<< HEAD
00000008 g     O .sbss	00000004 cfg_dungeon_info_reward_need_altar
00000004 g     O .sdata	00000004 cfg_dungeon_info_enable
00005564 g     F .text	0000004c models_init
=======
00005368 g     F .text	0000004c models_init
>>>>>>> fdd0ebf4

<|MERGE_RESOLUTION|>--- conflicted
+++ resolved
@@ -39,11 +39,7 @@
 00000174 l     O .rodata	00000015 variable_tile_positions
 00000138 l     O .rodata	0000003c song_note_data
 0000011c l     O .rodata	00000019 counter_positions
-<<<<<<< HEAD
-00000018 l     O .sbss	00000001 frame_counter.0
-=======
-00000000 l     O .sbss	00000001 frame_counter.0
->>>>>>> fdd0ebf4
+00000008 l     O .sbss	00000001 frame_counter.0
 00000000 l    df *ABS*	00000000 file_select.c
 00000000 l    df *ABS*	00000000 ganon.c
 00000000 l    df *ABS*	00000000 ganon_boss_key.c
@@ -57,11 +53,7 @@
 00000000 l    df *ABS*	00000000 main.c
 00000000 l    df *ABS*	00000000 menu.c
 00000000 l    df *ABS*	00000000 misc_colors.c
-<<<<<<< HEAD
-0000005c l     O .sbss	00000004 frames
-=======
-00000044 l     O .sbss	00000004 frames
->>>>>>> fdd0ebf4
+0000004c l     O .sbss	00000004 frames
 00000008 l       .rodata.cst4	00000000 $LC0
 0000000c l       .rodata.cst4	00000000 $LC1
 00000010 l       .rodata.cst4	00000000 $LC2
@@ -83,19 +75,11 @@
 00000000 l    df *ABS*	00000000 refill.c
 00000000 l    df *ABS*	00000000 scarecrow.c
 00000000 l    df *ABS*	00000000 text.c
-<<<<<<< HEAD
-00000060 l     O .sbss	00000004 text_buf
-00000064 l     O .sbss	00000004 text_end
+00000050 l     O .sbss	00000004 text_buf
+00000054 l     O .sbss	00000004 text_end
 00000000 l    df *ABS*	00000000 triforce.c
-0000006c l     O .sbss	00000004 render_triforce_flag
-00000070 l     O .sbss	00000004 frames
-=======
-00000048 l     O .sbss	00000004 text_buf
-0000004c l     O .sbss	00000004 text_end
-00000000 l    df *ABS*	00000000 triforce.c
-00000054 l     O .sbss	00000004 render_triforce_flag
-00000058 l     O .sbss	00000004 frames
->>>>>>> fdd0ebf4
+0000005c l     O .sbss	00000004 render_triforce_flag
+00000060 l     O .sbss	00000004 frames
 00000008 l       .rodata.cst8	00000000 $LC0
 00000010 l       .rodata.cst8	00000000 $LC1
 00000018 l       .rodata.cst8	00000000 $LC2
@@ -108,22 +92,13 @@
 000043cc g     F .text	0000002c call_effect_function
 00001b34 g     F .text	000003d8 read_file_data
 00000000         *UND*	00000000 PLAYER_ID
-<<<<<<< HEAD
 00003fd8 g     F .text	00000080 give_ice_trap
 00004ae4 g     F .text	00000274 update_bombchu_trail_colors
 00002c48 g     F .text	0000007c item_overrides_init
 000044f4 g     F .text	00000018 scale_upgrade
 0000649c g     F .text	00000014 clear_twinrova_vars
-00000050 g     O .sdata	00000004 a_note_glow_max
+00000048 g     O .sdata	00000004 a_note_glow_max
 00000004 g     O .sbss	00000004 CHEST_TEXTURE_MATCH_CONTENTS
-=======
-00003ddc g     F .text	00000080 give_ice_trap
-000048e8 g     F .text	00000274 update_bombchu_trail_colors
-00002a58 g     F .text	0000007c item_overrides_init
-000042f8 g     F .text	00000018 scale_upgrade
-000062a0 g     F .text	00000014 clear_twinrova_vars
-00000048 g     O .sdata	00000004 a_note_glow_max
->>>>>>> fdd0ebf4
 00000000         *UND*	00000000 CFG_HEART_COLOR
 00000000         *UND*	00000000 CFG_RAINBOW_NAVI_ENEMY_INNER_ENABLED
 00003f68 g     F .text	0000004c rupee_hud_color
@@ -134,135 +109,74 @@
 00004528 g     F .text	0000001c stick_upgrade
 00005d18 g     F .text	0000002c text_init
 00000000         *UND*	00000000 INCOMING_PLAYER
-<<<<<<< HEAD
-00000088 g     O .sdata	00000004 beating_no_dd
-00000038 g     O .sdata	00000004 c_note_font_glow_max
+00000080 g     O .sdata	00000004 beating_no_dd
+00000030 g     O .sdata	00000004 c_note_font_glow_max
 00001734 g     F .text	00000290 process_extern_ctxt
-00000044 g     O .sbss	00000004 active_override_is_outgoing
+00000034 g     O .sbss	00000004 active_override_is_outgoing
 00004210 g     F .text	00000024 give_double_magic
-0000007c g     O .sdata	00000004 normal_dd
+00000074 g     O .sdata	00000004 normal_dd
 00003bcc g     F .text	0000039c update_hud_colors
+00000000         *UND*	00000000 CFG_DUNGEON_REWARDS
 00004600 g     F .text	00000070 letter_to_bottle
 00000000         *UND*	00000000 CFG_B_BUTTON_COLOR
 0000582c g     F .text	00000064 ocarina_of_time_draw
 00002a64 g     F .text	00000048 check_ganon_entry
-000001e8 g     O .data	00000010 items_sprite
+000001d8 g     O .data	00000010 items_sprite
 00000000         *UND*	00000000 CFG_DISPLAY_DPAD
 0000472c g     F .text	0000003c before_skybox_init
-00000030 g     O .sbss	00000004 active_item_graphic_id
-000001b8 g     O .data	00000010 dpad_sprite
-00000078 g     O .sdata	00000004 a_button
-00000014 g     O .sdata	00000008 hash_sprites
+00000020 g     O .sbss	00000004 active_item_graphic_id
+000001a8 g     O .data	00000010 dpad_sprite
+00000070 g     O .sdata	00000004 a_button
+0000000c g     O .sdata	00000008 hash_sprites
 00002ec0 g     F .text	000000e4 activate_override
 000046ac g     F .text	0000003c before_game_state_update
 00005cd0 g     F .text	00000048 store_scarecrow_fix
 00005f40 g     F .text	00000028 set_triforce_render
-0000006c g     O .sdata	00000004 a_note_r
+00000064 g     O .sdata	00000004 a_note_r
 00000000         *UND*	00000000 CFG_C_NOTE_COLOR
 00000000         *UND*	00000000 OUTGOING_PLAYER
 00006544 g     F .text	00000240 override_weather_state
 000030d8 g     F .text	00000040 push_delayed_item
 00004494 g     F .text	00000030 slingshot_upgrade
 000007f4 g     F .text	000004dc draw_dpad
-0000001c g     O .sbss	00000004 cfg_file_select_hash
+0000000c g     O .sbss	00000004 cfg_file_select_hash
 00005ca8 g     F .text	00000028 health_and_magic_refill
-00000058 g     O .sbss	00000001 pending_freezes
+00000048 g     O .sbss	00000001 pending_freezes
 00004058 g     F .text	00000008 no_effect
 00005dec g     F .text	00000154 text_flush
 00000000         *UND*	00000000 CFG_RAINBOW_SWORD_INNER_ENABLED
-0000009a g     O .sdata	00000002 triforce_pieces_requied
-000001f8 g     O .data	00000010 medals_sprite
+00000092 g     O .sdata	00000002 triforce_pieces_requied
+000001e8 g     O .data	00000010 medals_sprite
 000016b8 g     F .text	00000064 interpolate
 0000446c g     F .text	00000028 bow_upgrade
 00000034 g     F .text	00000034 agony_vibrate_setup
-00000178 g     O .data	00000010 item_digit_sprite
+00000168 g     O .data	00000010 item_digit_sprite
 00000000         *UND*	00000000 SILVER_CHEST_BASE_TEXTURE
 00003218 g     F .text	0000006c after_item_received
 000043f8 g     F .text	00000008 no_upgrade
 00004fcc g     F .text	00000224 update_navi_colors
 00002b00 g     F .text	00000148 give_ganon_boss_key
 000045a4 g     F .text	0000001c arrows_to_rupee
-00000048 g     O .sdata	00000004 a_note_font_glow_max
-00000048 g     O .sbss	00000008 active_override
-00000020 g     O .sdata	00000008 empty_dlist
+00000040 g     O .sdata	00000004 a_note_font_glow_max
+00000038 g     O .sbss	00000008 active_override
+00000018 g     O .sdata	00000008 empty_dlist
 00000000         *UND*	00000000 INCOMING_ITEM
-00000070 g     O .sdata	00000004 c_button
-00000008 g     O .sdata	00000004 dungeon_count
+00000068 g     O .sdata	00000004 c_button
+00000000 g     O .sdata	00000004 dungeon_count
 000041a4 g     F .text	00000014 give_dungeon_item
 0000450c g     F .text	0000001c nut_upgrade
 00000000         *UND*	00000000 CFG_RAINBOW_NAVI_PROP_OUTER_ENABLED
 00003078 g     F .text	00000060 push_coop_item
 00000000         *UND*	00000000 GILDED_CHEST_BASE_TEXTURE
-00000010 g     O .sdata	00000004 scene_fog_distance
-=======
-00000080 g     O .sdata	00000004 beating_no_dd
-00000030 g     O .sdata	00000004 c_note_font_glow_max
-00001544 g     F .text	00000290 process_extern_ctxt
-0000002c g     O .sbss	00000004 active_override_is_outgoing
-00004014 g     F .text	00000024 give_double_magic
-00000074 g     O .sdata	00000004 normal_dd
-000039d0 g     F .text	0000039c update_hud_colors
-00000000         *UND*	00000000 CFG_DUNGEON_REWARDS
-00004404 g     F .text	00000070 letter_to_bottle
-00000000         *UND*	00000000 CFG_B_BUTTON_COLOR
-00005630 g     F .text	00000064 ocarina_of_time_draw
-00002874 g     F .text	00000048 check_ganon_entry
-000001d8 g     O .data	00000010 items_sprite
-00000000         *UND*	00000000 CFG_DISPLAY_DPAD
-00004530 g     F .text	0000003c before_skybox_init
-00000018 g     O .sbss	00000004 active_item_graphic_id
-000001a8 g     O .data	00000010 dpad_sprite
-00000070 g     O .sdata	00000004 a_button
-0000000c g     O .sdata	00000008 hash_sprites
-00002cd0 g     F .text	000000d8 activate_override
-000044b0 g     F .text	0000003c before_game_state_update
-00005ad4 g     F .text	00000048 store_scarecrow_fix
-00005d44 g     F .text	00000028 set_triforce_render
-00000064 g     O .sdata	00000004 a_note_r
-00000000         *UND*	00000000 CFG_C_NOTE_COLOR
-00000000         *UND*	00000000 OUTGOING_PLAYER
-00006348 g     F .text	00000240 override_weather_state
-00002edc g     F .text	00000040 push_delayed_item
-00004298 g     F .text	00000030 slingshot_upgrade
-00000604 g     F .text	000004dc draw_dpad
-00000004 g     O .sbss	00000004 cfg_file_select_hash
-00005aac g     F .text	00000028 health_and_magic_refill
-00000040 g     O .sbss	00000001 pending_freezes
-00003e5c g     F .text	00000008 no_effect
-00005bf0 g     F .text	00000154 text_flush
-00000000         *UND*	00000000 CFG_RAINBOW_SWORD_INNER_ENABLED
-00000092 g     O .sdata	00000002 triforce_pieces_requied
-000001e8 g     O .data	00000010 medals_sprite
-000014c8 g     F .text	00000064 interpolate
-00004270 g     F .text	00000028 bow_upgrade
-00000034 g     F .text	00000034 agony_vibrate_setup
-00000168 g     O .data	00000010 item_digit_sprite
-0000301c g     F .text	0000006c after_item_received
-000041fc g     F .text	00000008 no_upgrade
-00004dd0 g     F .text	00000224 update_navi_colors
-00002910 g     F .text	00000148 give_ganon_boss_key
-000043a8 g     F .text	0000001c arrows_to_rupee
-00000040 g     O .sdata	00000004 a_note_font_glow_max
-00000030 g     O .sbss	00000008 active_override
-00000018 g     O .sdata	00000008 empty_dlist
-00000000         *UND*	00000000 INCOMING_ITEM
-00000068 g     O .sdata	00000004 c_button
-00000000 g     O .sdata	00000004 dungeon_count
-00003fa8 g     F .text	00000014 give_dungeon_item
-00004310 g     F .text	0000001c nut_upgrade
-00000000         *UND*	00000000 CFG_RAINBOW_NAVI_PROP_OUTER_ENABLED
-00002e7c g     F .text	00000060 push_coop_item
 00000008 g     O .sdata	00000004 scene_fog_distance
->>>>>>> fdd0ebf4
 00000000         *UND*	00000000 CFG_BOMBCHU_TRAIL_OUTER_COLOR
 000055b0 g     F .text	0000002c models_reset
 00000000 g     F .text	00000008 agony_inside_radius_setup
-<<<<<<< HEAD
-000001d8 g     O .data	00000010 quest_items_sprite
+000001c8 g     O .data	00000010 quest_items_sprite
 0000314c g     F .text	00000064 after_key_received
-00000078 g     O .sbss	00000001 KAKARIKO_WEATHER_FORECAST
+00000068 g     O .sbss	00000001 KAKARIKO_WEATHER_FORECAST
 000064c4 g     F .text	0000003c heap_alloc
-00000040 g     O .sbss	00000004 active_item_row
+00000030 g     O .sbss	00000004 active_item_row
 000046e8 g     F .text	00000044 after_game_state_update
 00000cd0 g     F .text	000009e8 draw_dungeon_info
 00004768 g     F .text	00000034 after_scene_init
@@ -270,149 +184,111 @@
 0000028c g     O .rodata	0000000c icon_sprites
 00000000         *UND*	00000000 OCARINAS_SHUFFLED
 0000344c g     F .text	0000010c get_item
-00000054 g     O .sdata	00000004 a_note_glow_base
+0000004c g     O .sdata	00000004 a_note_glow_base
 00000000 g     O .sbss	00000004 CHEST_SIZE_MATCH_CONTENTS
 00000000         *UND*	00000000 SKULL_CHEST_FRONT_TEXTURE
-0000004c g     O .sdata	00000004 a_note_font_glow_base
+00000044 g     O .sdata	00000004 a_note_font_glow_base
 00000000         *UND*	00000000 CFG_RAINBOW_BOMBCHU_TRAIL_OUTER_ENABLED
 00000000         *UND*	00000000 CFG_RAINBOW_SWORD_OUTER_ENABLED
 000041f4 g     F .text	0000001c give_magic
-00000168 g     O .data	00000010 linkhead_skull_sprite
-00000038 g     O .sbss	00000004 active_item_text_id
+00000158 g     O .data	00000010 linkhead_skull_sprite
+00000028 g     O .sbss	00000004 active_item_text_id
 00003fb4 g     F .text	00000010 ice_trap_is_pending
-00000054 g     O .bss	00001000 cfg_item_overrides
-00000028 g     O .sdata	00000004 text_cursor_border_max
-=======
-000001c8 g     O .data	00000010 quest_items_sprite
-00002f50 g     F .text	00000064 after_key_received
-00000060 g     O .sbss	00000001 KAKARIKO_WEATHER_FORECAST
-000062c8 g     F .text	0000003c heap_alloc
-00000028 g     O .sbss	00000004 active_item_row
-000044ec g     F .text	00000044 after_game_state_update
-00000ae0 g     F .text	000009e8 draw_dungeon_info
-0000456c g     F .text	00000034 after_scene_init
-00000000         *UND*	00000000 FONT_TEXTURE
-0000028c g     O .rodata	0000000c icon_sprites
-00000000         *UND*	00000000 OCARINAS_SHUFFLED
-00003250 g     F .text	0000010c get_item
-0000004c g     O .sdata	00000004 a_note_glow_base
-00000000         *UND*	00000000 CHEST_SIZE_MATCH_CONTENTS
-00000044 g     O .sdata	00000004 a_note_font_glow_base
-00000000         *UND*	00000000 CFG_RAINBOW_BOMBCHU_TRAIL_OUTER_ENABLED
-00000000         *UND*	00000000 CFG_RAINBOW_SWORD_OUTER_ENABLED
-00003ff8 g     F .text	0000001c give_magic
-00000158 g     O .data	00000010 linkhead_skull_sprite
-00000020 g     O .sbss	00000004 active_item_text_id
-00003db8 g     F .text	00000010 ice_trap_is_pending
 00000044 g     O .bss	00001000 cfg_item_overrides
 00000020 g     O .sdata	00000004 text_cursor_border_max
->>>>>>> fdd0ebf4
 00000000         *UND*	00000000 DPAD_TEXTURE
 00003018 g     F .text	00000060 push_pending_item
 00000008 g     F .text	0000002c agony_outside_radius_setup
-<<<<<<< HEAD
 00002ff0 g     F .text	00000028 set_outgoing_override
-00000034 g     O .sbss	00000004 active_item_object_id
+00000024 g     O .sbss	00000004 active_item_object_id
 00000000         *UND*	00000000 CFG_RAINBOW_BOOM_TRAIL_INNER_ENABLED
 000044c4 g     F .text	00000030 wallet_upgrade
-0000002c g     O .sbss	00000004 active_item_fast_chest
-0000005c g     O .sdata	00000004 c_note_g
+0000001c g     O .sbss	00000004 active_item_fast_chest
+00000054 g     O .sdata	00000004 c_note_g
 00002830 g     F .text	00000234 draw_file_select_hash
-0000003c g     O .sdata	00000004 c_note_font_glow_base
+00000034 g     O .sdata	00000004 c_note_font_glow_base
 00000260 g     F .text	000000d4 get_chest_override
 00000500 g     F .text	000002f4 handle_dpad
-=======
-00002df4 g     F .text	00000028 set_outgoing_override
-0000001c g     O .sbss	00000004 active_item_object_id
-00000000         *UND*	00000000 CFG_RAINBOW_BOOM_TRAIL_INNER_ENABLED
-000042c8 g     F .text	00000030 wallet_upgrade
-00000014 g     O .sbss	00000004 active_item_fast_chest
-00000054 g     O .sdata	00000004 c_note_g
-00002640 g     F .text	00000234 draw_file_select_hash
-00000034 g     O .sdata	00000004 c_note_font_glow_base
-00000260 g     F .text	000000b0 get_chest_override
-00000310 g     F .text	000002f4 handle_dpad
->>>>>>> fdd0ebf4
 00000000         *UND*	00000000 START_TWINROVA_FIGHT
 000038e4 g     F .text	000000f8 sprite_draw
 00000000         *UND*	00000000 CFG_BOOM_TRAIL_OUTER_COLOR
-<<<<<<< HEAD
-00000188 g     O .data	00000010 key_rupee_clock_sprite
+00000178 g     O .data	00000010 key_rupee_clock_sprite
 00004160 g     F .text	0000000c give_biggoron_sword
 00003678 g     F .text	00000070 give_sarias_gift
 00000000         *UND*	00000000 CFG_RAINBOW_NAVI_ENEMY_OUTER_ENABLED
 000056dc g     F .text	00000088 small_key_draw
-00000040 g     O .sdata	00000004 c_note_glow_max
+00000038 g     O .sdata	00000004 c_note_glow_max
 00005678 g     F .text	00000064 heart_piece_draw
 00000000         *UND*	00000000 CFG_RAINBOW_BOMBCHU_TRAIL_INNER_ENABLED
 00003744 g     F .text	000001a0 sprite_load
-00000208 g     O .data	00000010 stones_sprite
+000001f8 g     O .data	00000010 stones_sprite
 00000000         *UND*	00000000 OUTGOING_KEY
-000000c4 g     O .data	00000014 extern_ctxt
+000000b4 g     O .data	00000014 extern_ctxt
 000045c0 g     F .text	0000001c bombs_to_rupee
-00000030 g     O .sdata	00000004 text_cursor_inner_max
-00000064 g     O .sdata	00000004 a_note_b
+00000028 g     O .sdata	00000004 text_cursor_inner_max
+0000005c g     O .sdata	00000004 a_note_b
 00000000         *UND*	00000000 Gameplay_InitSkybox
-00000118 g     O .data	00000040 num_to_bits
-00000218 g     O .data	00000028 setup_db
+00000108 g     O .data	00000040 num_to_bits
+00000208 g     O .data	00000028 setup_db
 000052c4 g     F .text	00000060 get_object
 0000406c g     F .text	000000bc give_triforce_piece
-00000240 g     O .data	00000fdc item_table
-000001c8 g     O .data	00000010 font_sprite
-00000028 g     O .sbss	00000001 satisified_pending_frames
+00000230 g     O .data	00000fdc item_table
+000001b8 g     O .data	00000010 font_sprite
+00000018 g     O .sbss	00000001 satisified_pending_frames
 00005370 g     F .text	00000068 scale_top_matrix
 000031b0 g     F .text	00000068 pop_ice_trap
 00000000         *UND*	00000000 TWINROVA_ACTION_TIMER
 000051f0 g     F .text	00000040 update_misc_colors
-00000024 g     O .sbss	00000001 GANON_BOSS_KEY_CONDITION
+00000014 g     O .sbss	00000001 GANON_BOSS_KEY_CONDITION
 00003714 g     F .text	00000030 sprite_bytes
-00000060 g     O .sdata	00000004 c_note_r
+00000058 g     O .sdata	00000004 c_note_r
 00000000         *UND*	00000000 CFG_C_BUTTON_COLOR
 00004440 g     F .text	0000002c bomb_bag_upgrade
 00004544 g     F .text	00000010 magic_upgrade
 00004414 g     F .text	0000002c strength_upgrade
 000042b8 g     F .text	0000007c open_mask_shop
-00000010 g     O .sbss	00000004 cfg_dungeon_info_mq_need_map
 0000529c g     F .text	00000028 load_object
 00004584 g     F .text	00000020 ocarina_upgrade
 00004370 g     F .text	0000005c resolve_upgrades
-00000198 g     O .data	00000010 song_note_sprite
+00000188 g     O .data	00000010 song_note_sprite
 00000000         *UND*	00000000 CFG_A_NOTE_COLOR
-00000084 g     O .sdata	00000004 normal_no_dd
-00000074 g     O .sdata	00000004 b_button
-00000000 g     O .sdata	00000004 cfg_dungeon_info_reward_enable
+0000007c g     O .sdata	00000004 normal_no_dd
+0000006c g     O .sdata	00000004 b_button
 00005a18 g     F .text	00000064 bowling_heart_piece_draw
 000039dc g     F .text	000001f0 gfx_init
-0000008c g     O .sdata	00000006 defaultDDHeart
+00000084 g     O .sdata	00000006 defaultDDHeart
 00000028 g     O .rodata	00000042 freecam_modes
 00004060 g     F .text	0000000c full_heal
-00000058 g     O .sdata	00000004 c_note_b
+00000050 g     O .sdata	00000004 c_note_b
 00003558 g     F .text	00000120 get_skulltula_token
 00000000         *UND*	00000000 CFG_RAINBOW_NAVI_IDLE_INNER_ENABLED
 00003fc4 g     F .text	00000014 push_pending_ice_trap
+00000000         *UND*	00000000 CFG_DUNGEON_INFO_REWARD_ENABLE
 00005974 g     F .text	000000a4 bowling_bomb_bag_draw
 00000000         *UND*	00000000 GILDED_CHEST_FRONT_TEXTURE
-00000080 g     O .sdata	00000004 beating_dd
-00000000 g     O .bss	0000000e cfg_dungeon_is_mq
+00000078 g     O .sdata	00000004 beating_dd
 00000068 g     F .text	00000158 draw_agony_graphic
 000045dc g     F .text	00000024 seeds_to_rupee
 00004234 g     F .text	0000000c give_fairy_ocarina
 00005638 g     F .text	00000040 lookup_model
-0000005a g     O .sbss	00000001 OPEN_KAKARIKO
-00000028 g     O .data	0000009c dungeons
-00000014 g     O .data	00000012 medal_colors
-00000050 g     O .sbss	00000004 dummy_actor
+0000004a g     O .sbss	00000001 OPEN_KAKARIKO
+00000018 g     O .data	0000009c dungeons
+00000000         *UND*	00000000 CFG_DUNGEON_INFO_ENABLE
+00000004 g     O .data	00000012 medal_colors
+00000000         *UND*	00000000 CFG_DUNGEON_IS_MQ
+00000040 g     O .sbss	00000004 dummy_actor
 00004940 g     F .text	000001a4 update_boomerang_trail_colors
 00000000         *UND*	00000000 CFG_RAINBOW_NAVI_NPC_OUTER_ENABLED
-00000034 g     O .sdata	00000004 text_cursor_inner_base
+00000000         *UND*	00000000 CFG_DUNGEON_INFO_REWARD_NEED_COMPASS
+0000002c g     O .sdata	00000004 text_cursor_inner_base
 00005d44 g     F .text	000000a8 text_print
 000055dc g     F .text	0000005c lookup_model_by_override
-00000044 g     O .sdata	00000004 c_note_glow_base
+0000003c g     O .sdata	00000004 c_note_glow_base
 00002aac g     F .text	00000054 countSetBitsRec
-00000022 g     O .sbss	00000002 GANON_BOSS_KEY_CONDITION_COUNT
+00000012 g     O .sbss	00000002 GANON_BOSS_KEY_CONDITION_COUNT
 00004128 g     F .text	00000038 give_tycoon_wallet
-0000002c g     O .sdata	00000004 text_cursor_border_base
-00000054 g     O .sbss	00000004 item_overrides_count
+00000024 g     O .sdata	00000004 text_cursor_border_base
+00000044 g     O .sbss	00000004 item_overrides_count
 00000000         *UND*	00000000 CFG_BOOM_TRAIL_INNER_COLOR
 00003344 g     F .text	00000108 handle_pending_items
 00004554 g     F .text	00000030 bombchu_upgrade
@@ -421,191 +297,57 @@
 00004274 g     F .text	00000018 give_bean_pack
 00004d58 g     F .text	00000274 get_bombchu_back_color
 00004240 g     F .text	00000018 give_song
-0000000c g     O .sdata	00000004 last_fog_distance
-00000094 g     O .sdata	00000006 defaultHeart
-00000068 g     O .sdata	00000004 a_note_g
-00004670 g     F .text	0000003c c_init
-=======
-00000178 g     O .data	00000010 key_rupee_clock_sprite
-00003f64 g     F .text	0000000c give_biggoron_sword
-0000347c g     F .text	00000070 give_sarias_gift
-00000000         *UND*	00000000 CFG_RAINBOW_NAVI_ENEMY_OUTER_ENABLED
-000054e0 g     F .text	00000088 small_key_draw
-00000038 g     O .sdata	00000004 c_note_glow_max
-0000547c g     F .text	00000064 heart_piece_draw
-00000000         *UND*	00000000 CFG_RAINBOW_BOMBCHU_TRAIL_INNER_ENABLED
-00003548 g     F .text	000001a0 sprite_load
-000001f8 g     O .data	00000010 stones_sprite
-00000000         *UND*	00000000 OUTGOING_KEY
-000000b4 g     O .data	00000014 extern_ctxt
-000043c4 g     F .text	0000001c bombs_to_rupee
-00000028 g     O .sdata	00000004 text_cursor_inner_max
-0000005c g     O .sdata	00000004 a_note_b
-00000000         *UND*	00000000 Gameplay_InitSkybox
-00000108 g     O .data	00000040 num_to_bits
-00000208 g     O .data	00000028 setup_db
-000050c8 g     F .text	00000060 get_object
-00003e70 g     F .text	000000bc give_triforce_piece
-00000230 g     O .data	00000fdc item_table
-000001b8 g     O .data	00000010 font_sprite
-00000010 g     O .sbss	00000001 satisified_pending_frames
-00005174 g     F .text	00000068 scale_top_matrix
-00002fb4 g     F .text	00000068 pop_ice_trap
-00000000         *UND*	00000000 TWINROVA_ACTION_TIMER
-00004ff4 g     F .text	00000040 update_misc_colors
-0000000c g     O .sbss	00000001 GANON_BOSS_KEY_CONDITION
-00003518 g     F .text	00000030 sprite_bytes
-00000058 g     O .sdata	00000004 c_note_r
-00000000         *UND*	00000000 CFG_C_BUTTON_COLOR
-00004244 g     F .text	0000002c bomb_bag_upgrade
-00004348 g     F .text	00000010 magic_upgrade
-00004218 g     F .text	0000002c strength_upgrade
-000040bc g     F .text	0000007c open_mask_shop
-000050a0 g     F .text	00000028 load_object
-00004388 g     F .text	00000020 ocarina_upgrade
-00004174 g     F .text	0000005c resolve_upgrades
-00000188 g     O .data	00000010 song_note_sprite
-00000000         *UND*	00000000 CFG_A_NOTE_COLOR
-0000007c g     O .sdata	00000004 normal_no_dd
-0000006c g     O .sdata	00000004 b_button
-0000581c g     F .text	00000064 bowling_heart_piece_draw
-000037e0 g     F .text	000001f0 gfx_init
-00000084 g     O .sdata	00000006 defaultDDHeart
-00000028 g     O .rodata	00000042 freecam_modes
-00003e64 g     F .text	0000000c full_heal
-00000050 g     O .sdata	00000004 c_note_b
-0000335c g     F .text	00000120 get_skulltula_token
-00000000         *UND*	00000000 CFG_RAINBOW_NAVI_IDLE_INNER_ENABLED
-00003dc8 g     F .text	00000014 push_pending_ice_trap
-00000000         *UND*	00000000 CFG_DUNGEON_INFO_REWARD_ENABLE
-00005778 g     F .text	000000a4 bowling_bomb_bag_draw
-00000078 g     O .sdata	00000004 beating_dd
-00000068 g     F .text	00000158 draw_agony_graphic
-000043e0 g     F .text	00000024 seeds_to_rupee
-00004038 g     F .text	0000000c give_fairy_ocarina
-0000543c g     F .text	00000040 lookup_model
-00000042 g     O .sbss	00000001 OPEN_KAKARIKO
-00000018 g     O .data	0000009c dungeons
-00000000         *UND*	00000000 CFG_DUNGEON_INFO_ENABLE
-00000004 g     O .data	00000012 medal_colors
-00000000         *UND*	00000000 CFG_DUNGEON_IS_MQ
-00000038 g     O .sbss	00000004 dummy_actor
-00004744 g     F .text	000001a4 update_boomerang_trail_colors
-00000000         *UND*	00000000 CFG_RAINBOW_NAVI_NPC_OUTER_ENABLED
-00000000         *UND*	00000000 CFG_DUNGEON_INFO_REWARD_NEED_COMPASS
-0000002c g     O .sdata	00000004 text_cursor_inner_base
-00005b48 g     F .text	000000a8 text_print
-000053e0 g     F .text	0000005c lookup_model_by_override
-0000003c g     O .sdata	00000004 c_note_glow_base
-000028bc g     F .text	00000054 countSetBitsRec
-0000000a g     O .sbss	00000002 GANON_BOSS_KEY_CONDITION_COUNT
-00003f2c g     F .text	00000038 give_tycoon_wallet
-00000024 g     O .sdata	00000004 text_cursor_border_base
-0000003c g     O .sbss	00000004 item_overrides_count
-00000000         *UND*	00000000 CFG_BOOM_TRAIL_INNER_COLOR
-00003148 g     F .text	00000108 handle_pending_items
-00004358 g     F .text	00000030 bombchu_upgrade
-000052d8 g     F .text	00000090 draw_model
-00004078 g     F .text	00000018 give_bean_pack
-00004b5c g     F .text	00000274 get_bombchu_back_color
-00004044 g     F .text	00000018 give_song
 00000004 g     O .sdata	00000004 last_fog_distance
 0000008c g     O .sdata	00000006 defaultHeart
 00000060 g     O .sdata	00000004 a_note_g
-00004474 g     F .text	0000003c c_init
->>>>>>> fdd0ebf4
+00004670 g     F .text	0000003c c_init
 00000000         *UND*	00000000 CFG_RAINBOW_BOOM_TRAIL_OUTER_ENABLED
 00000198 g     O .data	00000010 triforce_sprite
 00000000         *UND*	00000000 EXTERN_DAMAGE_MULTIPLYER
-<<<<<<< HEAD
-0000005b g     O .sbss	00000001 MAX_RUPEES
+0000004b g     O .sbss	00000001 MAX_RUPEES
 00005890 g     F .text	000000e4 item_etcetera_draw
 00000000         *UND*	00000000 SPEED_MULTIPLIER
 00001f0c g     F .text	00000924 draw_file_icons
-0000003c g     O .sbss	00000004 active_item_action_id
+0000002c g     O .sbss	00000004 active_item_action_id
 00003284 g     F .text	000000c0 try_pending_item
 0000428c g     F .text	0000002c fill_wallet_upgrade
-00000074 g     O .sbss	00000004 heap_next
+00000064 g     O .sbss	00000004 heap_next
 00000000         *UND*	00000000 SKULL_CHEST_BASE_TEXTURE
-00000004 g     O .data	0000000e cfg_dungeon_rewards
 00000000         *UND*	00000000 TRIFORCE_ICON_TEXTURE
 00004258 g     F .text	0000001c ice_trap_effect
 0000479c g     F .text	00000100 c_equipment_menu_slot_filled
 0000416c g     F .text	00000038 give_bottle
-00000158 g     O .data	00000010 heart_sprite
+00000000         *UND*	00000000 CFG_DUNGEON_INFO_REWARD_NEED_ALTAR
+00000148 g     O .data	00000010 heart_sprite
 00002dd4 g     F .text	000000a0 lookup_override_by_key
 00005230 g     F .text	0000006c load_object_file
 00000000         *UND*	00000000 CFG_RAINBOW_NAVI_NPC_INNER_ENABLED
 000053d8 g     F .text	00000080 draw_model_low_level
-00000000         *UND*	00000000 OUTGOING_ITEM
-0000003c g     O .bss	00000018 pending_item_queue
-00000059 g     O .sbss	00000001 COMPLETE_MASK_QUEST
-000057c8 g     F .text	00000064 skull_token_draw
-00000000         *UND*	00000000 CFG_TEXT_CURSOR_COLOR
-000000d8 g     O .data	00000040 hash_symbols
-0000171c g     F .text	00000018 extern_scene_init
-00005324 g     F .text	0000004c set_object_segment
-=======
-00000043 g     O .sbss	00000001 MAX_RUPEES
-00005694 g     F .text	000000e4 item_etcetera_draw
-00000000         *UND*	00000000 SPEED_MULTIPLIER
-00001d1c g     F .text	00000924 draw_file_icons
-00000024 g     O .sbss	00000004 active_item_action_id
-00003088 g     F .text	000000c0 try_pending_item
-00004090 g     F .text	0000002c fill_wallet_upgrade
-0000005c g     O .sbss	00000004 heap_next
-00000000         *UND*	00000000 TRIFORCE_ICON_TEXTURE
-0000405c g     F .text	0000001c ice_trap_effect
-000045a0 g     F .text	00000100 c_equipment_menu_slot_filled
-00003f70 g     F .text	00000038 give_bottle
-00000000         *UND*	00000000 CFG_DUNGEON_INFO_REWARD_NEED_ALTAR
-00000148 g     O .data	00000010 heart_sprite
-00002be4 g     F .text	000000a0 lookup_override_by_key
-00005034 g     F .text	0000006c load_object_file
-00000000         *UND*	00000000 CFG_RAINBOW_NAVI_NPC_INNER_ENABLED
-000051dc g     F .text	00000080 draw_model_low_level
 00000000         *UND*	00000000 CFG_DUNGEON_INFO_MQ_NEED_MAP
 00000000         *UND*	00000000 OUTGOING_ITEM
 0000002c g     O .bss	00000018 pending_item_queue
-00000041 g     O .sbss	00000001 COMPLETE_MASK_QUEST
-000055cc g     F .text	00000064 skull_token_draw
+00000049 g     O .sbss	00000001 COMPLETE_MASK_QUEST
+000057c8 g     F .text	00000064 skull_token_draw
 00000000         *UND*	00000000 CFG_TEXT_CURSOR_COLOR
 000000c8 g     O .data	00000040 hash_symbols
-0000152c g     F .text	00000018 extern_scene_init
-00005128 g     F .text	0000004c set_object_segment
->>>>>>> fdd0ebf4
+0000171c g     F .text	00000018 extern_scene_init
+00005324 g     F .text	0000004c set_object_segment
 000001c0 g     F .text	000000a0 draw_agony
 000064b0 g     F .text	00000014 heap_init
 00000000         *UND*	00000000 CFG_RAINBOW_NAVI_PROP_INNER_ENABLED
-<<<<<<< HEAD
 00005764 g     F .text	00000064 heart_container_draw
-00001054 g     O .bss	00000040 object_slots
+00001044 g     O .bss	00000040 object_slots
 000041b8 g     F .text	00000020 give_small_key
-0000000c g     O .sbss	00000004 cfg_dungeon_info_reward_need_compass
-00000068 g     O .sbss	00000002 triforce_hunt_enabled
-00000014 g     O .sbss	00000004 cfg_dungeon_info_mq_enable
-=======
-00005568 g     F .text	00000064 heart_container_draw
-00001044 g     O .bss	00000040 object_slots
-00003fbc g     F .text	00000020 give_small_key
-00000050 g     O .sbss	00000002 triforce_hunt_enabled
+00000058 g     O .sbss	00000002 triforce_hunt_enabled
 00000000         *UND*	00000000 CFG_DUNGEON_INFO_MQ_ENABLE
->>>>>>> fdd0ebf4
 00000000         *UND*	00000000 C_HEAP
 00005a7c g     F .text	0000022c get_rainbow_color
 00000000         *UND*	00000000 CFG_BOMBCHU_TRAIL_INNER_COLOR
-<<<<<<< HEAD
 00002cc4 g     F .text	00000110 get_override_search_key
-00000020 g     O .sbss	00000001 NO_ESCAPE_SEQUENCE
+00000010 g     O .sbss	00000001 NO_ESCAPE_SEQUENCE
 00002fa4 g     F .text	0000004c clear_override
 00003118 g     F .text	00000034 pop_pending_item
 00000334 g     F .text	000001cc draw_chest
-=======
-00002ad4 g     F .text	00000110 get_override_search_key
-00000008 g     O .sbss	00000001 NO_ESCAPE_SEQUENCE
-00002da8 g     F .text	0000004c clear_override
-00002f1c g     F .text	00000034 pop_pending_item
->>>>>>> fdd0ebf4
 00000000         *UND*	00000000 CFG_A_BUTTON_COLOR
 000036e8 g     F .text	0000002c sprite_bytes_per_tile
 00004334 g     F .text	0000003c get_item_row
@@ -614,11 +356,5 @@
 00000000         *UND*	00000000 EXTENDED_OBJECT_TABLE
 00005f68 g     F .text	00000534 draw_triforce_count
 00000000         *UND*	00000000 PLAYER_NAME_ID
-<<<<<<< HEAD
-00000008 g     O .sbss	00000004 cfg_dungeon_info_reward_need_altar
-00000004 g     O .sdata	00000004 cfg_dungeon_info_enable
 00005564 g     F .text	0000004c models_init
-=======
-00005368 g     F .text	0000004c models_init
->>>>>>> fdd0ebf4
 
