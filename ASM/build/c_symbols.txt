
build/bundle.o:     file format elf32-bigmips

SYMBOL TABLE:
00000000 l    d  .MIPS.abiflags	00000000 .MIPS.abiflags
00000000 l    d  .reginfo	00000000 .reginfo
00000000 l    d  .text	00000000 .text
00000000 l    d  .rodata	00000000 .rodata
00000000 l    d  .rodata.str1.4	00000000 .rodata.str1.4
00000000 l    d  .rodata.cst4	00000000 .rodata.cst4
00000000 l    d  .rodata.cst8	00000000 .rodata.cst8
00000000 l    d  .data	00000000 .data
00000000 l    d  .sdata	00000000 .sdata
00000000 l    d  .sbss	00000000 .sbss
00000000 l    d  .bss	00000000 .bss
00000000 l    d  .comment	00000000 .comment
00000000 l    d  .pdr	00000000 .pdr
00000000 l    d  .gnu.attributes	00000000 .gnu.attributes
00000000 l    d  .mdebug.abi32	00000000 .mdebug.abi32
00000000 l    df *ABS*	00000000 agony.c
00000000 l     O .data	00000004 alpha_frame
00000000 l     O .rodata	00000028 ALPHA_DATA
00000000 l    df *ABS*	00000000 chests.c
800ab900 l       *ABS*	00000000 write_matrix_stack_top
00000000 l    df *ABS*	00000000 dpad.c
00000000 l    df *ABS*	00000000 dungeon_info.c
00000000 l       .rodata.str1.4	00000000 $LC0
00000004 l       .rodata.str1.4	00000000 $LC1
00000000 l    df *ABS*	00000000 extern_ctxt.c
00000000 l       .rodata.cst4	00000000 $LC0
00000004 l       .rodata.cst4	00000000 $LC1
00000000 l    df *ABS*	00000000 file_icons.c
<<<<<<< HEAD
00002dfc l     F .text	00000024 color_product
00002e20 l     F .text	000000dc make_digits
00002efc l     F .text	00000070 draw_square_sprite
000000ec l     O .rodata	00000100 fixed_tile_positions
=======
00002e40 l     F .text	00000024 color_product
00002e64 l     F .text	000000dc make_digits
00002f40 l     F .text	00000070 draw_square_sprite
0000018c l     O .rodata	00000100 fixed_tile_positions
>>>>>>> 5c66629b
00000000 l     O .bss	0000002c draw_data
0000010c l     O .rodata	00000010 MASK_LOOKUP
00000174 l     O .rodata	00000015 variable_tile_positions
00000138 l     O .rodata	0000003c song_note_data
0000011c l     O .rodata	00000019 counter_positions
0000000c l     O .sbss	00000001 frame_counter.0
00000000 l    df *ABS*	00000000 file_message.c
<<<<<<< HEAD
00003ca8 l     F .text	00000050 print_msg
=======
00003d04 l     F .text	00000054 print_msg
>>>>>>> 5c66629b
0000000c l       .rodata.str1.4	00000000 $LC0
00000010 l       .rodata.str1.4	00000000 $LC1
00000024 l       .rodata.str1.4	00000000 $LC2
00000038 l       .rodata.str1.4	00000000 $LC3
00000044 l       .rodata.str1.4	00000000 $LC4
00000000 l    df *ABS*	00000000 file_select.c
00000000 l    df *ABS*	00000000 ganon.c
00000000 l    df *ABS*	00000000 ganon_boss_key.c
00000000 l    df *ABS*	00000000 get_items.c
00000000 l    df *ABS*	00000000 gfx.c
00000000 l    df *ABS*	00000000 hud_colors.c
00000000 l    df *ABS*	00000000 icetrap.c
00000000 l    df *ABS*	00000000 item_draw_functions.c
00000008 l       .rodata.cst4	00000000 $LC0
0000000c l       .rodata.cst4	00000000 $LC1
00000010 l       .rodata.cst4	00000000 $LC2
00000000 l    df *ABS*	00000000 item_draw_table.c
00000000 l    df *ABS*	00000000 item_effects.c
00000000 l    df *ABS*	00000000 item_table.c
00000000 l    df *ABS*	00000000 item_upgrades.c
00000000 l    df *ABS*	00000000 main.c
00000000 l    df *ABS*	00000000 menu.c
00000000 l    df *ABS*	00000000 misc_colors.c
00000050 l     O .sbss	00000004 frames
00000014 l       .rodata.cst4	00000000 $LC0
00000018 l       .rodata.cst4	00000000 $LC1
0000001c l       .rodata.cst4	00000000 $LC2
00000020 l       .rodata.cst4	00000000 $LC3
00000024 l       .rodata.cst4	00000000 $LC4
00000028 l       .rodata.cst4	00000000 $LC5
00000000 l    df *ABS*	00000000 models.c
00000030 l       .rodata.cst4	00000000 $LC6
0000002c l       .rodata.cst4	00000000 $LC5
00000034 l       .rodata.cst4	00000000 $LC7
00000038 l       .rodata.cst4	00000000 $LC8
0000003c l       .rodata.cst4	00000000 $LC9
00000040 l       .rodata.cst4	00000000 $LC10
00000000 l    df *ABS*	00000000 objects.c
00000000 l    df *ABS*	00000000 rainbow.c
000002d0 l     O .rodata	00000015 cycle_colors
00000000 l       .rodata.cst8	00000000 $LC0
00000044 l       .rodata.cst4	00000000 $LC1
00000048 l       .rodata.cst4	00000000 $LC2
00000000 l    df *ABS*	00000000 refill.c
00000000 l    df *ABS*	00000000 scarecrow.c
00000000 l    df *ABS*	00000000 text.c
00000054 l     O .sbss	00000004 text_buf
00000058 l     O .sbss	00000004 text_end
00000000 l    df *ABS*	00000000 triforce.c
0000005c l     O .sbss	00000004 render_triforce_flag
00000060 l     O .sbss	00000004 frames
00000008 l       .rodata.cst8	00000000 $LC0
00000010 l       .rodata.cst8	00000000 $LC1
00000018 l       .rodata.cst8	00000000 $LC2
00000020 l       .rodata.cst8	00000000 $LC3
00000000 l    df *ABS*	00000000 twinrova.c
00000000 l    df *ABS*	00000000 util.c
00000000 l    df *ABS*	00000000 weather.c
<<<<<<< HEAD
00006780 g     F .text	00000114 draw_gi_deku_nut
000091f8 g     F .text	0000007c scale_factor
00007f2c g     F .text	0000001c give_defense
00008140 g     F .text	0000002c call_effect_function
00002f6c g     F .text	000003d0 read_file_data
00000000         *UND*	00000000 PLAYER_ID
0000800c g     F .text	0000001c clear_excess_hearts
00009814 g     F .text	00000078 object_index_or_spawn
000057c0 g     F .text	00000088 give_ice_trap
0000888c g     F .text	00000274 update_bombchu_trail_colors
00004388 g     F .text	0000007c item_overrides_init
00008268 g     F .text	00000018 scale_upgrade
0000a31c g     F .text	00000014 clear_twinrova_vars
00000048 g     O .sdata	00000004 a_note_glow_max
00000008 g     O .sbss	00000004 CHEST_TEXTURE_MATCH_CONTENTS
00005b68 g     F .text	0000009c draw_gi_various_opa0
00000000         *UND*	00000000 CFG_HEART_COLOR
0000614c g     F .text	0000012c draw_gi_magic_arrows
00000000         *UND*	00000000 CFG_RAINBOW_NAVI_ENEMY_INNER_ENABLED
00005748 g     F .text	0000004c rupee_hud_color
00000000         *UND*	00000000 CFG_RAINBOW_NAVI_IDLE_OUTER_ENABLED
00008174 g     F .text	00000014 hookshot_upgrade
00008644 g     F .text	000000a4 update_sword_trail_colors
000045b4 g     F .text	0000004c lookup_override
0000829c g     F .text	0000001c stick_upgrade
00000010 g     O .data	00000018 medals
00009b28 g     F .text	0000002c text_init
=======
000067e0 g     F .text	00000114 draw_gi_deku_nut
0000925c g     F .text	0000007c scale_factor
00007f94 g     F .text	0000001c give_defense
000081a4 g     F .text	0000002c call_effect_function
00002fb0 g     F .text	00000430 read_file_data
00000000         *UND*	00000000 PLAYER_ID
00008074 g     F .text	0000001c clear_excess_hearts
00009878 g     F .text	00000078 object_index_or_spawn
00005820 g     F .text	00000088 give_ice_trap
000088f0 g     F .text	00000274 update_bombchu_trail_colors
000043e8 g     F .text	0000007c item_overrides_init
00000000         *UND*	00000000 MW_SEND_OWN_ITEMS
000082cc g     F .text	00000018 scale_upgrade
0000a37c g     F .text	00000014 clear_twinrova_vars
00000048 g     O .sdata	00000004 a_note_glow_max
00000008 g     O .sbss	00000004 CHEST_TEXTURE_MATCH_CONTENTS
00005bc8 g     F .text	0000009c draw_gi_various_opa0
00000000         *UND*	00000000 CFG_HEART_COLOR
000061ac g     F .text	0000012c draw_gi_magic_arrows
00000000         *UND*	00000000 CFG_RAINBOW_NAVI_ENEMY_INNER_ENABLED
000057a8 g     F .text	0000004c rupee_hud_color
00000000         *UND*	00000000 CFG_RAINBOW_NAVI_IDLE_OUTER_ENABLED
000081d8 g     F .text	00000014 hookshot_upgrade
000086a8 g     F .text	000000a4 update_sword_trail_colors
00004614 g     F .text	0000004c lookup_override
00008300 g     F .text	0000001c stick_upgrade
00000010 g     O .data	00000018 medals
00009b8c g     F .text	0000002c text_init
>>>>>>> 5c66629b
00000000         *UND*	00000000 INCOMING_PLAYER
00000080 g     O .sdata	00000004 beating_no_dd
00000000         *UND*	00000000 TRIFORCE_PIECES_REQUIRED
00000030 g     O .sdata	00000004 c_note_font_glow_max
<<<<<<< HEAD
00002b6c g     F .text	00000290 process_extern_ctxt
000070e8 g     F .text	0000018c draw_gi_gs_token
00007acc g     F .text	000001dc draw_gi_boss_keys
00000038 g     O .sbss	00000004 active_override_is_outgoing
00007f64 g     F .text	00000024 give_double_magic
00000074 g     O .sdata	00000004 normal_dd
000053ac g     F .text	0000039c update_hud_colors
00005e44 g     F .text	000000c0 draw_gi_various_xlu01
00000000         *UND*	00000000 CFG_DUNGEON_REWARDS
00008374 g     F .text	00000070 letter_to_bottle
00000000         *UND*	00000000 CFG_B_BUTTON_COLOR
00000000         *UND*	00000000 CFG_CUSTOM_MESSAGE_1
000095c4 g     F .text	00000064 ocarina_of_time_draw
00004194 g     F .text	00000048 check_ganon_entry
000001f8 g     O .data	00000010 items_sprite
00000000         *UND*	00000000 CFG_DUNGEON_REWARD_AREAS
00006678 g     F .text	00000108 draw_gi_goron_swords
00000000         *UND*	00000000 CFG_DISPLAY_DPAD
000084d4 g     F .text	0000003c before_skybox_init
=======
00002bb0 g     F .text	00000290 process_extern_ctxt
00007150 g     F .text	0000018c draw_gi_gs_token
00007b34 g     F .text	000001dc draw_gi_boss_keys
00000038 g     O .sbss	00000004 active_override_is_outgoing
00007fcc g     F .text	00000024 give_double_magic
00000074 g     O .sdata	00000004 normal_dd
0000540c g     F .text	0000039c update_hud_colors
00005ea4 g     F .text	000000c0 draw_gi_various_xlu01
00000000         *UND*	00000000 CFG_DUNGEON_REWARDS
000083d8 g     F .text	00000070 letter_to_bottle
00000000         *UND*	00000000 CFG_B_BUTTON_COLOR
00000000         *UND*	00000000 CFG_CUSTOM_MESSAGE_1
00009628 g     F .text	00000064 ocarina_of_time_draw
000041f4 g     F .text	00000048 check_ganon_entry
00000208 g     O .data	00000010 items_sprite
000066d8 g     F .text	00000108 draw_gi_goron_swords
00000000         *UND*	00000000 CFG_DISPLAY_DPAD
00008538 g     F .text	0000003c before_skybox_init
>>>>>>> 5c66629b
00000024 g     O .sbss	00000004 active_item_graphic_id
000001c8 g     O .data	00000010 dpad_sprite
00000070 g     O .sdata	00000004 a_button
00000000         *UND*	00000000 CFG_SHOW_SETTING_INFO
0000000c g     O .sdata	00000008 hash_sprites
<<<<<<< HEAD
00004600 g     F .text	00000100 activate_override
00008454 g     F .text	0000003c before_game_state_update
00009ae0 g     F .text	00000048 store_scarecrow_fix
00009dbc g     F .text	00000028 set_triforce_render
00000064 g     O .sdata	00000004 a_note_r
00000000         *UND*	00000000 CFG_C_NOTE_COLOR
00000000         *UND*	00000000 OUTGOING_PLAYER
0000a3c4 g     F .text	00000240 override_weather_state
0000485c g     F .text	00000040 push_delayed_item
00008208 g     F .text	00000030 slingshot_upgrade
=======
00004660 g     F .text	00000100 activate_override
000084b8 g     F .text	0000003c before_game_state_update
00009b44 g     F .text	00000048 store_scarecrow_fix
00009e20 g     F .text	00000028 set_triforce_render
00000064 g     O .sdata	00000004 a_note_r
00000000         *UND*	00000000 CFG_C_NOTE_COLOR
00000000         *UND*	00000000 OUTGOING_PLAYER
0000a424 g     F .text	00000240 override_weather_state
000048a4 g     F .text	00000040 push_delayed_item
0000826c g     F .text	00000030 slingshot_upgrade
>>>>>>> 5c66629b
000009e0 g     F .text	00000940 draw_dpad
00000250 g     O .data	000010bc item_draw_table
00000010 g     O .sbss	00000004 cfg_file_select_hash
<<<<<<< HEAD
00009ab8 g     F .text	00000028 health_and_magic_refill
00007274 g     F .text	000001d0 draw_gi_blue_fire_candle
00007ce0 g     F .text	00000008 no_effect
00009d8c g     F .text	00000030 text_flush
00000000         *UND*	00000000 CFG_RAINBOW_SWORD_INNER_ENABLED
00009b54 g     F .text	000000a8 text_print_size
00000208 g     O .data	00000010 medals_sprite
00002af0 g     F .text	00000064 interpolate
000081e0 g     F .text	00000028 bow_upgrade
=======
00009b1c g     F .text	00000028 health_and_magic_refill
000072dc g     F .text	000001d0 draw_gi_blue_fire_candle
00007d48 g     F .text	00000008 no_effect
00009df0 g     F .text	00000030 text_flush
00000000         *UND*	00000000 CFG_RAINBOW_SWORD_INNER_ENABLED
00009bb8 g     F .text	000000a8 text_print_size
00000218 g     O .data	00000010 medals_sprite
00002b34 g     F .text	00000064 interpolate
00008244 g     F .text	00000028 bow_upgrade
>>>>>>> 5c66629b
00000000         *UND*	00000000 VERSION_STRING_TXT
00000034 g     F .text	00000034 agony_vibrate_setup
00000188 g     O .data	00000010 item_digit_sprite
00000000         *UND*	00000000 SILVER_CHEST_BASE_TEXTURE
<<<<<<< HEAD
00003cf8 g     F .text	0000025c draw_file_message
000049a0 g     F .text	00000070 after_item_received
00000000         *UND*	00000000 SPOILER_AVAILABLE
0000816c g     F .text	00000008 no_upgrade
00008d74 g     F .text	00000224 update_navi_colors
00004230 g     F .text	00000158 give_ganon_boss_key
00008318 g     F .text	0000001c arrows_to_rupee
00000040 g     O .sdata	00000004 a_note_font_glow_max
00005f04 g     F .text	00000118 draw_gi_various_opa0_xlu1
=======
00003d58 g     F .text	0000025c draw_file_message
000049e4 g     F .text	00000078 after_item_received
00000000         *UND*	00000000 SPOILER_AVAILABLE
000081d0 g     F .text	00000008 no_upgrade
00008dd8 g     F .text	00000224 update_navi_colors
00004290 g     F .text	00000158 give_ganon_boss_key
0000837c g     F .text	0000001c arrows_to_rupee
00000040 g     O .sdata	00000004 a_note_font_glow_max
00005f64 g     F .text	00000118 draw_gi_various_opa0_xlu1
>>>>>>> 5c66629b
0000003c g     O .sbss	00000008 active_override
00000018 g     O .sdata	00000008 empty_dlist
00000000         *UND*	00000000 INCOMING_ITEM
00000068 g     O .sdata	00000004 c_button
00000000 g     O .sdata	00000004 dungeon_count
<<<<<<< HEAD
00007e2c g     F .text	00000014 give_dungeon_item
00001320 g     F .text	00000128 draw_background
00008280 g     F .text	0000001c nut_upgrade
00000000         *UND*	00000000 CFG_RAINBOW_NAVI_PROP_OUTER_ENABLED
000047fc g     F .text	00000060 push_coop_item
00000000         *UND*	00000000 GILDED_CHEST_BASE_TEXTURE
00000008 g     O .sdata	00000004 scene_fog_distance
00000000         *UND*	00000000 CFG_BOMBCHU_TRAIL_OUTER_COLOR
00009348 g     F .text	0000002c models_reset
00000000         *UND*	00000000 TIME_STRING_TXT
00000000 g     F .text	00000008 agony_inside_radius_setup
00006c08 g     F .text	0000016c draw_gi_scales
000001e8 g     O .data	00000010 quest_items_sprite
000048d0 g     F .text	00000064 after_key_received
00000000         *UND*	00000000 PLANDOMIZER_USED
00000068 g     O .sbss	00000001 KAKARIKO_WEATHER_FORECAST
0000a344 g     F .text	0000003c heap_alloc
00000034 g     O .sbss	00000004 active_item_row
00008490 g     F .text	00000044 after_game_state_update
00000000         *UND*	00000000 CFG_DUNGEON_INFO_REWARD_SUMMARY_ENABLE
000083e4 g     F .text	00000034 health_upgrade_cap
00001448 g     F .text	000016a8 draw_dungeon_info
00008510 g     F .text	00000034 after_scene_init
=======
00007e94 g     F .text	00000014 give_dungeon_item
00001320 g     F .text	00000128 draw_background
000082e4 g     F .text	0000001c nut_upgrade
00000000         *UND*	00000000 CFG_RAINBOW_NAVI_PROP_OUTER_ENABLED
00004844 g     F .text	00000060 push_coop_item
00000000         *UND*	00000000 GILDED_CHEST_BASE_TEXTURE
00000008 g     O .sdata	00000004 scene_fog_distance
00000000         *UND*	00000000 CFG_BOMBCHU_TRAIL_OUTER_COLOR
000093ac g     F .text	0000002c models_reset
00000000         *UND*	00000000 TIME_STRING_TXT
00000000 g     F .text	00000008 agony_inside_radius_setup
00006c6c g     F .text	00000170 draw_gi_scales
000001f8 g     O .data	00000010 quest_items_sprite
00004918 g     F .text	00000064 after_key_received
00000000         *UND*	00000000 PLANDOMIZER_USED
00000068 g     O .sbss	00000001 KAKARIKO_WEATHER_FORECAST
0000a3a4 g     F .text	0000003c heap_alloc
00000034 g     O .sbss	00000004 active_item_row
000084f4 g     F .text	00000044 after_game_state_update
00000000         *UND*	00000000 CFG_DUNGEON_INFO_REWARD_SUMMARY_ENABLE
00008448 g     F .text	00000034 health_upgrade_cap
00001448 g     F .text	000016ec draw_dungeon_info
00008574 g     F .text	00000034 after_scene_init
>>>>>>> 5c66629b
00000000         *UND*	00000000 FONT_TEXTURE
0000028c g     O .rodata	0000000c icon_sprites
00000000         *UND*	00000000 OCARINAS_SHUFFLED
<<<<<<< HEAD
00009c1c g     F .text	00000170 text_flush_size
00004c04 g     F .text	00000134 get_item
00006278 g     F .text	00000144 draw_gi_various_opa10_xlu32
=======
00009c80 g     F .text	00000170 text_flush_size
00004c4c g     F .text	00000134 get_item
000062d8 g     F .text	00000144 draw_gi_various_opa10_xlu32
>>>>>>> 5c66629b
0000004c g     O .sdata	00000004 a_note_glow_base
00000004 g     O .sbss	00000004 CHEST_SIZE_MATCH_CONTENTS
00000000         *UND*	00000000 SKULL_CHEST_FRONT_TEXTURE
00000044 g     O .sdata	00000004 a_note_font_glow_base
00000000         *UND*	00000000 CFG_RAINBOW_BOMBCHU_TRAIL_OUTER_ENABLED
00000000         *UND*	00000000 CFG_RAINBOW_SWORD_OUTER_ENABLED
<<<<<<< HEAD
00007f48 g     F .text	0000001c give_magic
00000178 g     O .data	00000010 linkhead_skull_sprite
0000002c g     O .sbss	00000004 active_item_text_id
00005794 g     F .text	00000014 ice_trap_is_pending
0000002c g     O .bss	00001000 cfg_item_overrides
00000020 g     O .sdata	00000004 text_cursor_border_max
00000000         *UND*	00000000 DPAD_TEXTURE
00004774 g     F .text	00000088 push_pending_item
00007e90 g     F .text	0000009c give_small_key_ring
00000008 g     F .text	0000002c agony_outside_radius_setup
0000474c g     F .text	00000028 set_outgoing_override
00000028 g     O .sbss	00000004 active_item_object_id
00000000         *UND*	00000000 CFG_RAINBOW_BOOM_TRAIL_INNER_ENABLED
00008238 g     F .text	00000030 wallet_upgrade
00000020 g     O .sbss	00000004 active_item_fast_chest
00000054 g     O .sdata	00000004 c_note_g
00003f54 g     F .text	00000240 draw_file_select_hash
=======
00007fb0 g     F .text	0000001c give_magic
00000188 g     O .data	00000010 linkhead_skull_sprite
0000002c g     O .sbss	00000004 active_item_text_id
000057f4 g     F .text	00000014 ice_trap_is_pending
00000044 g     O .bss	00001000 cfg_item_overrides
00000020 g     O .sdata	00000004 text_cursor_border_max
00000000         *UND*	00000000 DPAD_TEXTURE
000047e4 g     F .text	00000060 push_pending_item
00007ef8 g     F .text	0000009c give_small_key_ring
00000008 g     F .text	0000002c agony_outside_radius_setup
000047ac g     F .text	00000038 set_outgoing_override
00000028 g     O .sbss	00000004 active_item_object_id
00000000         *UND*	00000000 CFG_RAINBOW_BOOM_TRAIL_INNER_ENABLED
0000829c g     F .text	00000030 wallet_upgrade
00000020 g     O .sbss	00000004 active_item_fast_chest
00000054 g     O .sdata	00000004 c_note_g
00003fb4 g     F .text	00000240 draw_file_select_hash
>>>>>>> 5c66629b
00000034 g     O .sdata	00000004 c_note_font_glow_base
00000260 g     F .text	00000108 get_chest_override
00000584 g     F .text	0000045c handle_dpad
00000000         *UND*	00000000 START_TWINROVA_FIGHT
<<<<<<< HEAD
000050c4 g     F .text	000000f8 sprite_draw
00000000         *UND*	00000000 CFG_BOOM_TRAIL_OUTER_COLOR
00000198 g     O .data	00000010 key_rupee_clock_sprite
00007de8 g     F .text	0000000c give_biggoron_sword
00004e58 g     F .text	00000070 give_sarias_gift
00000000         *UND*	00000000 CFG_RAINBOW_NAVI_ENEMY_OUTER_ENABLED
00009474 g     F .text	00000088 small_key_draw
00000038 g     O .sdata	00000004 c_note_glow_max
00009410 g     F .text	00000064 heart_piece_draw
00000000         *UND*	00000000 CFG_RAINBOW_BOMBCHU_TRAIL_INNER_ENABLED
000063bc g     F .text	0000015c draw_gi_bullet_bags
00004f24 g     F .text	000001a0 sprite_load
000059a4 g     F .text	000000a4 draw_gi_sold_out
00000218 g     O .data	00000010 stones_sprite
00000000         *UND*	00000000 OUTGOING_KEY
000000d4 g     O .data	00000014 extern_ctxt
00008334 g     F .text	0000001c bombs_to_rupee
00000028 g     O .sdata	00000004 text_cursor_inner_max
0000005c g     O .sdata	00000004 a_note_b
00000000         *UND*	00000000 Gameplay_InitSkybox
00000128 g     O .data	00000040 num_to_bits
00000228 g     O .data	00000028 setup_db
0000906c g     F .text	00000060 get_object
00007cf4 g     F .text	000000bc give_triforce_piece
00001328 g     O .data	00001090 item_table
000001d8 g     O .data	00000010 font_sprite
0000001c g     O .sbss	00000001 satisified_pending_frames
00009118 g     F .text	00000068 scale_top_matrix
00004934 g     F .text	0000006c pop_ice_trap
00006894 g     F .text	00000118 draw_gi_recovery_heart
00000004 g     O .data	00000009 reward_rows
00000000         *UND*	00000000 TWINROVA_ACTION_TIMER
00008f98 g     F .text	00000040 update_misc_colors
00000018 g     O .sbss	00000001 GANON_BOSS_KEY_CONDITION
00004ef4 g     F .text	00000030 sprite_bytes
00000058 g     O .sdata	00000004 c_note_r
00000000         *UND*	00000000 CFG_C_BUTTON_COLOR
000081b4 g     F .text	0000002c bomb_bag_upgrade
000082b8 g     F .text	00000010 magic_upgrade
00008188 g     F .text	0000002c strength_upgrade
00008028 g     F .text	0000007c open_mask_shop
00009044 g     F .text	00000028 load_object
000082f8 g     F .text	00000020 ocarina_upgrade
00006518 g     F .text	00000160 draw_gi_small_rupees
000080e0 g     F .text	00000060 resolve_upgrades
000001a8 g     O .data	00000010 song_note_sprite
00000000         *UND*	00000000 CFG_A_NOTE_COLOR
0000007c g     O .sdata	00000004 normal_no_dd
0000006c g     O .sdata	00000004 b_button
000097b0 g     F .text	00000064 bowling_heart_piece_draw
000051bc g     F .text	000001f0 gfx_init
00000084 g     O .sdata	00000006 defaultDDHeart
00000028 g     O .rodata	00000042 freecam_modes
00007ce8 g     F .text	0000000c full_heal
00000050 g     O .sdata	00000004 c_note_b
00004d38 g     F .text	00000120 get_skulltula_token
00000000         *UND*	00000000 CFG_RAINBOW_NAVI_IDLE_INNER_ENABLED
000057a8 g     F .text	00000018 push_pending_ice_trap
00000000         *UND*	00000000 CFG_DUNGEON_INFO_REWARD_ENABLE
0000970c g     F .text	000000a4 bowling_bomb_bag_draw
=======
00005124 g     F .text	000000f8 sprite_draw
00000000         *UND*	00000000 CFG_BOOM_TRAIL_OUTER_COLOR
000001a8 g     O .data	00000010 key_rupee_clock_sprite
00007e50 g     F .text	0000000c give_biggoron_sword
00004eb8 g     F .text	00000070 give_sarias_gift
00000000         *UND*	00000000 CFG_RAINBOW_NAVI_ENEMY_OUTER_ENABLED
000094d8 g     F .text	00000088 small_key_draw
00000038 g     O .sdata	00000004 c_note_glow_max
00009474 g     F .text	00000064 heart_piece_draw
00000000         *UND*	00000000 CFG_RAINBOW_BOMBCHU_TRAIL_INNER_ENABLED
0000641c g     F .text	0000015c draw_gi_bullet_bags
00004f84 g     F .text	000001a0 sprite_load
00005a04 g     F .text	000000a4 draw_gi_sold_out
00000228 g     O .data	00000010 stones_sprite
00000000         *UND*	00000000 OUTGOING_KEY
000000e0 g     O .data	00000014 extern_ctxt
00008398 g     F .text	0000001c bombs_to_rupee
00000028 g     O .sdata	00000004 text_cursor_inner_max
0000005c g     O .sdata	00000004 a_note_b
00000000         *UND*	00000000 Gameplay_InitSkybox
00000134 g     O .data	00000040 num_to_bits
00000238 g     O .data	00000028 setup_db
000090d0 g     F .text	00000060 get_object
00007d5c g     F .text	000000bc give_triforce_piece
00001338 g     O .data	00001090 item_table
000001e8 g     O .data	00000010 font_sprite
0000001c g     O .sbss	00000001 satisified_pending_frames
0000917c g     F .text	00000068 scale_top_matrix
0000497c g     F .text	00000068 pop_ice_trap
000068f4 g     F .text	00000118 draw_gi_recovery_heart
00000004 g     O .data	00000009 reward_rows
00000000         *UND*	00000000 TWINROVA_ACTION_TIMER
00008ffc g     F .text	00000040 update_misc_colors
00000018 g     O .sbss	00000001 GANON_BOSS_KEY_CONDITION
00004f54 g     F .text	00000030 sprite_bytes
00000058 g     O .sdata	00000004 c_note_r
00000000         *UND*	00000000 CFG_C_BUTTON_COLOR
00008218 g     F .text	0000002c bomb_bag_upgrade
0000831c g     F .text	00000010 magic_upgrade
000081ec g     F .text	0000002c strength_upgrade
00008090 g     F .text	0000007c open_mask_shop
000090a8 g     F .text	00000028 load_object
0000835c g     F .text	00000020 ocarina_upgrade
00006578 g     F .text	00000160 draw_gi_small_rupees
00008148 g     F .text	0000005c resolve_upgrades
000001b8 g     O .data	00000010 song_note_sprite
00000000         *UND*	00000000 CFG_A_NOTE_COLOR
0000007c g     O .sdata	00000004 normal_no_dd
0000006c g     O .sdata	00000004 b_button
00009814 g     F .text	00000064 bowling_heart_piece_draw
0000521c g     F .text	000001f0 gfx_init
00000084 g     O .sdata	00000006 defaultDDHeart
00000028 g     O .rodata	00000042 freecam_modes
00007d50 g     F .text	0000000c full_heal
00000050 g     O .sdata	00000004 c_note_b
00004d80 g     F .text	00000138 get_skulltula_token
00000000         *UND*	00000000 CFG_RAINBOW_NAVI_IDLE_INNER_ENABLED
00005808 g     F .text	00000018 push_pending_ice_trap
00000000         *UND*	00000000 CFG_DUNGEON_INFO_REWARD_ENABLE
00009770 g     F .text	000000a4 bowling_bomb_bag_draw
>>>>>>> 5c66629b
00000000         *UND*	00000000 WORLD_STRING_TXT
00000000         *UND*	00000000 GILDED_CHEST_FRONT_TEXTURE
00000078 g     O .sdata	00000004 beating_dd
00000068 g     F .text	00000158 draw_agony_graphic
<<<<<<< HEAD
00008350 g     F .text	00000024 seeds_to_rupee
00007f88 g     F .text	0000000c give_fairy_ocarina
000093d0 g     F .text	00000040 lookup_model
=======
000083b4 g     F .text	00000024 seeds_to_rupee
00007ff0 g     F .text	0000000c give_fairy_ocarina
00009434 g     F .text	00000040 lookup_model
>>>>>>> 5c66629b
0000004d g     O .sbss	00000001 OPEN_KAKARIKO
00000000         *UND*	00000000 CHEST_LENS_ONLY
00000028 g     O .data	000000a9 dungeons
00000000         *UND*	00000000 CFG_CUSTOM_MESSAGE_2
00000000         *UND*	00000000 CFG_DUNGEON_INFO_ENABLE
00000000         *UND*	00000000 CFG_DUNGEON_IS_MQ
00000044 g     O .sbss	00000004 dummy_actor
<<<<<<< HEAD
000086e8 g     F .text	000001a4 update_boomerang_trail_colors
00000000         *UND*	00000000 CFG_RAINBOW_NAVI_NPC_OUTER_ENABLED
00000000         *UND*	00000000 CFG_DUNGEON_INFO_REWARD_NEED_COMPASS
0000002c g     O .sdata	00000004 text_cursor_inner_base
00009bfc g     F .text	00000020 text_print
00009374 g     F .text	0000005c lookup_model_by_override
0000003c g     O .sdata	00000004 c_note_glow_base
000041dc g     F .text	00000054 countSetBitsRec
00000016 g     O .sbss	00000002 GANON_BOSS_KEY_CONDITION_COUNT
00007db0 g     F .text	00000038 give_tycoon_wallet
00000024 g     O .sdata	00000004 text_cursor_border_base
00000048 g     O .sbss	00000004 item_overrides_count
00007838 g     F .text	00000118 draw_gi_song_notes
00000000         *UND*	00000000 CFG_BOOM_TRAIL_INNER_COLOR
00005c04 g     F .text	000000f0 draw_gi_various_opa1023
00004ad4 g     F .text	00000130 handle_pending_items
000082c8 g     F .text	00000030 bombchu_upgrade
00000000         *UND*	00000000 SILVER_CHEST_FRONT_TEXTURE
00009274 g     F .text	00000088 draw_model
00007fc8 g     F .text	00000018 give_bean_pack
00005cf4 g     F .text	00000150 draw_gi_wallets
00008b00 g     F .text	00000274 get_bombchu_back_color
00007f94 g     F .text	00000018 give_song
00000004 g     O .sdata	00000004 last_fog_distance
0000008c g     O .sdata	00000006 defaultHeart
00000060 g     O .sdata	00000004 a_note_g
00008418 g     F .text	0000003c c_init
=======
0000874c g     F .text	000001a4 update_boomerang_trail_colors
00000000         *UND*	00000000 CFG_RAINBOW_NAVI_NPC_OUTER_ENABLED
00000000         *UND*	00000000 CFG_DUNGEON_INFO_REWARD_NEED_COMPASS
0000002c g     O .sdata	00000004 text_cursor_inner_base
00009c60 g     F .text	00000020 text_print
000093d8 g     F .text	0000005c lookup_model_by_override
0000003c g     O .sdata	00000004 c_note_glow_base
0000423c g     F .text	00000054 countSetBitsRec
00000016 g     O .sbss	00000002 GANON_BOSS_KEY_CONDITION_COUNT
00007e18 g     F .text	00000038 give_tycoon_wallet
00000024 g     O .sdata	00000004 text_cursor_border_base
00000048 g     O .sbss	00000004 item_overrides_count
000078a0 g     F .text	00000118 draw_gi_song_notes
00000000         *UND*	00000000 CFG_BOOM_TRAIL_INNER_COLOR
00005c64 g     F .text	000000f0 draw_gi_various_opa1023
00004b1c g     F .text	00000130 handle_pending_items
0000832c g     F .text	00000030 bombchu_upgrade
00000000         *UND*	00000000 SILVER_CHEST_FRONT_TEXTURE
000092d8 g     F .text	00000088 draw_model
00008030 g     F .text	00000018 give_bean_pack
00005d54 g     F .text	00000150 draw_gi_wallets
00008b64 g     F .text	00000274 get_bombchu_back_color
00007ffc g     F .text	00000018 give_song
00000004 g     O .sdata	00000004 last_fog_distance
0000008c g     O .sdata	00000006 defaultHeart
00000060 g     O .sdata	00000004 a_note_g
0000847c g     F .text	0000003c c_init
>>>>>>> 5c66629b
00000000         *UND*	00000000 CFG_RAINBOW_BOOM_TRAIL_OUTER_ENABLED
000001b8 g     O .data	00000010 triforce_sprite
00000000         *UND*	00000000 EXTERN_DAMAGE_MULTIPLYER
0000004e g     O .sbss	00000001 MAX_RUPEES
<<<<<<< HEAD
00009628 g     F .text	000000e4 item_etcetera_draw
00000000         *UND*	00000000 SPEED_MULTIPLIER
0000333c g     F .text	0000096c draw_file_icons
00000030 g     O .sbss	00000004 active_item_action_id
00004a10 g     F .text	000000c4 try_pending_item
00005a48 g     F .text	00000120 draw_gi_compass
00007fe0 g     F .text	0000002c fill_wallet_upgrade
000058e4 g     F .text	000000c0 draw_gi_eggs_and_medallions
00000064 g     O .sbss	00000004 heap_next
00000000         *UND*	00000000 SKULL_CHEST_BASE_TEXTURE
00000000         *UND*	00000000 TRIFORCE_ICON_TEXTURE
00007fac g     F .text	0000001c ice_trap_effect
00007630 g     F .text	00000208 draw_gi_poe_bottles
00008544 g     F .text	00000100 c_equipment_menu_slot_filled
00000000         *UND*	00000000 FAST_CHESTS
00007df4 g     F .text	00000038 give_bottle
00000000         *UND*	00000000 CFG_DUNGEON_INFO_REWARD_NEED_ALTAR
00000168 g     O .data	00000010 heart_sprite
00004514 g     F .text	000000a0 lookup_override_by_key
00008fd8 g     F .text	0000006c load_object_file
00006ab4 g     F .text	00000154 draw_gi_magic_spells
00000000         *UND*	00000000 CFG_RAINBOW_NAVI_NPC_INNER_ENABLED
00000000 g     O .sbss	00000004 CHEST_SIZE_TEXTURE
00009180 g     F .text	00000078 draw_model_low_level
00007444 g     F .text	000001ec draw_gi_fairy_lantern
00006f44 g     F .text	000001a4 draw_gi_mirror_shield
00000000         *UND*	00000000 CFG_DUNGEON_INFO_MQ_NEED_MAP
00007ca8 g     F .text	00000038 base_draw_gi_model
=======
0000968c g     F .text	000000e4 item_etcetera_draw
00000000         *UND*	00000000 SPEED_MULTIPLIER
000033e0 g     F .text	00000924 draw_file_icons
00000030 g     O .sbss	00000004 active_item_action_id
00004a5c g     F .text	000000c0 try_pending_item
00005aa8 g     F .text	00000120 draw_gi_compass
00008048 g     F .text	0000002c fill_wallet_upgrade
00005944 g     F .text	000000c0 draw_gi_eggs_and_medallions
00000064 g     O .sbss	00000004 heap_next
00000000         *UND*	00000000 SKULL_CHEST_BASE_TEXTURE
00000000         *UND*	00000000 TRIFORCE_ICON_TEXTURE
00008014 g     F .text	0000001c ice_trap_effect
00007698 g     F .text	00000208 draw_gi_poe_bottles
000085a8 g     F .text	00000100 c_equipment_menu_slot_filled
00000000         *UND*	00000000 FAST_CHESTS
00007e5c g     F .text	00000038 give_bottle
00000000         *UND*	00000000 CFG_DUNGEON_INFO_REWARD_NEED_ALTAR
00000178 g     O .data	00000010 heart_sprite
00004574 g     F .text	000000a0 lookup_override_by_key
0000903c g     F .text	0000006c load_object_file
00006b14 g     F .text	00000158 draw_gi_magic_spells
00000000         *UND*	00000000 CFG_RAINBOW_NAVI_NPC_INNER_ENABLED
00000000 g     O .sbss	00000004 CHEST_SIZE_TEXTURE
000091e4 g     F .text	00000078 draw_model_low_level
000074ac g     F .text	000001ec draw_gi_fairy_lantern
00006fac g     F .text	000001a4 draw_gi_mirror_shield
00000000         *UND*	00000000 CFG_DUNGEON_INFO_MQ_NEED_MAP
00007d10 g     F .text	00000038 base_draw_gi_model
>>>>>>> 5c66629b
00000000         *UND*	00000000 OUTGOING_ITEM
0000004c g     O .sbss	00000001 COMPLETE_MASK_QUEST
<<<<<<< HEAD
00009560 g     F .text	00000064 skull_token_draw
00000000         *UND*	00000000 CFG_TEXT_CURSOR_COLOR
00007950 g     F .text	0000017c draw_gi_small_keys
000000e8 g     O .data	00000040 hash_symbols
00002b54 g     F .text	00000018 extern_scene_init
000090cc g     F .text	0000004c set_object_segment
000001c0 g     F .text	000000a0 draw_agony
0000a330 g     F .text	00000014 heap_init
00000000         *UND*	00000000 CFG_RAINBOW_NAVI_PROP_INNER_ENABLED
000094fc g     F .text	00000064 heart_container_draw
00005848 g     F .text	0000009c draw_gi_bombchu_and_masks
0000102c g     O .bss	00000040 object_slots
00007e40 g     F .text	00000050 give_small_key
00000000         *UND*	00000000 CFG_DUNGEON_INFO_MQ_ENABLE
00006d74 g     F .text	000001d0 draw_gi_potions
00000000         *UND*	00000000 C_HEAP
0000988c g     F .text	0000022c get_rainbow_color
00000000         *UND*	00000000 CFG_BOMBCHU_TRAIL_INNER_COLOR
00004404 g     F .text	00000110 get_override_search_key
00000014 g     O .sbss	00000001 NO_ESCAPE_SEQUENCE
00004700 g     F .text	0000004c clear_override
0000601c g     F .text	00000130 draw_gi_coins_and_cuccos
0000489c g     F .text	00000034 pop_pending_item
00000368 g     F .text	0000021c draw_chest
00000000         *UND*	00000000 CFG_A_BUTTON_COLOR
00004ec8 g     F .text	0000002c sprite_bytes_per_tile
000080a4 g     F .text	0000003c get_item_row
00000000         *UND*	00000000 DISABLE_TIMERS
0000a380 g     F .text	00000044 file_init
00000210 g     O .rodata	0000000c rupee_colors
00000000         *UND*	00000000 EXTENDED_OBJECT_TABLE
00009de4 g     F .text	00000538 draw_triforce_count
00000000         *UND*	00000000 PLAYER_NAME_ID
00000000         *UND*	00000000 TRIFORCE_HUNT_ENABLED
000069ac g     F .text	00000108 draw_gi_fish_bottle
000092fc g     F .text	0000004c models_init
0000130c g     O .data	0000001c key_counts
=======
000095c4 g     F .text	00000064 skull_token_draw
00000000         *UND*	00000000 CFG_TEXT_CURSOR_COLOR
000079b8 g     F .text	0000017c draw_gi_small_keys
000000f4 g     O .data	00000040 hash_symbols
00002b98 g     F .text	00000018 extern_scene_init
00009130 g     F .text	0000004c set_object_segment
000001c0 g     F .text	000000a0 draw_agony
0000a390 g     F .text	00000014 heap_init
00000000         *UND*	00000000 CFG_RAINBOW_NAVI_PROP_INNER_ENABLED
00009560 g     F .text	00000064 heart_container_draw
000058a8 g     F .text	0000009c draw_gi_bombchu_and_masks
00001044 g     O .bss	00000040 object_slots
00007ea8 g     F .text	00000050 give_small_key
00000000         *UND*	00000000 CFG_DUNGEON_INFO_MQ_ENABLE
00006ddc g     F .text	000001d0 draw_gi_potions
00000000         *UND*	00000000 C_HEAP
000098f0 g     F .text	0000022c get_rainbow_color
00000000         *UND*	00000000 CFG_BOMBCHU_TRAIL_INNER_COLOR
00004464 g     F .text	00000110 get_override_search_key
00000014 g     O .sbss	00000001 NO_ESCAPE_SEQUENCE
00004760 g     F .text	0000004c clear_override
0000607c g     F .text	00000130 draw_gi_coins_and_cuccos
000048e4 g     F .text	00000034 pop_pending_item
00000368 g     F .text	0000021c draw_chest
00000000         *UND*	00000000 CFG_A_BUTTON_COLOR
00004f28 g     F .text	0000002c sprite_bytes_per_tile
0000810c g     F .text	0000003c get_item_row
00000000         *UND*	00000000 DISABLE_TIMERS
0000a3e0 g     F .text	00000044 file_init
000002b0 g     O .rodata	0000000c rupee_colors
00000000         *UND*	00000000 EXTENDED_OBJECT_TABLE
00009e48 g     F .text	00000534 draw_triforce_count
00000000         *UND*	00000000 PLAYER_NAME_ID
00000000         *UND*	00000000 TRIFORCE_HUNT_ENABLED
00006a0c g     F .text	00000108 draw_gi_fish_bottle
00009360 g     F .text	0000004c models_init
0000131c g     O .data	0000001c key_counts
>>>>>>> 5c66629b

<|MERGE_RESOLUTION|>--- conflicted
+++ resolved
@@ -30,29 +30,18 @@
 00000000 l       .rodata.cst4	00000000 $LC0
 00000004 l       .rodata.cst4	00000000 $LC1
 00000000 l    df *ABS*	00000000 file_icons.c
-<<<<<<< HEAD
 00002dfc l     F .text	00000024 color_product
 00002e20 l     F .text	000000dc make_digits
 00002efc l     F .text	00000070 draw_square_sprite
 000000ec l     O .rodata	00000100 fixed_tile_positions
-=======
-00002e40 l     F .text	00000024 color_product
-00002e64 l     F .text	000000dc make_digits
-00002f40 l     F .text	00000070 draw_square_sprite
-0000018c l     O .rodata	00000100 fixed_tile_positions
->>>>>>> 5c66629b
 00000000 l     O .bss	0000002c draw_data
-0000010c l     O .rodata	00000010 MASK_LOOKUP
-00000174 l     O .rodata	00000015 variable_tile_positions
-00000138 l     O .rodata	0000003c song_note_data
-0000011c l     O .rodata	00000019 counter_positions
+0000006c l     O .rodata	00000010 MASK_LOOKUP
+000000d4 l     O .rodata	00000015 variable_tile_positions
+00000098 l     O .rodata	0000003c song_note_data
+0000007c l     O .rodata	00000019 counter_positions
 0000000c l     O .sbss	00000001 frame_counter.0
 00000000 l    df *ABS*	00000000 file_message.c
-<<<<<<< HEAD
 00003ca8 l     F .text	00000050 print_msg
-=======
-00003d04 l     F .text	00000054 print_msg
->>>>>>> 5c66629b
 0000000c l       .rodata.str1.4	00000000 $LC0
 00000010 l       .rodata.str1.4	00000000 $LC1
 00000024 l       .rodata.str1.4	00000000 $LC2
@@ -92,7 +81,7 @@
 00000040 l       .rodata.cst4	00000000 $LC10
 00000000 l    df *ABS*	00000000 objects.c
 00000000 l    df *ABS*	00000000 rainbow.c
-000002d0 l     O .rodata	00000015 cycle_colors
+00000230 l     O .rodata	00000015 cycle_colors
 00000000 l       .rodata.cst8	00000000 $LC0
 00000044 l       .rodata.cst4	00000000 $LC1
 00000048 l       .rodata.cst4	00000000 $LC2
@@ -111,434 +100,225 @@
 00000000 l    df *ABS*	00000000 twinrova.c
 00000000 l    df *ABS*	00000000 util.c
 00000000 l    df *ABS*	00000000 weather.c
-<<<<<<< HEAD
-00006780 g     F .text	00000114 draw_gi_deku_nut
-000091f8 g     F .text	0000007c scale_factor
-00007f2c g     F .text	0000001c give_defense
-00008140 g     F .text	0000002c call_effect_function
+000067b4 g     F .text	00000114 draw_gi_deku_nut
+0000922c g     F .text	0000007c scale_factor
+00007f60 g     F .text	0000001c give_defense
+00008174 g     F .text	0000002c call_effect_function
 00002f6c g     F .text	000003d0 read_file_data
 00000000         *UND*	00000000 PLAYER_ID
-0000800c g     F .text	0000001c clear_excess_hearts
-00009814 g     F .text	00000078 object_index_or_spawn
-000057c0 g     F .text	00000088 give_ice_trap
-0000888c g     F .text	00000274 update_bombchu_trail_colors
+00008040 g     F .text	0000001c clear_excess_hearts
+00009848 g     F .text	00000078 object_index_or_spawn
+000057f4 g     F .text	00000088 give_ice_trap
+000088c0 g     F .text	00000274 update_bombchu_trail_colors
 00004388 g     F .text	0000007c item_overrides_init
-00008268 g     F .text	00000018 scale_upgrade
-0000a31c g     F .text	00000014 clear_twinrova_vars
+00000000         *UND*	00000000 MW_SEND_OWN_ITEMS
+0000829c g     F .text	00000018 scale_upgrade
+0000a350 g     F .text	00000014 clear_twinrova_vars
 00000048 g     O .sdata	00000004 a_note_glow_max
 00000008 g     O .sbss	00000004 CHEST_TEXTURE_MATCH_CONTENTS
-00005b68 g     F .text	0000009c draw_gi_various_opa0
+00005b9c g     F .text	0000009c draw_gi_various_opa0
 00000000         *UND*	00000000 CFG_HEART_COLOR
-0000614c g     F .text	0000012c draw_gi_magic_arrows
+00006180 g     F .text	0000012c draw_gi_magic_arrows
 00000000         *UND*	00000000 CFG_RAINBOW_NAVI_ENEMY_INNER_ENABLED
-00005748 g     F .text	0000004c rupee_hud_color
+0000577c g     F .text	0000004c rupee_hud_color
 00000000         *UND*	00000000 CFG_RAINBOW_NAVI_IDLE_OUTER_ENABLED
-00008174 g     F .text	00000014 hookshot_upgrade
-00008644 g     F .text	000000a4 update_sword_trail_colors
+000081a8 g     F .text	00000014 hookshot_upgrade
+00008678 g     F .text	000000a4 update_sword_trail_colors
 000045b4 g     F .text	0000004c lookup_override
-0000829c g     F .text	0000001c stick_upgrade
+000082d0 g     F .text	0000001c stick_upgrade
 00000010 g     O .data	00000018 medals
-00009b28 g     F .text	0000002c text_init
-=======
-000067e0 g     F .text	00000114 draw_gi_deku_nut
-0000925c g     F .text	0000007c scale_factor
-00007f94 g     F .text	0000001c give_defense
-000081a4 g     F .text	0000002c call_effect_function
-00002fb0 g     F .text	00000430 read_file_data
-00000000         *UND*	00000000 PLAYER_ID
-00008074 g     F .text	0000001c clear_excess_hearts
-00009878 g     F .text	00000078 object_index_or_spawn
-00005820 g     F .text	00000088 give_ice_trap
-000088f0 g     F .text	00000274 update_bombchu_trail_colors
-000043e8 g     F .text	0000007c item_overrides_init
-00000000         *UND*	00000000 MW_SEND_OWN_ITEMS
-000082cc g     F .text	00000018 scale_upgrade
-0000a37c g     F .text	00000014 clear_twinrova_vars
-00000048 g     O .sdata	00000004 a_note_glow_max
-00000008 g     O .sbss	00000004 CHEST_TEXTURE_MATCH_CONTENTS
-00005bc8 g     F .text	0000009c draw_gi_various_opa0
-00000000         *UND*	00000000 CFG_HEART_COLOR
-000061ac g     F .text	0000012c draw_gi_magic_arrows
-00000000         *UND*	00000000 CFG_RAINBOW_NAVI_ENEMY_INNER_ENABLED
-000057a8 g     F .text	0000004c rupee_hud_color
-00000000         *UND*	00000000 CFG_RAINBOW_NAVI_IDLE_OUTER_ENABLED
-000081d8 g     F .text	00000014 hookshot_upgrade
-000086a8 g     F .text	000000a4 update_sword_trail_colors
-00004614 g     F .text	0000004c lookup_override
-00008300 g     F .text	0000001c stick_upgrade
-00000010 g     O .data	00000018 medals
-00009b8c g     F .text	0000002c text_init
->>>>>>> 5c66629b
+00009b5c g     F .text	0000002c text_init
 00000000         *UND*	00000000 INCOMING_PLAYER
 00000080 g     O .sdata	00000004 beating_no_dd
 00000000         *UND*	00000000 TRIFORCE_PIECES_REQUIRED
 00000030 g     O .sdata	00000004 c_note_font_glow_max
-<<<<<<< HEAD
 00002b6c g     F .text	00000290 process_extern_ctxt
-000070e8 g     F .text	0000018c draw_gi_gs_token
-00007acc g     F .text	000001dc draw_gi_boss_keys
+0000711c g     F .text	0000018c draw_gi_gs_token
+00007b00 g     F .text	000001dc draw_gi_boss_keys
 00000038 g     O .sbss	00000004 active_override_is_outgoing
-00007f64 g     F .text	00000024 give_double_magic
+00007f98 g     F .text	00000024 give_double_magic
 00000074 g     O .sdata	00000004 normal_dd
-000053ac g     F .text	0000039c update_hud_colors
-00005e44 g     F .text	000000c0 draw_gi_various_xlu01
+000053e0 g     F .text	0000039c update_hud_colors
+00005e78 g     F .text	000000c0 draw_gi_various_xlu01
 00000000         *UND*	00000000 CFG_DUNGEON_REWARDS
-00008374 g     F .text	00000070 letter_to_bottle
+000083a8 g     F .text	00000070 letter_to_bottle
 00000000         *UND*	00000000 CFG_B_BUTTON_COLOR
 00000000         *UND*	00000000 CFG_CUSTOM_MESSAGE_1
-000095c4 g     F .text	00000064 ocarina_of_time_draw
+000095f8 g     F .text	00000064 ocarina_of_time_draw
 00004194 g     F .text	00000048 check_ganon_entry
 000001f8 g     O .data	00000010 items_sprite
 00000000         *UND*	00000000 CFG_DUNGEON_REWARD_AREAS
-00006678 g     F .text	00000108 draw_gi_goron_swords
+000066ac g     F .text	00000108 draw_gi_goron_swords
 00000000         *UND*	00000000 CFG_DISPLAY_DPAD
-000084d4 g     F .text	0000003c before_skybox_init
-=======
-00002bb0 g     F .text	00000290 process_extern_ctxt
-00007150 g     F .text	0000018c draw_gi_gs_token
-00007b34 g     F .text	000001dc draw_gi_boss_keys
-00000038 g     O .sbss	00000004 active_override_is_outgoing
-00007fcc g     F .text	00000024 give_double_magic
-00000074 g     O .sdata	00000004 normal_dd
-0000540c g     F .text	0000039c update_hud_colors
-00005ea4 g     F .text	000000c0 draw_gi_various_xlu01
-00000000         *UND*	00000000 CFG_DUNGEON_REWARDS
-000083d8 g     F .text	00000070 letter_to_bottle
-00000000         *UND*	00000000 CFG_B_BUTTON_COLOR
-00000000         *UND*	00000000 CFG_CUSTOM_MESSAGE_1
-00009628 g     F .text	00000064 ocarina_of_time_draw
-000041f4 g     F .text	00000048 check_ganon_entry
-00000208 g     O .data	00000010 items_sprite
-000066d8 g     F .text	00000108 draw_gi_goron_swords
-00000000         *UND*	00000000 CFG_DISPLAY_DPAD
-00008538 g     F .text	0000003c before_skybox_init
->>>>>>> 5c66629b
+00008508 g     F .text	0000003c before_skybox_init
 00000024 g     O .sbss	00000004 active_item_graphic_id
 000001c8 g     O .data	00000010 dpad_sprite
 00000070 g     O .sdata	00000004 a_button
 00000000         *UND*	00000000 CFG_SHOW_SETTING_INFO
 0000000c g     O .sdata	00000008 hash_sprites
-<<<<<<< HEAD
 00004600 g     F .text	00000100 activate_override
-00008454 g     F .text	0000003c before_game_state_update
-00009ae0 g     F .text	00000048 store_scarecrow_fix
-00009dbc g     F .text	00000028 set_triforce_render
+00008488 g     F .text	0000003c before_game_state_update
+00009b14 g     F .text	00000048 store_scarecrow_fix
+00009df0 g     F .text	00000028 set_triforce_render
 00000064 g     O .sdata	00000004 a_note_r
 00000000         *UND*	00000000 CFG_C_NOTE_COLOR
 00000000         *UND*	00000000 OUTGOING_PLAYER
-0000a3c4 g     F .text	00000240 override_weather_state
-0000485c g     F .text	00000040 push_delayed_item
-00008208 g     F .text	00000030 slingshot_upgrade
-=======
-00004660 g     F .text	00000100 activate_override
-000084b8 g     F .text	0000003c before_game_state_update
-00009b44 g     F .text	00000048 store_scarecrow_fix
-00009e20 g     F .text	00000028 set_triforce_render
-00000064 g     O .sdata	00000004 a_note_r
-00000000         *UND*	00000000 CFG_C_NOTE_COLOR
-00000000         *UND*	00000000 OUTGOING_PLAYER
-0000a424 g     F .text	00000240 override_weather_state
-000048a4 g     F .text	00000040 push_delayed_item
-0000826c g     F .text	00000030 slingshot_upgrade
->>>>>>> 5c66629b
+0000a3f8 g     F .text	00000240 override_weather_state
+0000486c g     F .text	00000040 push_delayed_item
+0000823c g     F .text	00000030 slingshot_upgrade
 000009e0 g     F .text	00000940 draw_dpad
 00000250 g     O .data	000010bc item_draw_table
 00000010 g     O .sbss	00000004 cfg_file_select_hash
-<<<<<<< HEAD
-00009ab8 g     F .text	00000028 health_and_magic_refill
-00007274 g     F .text	000001d0 draw_gi_blue_fire_candle
-00007ce0 g     F .text	00000008 no_effect
-00009d8c g     F .text	00000030 text_flush
+00009aec g     F .text	00000028 health_and_magic_refill
+000072a8 g     F .text	000001d0 draw_gi_blue_fire_candle
+00007d14 g     F .text	00000008 no_effect
+00009dc0 g     F .text	00000030 text_flush
 00000000         *UND*	00000000 CFG_RAINBOW_SWORD_INNER_ENABLED
-00009b54 g     F .text	000000a8 text_print_size
+00009b88 g     F .text	000000a8 text_print_size
 00000208 g     O .data	00000010 medals_sprite
 00002af0 g     F .text	00000064 interpolate
-000081e0 g     F .text	00000028 bow_upgrade
-=======
-00009b1c g     F .text	00000028 health_and_magic_refill
-000072dc g     F .text	000001d0 draw_gi_blue_fire_candle
-00007d48 g     F .text	00000008 no_effect
-00009df0 g     F .text	00000030 text_flush
-00000000         *UND*	00000000 CFG_RAINBOW_SWORD_INNER_ENABLED
-00009bb8 g     F .text	000000a8 text_print_size
-00000218 g     O .data	00000010 medals_sprite
-00002b34 g     F .text	00000064 interpolate
-00008244 g     F .text	00000028 bow_upgrade
->>>>>>> 5c66629b
+00008214 g     F .text	00000028 bow_upgrade
 00000000         *UND*	00000000 VERSION_STRING_TXT
 00000034 g     F .text	00000034 agony_vibrate_setup
 00000188 g     O .data	00000010 item_digit_sprite
 00000000         *UND*	00000000 SILVER_CHEST_BASE_TEXTURE
-<<<<<<< HEAD
 00003cf8 g     F .text	0000025c draw_file_message
-000049a0 g     F .text	00000070 after_item_received
+000049b0 g     F .text	0000007c after_item_received
 00000000         *UND*	00000000 SPOILER_AVAILABLE
-0000816c g     F .text	00000008 no_upgrade
-00008d74 g     F .text	00000224 update_navi_colors
+000081a0 g     F .text	00000008 no_upgrade
+00008da8 g     F .text	00000224 update_navi_colors
 00004230 g     F .text	00000158 give_ganon_boss_key
-00008318 g     F .text	0000001c arrows_to_rupee
+0000834c g     F .text	0000001c arrows_to_rupee
 00000040 g     O .sdata	00000004 a_note_font_glow_max
-00005f04 g     F .text	00000118 draw_gi_various_opa0_xlu1
-=======
-00003d58 g     F .text	0000025c draw_file_message
-000049e4 g     F .text	00000078 after_item_received
-00000000         *UND*	00000000 SPOILER_AVAILABLE
-000081d0 g     F .text	00000008 no_upgrade
-00008dd8 g     F .text	00000224 update_navi_colors
-00004290 g     F .text	00000158 give_ganon_boss_key
-0000837c g     F .text	0000001c arrows_to_rupee
-00000040 g     O .sdata	00000004 a_note_font_glow_max
-00005f64 g     F .text	00000118 draw_gi_various_opa0_xlu1
->>>>>>> 5c66629b
+00005f38 g     F .text	00000118 draw_gi_various_opa0_xlu1
 0000003c g     O .sbss	00000008 active_override
 00000018 g     O .sdata	00000008 empty_dlist
 00000000         *UND*	00000000 INCOMING_ITEM
 00000068 g     O .sdata	00000004 c_button
 00000000 g     O .sdata	00000004 dungeon_count
-<<<<<<< HEAD
-00007e2c g     F .text	00000014 give_dungeon_item
+00007e60 g     F .text	00000014 give_dungeon_item
 00001320 g     F .text	00000128 draw_background
-00008280 g     F .text	0000001c nut_upgrade
+000082b4 g     F .text	0000001c nut_upgrade
 00000000         *UND*	00000000 CFG_RAINBOW_NAVI_PROP_OUTER_ENABLED
-000047fc g     F .text	00000060 push_coop_item
+0000480c g     F .text	00000060 push_coop_item
 00000000         *UND*	00000000 GILDED_CHEST_BASE_TEXTURE
 00000008 g     O .sdata	00000004 scene_fog_distance
 00000000         *UND*	00000000 CFG_BOMBCHU_TRAIL_OUTER_COLOR
-00009348 g     F .text	0000002c models_reset
+0000937c g     F .text	0000002c models_reset
 00000000         *UND*	00000000 TIME_STRING_TXT
 00000000 g     F .text	00000008 agony_inside_radius_setup
-00006c08 g     F .text	0000016c draw_gi_scales
+00006c3c g     F .text	0000016c draw_gi_scales
 000001e8 g     O .data	00000010 quest_items_sprite
-000048d0 g     F .text	00000064 after_key_received
+000048e0 g     F .text	00000064 after_key_received
 00000000         *UND*	00000000 PLANDOMIZER_USED
 00000068 g     O .sbss	00000001 KAKARIKO_WEATHER_FORECAST
-0000a344 g     F .text	0000003c heap_alloc
+0000a378 g     F .text	0000003c heap_alloc
 00000034 g     O .sbss	00000004 active_item_row
-00008490 g     F .text	00000044 after_game_state_update
+000084c4 g     F .text	00000044 after_game_state_update
 00000000         *UND*	00000000 CFG_DUNGEON_INFO_REWARD_SUMMARY_ENABLE
-000083e4 g     F .text	00000034 health_upgrade_cap
+00008418 g     F .text	00000034 health_upgrade_cap
 00001448 g     F .text	000016a8 draw_dungeon_info
-00008510 g     F .text	00000034 after_scene_init
-=======
-00007e94 g     F .text	00000014 give_dungeon_item
-00001320 g     F .text	00000128 draw_background
-000082e4 g     F .text	0000001c nut_upgrade
-00000000         *UND*	00000000 CFG_RAINBOW_NAVI_PROP_OUTER_ENABLED
-00004844 g     F .text	00000060 push_coop_item
-00000000         *UND*	00000000 GILDED_CHEST_BASE_TEXTURE
-00000008 g     O .sdata	00000004 scene_fog_distance
-00000000         *UND*	00000000 CFG_BOMBCHU_TRAIL_OUTER_COLOR
-000093ac g     F .text	0000002c models_reset
-00000000         *UND*	00000000 TIME_STRING_TXT
-00000000 g     F .text	00000008 agony_inside_radius_setup
-00006c6c g     F .text	00000170 draw_gi_scales
-000001f8 g     O .data	00000010 quest_items_sprite
-00004918 g     F .text	00000064 after_key_received
-00000000         *UND*	00000000 PLANDOMIZER_USED
-00000068 g     O .sbss	00000001 KAKARIKO_WEATHER_FORECAST
-0000a3a4 g     F .text	0000003c heap_alloc
-00000034 g     O .sbss	00000004 active_item_row
-000084f4 g     F .text	00000044 after_game_state_update
-00000000         *UND*	00000000 CFG_DUNGEON_INFO_REWARD_SUMMARY_ENABLE
-00008448 g     F .text	00000034 health_upgrade_cap
-00001448 g     F .text	000016ec draw_dungeon_info
-00008574 g     F .text	00000034 after_scene_init
->>>>>>> 5c66629b
+00008544 g     F .text	00000034 after_scene_init
 00000000         *UND*	00000000 FONT_TEXTURE
-0000028c g     O .rodata	0000000c icon_sprites
+000001ec g     O .rodata	0000000c icon_sprites
 00000000         *UND*	00000000 OCARINAS_SHUFFLED
-<<<<<<< HEAD
-00009c1c g     F .text	00000170 text_flush_size
-00004c04 g     F .text	00000134 get_item
-00006278 g     F .text	00000144 draw_gi_various_opa10_xlu32
-=======
-00009c80 g     F .text	00000170 text_flush_size
-00004c4c g     F .text	00000134 get_item
-000062d8 g     F .text	00000144 draw_gi_various_opa10_xlu32
->>>>>>> 5c66629b
+00009c50 g     F .text	00000170 text_flush_size
+00004c20 g     F .text	00000134 get_item
+000062ac g     F .text	00000144 draw_gi_various_opa10_xlu32
 0000004c g     O .sdata	00000004 a_note_glow_base
 00000004 g     O .sbss	00000004 CHEST_SIZE_MATCH_CONTENTS
 00000000         *UND*	00000000 SKULL_CHEST_FRONT_TEXTURE
 00000044 g     O .sdata	00000004 a_note_font_glow_base
 00000000         *UND*	00000000 CFG_RAINBOW_BOMBCHU_TRAIL_OUTER_ENABLED
 00000000         *UND*	00000000 CFG_RAINBOW_SWORD_OUTER_ENABLED
-<<<<<<< HEAD
-00007f48 g     F .text	0000001c give_magic
+00007f7c g     F .text	0000001c give_magic
 00000178 g     O .data	00000010 linkhead_skull_sprite
 0000002c g     O .sbss	00000004 active_item_text_id
-00005794 g     F .text	00000014 ice_trap_is_pending
+000057c8 g     F .text	00000014 ice_trap_is_pending
 0000002c g     O .bss	00001000 cfg_item_overrides
 00000020 g     O .sdata	00000004 text_cursor_border_max
 00000000         *UND*	00000000 DPAD_TEXTURE
-00004774 g     F .text	00000088 push_pending_item
-00007e90 g     F .text	0000009c give_small_key_ring
+00004784 g     F .text	00000088 push_pending_item
+00007ec4 g     F .text	0000009c give_small_key_ring
 00000008 g     F .text	0000002c agony_outside_radius_setup
-0000474c g     F .text	00000028 set_outgoing_override
+0000474c g     F .text	00000038 set_outgoing_override
 00000028 g     O .sbss	00000004 active_item_object_id
 00000000         *UND*	00000000 CFG_RAINBOW_BOOM_TRAIL_INNER_ENABLED
-00008238 g     F .text	00000030 wallet_upgrade
+0000826c g     F .text	00000030 wallet_upgrade
 00000020 g     O .sbss	00000004 active_item_fast_chest
 00000054 g     O .sdata	00000004 c_note_g
 00003f54 g     F .text	00000240 draw_file_select_hash
-=======
-00007fb0 g     F .text	0000001c give_magic
-00000188 g     O .data	00000010 linkhead_skull_sprite
-0000002c g     O .sbss	00000004 active_item_text_id
-000057f4 g     F .text	00000014 ice_trap_is_pending
-00000044 g     O .bss	00001000 cfg_item_overrides
-00000020 g     O .sdata	00000004 text_cursor_border_max
-00000000         *UND*	00000000 DPAD_TEXTURE
-000047e4 g     F .text	00000060 push_pending_item
-00007ef8 g     F .text	0000009c give_small_key_ring
-00000008 g     F .text	0000002c agony_outside_radius_setup
-000047ac g     F .text	00000038 set_outgoing_override
-00000028 g     O .sbss	00000004 active_item_object_id
-00000000         *UND*	00000000 CFG_RAINBOW_BOOM_TRAIL_INNER_ENABLED
-0000829c g     F .text	00000030 wallet_upgrade
-00000020 g     O .sbss	00000004 active_item_fast_chest
-00000054 g     O .sdata	00000004 c_note_g
-00003fb4 g     F .text	00000240 draw_file_select_hash
->>>>>>> 5c66629b
 00000034 g     O .sdata	00000004 c_note_font_glow_base
 00000260 g     F .text	00000108 get_chest_override
 00000584 g     F .text	0000045c handle_dpad
 00000000         *UND*	00000000 START_TWINROVA_FIGHT
-<<<<<<< HEAD
-000050c4 g     F .text	000000f8 sprite_draw
+000050f8 g     F .text	000000f8 sprite_draw
 00000000         *UND*	00000000 CFG_BOOM_TRAIL_OUTER_COLOR
 00000198 g     O .data	00000010 key_rupee_clock_sprite
-00007de8 g     F .text	0000000c give_biggoron_sword
-00004e58 g     F .text	00000070 give_sarias_gift
+00007e1c g     F .text	0000000c give_biggoron_sword
+00004e8c g     F .text	00000070 give_sarias_gift
 00000000         *UND*	00000000 CFG_RAINBOW_NAVI_ENEMY_OUTER_ENABLED
-00009474 g     F .text	00000088 small_key_draw
+000094a8 g     F .text	00000088 small_key_draw
 00000038 g     O .sdata	00000004 c_note_glow_max
-00009410 g     F .text	00000064 heart_piece_draw
+00009444 g     F .text	00000064 heart_piece_draw
 00000000         *UND*	00000000 CFG_RAINBOW_BOMBCHU_TRAIL_INNER_ENABLED
-000063bc g     F .text	0000015c draw_gi_bullet_bags
-00004f24 g     F .text	000001a0 sprite_load
-000059a4 g     F .text	000000a4 draw_gi_sold_out
+000063f0 g     F .text	0000015c draw_gi_bullet_bags
+00004f58 g     F .text	000001a0 sprite_load
+000059d8 g     F .text	000000a4 draw_gi_sold_out
 00000218 g     O .data	00000010 stones_sprite
 00000000         *UND*	00000000 OUTGOING_KEY
 000000d4 g     O .data	00000014 extern_ctxt
-00008334 g     F .text	0000001c bombs_to_rupee
+00008368 g     F .text	0000001c bombs_to_rupee
 00000028 g     O .sdata	00000004 text_cursor_inner_max
 0000005c g     O .sdata	00000004 a_note_b
 00000000         *UND*	00000000 Gameplay_InitSkybox
 00000128 g     O .data	00000040 num_to_bits
 00000228 g     O .data	00000028 setup_db
-0000906c g     F .text	00000060 get_object
-00007cf4 g     F .text	000000bc give_triforce_piece
+000090a0 g     F .text	00000060 get_object
+00007d28 g     F .text	000000bc give_triforce_piece
 00001328 g     O .data	00001090 item_table
 000001d8 g     O .data	00000010 font_sprite
 0000001c g     O .sbss	00000001 satisified_pending_frames
-00009118 g     F .text	00000068 scale_top_matrix
-00004934 g     F .text	0000006c pop_ice_trap
-00006894 g     F .text	00000118 draw_gi_recovery_heart
+0000914c g     F .text	00000068 scale_top_matrix
+00004944 g     F .text	0000006c pop_ice_trap
+000068c8 g     F .text	00000118 draw_gi_recovery_heart
 00000004 g     O .data	00000009 reward_rows
 00000000         *UND*	00000000 TWINROVA_ACTION_TIMER
-00008f98 g     F .text	00000040 update_misc_colors
+00008fcc g     F .text	00000040 update_misc_colors
 00000018 g     O .sbss	00000001 GANON_BOSS_KEY_CONDITION
-00004ef4 g     F .text	00000030 sprite_bytes
+00004f28 g     F .text	00000030 sprite_bytes
 00000058 g     O .sdata	00000004 c_note_r
 00000000         *UND*	00000000 CFG_C_BUTTON_COLOR
-000081b4 g     F .text	0000002c bomb_bag_upgrade
-000082b8 g     F .text	00000010 magic_upgrade
-00008188 g     F .text	0000002c strength_upgrade
-00008028 g     F .text	0000007c open_mask_shop
-00009044 g     F .text	00000028 load_object
-000082f8 g     F .text	00000020 ocarina_upgrade
-00006518 g     F .text	00000160 draw_gi_small_rupees
-000080e0 g     F .text	00000060 resolve_upgrades
+000081e8 g     F .text	0000002c bomb_bag_upgrade
+000082ec g     F .text	00000010 magic_upgrade
+000081bc g     F .text	0000002c strength_upgrade
+0000805c g     F .text	0000007c open_mask_shop
+00009078 g     F .text	00000028 load_object
+0000832c g     F .text	00000020 ocarina_upgrade
+0000654c g     F .text	00000160 draw_gi_small_rupees
+00008114 g     F .text	00000060 resolve_upgrades
 000001a8 g     O .data	00000010 song_note_sprite
 00000000         *UND*	00000000 CFG_A_NOTE_COLOR
 0000007c g     O .sdata	00000004 normal_no_dd
 0000006c g     O .sdata	00000004 b_button
-000097b0 g     F .text	00000064 bowling_heart_piece_draw
-000051bc g     F .text	000001f0 gfx_init
+000097e4 g     F .text	00000064 bowling_heart_piece_draw
+000051f0 g     F .text	000001f0 gfx_init
 00000084 g     O .sdata	00000006 defaultDDHeart
 00000028 g     O .rodata	00000042 freecam_modes
-00007ce8 g     F .text	0000000c full_heal
+00007d1c g     F .text	0000000c full_heal
 00000050 g     O .sdata	00000004 c_note_b
-00004d38 g     F .text	00000120 get_skulltula_token
+00004d54 g     F .text	00000138 get_skulltula_token
 00000000         *UND*	00000000 CFG_RAINBOW_NAVI_IDLE_INNER_ENABLED
-000057a8 g     F .text	00000018 push_pending_ice_trap
+000057dc g     F .text	00000018 push_pending_ice_trap
 00000000         *UND*	00000000 CFG_DUNGEON_INFO_REWARD_ENABLE
-0000970c g     F .text	000000a4 bowling_bomb_bag_draw
-=======
-00005124 g     F .text	000000f8 sprite_draw
-00000000         *UND*	00000000 CFG_BOOM_TRAIL_OUTER_COLOR
-000001a8 g     O .data	00000010 key_rupee_clock_sprite
-00007e50 g     F .text	0000000c give_biggoron_sword
-00004eb8 g     F .text	00000070 give_sarias_gift
-00000000         *UND*	00000000 CFG_RAINBOW_NAVI_ENEMY_OUTER_ENABLED
-000094d8 g     F .text	00000088 small_key_draw
-00000038 g     O .sdata	00000004 c_note_glow_max
-00009474 g     F .text	00000064 heart_piece_draw
-00000000         *UND*	00000000 CFG_RAINBOW_BOMBCHU_TRAIL_INNER_ENABLED
-0000641c g     F .text	0000015c draw_gi_bullet_bags
-00004f84 g     F .text	000001a0 sprite_load
-00005a04 g     F .text	000000a4 draw_gi_sold_out
-00000228 g     O .data	00000010 stones_sprite
-00000000         *UND*	00000000 OUTGOING_KEY
-000000e0 g     O .data	00000014 extern_ctxt
-00008398 g     F .text	0000001c bombs_to_rupee
-00000028 g     O .sdata	00000004 text_cursor_inner_max
-0000005c g     O .sdata	00000004 a_note_b
-00000000         *UND*	00000000 Gameplay_InitSkybox
-00000134 g     O .data	00000040 num_to_bits
-00000238 g     O .data	00000028 setup_db
-000090d0 g     F .text	00000060 get_object
-00007d5c g     F .text	000000bc give_triforce_piece
-00001338 g     O .data	00001090 item_table
-000001e8 g     O .data	00000010 font_sprite
-0000001c g     O .sbss	00000001 satisified_pending_frames
-0000917c g     F .text	00000068 scale_top_matrix
-0000497c g     F .text	00000068 pop_ice_trap
-000068f4 g     F .text	00000118 draw_gi_recovery_heart
-00000004 g     O .data	00000009 reward_rows
-00000000         *UND*	00000000 TWINROVA_ACTION_TIMER
-00008ffc g     F .text	00000040 update_misc_colors
-00000018 g     O .sbss	00000001 GANON_BOSS_KEY_CONDITION
-00004f54 g     F .text	00000030 sprite_bytes
-00000058 g     O .sdata	00000004 c_note_r
-00000000         *UND*	00000000 CFG_C_BUTTON_COLOR
-00008218 g     F .text	0000002c bomb_bag_upgrade
-0000831c g     F .text	00000010 magic_upgrade
-000081ec g     F .text	0000002c strength_upgrade
-00008090 g     F .text	0000007c open_mask_shop
-000090a8 g     F .text	00000028 load_object
-0000835c g     F .text	00000020 ocarina_upgrade
-00006578 g     F .text	00000160 draw_gi_small_rupees
-00008148 g     F .text	0000005c resolve_upgrades
-000001b8 g     O .data	00000010 song_note_sprite
-00000000         *UND*	00000000 CFG_A_NOTE_COLOR
-0000007c g     O .sdata	00000004 normal_no_dd
-0000006c g     O .sdata	00000004 b_button
-00009814 g     F .text	00000064 bowling_heart_piece_draw
-0000521c g     F .text	000001f0 gfx_init
-00000084 g     O .sdata	00000006 defaultDDHeart
-00000028 g     O .rodata	00000042 freecam_modes
-00007d50 g     F .text	0000000c full_heal
-00000050 g     O .sdata	00000004 c_note_b
-00004d80 g     F .text	00000138 get_skulltula_token
-00000000         *UND*	00000000 CFG_RAINBOW_NAVI_IDLE_INNER_ENABLED
-00005808 g     F .text	00000018 push_pending_ice_trap
-00000000         *UND*	00000000 CFG_DUNGEON_INFO_REWARD_ENABLE
-00009770 g     F .text	000000a4 bowling_bomb_bag_draw
->>>>>>> 5c66629b
+00009740 g     F .text	000000a4 bowling_bomb_bag_draw
 00000000         *UND*	00000000 WORLD_STRING_TXT
 00000000         *UND*	00000000 GILDED_CHEST_FRONT_TEXTURE
 00000078 g     O .sdata	00000004 beating_dd
 00000068 g     F .text	00000158 draw_agony_graphic
-<<<<<<< HEAD
-00008350 g     F .text	00000024 seeds_to_rupee
-00007f88 g     F .text	0000000c give_fairy_ocarina
-000093d0 g     F .text	00000040 lookup_model
-=======
-000083b4 g     F .text	00000024 seeds_to_rupee
-00007ff0 g     F .text	0000000c give_fairy_ocarina
-00009434 g     F .text	00000040 lookup_model
->>>>>>> 5c66629b
+00008384 g     F .text	00000024 seeds_to_rupee
+00007fbc g     F .text	0000000c give_fairy_ocarina
+00009404 g     F .text	00000040 lookup_model
 0000004d g     O .sbss	00000001 OPEN_KAKARIKO
 00000000         *UND*	00000000 CHEST_LENS_ONLY
 00000028 g     O .data	000000a9 dungeons
@@ -546,203 +326,102 @@
 00000000         *UND*	00000000 CFG_DUNGEON_INFO_ENABLE
 00000000         *UND*	00000000 CFG_DUNGEON_IS_MQ
 00000044 g     O .sbss	00000004 dummy_actor
-<<<<<<< HEAD
-000086e8 g     F .text	000001a4 update_boomerang_trail_colors
+0000871c g     F .text	000001a4 update_boomerang_trail_colors
 00000000         *UND*	00000000 CFG_RAINBOW_NAVI_NPC_OUTER_ENABLED
 00000000         *UND*	00000000 CFG_DUNGEON_INFO_REWARD_NEED_COMPASS
 0000002c g     O .sdata	00000004 text_cursor_inner_base
-00009bfc g     F .text	00000020 text_print
-00009374 g     F .text	0000005c lookup_model_by_override
+00009c30 g     F .text	00000020 text_print
+000093a8 g     F .text	0000005c lookup_model_by_override
 0000003c g     O .sdata	00000004 c_note_glow_base
 000041dc g     F .text	00000054 countSetBitsRec
 00000016 g     O .sbss	00000002 GANON_BOSS_KEY_CONDITION_COUNT
-00007db0 g     F .text	00000038 give_tycoon_wallet
+00007de4 g     F .text	00000038 give_tycoon_wallet
 00000024 g     O .sdata	00000004 text_cursor_border_base
 00000048 g     O .sbss	00000004 item_overrides_count
-00007838 g     F .text	00000118 draw_gi_song_notes
+0000786c g     F .text	00000118 draw_gi_song_notes
 00000000         *UND*	00000000 CFG_BOOM_TRAIL_INNER_COLOR
-00005c04 g     F .text	000000f0 draw_gi_various_opa1023
-00004ad4 g     F .text	00000130 handle_pending_items
-000082c8 g     F .text	00000030 bombchu_upgrade
+00005c38 g     F .text	000000f0 draw_gi_various_opa1023
+00004af0 g     F .text	00000130 handle_pending_items
+000082fc g     F .text	00000030 bombchu_upgrade
 00000000         *UND*	00000000 SILVER_CHEST_FRONT_TEXTURE
-00009274 g     F .text	00000088 draw_model
-00007fc8 g     F .text	00000018 give_bean_pack
-00005cf4 g     F .text	00000150 draw_gi_wallets
-00008b00 g     F .text	00000274 get_bombchu_back_color
-00007f94 g     F .text	00000018 give_song
+000092a8 g     F .text	00000088 draw_model
+00007ffc g     F .text	00000018 give_bean_pack
+00005d28 g     F .text	00000150 draw_gi_wallets
+00008b34 g     F .text	00000274 get_bombchu_back_color
+00007fc8 g     F .text	00000018 give_song
 00000004 g     O .sdata	00000004 last_fog_distance
 0000008c g     O .sdata	00000006 defaultHeart
 00000060 g     O .sdata	00000004 a_note_g
-00008418 g     F .text	0000003c c_init
-=======
-0000874c g     F .text	000001a4 update_boomerang_trail_colors
-00000000         *UND*	00000000 CFG_RAINBOW_NAVI_NPC_OUTER_ENABLED
-00000000         *UND*	00000000 CFG_DUNGEON_INFO_REWARD_NEED_COMPASS
-0000002c g     O .sdata	00000004 text_cursor_inner_base
-00009c60 g     F .text	00000020 text_print
-000093d8 g     F .text	0000005c lookup_model_by_override
-0000003c g     O .sdata	00000004 c_note_glow_base
-0000423c g     F .text	00000054 countSetBitsRec
-00000016 g     O .sbss	00000002 GANON_BOSS_KEY_CONDITION_COUNT
-00007e18 g     F .text	00000038 give_tycoon_wallet
-00000024 g     O .sdata	00000004 text_cursor_border_base
-00000048 g     O .sbss	00000004 item_overrides_count
-000078a0 g     F .text	00000118 draw_gi_song_notes
-00000000         *UND*	00000000 CFG_BOOM_TRAIL_INNER_COLOR
-00005c64 g     F .text	000000f0 draw_gi_various_opa1023
-00004b1c g     F .text	00000130 handle_pending_items
-0000832c g     F .text	00000030 bombchu_upgrade
-00000000         *UND*	00000000 SILVER_CHEST_FRONT_TEXTURE
-000092d8 g     F .text	00000088 draw_model
-00008030 g     F .text	00000018 give_bean_pack
-00005d54 g     F .text	00000150 draw_gi_wallets
-00008b64 g     F .text	00000274 get_bombchu_back_color
-00007ffc g     F .text	00000018 give_song
-00000004 g     O .sdata	00000004 last_fog_distance
-0000008c g     O .sdata	00000006 defaultHeart
-00000060 g     O .sdata	00000004 a_note_g
-0000847c g     F .text	0000003c c_init
->>>>>>> 5c66629b
+0000844c g     F .text	0000003c c_init
 00000000         *UND*	00000000 CFG_RAINBOW_BOOM_TRAIL_OUTER_ENABLED
 000001b8 g     O .data	00000010 triforce_sprite
 00000000         *UND*	00000000 EXTERN_DAMAGE_MULTIPLYER
 0000004e g     O .sbss	00000001 MAX_RUPEES
-<<<<<<< HEAD
-00009628 g     F .text	000000e4 item_etcetera_draw
+0000965c g     F .text	000000e4 item_etcetera_draw
 00000000         *UND*	00000000 SPEED_MULTIPLIER
 0000333c g     F .text	0000096c draw_file_icons
 00000030 g     O .sbss	00000004 active_item_action_id
-00004a10 g     F .text	000000c4 try_pending_item
-00005a48 g     F .text	00000120 draw_gi_compass
-00007fe0 g     F .text	0000002c fill_wallet_upgrade
-000058e4 g     F .text	000000c0 draw_gi_eggs_and_medallions
+00004a2c g     F .text	000000c4 try_pending_item
+00005a7c g     F .text	00000120 draw_gi_compass
+00008014 g     F .text	0000002c fill_wallet_upgrade
+00005918 g     F .text	000000c0 draw_gi_eggs_and_medallions
 00000064 g     O .sbss	00000004 heap_next
 00000000         *UND*	00000000 SKULL_CHEST_BASE_TEXTURE
 00000000         *UND*	00000000 TRIFORCE_ICON_TEXTURE
-00007fac g     F .text	0000001c ice_trap_effect
-00007630 g     F .text	00000208 draw_gi_poe_bottles
-00008544 g     F .text	00000100 c_equipment_menu_slot_filled
+00007fe0 g     F .text	0000001c ice_trap_effect
+00007664 g     F .text	00000208 draw_gi_poe_bottles
+00008578 g     F .text	00000100 c_equipment_menu_slot_filled
 00000000         *UND*	00000000 FAST_CHESTS
-00007df4 g     F .text	00000038 give_bottle
+00007e28 g     F .text	00000038 give_bottle
 00000000         *UND*	00000000 CFG_DUNGEON_INFO_REWARD_NEED_ALTAR
 00000168 g     O .data	00000010 heart_sprite
 00004514 g     F .text	000000a0 lookup_override_by_key
-00008fd8 g     F .text	0000006c load_object_file
-00006ab4 g     F .text	00000154 draw_gi_magic_spells
+0000900c g     F .text	0000006c load_object_file
+00006ae8 g     F .text	00000154 draw_gi_magic_spells
 00000000         *UND*	00000000 CFG_RAINBOW_NAVI_NPC_INNER_ENABLED
 00000000 g     O .sbss	00000004 CHEST_SIZE_TEXTURE
-00009180 g     F .text	00000078 draw_model_low_level
-00007444 g     F .text	000001ec draw_gi_fairy_lantern
-00006f44 g     F .text	000001a4 draw_gi_mirror_shield
+000091b4 g     F .text	00000078 draw_model_low_level
+00007478 g     F .text	000001ec draw_gi_fairy_lantern
+00006f78 g     F .text	000001a4 draw_gi_mirror_shield
 00000000         *UND*	00000000 CFG_DUNGEON_INFO_MQ_NEED_MAP
-00007ca8 g     F .text	00000038 base_draw_gi_model
-=======
-0000968c g     F .text	000000e4 item_etcetera_draw
-00000000         *UND*	00000000 SPEED_MULTIPLIER
-000033e0 g     F .text	00000924 draw_file_icons
-00000030 g     O .sbss	00000004 active_item_action_id
-00004a5c g     F .text	000000c0 try_pending_item
-00005aa8 g     F .text	00000120 draw_gi_compass
-00008048 g     F .text	0000002c fill_wallet_upgrade
-00005944 g     F .text	000000c0 draw_gi_eggs_and_medallions
-00000064 g     O .sbss	00000004 heap_next
-00000000         *UND*	00000000 SKULL_CHEST_BASE_TEXTURE
-00000000         *UND*	00000000 TRIFORCE_ICON_TEXTURE
-00008014 g     F .text	0000001c ice_trap_effect
-00007698 g     F .text	00000208 draw_gi_poe_bottles
-000085a8 g     F .text	00000100 c_equipment_menu_slot_filled
-00000000         *UND*	00000000 FAST_CHESTS
-00007e5c g     F .text	00000038 give_bottle
-00000000         *UND*	00000000 CFG_DUNGEON_INFO_REWARD_NEED_ALTAR
-00000178 g     O .data	00000010 heart_sprite
-00004574 g     F .text	000000a0 lookup_override_by_key
-0000903c g     F .text	0000006c load_object_file
-00006b14 g     F .text	00000158 draw_gi_magic_spells
-00000000         *UND*	00000000 CFG_RAINBOW_NAVI_NPC_INNER_ENABLED
-00000000 g     O .sbss	00000004 CHEST_SIZE_TEXTURE
-000091e4 g     F .text	00000078 draw_model_low_level
-000074ac g     F .text	000001ec draw_gi_fairy_lantern
-00006fac g     F .text	000001a4 draw_gi_mirror_shield
-00000000         *UND*	00000000 CFG_DUNGEON_INFO_MQ_NEED_MAP
-00007d10 g     F .text	00000038 base_draw_gi_model
->>>>>>> 5c66629b
+00007cdc g     F .text	00000038 base_draw_gi_model
 00000000         *UND*	00000000 OUTGOING_ITEM
 0000004c g     O .sbss	00000001 COMPLETE_MASK_QUEST
-<<<<<<< HEAD
-00009560 g     F .text	00000064 skull_token_draw
+00009594 g     F .text	00000064 skull_token_draw
 00000000         *UND*	00000000 CFG_TEXT_CURSOR_COLOR
-00007950 g     F .text	0000017c draw_gi_small_keys
+00007984 g     F .text	0000017c draw_gi_small_keys
 000000e8 g     O .data	00000040 hash_symbols
 00002b54 g     F .text	00000018 extern_scene_init
-000090cc g     F .text	0000004c set_object_segment
+00009100 g     F .text	0000004c set_object_segment
 000001c0 g     F .text	000000a0 draw_agony
-0000a330 g     F .text	00000014 heap_init
+0000a364 g     F .text	00000014 heap_init
 00000000         *UND*	00000000 CFG_RAINBOW_NAVI_PROP_INNER_ENABLED
-000094fc g     F .text	00000064 heart_container_draw
-00005848 g     F .text	0000009c draw_gi_bombchu_and_masks
+00009530 g     F .text	00000064 heart_container_draw
+0000587c g     F .text	0000009c draw_gi_bombchu_and_masks
 0000102c g     O .bss	00000040 object_slots
-00007e40 g     F .text	00000050 give_small_key
+00007e74 g     F .text	00000050 give_small_key
 00000000         *UND*	00000000 CFG_DUNGEON_INFO_MQ_ENABLE
-00006d74 g     F .text	000001d0 draw_gi_potions
+00006da8 g     F .text	000001d0 draw_gi_potions
 00000000         *UND*	00000000 C_HEAP
-0000988c g     F .text	0000022c get_rainbow_color
+000098c0 g     F .text	0000022c get_rainbow_color
 00000000         *UND*	00000000 CFG_BOMBCHU_TRAIL_INNER_COLOR
 00004404 g     F .text	00000110 get_override_search_key
 00000014 g     O .sbss	00000001 NO_ESCAPE_SEQUENCE
 00004700 g     F .text	0000004c clear_override
-0000601c g     F .text	00000130 draw_gi_coins_and_cuccos
-0000489c g     F .text	00000034 pop_pending_item
+00006050 g     F .text	00000130 draw_gi_coins_and_cuccos
+000048ac g     F .text	00000034 pop_pending_item
 00000368 g     F .text	0000021c draw_chest
 00000000         *UND*	00000000 CFG_A_BUTTON_COLOR
-00004ec8 g     F .text	0000002c sprite_bytes_per_tile
-000080a4 g     F .text	0000003c get_item_row
+00004efc g     F .text	0000002c sprite_bytes_per_tile
+000080d8 g     F .text	0000003c get_item_row
 00000000         *UND*	00000000 DISABLE_TIMERS
-0000a380 g     F .text	00000044 file_init
+0000a3b4 g     F .text	00000044 file_init
 00000210 g     O .rodata	0000000c rupee_colors
 00000000         *UND*	00000000 EXTENDED_OBJECT_TABLE
-00009de4 g     F .text	00000538 draw_triforce_count
+00009e18 g     F .text	00000538 draw_triforce_count
 00000000         *UND*	00000000 PLAYER_NAME_ID
 00000000         *UND*	00000000 TRIFORCE_HUNT_ENABLED
-000069ac g     F .text	00000108 draw_gi_fish_bottle
-000092fc g     F .text	0000004c models_init
+000069e0 g     F .text	00000108 draw_gi_fish_bottle
+00009330 g     F .text	0000004c models_init
 0000130c g     O .data	0000001c key_counts
-=======
-000095c4 g     F .text	00000064 skull_token_draw
-00000000         *UND*	00000000 CFG_TEXT_CURSOR_COLOR
-000079b8 g     F .text	0000017c draw_gi_small_keys
-000000f4 g     O .data	00000040 hash_symbols
-00002b98 g     F .text	00000018 extern_scene_init
-00009130 g     F .text	0000004c set_object_segment
-000001c0 g     F .text	000000a0 draw_agony
-0000a390 g     F .text	00000014 heap_init
-00000000         *UND*	00000000 CFG_RAINBOW_NAVI_PROP_INNER_ENABLED
-00009560 g     F .text	00000064 heart_container_draw
-000058a8 g     F .text	0000009c draw_gi_bombchu_and_masks
-00001044 g     O .bss	00000040 object_slots
-00007ea8 g     F .text	00000050 give_small_key
-00000000         *UND*	00000000 CFG_DUNGEON_INFO_MQ_ENABLE
-00006ddc g     F .text	000001d0 draw_gi_potions
-00000000         *UND*	00000000 C_HEAP
-000098f0 g     F .text	0000022c get_rainbow_color
-00000000         *UND*	00000000 CFG_BOMBCHU_TRAIL_INNER_COLOR
-00004464 g     F .text	00000110 get_override_search_key
-00000014 g     O .sbss	00000001 NO_ESCAPE_SEQUENCE
-00004760 g     F .text	0000004c clear_override
-0000607c g     F .text	00000130 draw_gi_coins_and_cuccos
-000048e4 g     F .text	00000034 pop_pending_item
-00000368 g     F .text	0000021c draw_chest
-00000000         *UND*	00000000 CFG_A_BUTTON_COLOR
-00004f28 g     F .text	0000002c sprite_bytes_per_tile
-0000810c g     F .text	0000003c get_item_row
-00000000         *UND*	00000000 DISABLE_TIMERS
-0000a3e0 g     F .text	00000044 file_init
-000002b0 g     O .rodata	0000000c rupee_colors
-00000000         *UND*	00000000 EXTENDED_OBJECT_TABLE
-00009e48 g     F .text	00000534 draw_triforce_count
-00000000         *UND*	00000000 PLAYER_NAME_ID
-00000000         *UND*	00000000 TRIFORCE_HUNT_ENABLED
-00006a0c g     F .text	00000108 draw_gi_fish_bottle
-00009360 g     F .text	0000004c models_init
-0000131c g     O .data	0000001c key_counts
->>>>>>> 5c66629b
 
