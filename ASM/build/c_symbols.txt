--- conflicted
+++ resolved
@@ -45,11 +45,7 @@
 00000018 l       .rodata.cst4	00000000 $LC9
 0000001c l       .rodata.cst4	00000000 $LC10
 00000000 l    df *ABS*	00000000 rainbow_sword.c
-<<<<<<< HEAD
-00003c90 l     F .text	000001f0 get_color
-=======
-00003924 l     F .text	000001f0 get_color
->>>>>>> 05ccea24
+00003c60 l     F .text	000001f0 get_color
 00001198 l     O .data	00000015 colors
 0000004c l     O .sbss	00000004 frames
 00000000 l       .rodata.cst8	00000000 $LC0
@@ -68,407 +64,219 @@
 00000018 l       .rodata.cst8	00000000 $LC2
 00000020 l       .rodata.cst8	00000000 $LC3
 00000000 l    df *ABS*	00000000 util.c
-<<<<<<< HEAD
-00003668 g     F .text	0000007c scale_factor
-00002de8 g     F .text	0000001c give_defense
-00002f84 g     F .text	0000002c call_effect_function
+00003638 g     F .text	0000007c scale_factor
+00002db8 g     F .text	0000001c give_defense
+00002f54 g     F .text	0000002c call_effect_function
 00000000         *UND*	00000000 PLAYER_ID
-00002bd0 g     F .text	00000080 give_ice_trap
-000018b8 g     F .text	0000007c item_overrides_init
-000030ac g     F .text	00000018 scale_upgrade
+00002ba0 g     F .text	00000080 give_ice_trap
+00001888 g     F .text	0000007c item_overrides_init
+0000307c g     F .text	00000018 scale_upgrade
 00000040 g     O .sdata	00000004 a_note_glow_max
 00000000         *UND*	00000000 CFG_HEART_COLOR
-00002b60 g     F .text	0000004c rupee_hud_color
-00002fb8 g     F .text	00000014 hookshot_upgrade
-00001ae8 g     F .text	0000004c lookup_override
-00003e80 g     F .text	000000ac update_color
-000030e0 g     F .text	0000001c stick_upgrade
-00003f9c g     F .text	0000002c text_init
+00002b30 g     F .text	0000004c rupee_hud_color
+00002f88 g     F .text	00000014 hookshot_upgrade
+00001ab8 g     F .text	0000004c lookup_override
+00003e50 g     F .text	000000ac update_color
+000030b0 g     F .text	0000001c stick_upgrade
+00003f6c g     F .text	0000002c text_init
 00000000         *UND*	00000000 INCOMING_PLAYER
 00000078 g     O .sdata	00000004 beating_no_dd
 00000028 g     O .sdata	00000004 c_note_font_glow_max
-00001390 g     F .text	00000290 process_extern_ctxt
-00001854 g     F .text	0000001c override_fog_state
+00001360 g     F .text	00000290 process_extern_ctxt
+00001824 g     F .text	0000001c override_fog_state
 00000034 g     O .sbss	00000004 active_override_is_outgoing
-0000009c g     F .text	0000009c get_chest_override_color
-00002e20 g     F .text	00000024 give_double_magic
+00000084 g     F .text	00000084 get_chest_override_color
+00002df0 g     F .text	00000024 give_double_magic
 0000006c g     O .sdata	00000004 normal_dd
-000027b0 g     F .text	000003b0 update_hud_colors
-000031b8 g     F .text	00000070 letter_to_bottle
+00002780 g     F .text	000003b0 update_hud_colors
+00003188 g     F .text	00000070 letter_to_bottle
 00000000         *UND*	00000000 CFG_B_BUTTON_COLOR
-00003a3c g     F .text	00000064 ocarina_of_time_draw
-00001870 g     F .text	00000048 check_ganon_entry
-=======
-000032fc g     F .text	0000007c scale_factor
-00002aac g     F .text	0000001c give_defense
-00002c18 g     F .text	0000002c call_effect_function
-00000000         *UND*	00000000 PLAYER_ID
-00002894 g     F .text	00000080 give_ice_trap
-00001880 g     F .text	0000007c item_overrides_init
-00002d40 g     F .text	00000018 scale_upgrade
-00000000         *UND*	00000000 CFG_HEART_COLOR
-00002824 g     F .text	0000004c rupee_hud_color
-00002c4c g     F .text	00000014 hookshot_upgrade
-00001ab0 g     F .text	0000004c lookup_override
-00003b14 g     F .text	000000ac update_color
-00002d74 g     F .text	0000001c stick_upgrade
-00003c30 g     F .text	0000002c text_init
-00000000         *UND*	00000000 INCOMING_PLAYER
-00000024 g     O .sdata	00000004 beating_no_dd
-00001358 g     F .text	00000290 process_extern_ctxt
-0000181c g     F .text	0000001c override_fog_state
-00000034 g     O .sbss	00000004 active_override_is_outgoing
-00000084 g     F .text	0000007c get_chest_override_color
-00002ae4 g     F .text	00000024 give_double_magic
-00000018 g     O .sdata	00000004 normal_dd
-00002e4c g     F .text	00000070 letter_to_bottle
-000036d0 g     F .text	00000064 ocarina_of_time_draw
-00001838 g     F .text	00000048 check_ganon_entry
->>>>>>> 05ccea24
+00003a0c g     F .text	00000064 ocarina_of_time_draw
+00001840 g     F .text	00000048 check_ganon_entry
 00000180 g     O .data	00000010 items_sprite
 00000000         *UND*	00000000 CFG_DISPLAY_DPAD
 00000020 g     O .sbss	00000004 active_item_graphic_id
 00000150 g     O .data	00000010 dpad_sprite
 00000068 g     O .sdata	00000004 a_button
 00000010 g     O .sdata	00000008 hash_sprites
-<<<<<<< HEAD
-00001b34 g     F .text	000000d8 activate_override
-00003264 g     F .text	00000044 before_game_state_update
-00003f54 g     F .text	00000048 store_scarecrow_fix
-000041b8 g     F .text	00000028 set_triforce_render
+00001b04 g     F .text	000000d8 activate_override
+00003234 g     F .text	00000044 before_game_state_update
+00003f24 g     F .text	00000048 store_scarecrow_fix
+00004188 g     F .text	00000028 set_triforce_render
 0000005c g     O .sdata	00000004 a_note_r
 00000000         *UND*	00000000 CFG_C_NOTE_COLOR
 00000000         *UND*	00000000 OUTGOING_PLAYER
-00001d48 g     F .text	00000040 push_delayed_item
-0000304c g     F .text	00000030 slingshot_upgrade
-00000430 g     F .text	000004d0 draw_dpad
+00001d18 g     F .text	00000040 push_delayed_item
+0000301c g     F .text	00000030 slingshot_upgrade
+00000400 g     F .text	000004d0 draw_dpad
 00000010 g     O .sbss	00000004 cfg_file_select_hash
-00003f2c g     F .text	00000028 health_and_magic_refill
+00003efc g     F .text	00000028 health_and_magic_refill
 00000048 g     O .sbss	00000001 pending_freezes
-00002c50 g     F .text	00000008 no_effect
-00004070 g     F .text	00000148 text_flush
-=======
-00001afc g     F .text	000000d8 activate_override
-00002ef8 g     F .text	00000044 before_game_state_update
-00003be8 g     F .text	00000048 store_scarecrow_fix
-00003e4c g     F .text	00000028 set_triforce_render
-00000000         *UND*	00000000 OUTGOING_PLAYER
-00001d10 g     F .text	00000040 push_delayed_item
-00002ce0 g     F .text	00000030 slingshot_upgrade
-000003f8 g     F .text	000004d0 draw_dpad
-00000010 g     O .sbss	00000004 cfg_file_select_hash
-00003bc0 g     F .text	00000028 health_and_magic_refill
-00000048 g     O .sbss	00000001 pending_freezes
-00002914 g     F .text	00000008 no_effect
-00003d04 g     F .text	00000148 text_flush
->>>>>>> 05ccea24
+00002c20 g     F .text	00000008 no_effect
+00004040 g     F .text	00000148 text_flush
 00000000         *UND*	00000000 CFG_RAINBOW_SWORD_INNER_ENABLED
 0000008a g     O .sdata	00000002 triforce_pieces_requied
 00000190 g     O .data	00000010 medals_sprite
-<<<<<<< HEAD
-00001314 g     F .text	00000064 interpolate
-00003024 g     F .text	00000028 bow_upgrade
-00001e84 g     F .text	0000006c after_item_received
-00002fb0 g     F .text	00000008 no_upgrade
-0000315c g     F .text	0000001c arrows_to_rupee
+000012e4 g     F .text	00000064 interpolate
+00002ff4 g     F .text	00000028 bow_upgrade
+00001e54 g     F .text	0000006c after_item_received
+00002f80 g     F .text	00000008 no_upgrade
+0000312c g     F .text	0000001c arrows_to_rupee
 00000038 g     O .sdata	00000004 a_note_font_glow_max
-=======
-000012dc g     F .text	00000064 interpolate
-00002cb8 g     F .text	00000028 bow_upgrade
-00001e4c g     F .text	0000006c after_item_received
-00002c44 g     F .text	00000008 no_upgrade
-00002df0 g     F .text	0000001c arrows_to_rupee
->>>>>>> 05ccea24
 00000038 g     O .sbss	00000008 active_override
 00000000         *UND*	00000000 INCOMING_ITEM
 00000060 g     O .sdata	00000004 c_button
 00000004 g     O .sdata	00000004 dungeon_count
-<<<<<<< HEAD
-00002db4 g     F .text	00000014 give_dungeon_item
-000030c4 g     F .text	0000001c nut_upgrade
-00001ce8 g     F .text	00000060 push_coop_item
+00002d84 g     F .text	00000014 give_dungeon_item
+00003094 g     F .text	0000001c nut_upgrade
+00001cb8 g     F .text	00000060 push_coop_item
 0000000c g     O .sdata	00000004 scene_fog_distance
-00000000 g     F .text	0000009c get_chest_override_size
-000037c0 g     F .text	0000002c models_reset
+00000000 g     F .text	00000084 get_chest_override_size
+00003790 g     F .text	0000002c models_reset
 00000170 g     O .data	00000010 quest_items_sprite
-00001dbc g     F .text	00000060 after_key_received
-00004734 g     F .text	00000034 heap_alloc
+00001d8c g     F .text	00000060 after_key_received
+00004704 g     F .text	00000034 heap_alloc
 00000030 g     O .sbss	00000004 active_item_row
-000032a8 g     F .text	0000003c after_game_state_update
+00003278 g     F .text	0000003c after_game_state_update
 00000000         *UND*	00000000 NO_FOG_STATE
-00000900 g     F .text	00000a14 draw_dungeon_info
-000032e4 g     F .text	0000002c after_scene_init
+000008d0 g     F .text	00000a14 draw_dungeon_info
+000032b4 g     F .text	0000002c after_scene_init
 00000000         *UND*	00000000 FONT_TEXTURE
 00000000         *UND*	00000000 OCARINAS_SHUFFLED
-000020c0 g     F .text	0000010c get_item
+00002090 g     F .text	0000010c get_item
 00000044 g     O .sdata	00000004 a_note_glow_base
-=======
-00002a78 g     F .text	00000014 give_dungeon_item
-00002d58 g     F .text	0000001c nut_upgrade
-00001cb0 g     F .text	00000060 push_coop_item
-0000000c g     O .sdata	00000004 scene_fog_distance
-00002778 g     F .text	000000ac update_heart_colors
-00000000 g     F .text	00000084 get_chest_override_size
-00003454 g     F .text	0000002c models_reset
-00000170 g     O .data	00000010 quest_items_sprite
-00001d84 g     F .text	00000060 after_key_received
-000043cc g     F .text	00000034 heap_alloc
-00000030 g     O .sbss	00000004 active_item_row
-00002f3c g     F .text	0000003c after_game_state_update
-00000000         *UND*	00000000 NO_FOG_STATE
-000008c8 g     F .text	00000a14 draw_dungeon_info
-00002f78 g     F .text	0000002c after_scene_init
-00000000         *UND*	00000000 FONT_TEXTURE
-00000000         *UND*	00000000 OCARINAS_SHUFFLED
-00002088 g     F .text	0000010c get_item
->>>>>>> 05ccea24
 00000000         *UND*	00000000 CHEST_SIZE_MATCH_CONTENTS
 0000003c g     O .sdata	00000004 a_note_font_glow_base
 00000000         *UND*	00000000 CFG_RAINBOW_SWORD_OUTER_ENABLED
-<<<<<<< HEAD
-00002e04 g     F .text	0000001c give_magic
+00002dd4 g     F .text	0000001c give_magic
 00000028 g     O .sbss	00000004 active_item_text_id
-00002bac g     F .text	00000010 ice_trap_is_pending
-=======
-00002ac8 g     F .text	0000001c give_magic
-00000028 g     O .sbss	00000004 active_item_text_id
-00002870 g     F .text	00000010 ice_trap_is_pending
->>>>>>> 05ccea24
+00002b7c g     F .text	00000010 ice_trap_is_pending
 00000028 g     O .bss	00001000 cfg_item_overrides
 00000018 g     O .sdata	00000004 text_cursor_border_max
 00000000         *UND*	00000000 DPAD_TEXTURE
-<<<<<<< HEAD
-00001c80 g     F .text	00000068 push_pending_item
-00001c58 g     F .text	00000028 set_outgoing_override
+00001c50 g     F .text	00000068 push_pending_item
+00001c28 g     F .text	00000028 set_outgoing_override
 00000024 g     O .sbss	00000004 active_item_object_id
-0000307c g     F .text	00000030 wallet_upgrade
+0000304c g     F .text	00000030 wallet_upgrade
 0000001c g     O .sbss	00000004 active_item_fast_chest
 0000004c g     O .sdata	00000004 c_note_g
-00001620 g     F .text	00000234 draw_file_select_hash
+000015f0 g     F .text	00000234 draw_file_select_hash
 0000002c g     O .sdata	00000004 c_note_font_glow_base
-00000138 g     F .text	000002f8 handle_dpad
-00002554 g     F .text	000000f0 sprite_draw
-00002d58 g     F .text	0000000c give_biggoron_sword
-000022ec g     F .text	00000070 give_sarias_gift
-000038ec g     F .text	00000088 small_key_draw
+00000108 g     F .text	000002f8 handle_dpad
+00002524 g     F .text	000000f0 sprite_draw
+00002d28 g     F .text	0000000c give_biggoron_sword
+000022bc g     F .text	00000070 give_sarias_gift
+000038bc g     F .text	00000088 small_key_draw
 00000030 g     O .sdata	00000004 c_note_glow_max
-00003888 g     F .text	00000064 heart_piece_draw
-000023b4 g     F .text	000001a0 sprite_load
+00003858 g     F .text	00000064 heart_piece_draw
+00002384 g     F .text	000001a0 sprite_load
 000001a0 g     O .data	00000010 stones_sprite
 00000000         *UND*	00000000 OUTGOING_KEY
 000000c0 g     O .data	00000014 extern_ctxt
-00003178 g     F .text	0000001c bombs_to_rupee
+00003148 g     F .text	0000001c bombs_to_rupee
 00000020 g     O .sdata	00000004 text_cursor_inner_max
 00000054 g     O .sdata	00000004 a_note_b
 00000118 g     O .data	00000028 setup_db
-000034ac g     F .text	00000090 get_object
-00002c64 g     F .text	000000bc give_triforce_piece
+0000347c g     F .text	00000090 get_object
+00002c34 g     F .text	000000bc give_triforce_piece
 000001bc g     O .data	00000fdc item_table
 00000160 g     O .data	00000010 font_sprite
 00000018 g     O .sbss	00000001 satisified_pending_frames
-00003588 g     F .text	00000060 scale_top_matrix
-00001e1c g     F .text	00000068 pop_ice_trap
-00002384 g     F .text	00000030 sprite_bytes
+00003558 g     F .text	00000060 scale_top_matrix
+00001dec g     F .text	00000068 pop_ice_trap
+00002354 g     F .text	00000030 sprite_bytes
 00000050 g     O .sdata	00000004 c_note_r
 00000000         *UND*	00000000 CFG_C_BUTTON_COLOR
-00002ff8 g     F .text	0000002c bomb_bag_upgrade
-000030fc g     F .text	00000010 magic_upgrade
-00002fcc g     F .text	0000002c strength_upgrade
-00002ec8 g     F .text	00000030 open_mask_shop
+00002fc8 g     F .text	0000002c bomb_bag_upgrade
+000030cc g     F .text	00000010 magic_upgrade
+00002f9c g     F .text	0000002c strength_upgrade
+00002e98 g     F .text	00000030 open_mask_shop
 00000008 g     O .sbss	00000004 cfg_dungeon_info_mq_need_map
-00003484 g     F .text	00000028 load_object
-0000313c g     F .text	00000020 ocarina_upgrade
-00002f34 g     F .text	00000050 resolve_upgrades
+00003454 g     F .text	00000028 load_object
+0000310c g     F .text	00000020 ocarina_upgrade
+00002f04 g     F .text	00000050 resolve_upgrades
 00000000         *UND*	00000000 CFG_A_NOTE_COLOR
 00000074 g     O .sdata	00000004 normal_no_dd
 00000064 g     O .sdata	00000004 b_button
-00003c2c g     F .text	00000064 bowling_heart_piece_draw
-00002644 g     F .text	0000016c gfx_init
+00003bfc g     F .text	00000064 bowling_heart_piece_draw
+00002614 g     F .text	0000016c gfx_init
 0000007c g     O .sdata	00000006 defaultDDHeart
 00000000 g     O .rodata	00000042 freecam_modes
-00002c58 g     F .text	0000000c full_heal
+00002c28 g     F .text	0000000c full_heal
 00000048 g     O .sdata	00000004 c_note_b
-000021cc g     F .text	00000120 get_skulltula_token
-00002bbc g     F .text	00000014 push_pending_ice_trap
-00003b88 g     F .text	000000a4 bowling_bomb_bag_draw
+0000219c g     F .text	00000120 get_skulltula_token
+00002b8c g     F .text	00000014 push_pending_ice_trap
+00003b58 g     F .text	000000a4 bowling_bomb_bag_draw
 00000070 g     O .sdata	00000004 beating_dd
 00000000 g     O .bss	0000000e cfg_dungeon_is_mq
-00003194 g     F .text	00000024 seeds_to_rupee
-00002e44 g     F .text	0000000c give_fairy_ocarina
-00003848 g     F .text	00000040 lookup_model
+00003164 g     F .text	00000024 seeds_to_rupee
+00002e14 g     F .text	0000000c give_fairy_ocarina
+00003818 g     F .text	00000040 lookup_model
 00000049 g     O .sbss	00000001 OPEN_KAKARIKO
 00000024 g     O .data	0000009c dungeons
 00000010 g     O .data	00000012 medal_colors
 00000040 g     O .sbss	00000004 dummy_actor
 00000024 g     O .sdata	00000004 text_cursor_inner_base
-00003fc8 g     F .text	000000a8 text_print
-000037ec g     F .text	0000005c lookup_model_by_override
+00003f98 g     F .text	000000a8 text_print
+000037bc g     F .text	0000005c lookup_model_by_override
 00000034 g     O .sdata	00000004 c_note_glow_base
-00002d20 g     F .text	00000038 give_tycoon_wallet
+00002cf0 g     F .text	00000038 give_tycoon_wallet
 0000001c g     O .sdata	00000004 text_cursor_border_base
 00000044 g     O .sbss	00000004 item_overrides_count
-00001fb8 g     F .text	00000108 handle_pending_items
-0000310c g     F .text	00000030 bombchu_upgrade
-000036e4 g     F .text	00000090 draw_model
-00002e84 g     F .text	00000018 give_bean_pack
-00002e50 g     F .text	00000018 give_song
+00001f88 g     F .text	00000108 handle_pending_items
+000030dc g     F .text	00000030 bombchu_upgrade
+000036b4 g     F .text	00000090 draw_model
+00002e54 g     F .text	00000018 give_bean_pack
+00002e20 g     F .text	00000018 give_song
 00000008 g     O .sdata	00000004 last_fog_distance
 00000084 g     O .sdata	00000006 defaultHeart
 00000058 g     O .sdata	00000004 a_note_g
-00003228 g     F .text	0000003c c_init
+000031f8 g     F .text	0000003c c_init
 00000140 g     O .data	00000010 triforce_sprite
 00000000         *UND*	00000000 EXTERN_DAMAGE_MULTIPLYER
 0000004a g     O .sbss	00000001 MAX_RUPEES
-00003aa0 g     F .text	000000e8 item_etcetera_draw
+00003a70 g     F .text	000000e8 item_etcetera_draw
 00000000         *UND*	00000000 SPEED_MULTIPLIER
 0000002c g     O .sbss	00000004 active_item_action_id
-00001ef0 g     F .text	000000c8 try_pending_item
-00002e9c g     F .text	0000002c fill_wallet_upgrade
+00001ec0 g     F .text	000000c8 try_pending_item
+00002e6c g     F .text	0000002c fill_wallet_upgrade
 00000064 g     O .sbss	00000004 heap_next
 00000000 g     O .data	0000000e cfg_dungeon_rewards
 00000000         *UND*	00000000 TRIFORCE_ICON_TEXTURE
-00002e68 g     F .text	0000001c ice_trap_effect
-00003310 g     F .text	00000100 c_equipment_menu_slot_filled
-00002d64 g     F .text	00000050 give_bottle
-00001a44 g     F .text	000000a4 lookup_override_by_key
-00003410 g     F .text	00000074 load_object_file
-000035e8 g     F .text	00000080 draw_model_low_level
+00002e38 g     F .text	0000001c ice_trap_effect
+000032e0 g     F .text	00000100 c_equipment_menu_slot_filled
+00002d34 g     F .text	00000050 give_bottle
+00001a14 g     F .text	000000a4 lookup_override_by_key
+000033e0 g     F .text	00000074 load_object_file
+000035b8 g     F .text	00000080 draw_model_low_level
 00000000         *UND*	00000000 OUTGOING_ITEM
 00000010 g     O .bss	00000018 pending_item_queue
-000039d8 g     F .text	00000064 skull_token_draw
+000039a8 g     F .text	00000064 skull_token_draw
 00000000         *UND*	00000000 CFG_TEXT_CURSOR_COLOR
 000000d4 g     O .data	00000040 hash_symbols
-00001378 g     F .text	00000018 extern_scene_init
-0000353c g     F .text	0000004c set_object_segment
-00004720 g     F .text	00000014 heap_init
-00003974 g     F .text	00000064 heart_container_draw
+00001348 g     F .text	00000018 extern_scene_init
+0000350c g     F .text	0000004c set_object_segment
+000046f0 g     F .text	00000014 heap_init
+00003944 g     F .text	00000064 heart_container_draw
 00001028 g     O .bss	00000040 object_slots
-00002dc8 g     F .text	00000020 give_small_key
-=======
-00001c48 g     F .text	00000068 push_pending_item
-00001c20 g     F .text	00000028 set_outgoing_override
-00000024 g     O .sbss	00000004 active_item_object_id
-00002d10 g     F .text	00000030 wallet_upgrade
-0000001c g     O .sbss	00000004 active_item_fast_chest
-000015e8 g     F .text	00000234 draw_file_select_hash
-00000100 g     F .text	000002f8 handle_dpad
-0000251c g     F .text	000000f0 sprite_draw
-00002a1c g     F .text	0000000c give_biggoron_sword
-000022b4 g     F .text	00000070 give_sarias_gift
-00003580 g     F .text	00000088 small_key_draw
-0000351c g     F .text	00000064 heart_piece_draw
-0000237c g     F .text	000001a0 sprite_load
-000001a0 g     O .data	00000010 stones_sprite
-00000000         *UND*	00000000 OUTGOING_KEY
-000000c0 g     O .data	00000014 extern_ctxt
-00002e0c g     F .text	0000001c bombs_to_rupee
-00000118 g     O .data	00000028 setup_db
-00003140 g     F .text	00000090 get_object
-00002928 g     F .text	000000bc give_triforce_piece
-000001bc g     O .data	00000fdc item_table
-00000160 g     O .data	00000010 font_sprite
-00000018 g     O .sbss	00000001 satisified_pending_frames
-0000321c g     F .text	00000060 scale_top_matrix
-00001de4 g     F .text	00000068 pop_ice_trap
-0000234c g     F .text	00000030 sprite_bytes
-00002c8c g     F .text	0000002c bomb_bag_upgrade
-00002d90 g     F .text	00000010 magic_upgrade
-00002c60 g     F .text	0000002c strength_upgrade
-00000008 g     O .sbss	00000004 cfg_dungeon_info_mq_need_map
-00003118 g     F .text	00000028 load_object
-00002dd0 g     F .text	00000020 ocarina_upgrade
-00002bc8 g     F .text	00000050 resolve_upgrades
-00000020 g     O .sdata	00000004 normal_no_dd
-000038c0 g     F .text	00000064 bowling_heart_piece_draw
-0000260c g     F .text	0000016c gfx_init
-00000028 g     O .sdata	00000006 defaultDDHeart
-00000000 g     O .rodata	00000042 freecam_modes
-0000291c g     F .text	0000000c full_heal
-00002194 g     F .text	00000120 get_skulltula_token
-00002880 g     F .text	00000014 push_pending_ice_trap
-0000381c g     F .text	000000a4 bowling_bomb_bag_draw
-0000001c g     O .sdata	00000004 beating_dd
-00000000 g     O .bss	0000000e cfg_dungeon_is_mq
-00002e28 g     F .text	00000024 seeds_to_rupee
-00002b08 g     F .text	0000000c give_fairy_ocarina
-000034dc g     F .text	00000040 lookup_model
-00000024 g     O .data	0000009c dungeons
-00000010 g     O .data	00000012 medal_colors
-00000040 g     O .sbss	00000004 dummy_actor
-00003c5c g     F .text	000000a8 text_print
-00003480 g     F .text	0000005c lookup_model_by_override
-000029e4 g     F .text	00000038 give_tycoon_wallet
-00000044 g     O .sbss	00000004 item_overrides_count
-00001f80 g     F .text	00000108 handle_pending_items
-00002da0 g     F .text	00000030 bombchu_upgrade
-00003378 g     F .text	00000090 draw_model
-00002b48 g     F .text	00000018 give_bean_pack
-00002b14 g     F .text	00000018 give_song
-00000008 g     O .sdata	00000004 last_fog_distance
-00000030 g     O .sdata	00000006 defaultHeart
-00002ebc g     F .text	0000003c c_init
-00000140 g     O .data	00000010 triforce_sprite
-00000000         *UND*	00000000 EXTERN_DAMAGE_MULTIPLYER
-00000049 g     O .sbss	00000001 MAX_RUPEES
-00003734 g     F .text	000000e8 item_etcetera_draw
-00000000         *UND*	00000000 SPEED_MULTIPLIER
-0000002c g     O .sbss	00000004 active_item_action_id
-00001eb8 g     F .text	000000c8 try_pending_item
-00002b60 g     F .text	0000002c fill_wallet_upgrade
-00000064 g     O .sbss	00000004 heap_next
-00000000 g     O .data	0000000e cfg_dungeon_rewards
-00000000         *UND*	00000000 TRIFORCE_ICON_TEXTURE
-00002b2c g     F .text	0000001c ice_trap_effect
-00002fa4 g     F .text	00000100 c_equipment_menu_slot_filled
-00002a28 g     F .text	00000050 give_bottle
-00001a0c g     F .text	000000a4 lookup_override_by_key
-000030a4 g     F .text	00000074 load_object_file
-0000327c g     F .text	00000080 draw_model_low_level
-00000000         *UND*	00000000 OUTGOING_ITEM
-00000010 g     O .bss	00000018 pending_item_queue
-0000366c g     F .text	00000064 skull_token_draw
-000000d4 g     O .data	00000040 hash_symbols
-00001340 g     F .text	00000018 extern_scene_init
-000031d0 g     F .text	0000004c set_object_segment
-000043b8 g     F .text	00000014 heap_init
-00003608 g     F .text	00000064 heart_container_draw
-00001028 g     O .bss	00000040 object_slots
-00002a8c g     F .text	00000020 give_small_key
->>>>>>> 05ccea24
+00002d98 g     F .text	00000020 give_small_key
 00000004 g     O .sbss	00000004 cfg_dungeon_info_reward_need_compass
 00000058 g     O .sbss	00000002 triforce_hunt_enabled
 0000000c g     O .sbss	00000004 cfg_dungeon_info_mq_enable
 00000000         *UND*	00000000 C_HEAP
-<<<<<<< HEAD
-00001934 g     F .text	00000110 get_override_search_key
+00001904 g     F .text	00000110 get_override_search_key
 00000014 g     O .sbss	00000001 NO_ESCAPE_SEQUENCE
-00001c0c g     F .text	0000004c clear_override
-00001d88 g     F .text	00000034 pop_pending_item
+00001bdc g     F .text	0000004c clear_override
+00001d58 g     F .text	00000034 pop_pending_item
 00000000         *UND*	00000000 CFG_A_BUTTON_COLOR
-0000235c g     F .text	00000028 sprite_bytes_per_tile
-00002ef8 g     F .text	0000003c get_item_row
-00004768 g     F .text	00000044 file_init
+0000232c g     F .text	00000028 sprite_bytes_per_tile
+00002ec8 g     F .text	0000003c get_item_row
+00004738 g     F .text	00000044 file_init
 000001b0 g     O .data	0000000c rupee_colors
 00000000         *UND*	00000000 EXTENDED_OBJECT_TABLE
-000041e0 g     F .text	00000540 draw_triforce_count
+000041b0 g     F .text	00000540 draw_triforce_count
 00000000         *UND*	00000000 PLAYER_NAME_ID
 00000000 g     O .sbss	00000004 cfg_dungeon_info_reward_need_altar
 00000000 g     O .sdata	00000004 cfg_dungeon_info_enable
-00003774 g     F .text	0000004c models_init
-=======
-000018fc g     F .text	00000110 get_override_search_key
-00000014 g     O .sbss	00000001 NO_ESCAPE_SEQUENCE
-00001bd4 g     F .text	0000004c clear_override
-00001d50 g     F .text	00000034 pop_pending_item
-00002324 g     F .text	00000028 sprite_bytes_per_tile
-00002b8c g     F .text	0000003c get_item_row
-00004400 g     F .text	00000044 file_init
-000001b0 g     O .data	0000000c rupee_colors
-00000000         *UND*	00000000 EXTENDED_OBJECT_TABLE
-00003e74 g     F .text	00000544 draw_triforce_count
-00000000         *UND*	00000000 PLAYER_NAME_ID
-00000000 g     O .sbss	00000004 cfg_dungeon_info_reward_need_altar
-00000000 g     O .sdata	00000004 cfg_dungeon_info_enable
-00003408 g     F .text	0000004c models_init
->>>>>>> 05ccea24
+00003744 g     F .text	0000004c models_init
 
