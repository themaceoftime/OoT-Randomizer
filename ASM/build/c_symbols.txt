
build/bundle.o:     file format elf32-bigmips

SYMBOL TABLE:
00000000 l    d  .MIPS.abiflags	00000000 .MIPS.abiflags
00000000 l    d  .reginfo	00000000 .reginfo
00000000 l    d  .text	00000000 .text
00000000 l    d  .rodata	00000000 .rodata
00000000 l    d  .rodata.str1.4	00000000 .rodata.str1.4
00000000 l    d  .rodata.cst4	00000000 .rodata.cst4
00000000 l    d  .rodata.cst8	00000000 .rodata.cst8
00000000 l    d  .data	00000000 .data
00000000 l    d  .sdata	00000000 .sdata
00000000 l    d  .sbss	00000000 .sbss
00000000 l    d  .bss	00000000 .bss
00000000 l    d  .comment	00000000 .comment
00000000 l    d  .pdr	00000000 .pdr
00000000 l    d  .gnu.attributes	00000000 .gnu.attributes
00000000 l    d  .mdebug.abi32	00000000 .mdebug.abi32
00000000 l    df *ABS*	00000000 agony.c
00000000 l     O .data	00000004 alpha_frame
00000000 l     O .rodata	00000028 ALPHA_DATA
00000000 l    df *ABS*	00000000 chests.c
800ab900 l       *ABS*	00000000 write_matrix_stack_top
00000000 l    df *ABS*	00000000 dpad.c
00000000 l    df *ABS*	00000000 dungeon_info.c
00000000 l       .rodata.str1.4	00000000 $LC0
00000004 l       .rodata.str1.4	00000000 $LC1
00000000 l    df *ABS*	00000000 extern_ctxt.c
00000000 l       .rodata.cst4	00000000 $LC0
00000004 l       .rodata.cst4	00000000 $LC1
00000000 l    df *ABS*	00000000 file_icons.c
00002e20 l     F .text	00000024 color_product
00002e44 l     F .text	000000dc make_digits
00002f20 l     F .text	00000070 draw_square_sprite
000000ec l     O .rodata	00000100 fixed_tile_positions
00000000 l     O .bss	0000002c draw_data
0000006c l     O .rodata	00000010 MASK_LOOKUP
000000d4 l     O .rodata	00000015 variable_tile_positions
00000098 l     O .rodata	0000003c song_note_data
0000007c l     O .rodata	00000019 counter_positions
0000000c l     O .sbss	00000001 frame_counter.0
00000000 l    df *ABS*	00000000 file_message.c
00003ccc l     F .text	00000050 print_msg
0000000c l       .rodata.str1.4	00000000 $LC0
00000010 l       .rodata.str1.4	00000000 $LC1
00000024 l       .rodata.str1.4	00000000 $LC2
00000038 l       .rodata.str1.4	00000000 $LC3
00000044 l       .rodata.str1.4	00000000 $LC4
00000000 l    df *ABS*	00000000 file_select.c
00000000 l    df *ABS*	00000000 ganon.c
00000000 l    df *ABS*	00000000 ganon_boss_key.c
00000000 l    df *ABS*	00000000 get_items.c
00000000 l    df *ABS*	00000000 gfx.c
00000000 l    df *ABS*	00000000 hud_colors.c
00000000 l    df *ABS*	00000000 icetrap.c
00000000 l    df *ABS*	00000000 item_draw_functions.c
00000008 l       .rodata.cst4	00000000 $LC0
0000000c l       .rodata.cst4	00000000 $LC1
00000010 l       .rodata.cst4	00000000 $LC2
00000000 l    df *ABS*	00000000 item_draw_table.c
00000000 l    df *ABS*	00000000 item_effects.c
00000000 l    df *ABS*	00000000 item_table.c
00000000 l    df *ABS*	00000000 item_upgrades.c
00000000 l    df *ABS*	00000000 main.c
00000000 l    df *ABS*	00000000 menu.c
00000000 l    df *ABS*	00000000 misc_colors.c
00000050 l     O .sbss	00000004 frames
00000014 l       .rodata.cst4	00000000 $LC0
00000018 l       .rodata.cst4	00000000 $LC1
0000001c l       .rodata.cst4	00000000 $LC2
00000020 l       .rodata.cst4	00000000 $LC3
00000024 l       .rodata.cst4	00000000 $LC4
00000028 l       .rodata.cst4	00000000 $LC5
00000000 l    df *ABS*	00000000 models.c
00000030 l       .rodata.cst4	00000000 $LC6
0000002c l       .rodata.cst4	00000000 $LC5
00000034 l       .rodata.cst4	00000000 $LC7
00000038 l       .rodata.cst4	00000000 $LC8
0000003c l       .rodata.cst4	00000000 $LC9
00000040 l       .rodata.cst4	00000000 $LC10
00000000 l    df *ABS*	00000000 objects.c
00000000 l    df *ABS*	00000000 rainbow.c
00000230 l     O .rodata	00000015 cycle_colors
00000000 l       .rodata.cst8	00000000 $LC0
00000044 l       .rodata.cst4	00000000 $LC1
00000048 l       .rodata.cst4	00000000 $LC2
00000000 l    df *ABS*	00000000 refill.c
00000000 l    df *ABS*	00000000 scarecrow.c
00000000 l    df *ABS*	00000000 text.c
00000054 l     O .sbss	00000004 text_buf
00000058 l     O .sbss	00000004 text_end
00000000 l    df *ABS*	00000000 triforce.c
0000005c l     O .sbss	00000004 render_triforce_flag
00000060 l     O .sbss	00000004 frames
00000008 l       .rodata.cst8	00000000 $LC0
00000010 l       .rodata.cst8	00000000 $LC1
00000018 l       .rodata.cst8	00000000 $LC2
00000020 l       .rodata.cst8	00000000 $LC3
00000000 l    df *ABS*	00000000 twinrova.c
00000000 l    df *ABS*	00000000 util.c
00000000 l    df *ABS*	00000000 weather.c
<<<<<<< HEAD
00005ca4 g     F .text	00000114 draw_gi_deku_nut
0000871c g     F .text	0000007c scale_factor
00007450 g     F .text	0000001c give_defense
00007664 g     F .text	0000002c call_effect_function
000024cc g     F .text	000003d0 read_file_data
00000000         *UND*	00000000 PLAYER_ID
00007530 g     F .text	0000001c clear_excess_hearts
00008d38 g     F .text	00000078 object_index_or_spawn
00004ce4 g     F .text	00000088 give_ice_trap
00007db0 g     F .text	00000274 update_bombchu_trail_colors
000038e8 g     F .text	0000007c item_overrides_init
0000778c g     F .text	00000018 scale_upgrade
00009840 g     F .text	00000014 clear_twinrova_vars
00000040 g     O .sdata	00000004 a_note_glow_max
00000008 g     O .sbss	00000004 CHEST_TEXTURE_MATCH_CONTENTS
0000508c g     F .text	0000009c draw_gi_various_opa0
00000000         *UND*	00000000 CFG_HEART_COLOR
00005670 g     F .text	0000012c draw_gi_magic_arrows
00000000         *UND*	00000000 CFG_RAINBOW_NAVI_ENEMY_INNER_ENABLED
00004c6c g     F .text	0000004c rupee_hud_color
00000000         *UND*	00000000 CFG_RAINBOW_NAVI_IDLE_OUTER_ENABLED
00007698 g     F .text	00000014 hookshot_upgrade
00007b68 g     F .text	000000a4 update_sword_trail_colors
00003b14 g     F .text	0000004c lookup_override
000077c0 g     F .text	0000001c stick_upgrade
00000010 g     O .data	00000018 medals
0000904c g     F .text	0000002c text_init
=======
00006740 g     F .text	00000114 draw_gi_deku_nut
000091b8 g     F .text	0000007c scale_factor
00007eec g     F .text	0000001c give_defense
00008100 g     F .text	0000002c call_effect_function
00002f90 g     F .text	000003d0 read_file_data
00000000         *UND*	00000000 PLAYER_ID
00007fcc g     F .text	0000001c clear_excess_hearts
000097d4 g     F .text	00000078 object_index_or_spawn
00005780 g     F .text	00000088 give_ice_trap
0000884c g     F .text	00000274 update_bombchu_trail_colors
000043ac g     F .text	0000007c item_overrides_init
00008228 g     F .text	00000018 scale_upgrade
0000a2dc g     F .text	00000014 clear_twinrova_vars
00000048 g     O .sdata	00000004 a_note_glow_max
00000008 g     O .sbss	00000004 CHEST_TEXTURE_MATCH_CONTENTS
00005b28 g     F .text	0000009c draw_gi_various_opa0
00000000         *UND*	00000000 CFG_HEART_COLOR
0000610c g     F .text	0000012c draw_gi_magic_arrows
00000000         *UND*	00000000 CFG_RAINBOW_NAVI_ENEMY_INNER_ENABLED
00005708 g     F .text	0000004c rupee_hud_color
00000000         *UND*	00000000 CFG_RAINBOW_NAVI_IDLE_OUTER_ENABLED
00008134 g     F .text	00000014 hookshot_upgrade
00008604 g     F .text	000000a4 update_sword_trail_colors
000045d8 g     F .text	0000004c lookup_override
0000825c g     F .text	0000001c stick_upgrade
00000010 g     O .data	00000018 medals
00009ae8 g     F .text	0000002c text_init
>>>>>>> 84ac9d58
00000000         *UND*	00000000 INCOMING_PLAYER
00000080 g     O .sdata	00000004 beating_no_dd
00000000         *UND*	00000000 TRIFORCE_PIECES_REQUIRED
<<<<<<< HEAD
00000028 g     O .sdata	00000004 c_note_font_glow_max
000020cc g     F .text	00000290 process_extern_ctxt
0000660c g     F .text	0000018c draw_gi_gs_token
00006ff0 g     F .text	000001dc draw_gi_boss_keys
00000038 g     O .sbss	00000004 active_override_is_outgoing
00007488 g     F .text	00000024 give_double_magic
0000006c g     O .sdata	00000004 normal_dd
000048d0 g     F .text	0000039c update_hud_colors
00005368 g     F .text	000000c0 draw_gi_various_xlu01
00000000         *UND*	00000000 CFG_DUNGEON_REWARDS
00007898 g     F .text	00000070 letter_to_bottle
00000000         *UND*	00000000 CFG_B_BUTTON_COLOR
00000000         *UND*	00000000 CFG_CUSTOM_MESSAGE_1
00008ae8 g     F .text	00000064 ocarina_of_time_draw
000036f4 g     F .text	00000048 check_ganon_entry
00000208 g     O .data	00000010 items_sprite
00005b9c g     F .text	00000108 draw_gi_goron_swords
00000000         *UND*	00000000 CFG_DISPLAY_DPAD
000079f8 g     F .text	0000003c before_skybox_init
=======
00000030 g     O .sdata	00000004 c_note_font_glow_max
00002b90 g     F .text	00000290 process_extern_ctxt
000070a8 g     F .text	0000018c draw_gi_gs_token
00007a8c g     F .text	000001dc draw_gi_boss_keys
00000038 g     O .sbss	00000004 active_override_is_outgoing
00007f24 g     F .text	00000024 give_double_magic
00000074 g     O .sdata	00000004 normal_dd
0000536c g     F .text	0000039c update_hud_colors
00005e04 g     F .text	000000c0 draw_gi_various_xlu01
00000000         *UND*	00000000 CFG_DUNGEON_REWARDS
00008334 g     F .text	00000070 letter_to_bottle
00000000         *UND*	00000000 CFG_B_BUTTON_COLOR
00000000         *UND*	00000000 CFG_CUSTOM_MESSAGE_1
00009584 g     F .text	00000064 ocarina_of_time_draw
000041b8 g     F .text	00000048 check_ganon_entry
00000208 g     O .data	00000010 items_sprite
00006638 g     F .text	00000108 draw_gi_goron_swords
00000000         *UND*	00000000 CFG_DISPLAY_DPAD
00008494 g     F .text	0000003c before_skybox_init
>>>>>>> 84ac9d58
00000024 g     O .sbss	00000004 active_item_graphic_id
000001d8 g     O .data	00000010 dpad_sprite
00000070 g     O .sdata	00000004 a_button
00000000         *UND*	00000000 CFG_SHOW_SETTING_INFO
<<<<<<< HEAD
00000008 g     O .sdata	00000008 hash_sprites
00003b60 g     F .text	00000100 activate_override
00007978 g     F .text	0000003c before_game_state_update
00009004 g     F .text	00000048 store_scarecrow_fix
000092e0 g     F .text	00000028 set_triforce_render
0000005c g     O .sdata	00000004 a_note_r
00000000         *UND*	00000000 CFG_C_NOTE_COLOR
00000000         *UND*	00000000 OUTGOING_PLAYER
000098e8 g     F .text	00000240 override_weather_state
00003d94 g     F .text	00000040 push_delayed_item
0000772c g     F .text	00000030 slingshot_upgrade
000009d8 g     F .text	00000924 draw_dpad
00000260 g     O .data	000010bc item_draw_table
00000010 g     O .sbss	00000004 cfg_file_select_hash
00008fdc g     F .text	00000028 health_and_magic_refill
00006798 g     F .text	000001d0 draw_gi_blue_fire_candle
00007204 g     F .text	00000008 no_effect
000092b0 g     F .text	00000030 text_flush
00000000         *UND*	00000000 CFG_RAINBOW_SWORD_INNER_ENABLED
00009078 g     F .text	000000a8 text_print_size
00000218 g     O .data	00000010 medals_sprite
00002050 g     F .text	00000064 interpolate
00007704 g     F .text	00000028 bow_upgrade
=======
0000000c g     O .sdata	00000008 hash_sprites
00004624 g     F .text	00000100 activate_override
00008414 g     F .text	0000003c before_game_state_update
00009aa0 g     F .text	00000048 store_scarecrow_fix
00009d7c g     F .text	00000028 set_triforce_render
00000064 g     O .sdata	00000004 a_note_r
00000000         *UND*	00000000 CFG_C_NOTE_COLOR
00000000         *UND*	00000000 OUTGOING_PLAYER
0000a384 g     F .text	00000240 override_weather_state
00004858 g     F .text	00000040 push_delayed_item
000081c8 g     F .text	00000030 slingshot_upgrade
000009e0 g     F .text	00000940 draw_dpad
00000260 g     O .data	000010bc item_draw_table
00000010 g     O .sbss	00000004 cfg_file_select_hash
00009a78 g     F .text	00000028 health_and_magic_refill
00007234 g     F .text	000001d0 draw_gi_blue_fire_candle
00007ca0 g     F .text	00000008 no_effect
00009d4c g     F .text	00000030 text_flush
00000000         *UND*	00000000 CFG_RAINBOW_SWORD_INNER_ENABLED
00009b14 g     F .text	000000a8 text_print_size
00000218 g     O .data	00000010 medals_sprite
00002b14 g     F .text	00000064 interpolate
000081a0 g     F .text	00000028 bow_upgrade
>>>>>>> 84ac9d58
00000000         *UND*	00000000 VERSION_STRING_TXT
00000034 g     F .text	00000034 agony_vibrate_setup
00000198 g     O .data	00000010 item_digit_sprite
00000000         *UND*	00000000 SILVER_CHEST_BASE_TEXTURE
00003d1c g     F .text	0000025c draw_file_message
00004998 g     F .text	0000006c after_item_received
00000000         *UND*	00000000 SPOILER_AVAILABLE
<<<<<<< HEAD
00007690 g     F .text	00000008 no_upgrade
00008298 g     F .text	00000224 update_navi_colors
00003790 g     F .text	00000158 give_ganon_boss_key
0000783c g     F .text	0000001c arrows_to_rupee
00000038 g     O .sdata	00000004 a_note_font_glow_max
00005428 g     F .text	00000118 draw_gi_various_opa0_xlu1
=======
0000812c g     F .text	00000008 no_upgrade
00008d34 g     F .text	00000224 update_navi_colors
00004254 g     F .text	00000158 give_ganon_boss_key
000082d8 g     F .text	0000001c arrows_to_rupee
00000040 g     O .sdata	00000004 a_note_font_glow_max
00005ec4 g     F .text	00000118 draw_gi_various_opa0_xlu1
>>>>>>> 84ac9d58
0000003c g     O .sbss	00000008 active_override
00000018 g     O .sdata	00000008 empty_dlist
00000000         *UND*	00000000 INCOMING_ITEM
<<<<<<< HEAD
00000060 g     O .sdata	00000004 c_button
00007350 g     F .text	00000014 give_dungeon_item
000012fc g     F .text	00000128 draw_background
000077a4 g     F .text	0000001c nut_upgrade
=======
00000068 g     O .sdata	00000004 c_button
00000000 g     O .sdata	00000004 dungeon_count
00007dec g     F .text	00000014 give_dungeon_item
00001320 g     F .text	00000128 draw_background
00008240 g     F .text	0000001c nut_upgrade
>>>>>>> 84ac9d58
00000000         *UND*	00000000 CFG_RAINBOW_NAVI_PROP_OUTER_ENABLED
000047f8 g     F .text	00000060 push_coop_item
00000000         *UND*	00000000 GILDED_CHEST_BASE_TEXTURE
00000008 g     O .sdata	00000004 scene_fog_distance
00000000         *UND*	00000000 CFG_BOMBCHU_TRAIL_OUTER_COLOR
<<<<<<< HEAD
0000886c g     F .text	0000002c models_reset
00000000         *UND*	00000000 TIME_STRING_TXT
00000000 g     F .text	00000008 agony_inside_radius_setup
0000612c g     F .text	0000016c draw_gi_scales
=======
00009308 g     F .text	0000002c models_reset
00000000         *UND*	00000000 TIME_STRING_TXT
00000000 g     F .text	00000008 agony_inside_radius_setup
00006bc8 g     F .text	0000016c draw_gi_scales
>>>>>>> 84ac9d58
000001f8 g     O .data	00000010 quest_items_sprite
000048cc g     F .text	00000064 after_key_received
00000000         *UND*	00000000 PLANDOMIZER_USED
00000068 g     O .sbss	00000001 KAKARIKO_WEATHER_FORECAST
<<<<<<< HEAD
00009868 g     F .text	0000003c heap_alloc
00000034 g     O .sbss	00000004 active_item_row
000079b4 g     F .text	00000044 after_game_state_update
00007908 g     F .text	00000034 health_upgrade_cap
00001424 g     F .text	00000c2c draw_dungeon_info
00007a34 g     F .text	00000034 after_scene_init
00000000         *UND*	00000000 FONT_TEXTURE
000001ec g     O .rodata	0000000c icon_sprites
00000000         *UND*	00000000 OCARINAS_SHUFFLED
00009140 g     F .text	00000170 text_flush_size
00004128 g     F .text	00000134 get_item
0000579c g     F .text	00000144 draw_gi_various_opa10_xlu32
00000044 g     O .sdata	00000004 a_note_glow_base
=======
0000a304 g     F .text	0000003c heap_alloc
00000034 g     O .sbss	00000004 active_item_row
00008450 g     F .text	00000044 after_game_state_update
00000000         *UND*	00000000 CFG_DUNGEON_INFO_REWARD_SUMMARY_ENABLE
000083a4 g     F .text	00000034 health_upgrade_cap
00001448 g     F .text	000016cc draw_dungeon_info
000084d0 g     F .text	00000034 after_scene_init
00000000         *UND*	00000000 FONT_TEXTURE
000001ec g     O .rodata	0000000c icon_sprites
00000000         *UND*	00000000 OCARINAS_SHUFFLED
00009bdc g     F .text	00000170 text_flush_size
00004bc4 g     F .text	00000134 get_item
00006238 g     F .text	00000144 draw_gi_various_opa10_xlu32
0000004c g     O .sdata	00000004 a_note_glow_base
>>>>>>> 84ac9d58
00000004 g     O .sbss	00000004 CHEST_SIZE_MATCH_CONTENTS
00000000         *UND*	00000000 SKULL_CHEST_FRONT_TEXTURE
00000044 g     O .sdata	00000004 a_note_font_glow_base
00000000         *UND*	00000000 CFG_RAINBOW_BOMBCHU_TRAIL_OUTER_ENABLED
00000000         *UND*	00000000 CFG_RAINBOW_SWORD_OUTER_ENABLED
<<<<<<< HEAD
0000746c g     F .text	0000001c give_magic
00000188 g     O .data	00000010 linkhead_skull_sprite
0000002c g     O .sbss	00000004 active_item_text_id
00004cb8 g     F .text	00000014 ice_trap_is_pending
=======
00007f08 g     F .text	0000001c give_magic
00000188 g     O .data	00000010 linkhead_skull_sprite
0000002c g     O .sbss	00000004 active_item_text_id
00005754 g     F .text	00000014 ice_trap_is_pending
>>>>>>> 84ac9d58
00000044 g     O .bss	00001000 cfg_item_overrides
00000020 g     O .sdata	00000004 text_cursor_border_max
00000000         *UND*	00000000 DPAD_TEXTURE
<<<<<<< HEAD
00003cd4 g     F .text	00000060 push_pending_item
000073b4 g     F .text	0000009c give_small_key_ring
=======
00004798 g     F .text	00000060 push_pending_item
00007e50 g     F .text	0000009c give_small_key_ring
>>>>>>> 84ac9d58
00000008 g     F .text	0000002c agony_outside_radius_setup
00004770 g     F .text	00000028 set_outgoing_override
00000028 g     O .sbss	00000004 active_item_object_id
00000000         *UND*	00000000 CFG_RAINBOW_BOOM_TRAIL_INNER_ENABLED
<<<<<<< HEAD
0000775c g     F .text	00000030 wallet_upgrade
=======
000081f8 g     F .text	00000030 wallet_upgrade
>>>>>>> 84ac9d58
00000020 g     O .sbss	00000004 active_item_fast_chest
00000054 g     O .sdata	00000004 c_note_g
00003f78 g     F .text	00000240 draw_file_select_hash
00000034 g     O .sdata	00000004 c_note_font_glow_base
00000260 g     F .text	00000108 get_chest_override
00000584 g     F .text	0000045c handle_dpad
00000000         *UND*	00000000 START_TWINROVA_FIGHT
<<<<<<< HEAD
000045e8 g     F .text	000000f8 sprite_draw
00000000         *UND*	00000000 CFG_BOOM_TRAIL_OUTER_COLOR
000001a8 g     O .data	00000010 key_rupee_clock_sprite
0000730c g     F .text	0000000c give_biggoron_sword
0000437c g     F .text	00000070 give_sarias_gift
00000000         *UND*	00000000 CFG_RAINBOW_NAVI_ENEMY_OUTER_ENABLED
00008998 g     F .text	00000088 small_key_draw
00000030 g     O .sdata	00000004 c_note_glow_max
00008934 g     F .text	00000064 heart_piece_draw
00000000         *UND*	00000000 CFG_RAINBOW_BOMBCHU_TRAIL_INNER_ENABLED
000058e0 g     F .text	0000015c draw_gi_bullet_bags
00004448 g     F .text	000001a0 sprite_load
00004ec8 g     F .text	000000a4 draw_gi_sold_out
00000228 g     O .data	00000010 stones_sprite
00000000         *UND*	00000000 OUTGOING_KEY
000000e0 g     O .data	00000014 extern_ctxt
00007858 g     F .text	0000001c bombs_to_rupee
00000020 g     O .sdata	00000004 text_cursor_inner_max
00000054 g     O .sdata	00000004 a_note_b
00000000         *UND*	00000000 Gameplay_InitSkybox
00000134 g     O .data	00000040 num_to_bits
00000238 g     O .data	00000028 setup_db
00008590 g     F .text	00000060 get_object
00007218 g     F .text	000000bc give_triforce_piece
00001338 g     O .data	00001090 item_table
000001e8 g     O .data	00000010 font_sprite
0000001c g     O .sbss	00000001 satisified_pending_frames
0000863c g     F .text	00000068 scale_top_matrix
00003e6c g     F .text	00000068 pop_ice_trap
00005db8 g     F .text	00000118 draw_gi_recovery_heart
00000004 g     O .data	00000009 reward_rows
00000000         *UND*	00000000 TWINROVA_ACTION_TIMER
000084bc g     F .text	00000040 update_misc_colors
00000018 g     O .sbss	00000001 GANON_BOSS_KEY_CONDITION
00004418 g     F .text	00000030 sprite_bytes
00000050 g     O .sdata	00000004 c_note_r
00000000         *UND*	00000000 CFG_C_BUTTON_COLOR
000076d8 g     F .text	0000002c bomb_bag_upgrade
000077dc g     F .text	00000010 magic_upgrade
000076ac g     F .text	0000002c strength_upgrade
0000754c g     F .text	0000007c open_mask_shop
00008568 g     F .text	00000028 load_object
0000781c g     F .text	00000020 ocarina_upgrade
00005a3c g     F .text	00000160 draw_gi_small_rupees
00007604 g     F .text	00000060 resolve_upgrades
000001b8 g     O .data	00000010 song_note_sprite
00000000         *UND*	00000000 CFG_A_NOTE_COLOR
00000074 g     O .sdata	00000004 normal_no_dd
00000064 g     O .sdata	00000004 b_button
00008cd4 g     F .text	00000064 bowling_heart_piece_draw
000046e0 g     F .text	000001f0 gfx_init
0000007c g     O .sdata	00000006 defaultDDHeart
00000028 g     O .rodata	00000042 freecam_modes
0000720c g     F .text	0000000c full_heal
00000048 g     O .sdata	00000004 c_note_b
0000425c g     F .text	00000120 get_skulltula_token
00000000         *UND*	00000000 CFG_RAINBOW_NAVI_IDLE_INNER_ENABLED
00004ccc g     F .text	00000018 push_pending_ice_trap
00000000         *UND*	00000000 CFG_DUNGEON_INFO_REWARD_ENABLE
00008c30 g     F .text	000000a4 bowling_bomb_bag_draw
=======
00005084 g     F .text	000000f8 sprite_draw
00000000         *UND*	00000000 CFG_BOOM_TRAIL_OUTER_COLOR
000001a8 g     O .data	00000010 key_rupee_clock_sprite
00007da8 g     F .text	0000000c give_biggoron_sword
00004e18 g     F .text	00000070 give_sarias_gift
00000000         *UND*	00000000 CFG_RAINBOW_NAVI_ENEMY_OUTER_ENABLED
00009434 g     F .text	00000088 small_key_draw
00000038 g     O .sdata	00000004 c_note_glow_max
000093d0 g     F .text	00000064 heart_piece_draw
00000000         *UND*	00000000 CFG_RAINBOW_BOMBCHU_TRAIL_INNER_ENABLED
0000637c g     F .text	0000015c draw_gi_bullet_bags
00004ee4 g     F .text	000001a0 sprite_load
00005964 g     F .text	000000a4 draw_gi_sold_out
00000228 g     O .data	00000010 stones_sprite
00000000         *UND*	00000000 OUTGOING_KEY
000000e0 g     O .data	00000014 extern_ctxt
000082f4 g     F .text	0000001c bombs_to_rupee
00000028 g     O .sdata	00000004 text_cursor_inner_max
0000005c g     O .sdata	00000004 a_note_b
00000000         *UND*	00000000 Gameplay_InitSkybox
00000134 g     O .data	00000040 num_to_bits
00000238 g     O .data	00000028 setup_db
0000902c g     F .text	00000060 get_object
00007cb4 g     F .text	000000bc give_triforce_piece
00001338 g     O .data	00001090 item_table
000001e8 g     O .data	00000010 font_sprite
0000001c g     O .sbss	00000001 satisified_pending_frames
000090d8 g     F .text	00000068 scale_top_matrix
00004930 g     F .text	00000068 pop_ice_trap
00006854 g     F .text	00000118 draw_gi_recovery_heart
00000004 g     O .data	00000009 reward_rows
00000000         *UND*	00000000 TWINROVA_ACTION_TIMER
00008f58 g     F .text	00000040 update_misc_colors
00000018 g     O .sbss	00000001 GANON_BOSS_KEY_CONDITION
00004eb4 g     F .text	00000030 sprite_bytes
00000058 g     O .sdata	00000004 c_note_r
00000000         *UND*	00000000 CFG_C_BUTTON_COLOR
00008174 g     F .text	0000002c bomb_bag_upgrade
00008278 g     F .text	00000010 magic_upgrade
00008148 g     F .text	0000002c strength_upgrade
00007fe8 g     F .text	0000007c open_mask_shop
00009004 g     F .text	00000028 load_object
000082b8 g     F .text	00000020 ocarina_upgrade
000064d8 g     F .text	00000160 draw_gi_small_rupees
000080a0 g     F .text	00000060 resolve_upgrades
000001b8 g     O .data	00000010 song_note_sprite
00000000         *UND*	00000000 CFG_A_NOTE_COLOR
0000007c g     O .sdata	00000004 normal_no_dd
0000006c g     O .sdata	00000004 b_button
00009770 g     F .text	00000064 bowling_heart_piece_draw
0000517c g     F .text	000001f0 gfx_init
00000084 g     O .sdata	00000006 defaultDDHeart
00000028 g     O .rodata	00000042 freecam_modes
00007ca8 g     F .text	0000000c full_heal
00000050 g     O .sdata	00000004 c_note_b
00004cf8 g     F .text	00000120 get_skulltula_token
00000000         *UND*	00000000 CFG_RAINBOW_NAVI_IDLE_INNER_ENABLED
00005768 g     F .text	00000018 push_pending_ice_trap
00000000         *UND*	00000000 CFG_DUNGEON_INFO_REWARD_ENABLE
000096cc g     F .text	000000a4 bowling_bomb_bag_draw
>>>>>>> 84ac9d58
00000000         *UND*	00000000 WORLD_STRING_TXT
00000000         *UND*	00000000 GILDED_CHEST_FRONT_TEXTURE
00000078 g     O .sdata	00000004 beating_dd
00000068 g     F .text	00000158 draw_agony_graphic
<<<<<<< HEAD
00007874 g     F .text	00000024 seeds_to_rupee
000074ac g     F .text	0000000c give_fairy_ocarina
000088f4 g     F .text	00000040 lookup_model
=======
00008310 g     F .text	00000024 seeds_to_rupee
00007f48 g     F .text	0000000c give_fairy_ocarina
00009390 g     F .text	00000040 lookup_model
>>>>>>> 84ac9d58
0000004d g     O .sbss	00000001 OPEN_KAKARIKO
00000000         *UND*	00000000 CHEST_LENS_ONLY
00000028 g     O .data	000000b6 dungeons
00000000         *UND*	00000000 CFG_CUSTOM_MESSAGE_2
00000000         *UND*	00000000 CFG_DUNGEON_INFO_ENABLE
00000000         *UND*	00000000 CFG_DUNGEON_IS_MQ
00000044 g     O .sbss	00000004 dummy_actor
<<<<<<< HEAD
00007c0c g     F .text	000001a4 update_boomerang_trail_colors
00000000         *UND*	00000000 CFG_RAINBOW_NAVI_NPC_OUTER_ENABLED
00000000         *UND*	00000000 CFG_DUNGEON_INFO_REWARD_NEED_COMPASS
00000024 g     O .sdata	00000004 text_cursor_inner_base
00009120 g     F .text	00000020 text_print
00008898 g     F .text	0000005c lookup_model_by_override
00000034 g     O .sdata	00000004 c_note_glow_base
0000373c g     F .text	00000054 countSetBitsRec
00000016 g     O .sbss	00000002 GANON_BOSS_KEY_CONDITION_COUNT
000072d4 g     F .text	00000038 give_tycoon_wallet
0000001c g     O .sdata	00000004 text_cursor_border_base
00000048 g     O .sbss	00000004 item_overrides_count
00006d5c g     F .text	00000118 draw_gi_song_notes
00000000         *UND*	00000000 CFG_BOOM_TRAIL_INNER_COLOR
00005128 g     F .text	000000f0 draw_gi_various_opa1023
00003ff8 g     F .text	00000130 handle_pending_items
000077ec g     F .text	00000030 bombchu_upgrade
00000000         *UND*	00000000 SILVER_CHEST_FRONT_TEXTURE
00008798 g     F .text	00000088 draw_model
000074ec g     F .text	00000018 give_bean_pack
00005218 g     F .text	00000150 draw_gi_wallets
00008024 g     F .text	00000274 get_bombchu_back_color
000074b8 g     F .text	00000018 give_song
00000000 g     O .sdata	00000004 last_fog_distance
00000084 g     O .sdata	00000006 defaultHeart
00000058 g     O .sdata	00000004 a_note_g
0000793c g     F .text	0000003c c_init
=======
000086a8 g     F .text	000001a4 update_boomerang_trail_colors
00000000         *UND*	00000000 CFG_RAINBOW_NAVI_NPC_OUTER_ENABLED
00000000         *UND*	00000000 CFG_DUNGEON_INFO_REWARD_NEED_COMPASS
0000002c g     O .sdata	00000004 text_cursor_inner_base
00009bbc g     F .text	00000020 text_print
00009334 g     F .text	0000005c lookup_model_by_override
0000003c g     O .sdata	00000004 c_note_glow_base
00004200 g     F .text	00000054 countSetBitsRec
00000016 g     O .sbss	00000002 GANON_BOSS_KEY_CONDITION_COUNT
00007d70 g     F .text	00000038 give_tycoon_wallet
00000024 g     O .sdata	00000004 text_cursor_border_base
00000048 g     O .sbss	00000004 item_overrides_count
000077f8 g     F .text	00000118 draw_gi_song_notes
00000000         *UND*	00000000 CFG_BOOM_TRAIL_INNER_COLOR
00005bc4 g     F .text	000000f0 draw_gi_various_opa1023
00004abc g     F .text	00000108 handle_pending_items
00008288 g     F .text	00000030 bombchu_upgrade
00000000         *UND*	00000000 SILVER_CHEST_FRONT_TEXTURE
00009234 g     F .text	00000088 draw_model
00007f88 g     F .text	00000018 give_bean_pack
00005cb4 g     F .text	00000150 draw_gi_wallets
00008ac0 g     F .text	00000274 get_bombchu_back_color
00007f54 g     F .text	00000018 give_song
00000004 g     O .sdata	00000004 last_fog_distance
0000008c g     O .sdata	00000006 defaultHeart
00000060 g     O .sdata	00000004 a_note_g
000083d8 g     F .text	0000003c c_init
>>>>>>> 84ac9d58
00000000         *UND*	00000000 CFG_RAINBOW_BOOM_TRAIL_OUTER_ENABLED
000001c8 g     O .data	00000010 triforce_sprite
00000000         *UND*	00000000 EXTERN_DAMAGE_MULTIPLYER
0000004e g     O .sbss	00000001 MAX_RUPEES
<<<<<<< HEAD
00008b4c g     F .text	000000e4 item_etcetera_draw
=======
000095e8 g     F .text	000000e4 item_etcetera_draw
>>>>>>> 84ac9d58
00000000         *UND*	00000000 SPEED_MULTIPLIER
00003360 g     F .text	0000096c draw_file_icons
00000030 g     O .sbss	00000004 active_item_action_id
<<<<<<< HEAD
00003f40 g     F .text	000000b8 try_pending_item
00004f6c g     F .text	00000120 draw_gi_compass
00007504 g     F .text	0000002c fill_wallet_upgrade
00004e08 g     F .text	000000c0 draw_gi_eggs_and_medallions
00000064 g     O .sbss	00000004 heap_next
00000000         *UND*	00000000 SKULL_CHEST_BASE_TEXTURE
00000000         *UND*	00000000 TRIFORCE_ICON_TEXTURE
000074d0 g     F .text	0000001c ice_trap_effect
00006b54 g     F .text	00000208 draw_gi_poe_bottles
00007a68 g     F .text	00000100 c_equipment_menu_slot_filled
00000000         *UND*	00000000 FAST_CHESTS
00007318 g     F .text	00000038 give_bottle
00000000         *UND*	00000000 CFG_DUNGEON_INFO_REWARD_NEED_ALTAR
00000178 g     O .data	00000010 heart_sprite
00003a74 g     F .text	000000a0 lookup_override_by_key
000084fc g     F .text	0000006c load_object_file
00005fd8 g     F .text	00000154 draw_gi_magic_spells
00000000         *UND*	00000000 CFG_RAINBOW_NAVI_NPC_INNER_ENABLED
00000000 g     O .sbss	00000004 CHEST_SIZE_TEXTURE
000086a4 g     F .text	00000078 draw_model_low_level
00006968 g     F .text	000001ec draw_gi_fairy_lantern
00006468 g     F .text	000001a4 draw_gi_mirror_shield
00000000         *UND*	00000000 CFG_DUNGEON_INFO_MQ_NEED_MAP
000071cc g     F .text	00000038 base_draw_gi_model
00000000         *UND*	00000000 OUTGOING_ITEM
0000002c g     O .bss	00000018 pending_item_queue
0000004c g     O .sbss	00000001 COMPLETE_MASK_QUEST
00008a84 g     F .text	00000064 skull_token_draw
00000000         *UND*	00000000 CFG_TEXT_CURSOR_COLOR
00006e74 g     F .text	0000017c draw_gi_small_keys
000000f4 g     O .data	00000040 hash_symbols
000020b4 g     F .text	00000018 extern_scene_init
000085f0 g     F .text	0000004c set_object_segment
000001c0 g     F .text	000000a0 draw_agony
00009854 g     F .text	00000014 heap_init
00000000         *UND*	00000000 CFG_RAINBOW_NAVI_PROP_INNER_ENABLED
00008a20 g     F .text	00000064 heart_container_draw
00004d6c g     F .text	0000009c draw_gi_bombchu_and_masks
00001044 g     O .bss	00000040 object_slots
00007364 g     F .text	00000050 give_small_key
00000000         *UND*	00000000 CFG_DUNGEON_INFO_MQ_ENABLE
00006298 g     F .text	000001d0 draw_gi_potions
00000000         *UND*	00000000 C_HEAP
00008db0 g     F .text	0000022c get_rainbow_color
=======
00004a04 g     F .text	000000b8 try_pending_item
00005a08 g     F .text	00000120 draw_gi_compass
00007fa0 g     F .text	0000002c fill_wallet_upgrade
000058a4 g     F .text	000000c0 draw_gi_eggs_and_medallions
00000064 g     O .sbss	00000004 heap_next
00000000         *UND*	00000000 SKULL_CHEST_BASE_TEXTURE
00000000         *UND*	00000000 TRIFORCE_ICON_TEXTURE
00007f6c g     F .text	0000001c ice_trap_effect
000075f0 g     F .text	00000208 draw_gi_poe_bottles
00008504 g     F .text	00000100 c_equipment_menu_slot_filled
00000000         *UND*	00000000 FAST_CHESTS
00007db4 g     F .text	00000038 give_bottle
00000000         *UND*	00000000 CFG_DUNGEON_INFO_REWARD_NEED_ALTAR
00000178 g     O .data	00000010 heart_sprite
00004538 g     F .text	000000a0 lookup_override_by_key
00008f98 g     F .text	0000006c load_object_file
00006a74 g     F .text	00000154 draw_gi_magic_spells
00000000         *UND*	00000000 CFG_RAINBOW_NAVI_NPC_INNER_ENABLED
00000000 g     O .sbss	00000004 CHEST_SIZE_TEXTURE
00009140 g     F .text	00000078 draw_model_low_level
00007404 g     F .text	000001ec draw_gi_fairy_lantern
00006f04 g     F .text	000001a4 draw_gi_mirror_shield
00000000         *UND*	00000000 CFG_DUNGEON_INFO_MQ_NEED_MAP
00007c68 g     F .text	00000038 base_draw_gi_model
00000000         *UND*	00000000 OUTGOING_ITEM
0000002c g     O .bss	00000018 pending_item_queue
0000004c g     O .sbss	00000001 COMPLETE_MASK_QUEST
00009520 g     F .text	00000064 skull_token_draw
00000000         *UND*	00000000 CFG_TEXT_CURSOR_COLOR
00007910 g     F .text	0000017c draw_gi_small_keys
000000f4 g     O .data	00000040 hash_symbols
00002b78 g     F .text	00000018 extern_scene_init
0000908c g     F .text	0000004c set_object_segment
000001c0 g     F .text	000000a0 draw_agony
0000a2f0 g     F .text	00000014 heap_init
00000000         *UND*	00000000 CFG_RAINBOW_NAVI_PROP_INNER_ENABLED
000094bc g     F .text	00000064 heart_container_draw
00005808 g     F .text	0000009c draw_gi_bombchu_and_masks
00001044 g     O .bss	00000040 object_slots
00007e00 g     F .text	00000050 give_small_key
00000000         *UND*	00000000 CFG_DUNGEON_INFO_MQ_ENABLE
00006d34 g     F .text	000001d0 draw_gi_potions
00000000         *UND*	00000000 C_HEAP
0000984c g     F .text	0000022c get_rainbow_color
>>>>>>> 84ac9d58
00000000         *UND*	00000000 CFG_BOMBCHU_TRAIL_INNER_COLOR
00004428 g     F .text	00000110 get_override_search_key
00000014 g     O .sbss	00000001 NO_ESCAPE_SEQUENCE
<<<<<<< HEAD
00003c60 g     F .text	0000004c clear_override
00005540 g     F .text	00000130 draw_gi_coins_and_cuccos
00003dd4 g     F .text	00000034 pop_pending_item
00000368 g     F .text	0000021c draw_chest
00000000         *UND*	00000000 CFG_A_BUTTON_COLOR
000043ec g     F .text	0000002c sprite_bytes_per_tile
000075c8 g     F .text	0000003c get_item_row
00000000         *UND*	00000000 DISABLE_TIMERS
000098a4 g     F .text	00000044 file_init
00000210 g     O .rodata	0000000c rupee_colors
00000000         *UND*	00000000 EXTENDED_OBJECT_TABLE
00009308 g     F .text	00000538 draw_triforce_count
00000000         *UND*	00000000 PLAYER_NAME_ID
00000000         *UND*	00000000 TRIFORCE_HUNT_ENABLED
00005ed0 g     F .text	00000108 draw_gi_fish_bottle
00008820 g     F .text	0000004c models_init
=======
00004724 g     F .text	0000004c clear_override
00005fdc g     F .text	00000130 draw_gi_coins_and_cuccos
00004898 g     F .text	00000034 pop_pending_item
00000368 g     F .text	0000021c draw_chest
00000000         *UND*	00000000 CFG_A_BUTTON_COLOR
00004e88 g     F .text	0000002c sprite_bytes_per_tile
00008064 g     F .text	0000003c get_item_row
00000000         *UND*	00000000 DISABLE_TIMERS
0000a340 g     F .text	00000044 file_init
00000210 g     O .rodata	0000000c rupee_colors
00000000         *UND*	00000000 EXTENDED_OBJECT_TABLE
00009da4 g     F .text	00000538 draw_triforce_count
00000000         *UND*	00000000 PLAYER_NAME_ID
00000000         *UND*	00000000 TRIFORCE_HUNT_ENABLED
0000696c g     F .text	00000108 draw_gi_fish_bottle
000092bc g     F .text	0000004c models_init
>>>>>>> 84ac9d58
0000131c g     O .data	0000001c key_counts

<|MERGE_RESOLUTION|>--- conflicted
+++ resolved
@@ -100,160 +100,82 @@
 00000000 l    df *ABS*	00000000 twinrova.c
 00000000 l    df *ABS*	00000000 util.c
 00000000 l    df *ABS*	00000000 weather.c
-<<<<<<< HEAD
-00005ca4 g     F .text	00000114 draw_gi_deku_nut
-0000871c g     F .text	0000007c scale_factor
-00007450 g     F .text	0000001c give_defense
-00007664 g     F .text	0000002c call_effect_function
-000024cc g     F .text	000003d0 read_file_data
-00000000         *UND*	00000000 PLAYER_ID
-00007530 g     F .text	0000001c clear_excess_hearts
-00008d38 g     F .text	00000078 object_index_or_spawn
-00004ce4 g     F .text	00000088 give_ice_trap
-00007db0 g     F .text	00000274 update_bombchu_trail_colors
-000038e8 g     F .text	0000007c item_overrides_init
-0000778c g     F .text	00000018 scale_upgrade
-00009840 g     F .text	00000014 clear_twinrova_vars
-00000040 g     O .sdata	00000004 a_note_glow_max
-00000008 g     O .sbss	00000004 CHEST_TEXTURE_MATCH_CONTENTS
-0000508c g     F .text	0000009c draw_gi_various_opa0
-00000000         *UND*	00000000 CFG_HEART_COLOR
-00005670 g     F .text	0000012c draw_gi_magic_arrows
-00000000         *UND*	00000000 CFG_RAINBOW_NAVI_ENEMY_INNER_ENABLED
-00004c6c g     F .text	0000004c rupee_hud_color
-00000000         *UND*	00000000 CFG_RAINBOW_NAVI_IDLE_OUTER_ENABLED
-00007698 g     F .text	00000014 hookshot_upgrade
-00007b68 g     F .text	000000a4 update_sword_trail_colors
-00003b14 g     F .text	0000004c lookup_override
-000077c0 g     F .text	0000001c stick_upgrade
-00000010 g     O .data	00000018 medals
-0000904c g     F .text	0000002c text_init
-=======
-00006740 g     F .text	00000114 draw_gi_deku_nut
-000091b8 g     F .text	0000007c scale_factor
-00007eec g     F .text	0000001c give_defense
-00008100 g     F .text	0000002c call_effect_function
+00006768 g     F .text	00000114 draw_gi_deku_nut
+000091e0 g     F .text	0000007c scale_factor
+00007f14 g     F .text	0000001c give_defense
+00008128 g     F .text	0000002c call_effect_function
 00002f90 g     F .text	000003d0 read_file_data
 00000000         *UND*	00000000 PLAYER_ID
-00007fcc g     F .text	0000001c clear_excess_hearts
-000097d4 g     F .text	00000078 object_index_or_spawn
-00005780 g     F .text	00000088 give_ice_trap
-0000884c g     F .text	00000274 update_bombchu_trail_colors
+00007ff4 g     F .text	0000001c clear_excess_hearts
+000097fc g     F .text	00000078 object_index_or_spawn
+000057a8 g     F .text	00000088 give_ice_trap
+00008874 g     F .text	00000274 update_bombchu_trail_colors
 000043ac g     F .text	0000007c item_overrides_init
-00008228 g     F .text	00000018 scale_upgrade
-0000a2dc g     F .text	00000014 clear_twinrova_vars
+00008250 g     F .text	00000018 scale_upgrade
+0000a304 g     F .text	00000014 clear_twinrova_vars
 00000048 g     O .sdata	00000004 a_note_glow_max
 00000008 g     O .sbss	00000004 CHEST_TEXTURE_MATCH_CONTENTS
-00005b28 g     F .text	0000009c draw_gi_various_opa0
+00005b50 g     F .text	0000009c draw_gi_various_opa0
 00000000         *UND*	00000000 CFG_HEART_COLOR
-0000610c g     F .text	0000012c draw_gi_magic_arrows
+00006134 g     F .text	0000012c draw_gi_magic_arrows
 00000000         *UND*	00000000 CFG_RAINBOW_NAVI_ENEMY_INNER_ENABLED
-00005708 g     F .text	0000004c rupee_hud_color
+00005730 g     F .text	0000004c rupee_hud_color
 00000000         *UND*	00000000 CFG_RAINBOW_NAVI_IDLE_OUTER_ENABLED
-00008134 g     F .text	00000014 hookshot_upgrade
-00008604 g     F .text	000000a4 update_sword_trail_colors
+0000815c g     F .text	00000014 hookshot_upgrade
+0000862c g     F .text	000000a4 update_sword_trail_colors
 000045d8 g     F .text	0000004c lookup_override
-0000825c g     F .text	0000001c stick_upgrade
+00008284 g     F .text	0000001c stick_upgrade
 00000010 g     O .data	00000018 medals
-00009ae8 g     F .text	0000002c text_init
->>>>>>> 84ac9d58
+00009b10 g     F .text	0000002c text_init
 00000000         *UND*	00000000 INCOMING_PLAYER
 00000080 g     O .sdata	00000004 beating_no_dd
 00000000         *UND*	00000000 TRIFORCE_PIECES_REQUIRED
-<<<<<<< HEAD
-00000028 g     O .sdata	00000004 c_note_font_glow_max
-000020cc g     F .text	00000290 process_extern_ctxt
-0000660c g     F .text	0000018c draw_gi_gs_token
-00006ff0 g     F .text	000001dc draw_gi_boss_keys
+00000030 g     O .sdata	00000004 c_note_font_glow_max
+00002b90 g     F .text	00000290 process_extern_ctxt
+000070d0 g     F .text	0000018c draw_gi_gs_token
+00007ab4 g     F .text	000001dc draw_gi_boss_keys
 00000038 g     O .sbss	00000004 active_override_is_outgoing
-00007488 g     F .text	00000024 give_double_magic
-0000006c g     O .sdata	00000004 normal_dd
-000048d0 g     F .text	0000039c update_hud_colors
-00005368 g     F .text	000000c0 draw_gi_various_xlu01
+00007f4c g     F .text	00000024 give_double_magic
+00000074 g     O .sdata	00000004 normal_dd
+00005394 g     F .text	0000039c update_hud_colors
+00005e2c g     F .text	000000c0 draw_gi_various_xlu01
 00000000         *UND*	00000000 CFG_DUNGEON_REWARDS
-00007898 g     F .text	00000070 letter_to_bottle
+0000835c g     F .text	00000070 letter_to_bottle
 00000000         *UND*	00000000 CFG_B_BUTTON_COLOR
 00000000         *UND*	00000000 CFG_CUSTOM_MESSAGE_1
-00008ae8 g     F .text	00000064 ocarina_of_time_draw
-000036f4 g     F .text	00000048 check_ganon_entry
-00000208 g     O .data	00000010 items_sprite
-00005b9c g     F .text	00000108 draw_gi_goron_swords
-00000000         *UND*	00000000 CFG_DISPLAY_DPAD
-000079f8 g     F .text	0000003c before_skybox_init
-=======
-00000030 g     O .sdata	00000004 c_note_font_glow_max
-00002b90 g     F .text	00000290 process_extern_ctxt
-000070a8 g     F .text	0000018c draw_gi_gs_token
-00007a8c g     F .text	000001dc draw_gi_boss_keys
-00000038 g     O .sbss	00000004 active_override_is_outgoing
-00007f24 g     F .text	00000024 give_double_magic
-00000074 g     O .sdata	00000004 normal_dd
-0000536c g     F .text	0000039c update_hud_colors
-00005e04 g     F .text	000000c0 draw_gi_various_xlu01
-00000000         *UND*	00000000 CFG_DUNGEON_REWARDS
-00008334 g     F .text	00000070 letter_to_bottle
-00000000         *UND*	00000000 CFG_B_BUTTON_COLOR
-00000000         *UND*	00000000 CFG_CUSTOM_MESSAGE_1
-00009584 g     F .text	00000064 ocarina_of_time_draw
+000095ac g     F .text	00000064 ocarina_of_time_draw
 000041b8 g     F .text	00000048 check_ganon_entry
 00000208 g     O .data	00000010 items_sprite
-00006638 g     F .text	00000108 draw_gi_goron_swords
+00006660 g     F .text	00000108 draw_gi_goron_swords
 00000000         *UND*	00000000 CFG_DISPLAY_DPAD
-00008494 g     F .text	0000003c before_skybox_init
->>>>>>> 84ac9d58
+000084bc g     F .text	0000003c before_skybox_init
 00000024 g     O .sbss	00000004 active_item_graphic_id
 000001d8 g     O .data	00000010 dpad_sprite
 00000070 g     O .sdata	00000004 a_button
 00000000         *UND*	00000000 CFG_SHOW_SETTING_INFO
-<<<<<<< HEAD
-00000008 g     O .sdata	00000008 hash_sprites
-00003b60 g     F .text	00000100 activate_override
-00007978 g     F .text	0000003c before_game_state_update
-00009004 g     F .text	00000048 store_scarecrow_fix
-000092e0 g     F .text	00000028 set_triforce_render
-0000005c g     O .sdata	00000004 a_note_r
-00000000         *UND*	00000000 CFG_C_NOTE_COLOR
-00000000         *UND*	00000000 OUTGOING_PLAYER
-000098e8 g     F .text	00000240 override_weather_state
-00003d94 g     F .text	00000040 push_delayed_item
-0000772c g     F .text	00000030 slingshot_upgrade
-000009d8 g     F .text	00000924 draw_dpad
-00000260 g     O .data	000010bc item_draw_table
-00000010 g     O .sbss	00000004 cfg_file_select_hash
-00008fdc g     F .text	00000028 health_and_magic_refill
-00006798 g     F .text	000001d0 draw_gi_blue_fire_candle
-00007204 g     F .text	00000008 no_effect
-000092b0 g     F .text	00000030 text_flush
-00000000         *UND*	00000000 CFG_RAINBOW_SWORD_INNER_ENABLED
-00009078 g     F .text	000000a8 text_print_size
-00000218 g     O .data	00000010 medals_sprite
-00002050 g     F .text	00000064 interpolate
-00007704 g     F .text	00000028 bow_upgrade
-=======
 0000000c g     O .sdata	00000008 hash_sprites
 00004624 g     F .text	00000100 activate_override
-00008414 g     F .text	0000003c before_game_state_update
-00009aa0 g     F .text	00000048 store_scarecrow_fix
-00009d7c g     F .text	00000028 set_triforce_render
+0000843c g     F .text	0000003c before_game_state_update
+00009ac8 g     F .text	00000048 store_scarecrow_fix
+00009da4 g     F .text	00000028 set_triforce_render
 00000064 g     O .sdata	00000004 a_note_r
 00000000         *UND*	00000000 CFG_C_NOTE_COLOR
 00000000         *UND*	00000000 OUTGOING_PLAYER
-0000a384 g     F .text	00000240 override_weather_state
+0000a3ac g     F .text	00000240 override_weather_state
 00004858 g     F .text	00000040 push_delayed_item
-000081c8 g     F .text	00000030 slingshot_upgrade
+000081f0 g     F .text	00000030 slingshot_upgrade
 000009e0 g     F .text	00000940 draw_dpad
 00000260 g     O .data	000010bc item_draw_table
 00000010 g     O .sbss	00000004 cfg_file_select_hash
-00009a78 g     F .text	00000028 health_and_magic_refill
-00007234 g     F .text	000001d0 draw_gi_blue_fire_candle
-00007ca0 g     F .text	00000008 no_effect
-00009d4c g     F .text	00000030 text_flush
+00009aa0 g     F .text	00000028 health_and_magic_refill
+0000725c g     F .text	000001d0 draw_gi_blue_fire_candle
+00007cc8 g     F .text	00000008 no_effect
+00009d74 g     F .text	00000030 text_flush
 00000000         *UND*	00000000 CFG_RAINBOW_SWORD_INNER_ENABLED
-00009b14 g     F .text	000000a8 text_print_size
+00009b3c g     F .text	000000a8 text_print_size
 00000218 g     O .data	00000010 medals_sprite
 00002b14 g     F .text	00000064 interpolate
-000081a0 g     F .text	00000028 bow_upgrade
->>>>>>> 84ac9d58
+000081c8 g     F .text	00000028 bow_upgrade
 00000000         *UND*	00000000 VERSION_STRING_TXT
 00000034 g     F .text	00000034 agony_vibrate_setup
 00000198 g     O .data	00000010 item_digit_sprite
@@ -261,121 +183,66 @@
 00003d1c g     F .text	0000025c draw_file_message
 00004998 g     F .text	0000006c after_item_received
 00000000         *UND*	00000000 SPOILER_AVAILABLE
-<<<<<<< HEAD
-00007690 g     F .text	00000008 no_upgrade
-00008298 g     F .text	00000224 update_navi_colors
-00003790 g     F .text	00000158 give_ganon_boss_key
-0000783c g     F .text	0000001c arrows_to_rupee
-00000038 g     O .sdata	00000004 a_note_font_glow_max
-00005428 g     F .text	00000118 draw_gi_various_opa0_xlu1
-=======
-0000812c g     F .text	00000008 no_upgrade
-00008d34 g     F .text	00000224 update_navi_colors
+00008154 g     F .text	00000008 no_upgrade
+00008d5c g     F .text	00000224 update_navi_colors
 00004254 g     F .text	00000158 give_ganon_boss_key
-000082d8 g     F .text	0000001c arrows_to_rupee
+00008300 g     F .text	0000001c arrows_to_rupee
 00000040 g     O .sdata	00000004 a_note_font_glow_max
-00005ec4 g     F .text	00000118 draw_gi_various_opa0_xlu1
->>>>>>> 84ac9d58
+00005eec g     F .text	00000118 draw_gi_various_opa0_xlu1
 0000003c g     O .sbss	00000008 active_override
 00000018 g     O .sdata	00000008 empty_dlist
 00000000         *UND*	00000000 INCOMING_ITEM
-<<<<<<< HEAD
-00000060 g     O .sdata	00000004 c_button
-00007350 g     F .text	00000014 give_dungeon_item
-000012fc g     F .text	00000128 draw_background
-000077a4 g     F .text	0000001c nut_upgrade
-=======
 00000068 g     O .sdata	00000004 c_button
 00000000 g     O .sdata	00000004 dungeon_count
-00007dec g     F .text	00000014 give_dungeon_item
+00007e14 g     F .text	00000014 give_dungeon_item
 00001320 g     F .text	00000128 draw_background
-00008240 g     F .text	0000001c nut_upgrade
->>>>>>> 84ac9d58
+00008268 g     F .text	0000001c nut_upgrade
 00000000         *UND*	00000000 CFG_RAINBOW_NAVI_PROP_OUTER_ENABLED
 000047f8 g     F .text	00000060 push_coop_item
 00000000         *UND*	00000000 GILDED_CHEST_BASE_TEXTURE
 00000008 g     O .sdata	00000004 scene_fog_distance
 00000000         *UND*	00000000 CFG_BOMBCHU_TRAIL_OUTER_COLOR
-<<<<<<< HEAD
-0000886c g     F .text	0000002c models_reset
+00009330 g     F .text	0000002c models_reset
 00000000         *UND*	00000000 TIME_STRING_TXT
 00000000 g     F .text	00000008 agony_inside_radius_setup
-0000612c g     F .text	0000016c draw_gi_scales
-=======
-00009308 g     F .text	0000002c models_reset
-00000000         *UND*	00000000 TIME_STRING_TXT
-00000000 g     F .text	00000008 agony_inside_radius_setup
-00006bc8 g     F .text	0000016c draw_gi_scales
->>>>>>> 84ac9d58
+00006bf0 g     F .text	0000016c draw_gi_scales
 000001f8 g     O .data	00000010 quest_items_sprite
 000048cc g     F .text	00000064 after_key_received
 00000000         *UND*	00000000 PLANDOMIZER_USED
 00000068 g     O .sbss	00000001 KAKARIKO_WEATHER_FORECAST
-<<<<<<< HEAD
-00009868 g     F .text	0000003c heap_alloc
+0000a32c g     F .text	0000003c heap_alloc
 00000034 g     O .sbss	00000004 active_item_row
-000079b4 g     F .text	00000044 after_game_state_update
-00007908 g     F .text	00000034 health_upgrade_cap
-00001424 g     F .text	00000c2c draw_dungeon_info
-00007a34 g     F .text	00000034 after_scene_init
+00008478 g     F .text	00000044 after_game_state_update
+00000000         *UND*	00000000 CFG_DUNGEON_INFO_REWARD_SUMMARY_ENABLE
+000083cc g     F .text	00000034 health_upgrade_cap
+00001448 g     F .text	000016cc draw_dungeon_info
+000084f8 g     F .text	00000034 after_scene_init
 00000000         *UND*	00000000 FONT_TEXTURE
 000001ec g     O .rodata	0000000c icon_sprites
 00000000         *UND*	00000000 OCARINAS_SHUFFLED
-00009140 g     F .text	00000170 text_flush_size
-00004128 g     F .text	00000134 get_item
-0000579c g     F .text	00000144 draw_gi_various_opa10_xlu32
-00000044 g     O .sdata	00000004 a_note_glow_base
-=======
-0000a304 g     F .text	0000003c heap_alloc
-00000034 g     O .sbss	00000004 active_item_row
-00008450 g     F .text	00000044 after_game_state_update
-00000000         *UND*	00000000 CFG_DUNGEON_INFO_REWARD_SUMMARY_ENABLE
-000083a4 g     F .text	00000034 health_upgrade_cap
-00001448 g     F .text	000016cc draw_dungeon_info
-000084d0 g     F .text	00000034 after_scene_init
-00000000         *UND*	00000000 FONT_TEXTURE
-000001ec g     O .rodata	0000000c icon_sprites
-00000000         *UND*	00000000 OCARINAS_SHUFFLED
-00009bdc g     F .text	00000170 text_flush_size
-00004bc4 g     F .text	00000134 get_item
-00006238 g     F .text	00000144 draw_gi_various_opa10_xlu32
+00009c04 g     F .text	00000170 text_flush_size
+00004bec g     F .text	00000134 get_item
+00006260 g     F .text	00000144 draw_gi_various_opa10_xlu32
 0000004c g     O .sdata	00000004 a_note_glow_base
->>>>>>> 84ac9d58
 00000004 g     O .sbss	00000004 CHEST_SIZE_MATCH_CONTENTS
 00000000         *UND*	00000000 SKULL_CHEST_FRONT_TEXTURE
 00000044 g     O .sdata	00000004 a_note_font_glow_base
 00000000         *UND*	00000000 CFG_RAINBOW_BOMBCHU_TRAIL_OUTER_ENABLED
 00000000         *UND*	00000000 CFG_RAINBOW_SWORD_OUTER_ENABLED
-<<<<<<< HEAD
-0000746c g     F .text	0000001c give_magic
+00007f30 g     F .text	0000001c give_magic
 00000188 g     O .data	00000010 linkhead_skull_sprite
 0000002c g     O .sbss	00000004 active_item_text_id
-00004cb8 g     F .text	00000014 ice_trap_is_pending
-=======
-00007f08 g     F .text	0000001c give_magic
-00000188 g     O .data	00000010 linkhead_skull_sprite
-0000002c g     O .sbss	00000004 active_item_text_id
-00005754 g     F .text	00000014 ice_trap_is_pending
->>>>>>> 84ac9d58
+0000577c g     F .text	00000014 ice_trap_is_pending
 00000044 g     O .bss	00001000 cfg_item_overrides
 00000020 g     O .sdata	00000004 text_cursor_border_max
 00000000         *UND*	00000000 DPAD_TEXTURE
-<<<<<<< HEAD
-00003cd4 g     F .text	00000060 push_pending_item
-000073b4 g     F .text	0000009c give_small_key_ring
-=======
 00004798 g     F .text	00000060 push_pending_item
-00007e50 g     F .text	0000009c give_small_key_ring
->>>>>>> 84ac9d58
+00007e78 g     F .text	0000009c give_small_key_ring
 00000008 g     F .text	0000002c agony_outside_radius_setup
 00004770 g     F .text	00000028 set_outgoing_override
 00000028 g     O .sbss	00000004 active_item_object_id
 00000000         *UND*	00000000 CFG_RAINBOW_BOOM_TRAIL_INNER_ENABLED
-<<<<<<< HEAD
-0000775c g     F .text	00000030 wallet_upgrade
-=======
-000081f8 g     F .text	00000030 wallet_upgrade
->>>>>>> 84ac9d58
+00008220 g     F .text	00000030 wallet_upgrade
 00000020 g     O .sbss	00000004 active_item_fast_chest
 00000054 g     O .sdata	00000004 c_note_g
 00003f78 g     F .text	00000240 draw_file_select_hash
@@ -383,142 +250,73 @@
 00000260 g     F .text	00000108 get_chest_override
 00000584 g     F .text	0000045c handle_dpad
 00000000         *UND*	00000000 START_TWINROVA_FIGHT
-<<<<<<< HEAD
-000045e8 g     F .text	000000f8 sprite_draw
+000050ac g     F .text	000000f8 sprite_draw
 00000000         *UND*	00000000 CFG_BOOM_TRAIL_OUTER_COLOR
 000001a8 g     O .data	00000010 key_rupee_clock_sprite
-0000730c g     F .text	0000000c give_biggoron_sword
-0000437c g     F .text	00000070 give_sarias_gift
+00007dd0 g     F .text	0000000c give_biggoron_sword
+00004e40 g     F .text	00000070 give_sarias_gift
 00000000         *UND*	00000000 CFG_RAINBOW_NAVI_ENEMY_OUTER_ENABLED
-00008998 g     F .text	00000088 small_key_draw
-00000030 g     O .sdata	00000004 c_note_glow_max
-00008934 g     F .text	00000064 heart_piece_draw
+0000945c g     F .text	00000088 small_key_draw
+00000038 g     O .sdata	00000004 c_note_glow_max
+000093f8 g     F .text	00000064 heart_piece_draw
 00000000         *UND*	00000000 CFG_RAINBOW_BOMBCHU_TRAIL_INNER_ENABLED
-000058e0 g     F .text	0000015c draw_gi_bullet_bags
-00004448 g     F .text	000001a0 sprite_load
-00004ec8 g     F .text	000000a4 draw_gi_sold_out
+000063a4 g     F .text	0000015c draw_gi_bullet_bags
+00004f0c g     F .text	000001a0 sprite_load
+0000598c g     F .text	000000a4 draw_gi_sold_out
 00000228 g     O .data	00000010 stones_sprite
 00000000         *UND*	00000000 OUTGOING_KEY
 000000e0 g     O .data	00000014 extern_ctxt
-00007858 g     F .text	0000001c bombs_to_rupee
-00000020 g     O .sdata	00000004 text_cursor_inner_max
-00000054 g     O .sdata	00000004 a_note_b
-00000000         *UND*	00000000 Gameplay_InitSkybox
-00000134 g     O .data	00000040 num_to_bits
-00000238 g     O .data	00000028 setup_db
-00008590 g     F .text	00000060 get_object
-00007218 g     F .text	000000bc give_triforce_piece
-00001338 g     O .data	00001090 item_table
-000001e8 g     O .data	00000010 font_sprite
-0000001c g     O .sbss	00000001 satisified_pending_frames
-0000863c g     F .text	00000068 scale_top_matrix
-00003e6c g     F .text	00000068 pop_ice_trap
-00005db8 g     F .text	00000118 draw_gi_recovery_heart
-00000004 g     O .data	00000009 reward_rows
-00000000         *UND*	00000000 TWINROVA_ACTION_TIMER
-000084bc g     F .text	00000040 update_misc_colors
-00000018 g     O .sbss	00000001 GANON_BOSS_KEY_CONDITION
-00004418 g     F .text	00000030 sprite_bytes
-00000050 g     O .sdata	00000004 c_note_r
-00000000         *UND*	00000000 CFG_C_BUTTON_COLOR
-000076d8 g     F .text	0000002c bomb_bag_upgrade
-000077dc g     F .text	00000010 magic_upgrade
-000076ac g     F .text	0000002c strength_upgrade
-0000754c g     F .text	0000007c open_mask_shop
-00008568 g     F .text	00000028 load_object
-0000781c g     F .text	00000020 ocarina_upgrade
-00005a3c g     F .text	00000160 draw_gi_small_rupees
-00007604 g     F .text	00000060 resolve_upgrades
-000001b8 g     O .data	00000010 song_note_sprite
-00000000         *UND*	00000000 CFG_A_NOTE_COLOR
-00000074 g     O .sdata	00000004 normal_no_dd
-00000064 g     O .sdata	00000004 b_button
-00008cd4 g     F .text	00000064 bowling_heart_piece_draw
-000046e0 g     F .text	000001f0 gfx_init
-0000007c g     O .sdata	00000006 defaultDDHeart
-00000028 g     O .rodata	00000042 freecam_modes
-0000720c g     F .text	0000000c full_heal
-00000048 g     O .sdata	00000004 c_note_b
-0000425c g     F .text	00000120 get_skulltula_token
-00000000         *UND*	00000000 CFG_RAINBOW_NAVI_IDLE_INNER_ENABLED
-00004ccc g     F .text	00000018 push_pending_ice_trap
-00000000         *UND*	00000000 CFG_DUNGEON_INFO_REWARD_ENABLE
-00008c30 g     F .text	000000a4 bowling_bomb_bag_draw
-=======
-00005084 g     F .text	000000f8 sprite_draw
-00000000         *UND*	00000000 CFG_BOOM_TRAIL_OUTER_COLOR
-000001a8 g     O .data	00000010 key_rupee_clock_sprite
-00007da8 g     F .text	0000000c give_biggoron_sword
-00004e18 g     F .text	00000070 give_sarias_gift
-00000000         *UND*	00000000 CFG_RAINBOW_NAVI_ENEMY_OUTER_ENABLED
-00009434 g     F .text	00000088 small_key_draw
-00000038 g     O .sdata	00000004 c_note_glow_max
-000093d0 g     F .text	00000064 heart_piece_draw
-00000000         *UND*	00000000 CFG_RAINBOW_BOMBCHU_TRAIL_INNER_ENABLED
-0000637c g     F .text	0000015c draw_gi_bullet_bags
-00004ee4 g     F .text	000001a0 sprite_load
-00005964 g     F .text	000000a4 draw_gi_sold_out
-00000228 g     O .data	00000010 stones_sprite
-00000000         *UND*	00000000 OUTGOING_KEY
-000000e0 g     O .data	00000014 extern_ctxt
-000082f4 g     F .text	0000001c bombs_to_rupee
+0000831c g     F .text	0000001c bombs_to_rupee
 00000028 g     O .sdata	00000004 text_cursor_inner_max
 0000005c g     O .sdata	00000004 a_note_b
 00000000         *UND*	00000000 Gameplay_InitSkybox
 00000134 g     O .data	00000040 num_to_bits
 00000238 g     O .data	00000028 setup_db
-0000902c g     F .text	00000060 get_object
-00007cb4 g     F .text	000000bc give_triforce_piece
+00009054 g     F .text	00000060 get_object
+00007cdc g     F .text	000000bc give_triforce_piece
 00001338 g     O .data	00001090 item_table
 000001e8 g     O .data	00000010 font_sprite
 0000001c g     O .sbss	00000001 satisified_pending_frames
-000090d8 g     F .text	00000068 scale_top_matrix
+00009100 g     F .text	00000068 scale_top_matrix
 00004930 g     F .text	00000068 pop_ice_trap
-00006854 g     F .text	00000118 draw_gi_recovery_heart
+0000687c g     F .text	00000118 draw_gi_recovery_heart
 00000004 g     O .data	00000009 reward_rows
 00000000         *UND*	00000000 TWINROVA_ACTION_TIMER
-00008f58 g     F .text	00000040 update_misc_colors
+00008f80 g     F .text	00000040 update_misc_colors
 00000018 g     O .sbss	00000001 GANON_BOSS_KEY_CONDITION
-00004eb4 g     F .text	00000030 sprite_bytes
+00004edc g     F .text	00000030 sprite_bytes
 00000058 g     O .sdata	00000004 c_note_r
 00000000         *UND*	00000000 CFG_C_BUTTON_COLOR
-00008174 g     F .text	0000002c bomb_bag_upgrade
-00008278 g     F .text	00000010 magic_upgrade
-00008148 g     F .text	0000002c strength_upgrade
-00007fe8 g     F .text	0000007c open_mask_shop
-00009004 g     F .text	00000028 load_object
-000082b8 g     F .text	00000020 ocarina_upgrade
-000064d8 g     F .text	00000160 draw_gi_small_rupees
-000080a0 g     F .text	00000060 resolve_upgrades
+0000819c g     F .text	0000002c bomb_bag_upgrade
+000082a0 g     F .text	00000010 magic_upgrade
+00008170 g     F .text	0000002c strength_upgrade
+00008010 g     F .text	0000007c open_mask_shop
+0000902c g     F .text	00000028 load_object
+000082e0 g     F .text	00000020 ocarina_upgrade
+00006500 g     F .text	00000160 draw_gi_small_rupees
+000080c8 g     F .text	00000060 resolve_upgrades
 000001b8 g     O .data	00000010 song_note_sprite
 00000000         *UND*	00000000 CFG_A_NOTE_COLOR
 0000007c g     O .sdata	00000004 normal_no_dd
 0000006c g     O .sdata	00000004 b_button
-00009770 g     F .text	00000064 bowling_heart_piece_draw
-0000517c g     F .text	000001f0 gfx_init
+00009798 g     F .text	00000064 bowling_heart_piece_draw
+000051a4 g     F .text	000001f0 gfx_init
 00000084 g     O .sdata	00000006 defaultDDHeart
 00000028 g     O .rodata	00000042 freecam_modes
-00007ca8 g     F .text	0000000c full_heal
+00007cd0 g     F .text	0000000c full_heal
 00000050 g     O .sdata	00000004 c_note_b
-00004cf8 g     F .text	00000120 get_skulltula_token
+00004d20 g     F .text	00000120 get_skulltula_token
 00000000         *UND*	00000000 CFG_RAINBOW_NAVI_IDLE_INNER_ENABLED
-00005768 g     F .text	00000018 push_pending_ice_trap
+00005790 g     F .text	00000018 push_pending_ice_trap
 00000000         *UND*	00000000 CFG_DUNGEON_INFO_REWARD_ENABLE
-000096cc g     F .text	000000a4 bowling_bomb_bag_draw
->>>>>>> 84ac9d58
+000096f4 g     F .text	000000a4 bowling_bomb_bag_draw
 00000000         *UND*	00000000 WORLD_STRING_TXT
 00000000         *UND*	00000000 GILDED_CHEST_FRONT_TEXTURE
 00000078 g     O .sdata	00000004 beating_dd
 00000068 g     F .text	00000158 draw_agony_graphic
-<<<<<<< HEAD
-00007874 g     F .text	00000024 seeds_to_rupee
-000074ac g     F .text	0000000c give_fairy_ocarina
-000088f4 g     F .text	00000040 lookup_model
-=======
-00008310 g     F .text	00000024 seeds_to_rupee
-00007f48 g     F .text	0000000c give_fairy_ocarina
-00009390 g     F .text	00000040 lookup_model
->>>>>>> 84ac9d58
+00008338 g     F .text	00000024 seeds_to_rupee
+00007f70 g     F .text	0000000c give_fairy_ocarina
+000093b8 g     F .text	00000040 lookup_model
 0000004d g     O .sbss	00000001 OPEN_KAKARIKO
 00000000         *UND*	00000000 CHEST_LENS_ONLY
 00000028 g     O .data	000000b6 dungeons
@@ -526,203 +324,103 @@
 00000000         *UND*	00000000 CFG_DUNGEON_INFO_ENABLE
 00000000         *UND*	00000000 CFG_DUNGEON_IS_MQ
 00000044 g     O .sbss	00000004 dummy_actor
-<<<<<<< HEAD
-00007c0c g     F .text	000001a4 update_boomerang_trail_colors
-00000000         *UND*	00000000 CFG_RAINBOW_NAVI_NPC_OUTER_ENABLED
-00000000         *UND*	00000000 CFG_DUNGEON_INFO_REWARD_NEED_COMPASS
-00000024 g     O .sdata	00000004 text_cursor_inner_base
-00009120 g     F .text	00000020 text_print
-00008898 g     F .text	0000005c lookup_model_by_override
-00000034 g     O .sdata	00000004 c_note_glow_base
-0000373c g     F .text	00000054 countSetBitsRec
-00000016 g     O .sbss	00000002 GANON_BOSS_KEY_CONDITION_COUNT
-000072d4 g     F .text	00000038 give_tycoon_wallet
-0000001c g     O .sdata	00000004 text_cursor_border_base
-00000048 g     O .sbss	00000004 item_overrides_count
-00006d5c g     F .text	00000118 draw_gi_song_notes
-00000000         *UND*	00000000 CFG_BOOM_TRAIL_INNER_COLOR
-00005128 g     F .text	000000f0 draw_gi_various_opa1023
-00003ff8 g     F .text	00000130 handle_pending_items
-000077ec g     F .text	00000030 bombchu_upgrade
-00000000         *UND*	00000000 SILVER_CHEST_FRONT_TEXTURE
-00008798 g     F .text	00000088 draw_model
-000074ec g     F .text	00000018 give_bean_pack
-00005218 g     F .text	00000150 draw_gi_wallets
-00008024 g     F .text	00000274 get_bombchu_back_color
-000074b8 g     F .text	00000018 give_song
-00000000 g     O .sdata	00000004 last_fog_distance
-00000084 g     O .sdata	00000006 defaultHeart
-00000058 g     O .sdata	00000004 a_note_g
-0000793c g     F .text	0000003c c_init
-=======
-000086a8 g     F .text	000001a4 update_boomerang_trail_colors
+000086d0 g     F .text	000001a4 update_boomerang_trail_colors
 00000000         *UND*	00000000 CFG_RAINBOW_NAVI_NPC_OUTER_ENABLED
 00000000         *UND*	00000000 CFG_DUNGEON_INFO_REWARD_NEED_COMPASS
 0000002c g     O .sdata	00000004 text_cursor_inner_base
-00009bbc g     F .text	00000020 text_print
-00009334 g     F .text	0000005c lookup_model_by_override
+00009be4 g     F .text	00000020 text_print
+0000935c g     F .text	0000005c lookup_model_by_override
 0000003c g     O .sdata	00000004 c_note_glow_base
 00004200 g     F .text	00000054 countSetBitsRec
 00000016 g     O .sbss	00000002 GANON_BOSS_KEY_CONDITION_COUNT
-00007d70 g     F .text	00000038 give_tycoon_wallet
+00007d98 g     F .text	00000038 give_tycoon_wallet
 00000024 g     O .sdata	00000004 text_cursor_border_base
 00000048 g     O .sbss	00000004 item_overrides_count
-000077f8 g     F .text	00000118 draw_gi_song_notes
+00007820 g     F .text	00000118 draw_gi_song_notes
 00000000         *UND*	00000000 CFG_BOOM_TRAIL_INNER_COLOR
-00005bc4 g     F .text	000000f0 draw_gi_various_opa1023
-00004abc g     F .text	00000108 handle_pending_items
-00008288 g     F .text	00000030 bombchu_upgrade
+00005bec g     F .text	000000f0 draw_gi_various_opa1023
+00004abc g     F .text	00000130 handle_pending_items
+000082b0 g     F .text	00000030 bombchu_upgrade
 00000000         *UND*	00000000 SILVER_CHEST_FRONT_TEXTURE
-00009234 g     F .text	00000088 draw_model
-00007f88 g     F .text	00000018 give_bean_pack
-00005cb4 g     F .text	00000150 draw_gi_wallets
-00008ac0 g     F .text	00000274 get_bombchu_back_color
-00007f54 g     F .text	00000018 give_song
+0000925c g     F .text	00000088 draw_model
+00007fb0 g     F .text	00000018 give_bean_pack
+00005cdc g     F .text	00000150 draw_gi_wallets
+00008ae8 g     F .text	00000274 get_bombchu_back_color
+00007f7c g     F .text	00000018 give_song
 00000004 g     O .sdata	00000004 last_fog_distance
 0000008c g     O .sdata	00000006 defaultHeart
 00000060 g     O .sdata	00000004 a_note_g
-000083d8 g     F .text	0000003c c_init
->>>>>>> 84ac9d58
+00008400 g     F .text	0000003c c_init
 00000000         *UND*	00000000 CFG_RAINBOW_BOOM_TRAIL_OUTER_ENABLED
 000001c8 g     O .data	00000010 triforce_sprite
 00000000         *UND*	00000000 EXTERN_DAMAGE_MULTIPLYER
 0000004e g     O .sbss	00000001 MAX_RUPEES
-<<<<<<< HEAD
-00008b4c g     F .text	000000e4 item_etcetera_draw
-=======
-000095e8 g     F .text	000000e4 item_etcetera_draw
->>>>>>> 84ac9d58
+00009610 g     F .text	000000e4 item_etcetera_draw
 00000000         *UND*	00000000 SPEED_MULTIPLIER
 00003360 g     F .text	0000096c draw_file_icons
 00000030 g     O .sbss	00000004 active_item_action_id
-<<<<<<< HEAD
-00003f40 g     F .text	000000b8 try_pending_item
-00004f6c g     F .text	00000120 draw_gi_compass
-00007504 g     F .text	0000002c fill_wallet_upgrade
-00004e08 g     F .text	000000c0 draw_gi_eggs_and_medallions
+00004a04 g     F .text	000000b8 try_pending_item
+00005a30 g     F .text	00000120 draw_gi_compass
+00007fc8 g     F .text	0000002c fill_wallet_upgrade
+000058cc g     F .text	000000c0 draw_gi_eggs_and_medallions
 00000064 g     O .sbss	00000004 heap_next
 00000000         *UND*	00000000 SKULL_CHEST_BASE_TEXTURE
 00000000         *UND*	00000000 TRIFORCE_ICON_TEXTURE
-000074d0 g     F .text	0000001c ice_trap_effect
-00006b54 g     F .text	00000208 draw_gi_poe_bottles
-00007a68 g     F .text	00000100 c_equipment_menu_slot_filled
+00007f94 g     F .text	0000001c ice_trap_effect
+00007618 g     F .text	00000208 draw_gi_poe_bottles
+0000852c g     F .text	00000100 c_equipment_menu_slot_filled
 00000000         *UND*	00000000 FAST_CHESTS
-00007318 g     F .text	00000038 give_bottle
+00007ddc g     F .text	00000038 give_bottle
 00000000         *UND*	00000000 CFG_DUNGEON_INFO_REWARD_NEED_ALTAR
 00000178 g     O .data	00000010 heart_sprite
-00003a74 g     F .text	000000a0 lookup_override_by_key
-000084fc g     F .text	0000006c load_object_file
-00005fd8 g     F .text	00000154 draw_gi_magic_spells
+00004538 g     F .text	000000a0 lookup_override_by_key
+00008fc0 g     F .text	0000006c load_object_file
+00006a9c g     F .text	00000154 draw_gi_magic_spells
 00000000         *UND*	00000000 CFG_RAINBOW_NAVI_NPC_INNER_ENABLED
 00000000 g     O .sbss	00000004 CHEST_SIZE_TEXTURE
-000086a4 g     F .text	00000078 draw_model_low_level
-00006968 g     F .text	000001ec draw_gi_fairy_lantern
-00006468 g     F .text	000001a4 draw_gi_mirror_shield
+00009168 g     F .text	00000078 draw_model_low_level
+0000742c g     F .text	000001ec draw_gi_fairy_lantern
+00006f2c g     F .text	000001a4 draw_gi_mirror_shield
 00000000         *UND*	00000000 CFG_DUNGEON_INFO_MQ_NEED_MAP
-000071cc g     F .text	00000038 base_draw_gi_model
+00007c90 g     F .text	00000038 base_draw_gi_model
 00000000         *UND*	00000000 OUTGOING_ITEM
 0000002c g     O .bss	00000018 pending_item_queue
 0000004c g     O .sbss	00000001 COMPLETE_MASK_QUEST
-00008a84 g     F .text	00000064 skull_token_draw
+00009548 g     F .text	00000064 skull_token_draw
 00000000         *UND*	00000000 CFG_TEXT_CURSOR_COLOR
-00006e74 g     F .text	0000017c draw_gi_small_keys
-000000f4 g     O .data	00000040 hash_symbols
-000020b4 g     F .text	00000018 extern_scene_init
-000085f0 g     F .text	0000004c set_object_segment
-000001c0 g     F .text	000000a0 draw_agony
-00009854 g     F .text	00000014 heap_init
-00000000         *UND*	00000000 CFG_RAINBOW_NAVI_PROP_INNER_ENABLED
-00008a20 g     F .text	00000064 heart_container_draw
-00004d6c g     F .text	0000009c draw_gi_bombchu_and_masks
-00001044 g     O .bss	00000040 object_slots
-00007364 g     F .text	00000050 give_small_key
-00000000         *UND*	00000000 CFG_DUNGEON_INFO_MQ_ENABLE
-00006298 g     F .text	000001d0 draw_gi_potions
-00000000         *UND*	00000000 C_HEAP
-00008db0 g     F .text	0000022c get_rainbow_color
-=======
-00004a04 g     F .text	000000b8 try_pending_item
-00005a08 g     F .text	00000120 draw_gi_compass
-00007fa0 g     F .text	0000002c fill_wallet_upgrade
-000058a4 g     F .text	000000c0 draw_gi_eggs_and_medallions
-00000064 g     O .sbss	00000004 heap_next
-00000000         *UND*	00000000 SKULL_CHEST_BASE_TEXTURE
-00000000         *UND*	00000000 TRIFORCE_ICON_TEXTURE
-00007f6c g     F .text	0000001c ice_trap_effect
-000075f0 g     F .text	00000208 draw_gi_poe_bottles
-00008504 g     F .text	00000100 c_equipment_menu_slot_filled
-00000000         *UND*	00000000 FAST_CHESTS
-00007db4 g     F .text	00000038 give_bottle
-00000000         *UND*	00000000 CFG_DUNGEON_INFO_REWARD_NEED_ALTAR
-00000178 g     O .data	00000010 heart_sprite
-00004538 g     F .text	000000a0 lookup_override_by_key
-00008f98 g     F .text	0000006c load_object_file
-00006a74 g     F .text	00000154 draw_gi_magic_spells
-00000000         *UND*	00000000 CFG_RAINBOW_NAVI_NPC_INNER_ENABLED
-00000000 g     O .sbss	00000004 CHEST_SIZE_TEXTURE
-00009140 g     F .text	00000078 draw_model_low_level
-00007404 g     F .text	000001ec draw_gi_fairy_lantern
-00006f04 g     F .text	000001a4 draw_gi_mirror_shield
-00000000         *UND*	00000000 CFG_DUNGEON_INFO_MQ_NEED_MAP
-00007c68 g     F .text	00000038 base_draw_gi_model
-00000000         *UND*	00000000 OUTGOING_ITEM
-0000002c g     O .bss	00000018 pending_item_queue
-0000004c g     O .sbss	00000001 COMPLETE_MASK_QUEST
-00009520 g     F .text	00000064 skull_token_draw
-00000000         *UND*	00000000 CFG_TEXT_CURSOR_COLOR
-00007910 g     F .text	0000017c draw_gi_small_keys
+00007938 g     F .text	0000017c draw_gi_small_keys
 000000f4 g     O .data	00000040 hash_symbols
 00002b78 g     F .text	00000018 extern_scene_init
-0000908c g     F .text	0000004c set_object_segment
+000090b4 g     F .text	0000004c set_object_segment
 000001c0 g     F .text	000000a0 draw_agony
-0000a2f0 g     F .text	00000014 heap_init
+0000a318 g     F .text	00000014 heap_init
 00000000         *UND*	00000000 CFG_RAINBOW_NAVI_PROP_INNER_ENABLED
-000094bc g     F .text	00000064 heart_container_draw
-00005808 g     F .text	0000009c draw_gi_bombchu_and_masks
+000094e4 g     F .text	00000064 heart_container_draw
+00005830 g     F .text	0000009c draw_gi_bombchu_and_masks
 00001044 g     O .bss	00000040 object_slots
-00007e00 g     F .text	00000050 give_small_key
+00007e28 g     F .text	00000050 give_small_key
 00000000         *UND*	00000000 CFG_DUNGEON_INFO_MQ_ENABLE
-00006d34 g     F .text	000001d0 draw_gi_potions
+00006d5c g     F .text	000001d0 draw_gi_potions
 00000000         *UND*	00000000 C_HEAP
-0000984c g     F .text	0000022c get_rainbow_color
->>>>>>> 84ac9d58
+00009874 g     F .text	0000022c get_rainbow_color
 00000000         *UND*	00000000 CFG_BOMBCHU_TRAIL_INNER_COLOR
 00004428 g     F .text	00000110 get_override_search_key
 00000014 g     O .sbss	00000001 NO_ESCAPE_SEQUENCE
-<<<<<<< HEAD
-00003c60 g     F .text	0000004c clear_override
-00005540 g     F .text	00000130 draw_gi_coins_and_cuccos
-00003dd4 g     F .text	00000034 pop_pending_item
-00000368 g     F .text	0000021c draw_chest
-00000000         *UND*	00000000 CFG_A_BUTTON_COLOR
-000043ec g     F .text	0000002c sprite_bytes_per_tile
-000075c8 g     F .text	0000003c get_item_row
-00000000         *UND*	00000000 DISABLE_TIMERS
-000098a4 g     F .text	00000044 file_init
-00000210 g     O .rodata	0000000c rupee_colors
-00000000         *UND*	00000000 EXTENDED_OBJECT_TABLE
-00009308 g     F .text	00000538 draw_triforce_count
-00000000         *UND*	00000000 PLAYER_NAME_ID
-00000000         *UND*	00000000 TRIFORCE_HUNT_ENABLED
-00005ed0 g     F .text	00000108 draw_gi_fish_bottle
-00008820 g     F .text	0000004c models_init
-=======
 00004724 g     F .text	0000004c clear_override
-00005fdc g     F .text	00000130 draw_gi_coins_and_cuccos
+00006004 g     F .text	00000130 draw_gi_coins_and_cuccos
 00004898 g     F .text	00000034 pop_pending_item
 00000368 g     F .text	0000021c draw_chest
 00000000         *UND*	00000000 CFG_A_BUTTON_COLOR
-00004e88 g     F .text	0000002c sprite_bytes_per_tile
-00008064 g     F .text	0000003c get_item_row
+00004eb0 g     F .text	0000002c sprite_bytes_per_tile
+0000808c g     F .text	0000003c get_item_row
 00000000         *UND*	00000000 DISABLE_TIMERS
-0000a340 g     F .text	00000044 file_init
+0000a368 g     F .text	00000044 file_init
 00000210 g     O .rodata	0000000c rupee_colors
 00000000         *UND*	00000000 EXTENDED_OBJECT_TABLE
-00009da4 g     F .text	00000538 draw_triforce_count
+00009dcc g     F .text	00000538 draw_triforce_count
 00000000         *UND*	00000000 PLAYER_NAME_ID
 00000000         *UND*	00000000 TRIFORCE_HUNT_ENABLED
-0000696c g     F .text	00000108 draw_gi_fish_bottle
-000092bc g     F .text	0000004c models_init
->>>>>>> 84ac9d58
+00006994 g     F .text	00000108 draw_gi_fish_bottle
+000092e4 g     F .text	0000004c models_init
 0000131c g     O .data	0000001c key_counts
 
