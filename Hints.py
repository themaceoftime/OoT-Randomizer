--- conflicted
+++ resolved
@@ -8,11 +8,7 @@
 from enum import Enum
 import itertools
 
-<<<<<<< HEAD
-from HintList import getHint, getMulti, getHintGroup, getUpgradeHintList, hintExclusions
-=======
-from HintList import getHint, getMulti, getHintGroup, hintExclusions, misc_item_hint_table
->>>>>>> 43dfe609
+from HintList import getHint, getMulti, getHintGroup, getUpgradeHintList, hintExclusions, misc_item_hint_table
 from Item import MakeEventItem
 from Messages import COLOR_MAP, update_message_by_id
 from Region import Region
