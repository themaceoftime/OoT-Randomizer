--- conflicted
+++ resolved
@@ -361,11 +361,7 @@
     else:
         location_text, _ = get_hint_area(location)
 
-<<<<<<< HEAD
-    return (GossipText('#%s# is on the way of the hero.' % location_text, ['Light Blue']), [location])
-=======
     return (GossipText('#%s# is on the way of the hero.' % location_text, ['Light Blue'], location.name, location.item.name), location)
->>>>>>> 55820d97
 
 def get_checked_areas(world, checked):
     def get_area_from_name(check):
@@ -472,11 +468,7 @@
         player_text = "Player %s's" % (world_id + 1)
         goal_text = spoiler.goal_categories[world_id][goal_category.name].get_goal(goal.name).hint_text
 
-<<<<<<< HEAD
-    return (GossipText('#%s# is on %s %s.' % (location_text, player_text, goal_text), [goal.color, 'Light Blue']), [location])
-=======
     return (GossipText('#%s# is on %s %s.' % (location_text, player_text, goal_text), [goal.color, 'Light Blue'], location.name, location.item.name), location)
->>>>>>> 55820d97
 
 
 def get_barren_hint(spoiler, world, checked):
@@ -562,17 +554,10 @@
     item_text = getHint(getItemGenericName(location.item), world.settings.clearer_hints).text
     if location.parent_region.dungeon:
         location_text = getHint(location.parent_region.dungeon.name, world.settings.clearer_hints).text
-<<<<<<< HEAD
-        return (GossipText('#%s# hoards #%s#.' % (location_text, item_text), ['Green', 'Red']), [location])
-    else:
-        location_text, _ = get_hint_area(location)
-        return (GossipText('#%s# can be found at #%s#.' % (item_text, location_text), ['Red', 'Green']), [location])
-=======
         return (GossipText('#%s# hoards #%s#.' % (location_text, item_text), ['Green', 'Red'], location.name, location.item.name), location)
     else:
         location_text, _ = get_hint_area(location)
         return (GossipText('#%s# can be found at #%s#.' % (item_text, location_text), ['Red', 'Green'], location.name, location.item.name), location)
->>>>>>> 55820d97
 
 
 def get_specific_item_hint(spoiler, world, checked):
@@ -624,17 +609,6 @@
         if location.parent_region.dungeon:
             location_text = getHint(location.parent_region.dungeon.name, world.settings.clearer_hints).text
             if world.hint_dist_user.get('vague_named_items', False):
-<<<<<<< HEAD
-                return (GossipText('#%s# may be on the hero\'s path.' % (location_text), ['Green']), [location])
-            else:
-                return (GossipText('#%s# hoards #%s#.' % (location_text, item_text), ['Green', 'Red']), [location])
-        else:
-            location_text, _ = get_hint_area(location)
-            if world.hint_dist_user.get('vague_named_items', False):
-                return (GossipText('#%s# may be on the hero\'s path.' % (location_text), ['Green']), [location])
-            else:
-                return (GossipText('#%s# can be found at #%s#.' % (item_text, location_text), ['Red', 'Green']), [location])
-=======
                 return (GossipText('#%s# may be on the hero\'s path.' % (location_text), ['Green'], location.name, location.item.name), location)
             else:
                 return (GossipText('#%s# hoards #%s#.' % (location_text, item_text), ['Green', 'Red'], location.name, location.item.name), location)
@@ -644,7 +618,6 @@
                 return (GossipText('#%s# may be on the hero\'s path.' % (location_text), ['Green'], location.name, location.item.name), location)
             else:
                 return (GossipText('#%s# can be found at #%s#.' % (item_text, location_text), ['Red', 'Green'], location.name, location.item.name), location)
->>>>>>> 55820d97
 
     else:
         while True:
@@ -720,17 +693,6 @@
         if location.parent_region.dungeon:
             location_text = getHint(location.parent_region.dungeon.name, world.settings.clearer_hints).text
             if world.hint_dist_user.get('vague_named_items', False):
-<<<<<<< HEAD
-                return (GossipText('#Player %d\'s %s# may be on the hero\'s path.' % (location.world.id+1, location_text), ['Green']), [location])
-            else:
-                return (GossipText('#Player %d\'s %s# hoards #%s#.' % (location.world.id+1, location_text, item_text), ['Green', 'Red']), [location])
-        else:
-            location_text, _ = get_hint_area(location)
-            if world.hint_dist_user.get('vague_named_items', False):
-                return (GossipText('#Player %d\'s %s# may be on the hero\'s path.' % (location.world.id+1 , location_text), ['Green']), [location])
-            else:
-                return (GossipText('#%s# can be found in #Player %d\'s %s#.' % (item_text, location.world.id+1, location_text), ['Red', 'Green']), [location])
-=======
                 return (GossipText('#Player %d\'s %s# may be on the hero\'s path.' % (location.world.id+1, location_text), ['Green'], location.name, location.item.name), location)
             else:
                 return (GossipText('#Player %d\'s %s# hoards #%s#.' % (location.world.id+1, location_text, item_text), ['Green', 'Red'], location.name, location.item.name), location)
@@ -740,7 +702,6 @@
                 return (GossipText('#Player %d\'s %s# may be on the hero\'s path.' % (location.world.id+1 , location_text), ['Green'], location.name, location.item.name), location)
             else:
                 return (GossipText('#%s# can be found in #Player %d\'s %s#.' % (item_text, location.world.id+1, location_text), ['Red', 'Green'], location.name, location.item.name), location)
->>>>>>> 55820d97
 
 
 def get_random_location_hint(spoiler, world, checked):
@@ -763,17 +724,10 @@
     item_text = getHint(getItemGenericName(location.item), world.settings.clearer_hints).text
     if dungeon:
         location_text = getHint(dungeon.name, world.settings.clearer_hints).text
-<<<<<<< HEAD
-        return (GossipText('#%s# hoards #%s#.' % (location_text, item_text), ['Green', 'Red']), [location])
-    else:
-        location_text, _ = get_hint_area(location)
-        return (GossipText('#%s# can be found at #%s#.' % (item_text, location_text), ['Red', 'Green']), [location])
-=======
         return (GossipText('#%s# hoards #%s#.' % (location_text, item_text), ['Green', 'Red'], location.name, location.item.name), location)
     else:
         location_text, _ = get_hint_area(location)
         return (GossipText('#%s# can be found at #%s#.' % (item_text, location_text), ['Red', 'Green'], location.name, location.item.name), location)
->>>>>>> 55820d97
 
 
 def get_specific_hint(spoiler, world, checked, type):
@@ -794,11 +748,7 @@
         location_text = '#%s#' % location_text
     item_text = getHint(getItemGenericName(location.item), world.settings.clearer_hints).text
 
-<<<<<<< HEAD
-    return (GossipText('%s #%s#.' % (location_text, item_text), ['Green', 'Red']), [location])
-=======
     return (GossipText('%s #%s#.' % (location_text, item_text), ['Green', 'Red'], location.name, location.item.name), location)
->>>>>>> 55820d97
 
 
 def get_sometimes_hint(spoiler, world, checked):
@@ -1160,11 +1110,7 @@
             if '#' not in location_text:
                 location_text = '#%s#' % location_text
             item_text = getHint(getItemGenericName(location.item), world.settings.clearer_hints).text
-<<<<<<< HEAD
-            add_hint(spoiler, world, stoneGroups, GossipText('%s #%s#.' % (location_text, item_text), ['Green', 'Red']), hint_dist['always'][1], [location], force_reachable=True)
-=======
             add_hint(spoiler, world, stoneGroups, GossipText('%s #%s#.' % (location_text, item_text), ['Green', 'Red'], location.name, location.item.name), hint_dist['always'][1], location, force_reachable=True)
->>>>>>> 55820d97
             logging.getLogger('').debug('Placed always hint for %s.', location.name)
 
     # Add trial hints, only if hint copies > 0
