--- conflicted
+++ resolved
@@ -73,14 +73,9 @@
         if (
             settings.open_forest == 'closed'
             and (
-<<<<<<< HEAD
                 self.shuffle_special_interior_entrances or settings.shuffle_hideout_entrances or settings.shuffle_overworld_entrances
-                or settings.warp_songs or settings.spawn_positions or (settings.shuffle_bosses != 'off')
+                or settings.warp_songs or (settings.spawn_positions and settings.spawn_positions_age in ('child', 'both')) or (settings.shuffle_bosses != 'off')
                 or settings.decouple_entrances or len(settings.mix_entrance_pools) > 1
-=======
-                self.shuffle_special_interior_entrances or settings.shuffle_overworld_entrances
-                or settings.warp_songs or (settings.spawn_positions and settings.spawn_positions_age in ('child', 'both')) or (settings.shuffle_bosses != 'off')
->>>>>>> f823b915
             )
         ):
             self.settings.open_forest = 'closed_deku'
