from State import State
from Region import Region, TimeOfDay
from Entrance import Entrance
from Hints import get_hint_area
from Location import Location, LocationFactory
from LocationList import business_scrubs
from DungeonList import create_dungeons
from Rules import set_rules, set_shop_rules
from Item import Item, ItemFactory, MakeEventItem
from RuleParser import Rule_AST_Transformer
from SettingsList import get_setting_info
import logging
import copy
import io
import json
import random
import re

class World(object):

    def __init__(self, id, settings):
        self.id = id
        self.shuffle = 'vanilla'
        self.dungeons = []
        self.regions = []
        self.itempool = []
        self.state = State(self)
        self._cached_locations = None
        self._entrance_cache = {}
        self._region_cache = {}
        self._location_cache = {}
        self.required_locations = []
        self.shop_prices = {}
        self.scrub_prices = {}
        self.maximum_wallets = 0
        self.light_arrow_location = None
        self.triforce_count = 0
        self.triforce_goal = 20 * settings.world_count

        self.parser = Rule_AST_Transformer(self)
        self.event_items = set()

        # dump settings directly into world's namespace
        # this gives the world an attribute for every setting listed in Settings.py
        self.settings = settings
        self.__dict__.update(settings.__dict__)
        self.distribution = settings.distribution.world_dists[id]

        if self.open_forest == 'closed' and self.entrance_shuffle in ['all-indoors', 'all']:
            self.open_forest = 'closed_deku'

        # rename a few attributes...
        self.keysanity = self.shuffle_smallkeys in ['keysanity', 'remove']
        self.check_beatable_only = not self.all_reachable
    
        self.shuffle_dungeon_entrances = self.entrance_shuffle != 'off'
        self.shuffle_grotto_entrances = self.entrance_shuffle in ['simple-indoors', 'all-indoors', 'all']
        self.shuffle_interior_entrances = self.entrance_shuffle in ['simple-indoors', 'all-indoors', 'all']
        self.shuffle_special_indoor_entrances = self.entrance_shuffle in ['all-indoors', 'all']
        self.shuffle_overworld_entrances = self.entrance_shuffle == 'all'

        self.disable_trade_revert = self.shuffle_interior_entrances or self.shuffle_overworld_entrances
        self.ensure_tod_access = self.shuffle_interior_entrances or self.shuffle_overworld_entrances

        # Determine LACS Condition
        if self.shuffle_ganon_bosskey == 'lacs_medallions':
            self.lacs_condition = 'medallions'
        elif self.shuffle_ganon_bosskey == 'lacs_dungeons':
            self.lacs_condition = 'dungeons'
        elif self.shuffle_ganon_bosskey == 'lacs_stones':
            self.lacs_condition = 'stones'
        else:
            self.lacs_condition = 'vanilla'

        # trials that can be skipped will be decided later
        self.skipped_trials = {
            'Forest': False,
            'Fire': False,
            'Water': False,
            'Spirit': False,
            'Shadow': False,
            'Light': False
        }

        # dungeon forms will be decided later
        self.dungeon_mq = {
            'Deku Tree': False,
            'Dodongos Cavern': False,
            'Jabu Jabus Belly': False,
            'Bottom of the Well': False,
            'Ice Cavern': False,
            'Gerudo Training Grounds': False,
            'Forest Temple': False,
            'Fire Temple': False,
            'Water Temple': False,
            'Spirit Temple': False,
            'Shadow Temple': False,
            'Ganons Castle': False
        }

        self.can_take_damage = True

        self.resolve_random_settings()


    def copy(self):
        new_world = World(self.id, self.settings)
        new_world.skipped_trials = copy.copy(self.skipped_trials)
        new_world.dungeon_mq = copy.copy(self.dungeon_mq)
        new_world.big_poe_count = copy.copy(self.big_poe_count)
        new_world.starting_tod = self.starting_tod
        new_world.starting_age = self.starting_age
        new_world.can_take_damage = self.can_take_damage
        new_world.shop_prices = copy.copy(self.shop_prices)
<<<<<<< HEAD
        new_world.maximum_wallets = self.maximum_wallets
=======
        new_world.triforce_goal = self.triforce_goal
        new_world.triforce_count = self.triforce_count

        new_world.id = self.id
>>>>>>> 3c6f6e18
        new_world.distribution = self.distribution

        new_world.regions = [region.copy(new_world) for region in self.regions]
        for region in new_world.regions:
            for exit in region.exits:
                exit.connect(new_world.get_region(exit.connected_region))

        new_world.dungeons = [dungeon.copy(new_world) for dungeon in self.dungeons]
        new_world.itempool = [item.copy(new_world) for item in self.itempool]
        new_world.state = self.state.copy(new_world)

        # copy any randomized settings to match the original copy
        new_world.randomized_list = list(self.randomized_list)
        for randomized_item in new_world.randomized_list:
            setattr(new_world, randomized_item, getattr(self, randomized_item))

        return new_world


    def resolve_random_settings(self):
        # evaluate settings (important for logic, nice for spoiler)
        self.randomized_list = []
        if self.big_poe_count_random:
            self.big_poe_count = random.randint(1, 10)
            self.randomized_list.append('big_poe_count')
        if self.starting_tod == 'random':
            setting_info = get_setting_info('starting_tod')
            choices = [ch for ch in setting_info.choices if ch not in ['default', 'random']]
            self.starting_tod = random.choice(choices)
            self.randomized_list.append('starting_tod')
        if self.starting_age == 'random':
            self.starting_age = random.choice(['child', 'adult'])
            self.randomized_list.append('starting_age')
        if self.chicken_count_random:
            self.chicken_count = random.randint(0, 7)
            self.randomized_list.append('chicken_count')

        # Determine Ganon Trials
        trial_pool = list(self.skipped_trials)
        dist_chosen = self.distribution.configure_trials(trial_pool)
        dist_num_chosen = len(dist_chosen)

        if self.trials_random:
            self.trials = dist_num_chosen + random.randint(0, len(trial_pool))
            self.randomized_list.append('trials')
        num_trials = int(self.trials)
        choosen_trials = random.sample(trial_pool, num_trials - dist_num_chosen)
        for trial in self.skipped_trials:
            if trial not in choosen_trials and trial not in dist_chosen:
                self.skipped_trials[trial] = True

        # Determine MQ Dungeons
        dungeon_pool = list(self.dungeon_mq)
        dist_num_mq = self.distribution.configure_dungeons(self, dungeon_pool)

        if self.mq_dungeons_random:
            for dungeon in dungeon_pool:
                self.dungeon_mq[dungeon] = random.choice([True, False])
            self.mq_dungeons = list(self.dungeon_mq.values()).count(True)
            self.randomized_list.append('mq_dungeons')
        else:
            mqd_picks = random.sample(dungeon_pool, self.mq_dungeons - dist_num_mq)
            for dung in mqd_picks:
                self.dungeon_mq[dung] = True

        self.distribution.configure_randomized_settings(self)


    def load_regions_from_json(self, file_path):
        json_string = ""
        with io.open(file_path, 'r') as file:
            for line in file.readlines():
                json_string += line.split('#')[0].replace('\n', ' ')
        json_string = re.sub(' +', ' ', json_string)
        try:
            region_json = json.loads(json_string)
        except json.JSONDecodeError as error:
            raise Exception("JSON parse error around text:\n" + \
                            json_string[error.pos-35:error.pos+35] + "\n" + \
                            "                                   ^^\n")
            
        for region in region_json:
            new_region = Region(region['region_name'])
            new_region.world = self
            if 'scene' in region:
                new_region.scene = region['scene']
            if 'hint' in region:
                new_region.hint = region['hint']
            if 'dungeon' in region:
                new_region.dungeon = region['dungeon']
            if 'time_passes' in region:
                new_region.time_passes = region['time_passes']
                new_region.provides_time = TimeOfDay.ALL
            if new_region.name == 'Ganons Castle Grounds':
                new_region.provides_time = TimeOfDay.DAMPE
            if 'locations' in region:
                for location, rule in region['locations'].items():
                    new_location = LocationFactory(location)
                    new_location.parent_region = new_region
                    new_location.rule_string = rule
                    if self.logic_rules != 'none':
                        self.parser.parse_spot_rule(new_location)
                    new_location.world = self
                    new_region.locations.append(new_location)
            if 'events' in region:
                for event, rule in region['events'].items():
                    # Allow duplicate placement of events
                    lname = '%s from %s' % (event, new_region.name)
                    new_location = Location(lname, type='Event', parent=new_region)
                    new_location.rule_string = rule
                    if self.logic_rules != 'none':
                        self.parser.parse_spot_rule(new_location)
                    new_location.world = self
                    new_region.locations.append(new_location)
                    MakeEventItem(event, new_location)
            if 'exits' in region:
                for exit, rule in region['exits'].items():
                    new_exit = Entrance('%s -> %s' % (new_region.name, exit), new_region)
                    new_exit.connected_region = exit
                    new_exit.rule_string = rule
                    if self.logic_rules != 'none':
                        self.parser.parse_spot_rule(new_exit)
                    new_region.exits.append(new_exit)
            self.regions.append(new_region)


    def create_internal_locations(self):
        self.parser.create_delayed_rules()
        assert self.parser.events <= self.event_items, 'Parse error: undefined items %r' % (self.parser.events - self.event_items)


    def initialize_entrances(self):
        for region in self.regions:
            for exit in region.exits:
                exit.connect(self.get_region(exit.connected_region))
                exit.world = self


    def initialize_regions(self):
        for region in self.regions:
            region.world = self
            for location in region.locations:
                location.world = self


    def initialize_items(self):
        for item in self.itempool:
            item.world = self
        for region in self.regions:
            for location in region.locations:
                if location.item != None:
                    location.item.world = self
        for item in [item for dungeon in self.dungeons for item in dungeon.all_items]:
            item.world = self


    def random_shop_prices(self):
        shop_item_indexes = ['7', '5', '8', '6']
        self.shop_prices = {}
        for region in self.regions:
            if self.shopsanity == 'random':
                shop_item_count = random.randint(0,4)
            else:
                shop_item_count = int(self.shopsanity)

            for location in region.locations:
                if location.type == 'Shop':
                    if location.name[-1:] in shop_item_indexes[:shop_item_count]:
                        self.shop_prices[location.name] = int(random.betavariate(1.5, 2) * 60) * 5


    def set_scrub_prices(self):
        # Get Deku Scrub Locations
        scrub_locations = [location for location in self.get_locations() if 'Deku Scrub' in location.name]
        scrub_dictionary = {}
        for location in scrub_locations:
            if location.default not in scrub_dictionary:
                scrub_dictionary[location.default] = []
            scrub_dictionary[location.default].append(location)

        # Loop through each type of scrub.
        for (scrub_item, default_price, text_id, text_replacement) in business_scrubs:
            price = default_price
            if self.shuffle_scrubs == 'low':
                price = 10
            elif self.shuffle_scrubs == 'random':
                # this is a random value between 0-99
                # average value is ~33 rupees
                price = int(random.betavariate(1, 2) * 99)

            # Set price in the dictionary as well as the location.
            self.scrub_prices[scrub_item] = price
            if scrub_item in scrub_dictionary:
                for location in scrub_dictionary[scrub_item]:
                    location.price = price
                    if location.item is not None:
                        location.item.price = price


    rewardlist = (
        'Kokiri Emerald',
        'Goron Ruby',
        'Zora Sapphire',
        'Forest Medallion',
        'Fire Medallion',
        'Water Medallion',
        'Spirit Medallion',
        'Shadow Medallion',
        'Light Medallion'
    )
    boss_location_names = (
        'Queen Gohma',
        'King Dodongo',
        'Barinade',
        'Phantom Ganon',
        'Volvagia',
        'Morpha',
        'Bongo Bongo',
        'Twinrova',
        'Links Pocket'
    )
    def fill_bosses(self, bossCount=9):
        boss_rewards = ItemFactory(self.rewardlist, self)
        boss_locations = [self.get_location(loc) for loc in self.boss_location_names]

        placed_prizes = [loc.item.name for loc in boss_locations if loc.item is not None]
        unplaced_prizes = [item for item in boss_rewards if item.name not in placed_prizes]
        empty_boss_locations = [loc for loc in boss_locations if loc.item is None]
        prizepool = list(unplaced_prizes)
        prize_locs = list(empty_boss_locations)

        bossCount -= self.distribution.fill_bosses(self, prize_locs, prizepool)

        while bossCount:
            bossCount -= 1
            random.shuffle(prizepool)
            random.shuffle(prize_locs)
            item = prizepool.pop()
            loc = prize_locs.pop()
            self.push_item(loc, item)


    def get_region(self, regionname):
        if isinstance(regionname, Region):
            return regionname
        try:
            return self._region_cache[regionname]
        except KeyError:
            for region in self.regions:
                if region.name == regionname:
                    self._region_cache[regionname] = region
                    return region
            raise KeyError('No such region %s' % regionname)


    def get_entrance(self, entrance):
        if isinstance(entrance, Entrance):
            return entrance
        try:
            return self._entrance_cache[entrance]
        except KeyError:
            for region in self.regions:
                for exit in region.exits:
                    if exit.name == entrance:
                        self._entrance_cache[entrance] = exit
                        return exit
            raise KeyError('No such entrance %s' % entrance)


    def get_location(self, location):
        if isinstance(location, Location):
            return location
        try:
            return self._location_cache[location]
        except KeyError:
            for region in self.regions:
                for r_location in region.locations:
                    if r_location.name == location:
                        self._location_cache[location] = r_location
                        return r_location
        raise KeyError('No such location %s' % location)


    def get_items(self):
        return [loc.item for loc in self.get_filled_locations()] + self.itempool


    def get_itempool_with_dungeon_items(self):
        return self.get_restricted_dungeon_items() + self.get_unrestricted_dungeon_items() + self.itempool


    # get a list of items that should stay in their proper dungeon
    def get_restricted_dungeon_items(self):
        itempool = []
        if self.shuffle_mapcompass == 'dungeon':
            itempool.extend([item for dungeon in self.dungeons for item in dungeon.dungeon_items])
        if self.shuffle_smallkeys == 'dungeon':
            itempool.extend([item for dungeon in self.dungeons for item in dungeon.small_keys])
        if self.shuffle_bosskeys == 'dungeon':
            itempool.extend([item for dungeon in self.dungeons if dungeon.name != 'Ganons Castle' for item in dungeon.boss_key])
        if self.shuffle_ganon_bosskey == 'dungeon':
            itempool.extend([item for dungeon in self.dungeons if dungeon.name == 'Ganons Castle' for item in dungeon.boss_key])

        for item in itempool:
            item.world = self
        return itempool


    # get a list of items that don't have to be in their proper dungeon
    def get_unrestricted_dungeon_items(self):
        itempool = []
        if self.shuffle_mapcompass == 'keysanity':
            itempool.extend([item for dungeon in self.dungeons for item in dungeon.dungeon_items])
        if self.shuffle_smallkeys == 'keysanity':
            itempool.extend([item for dungeon in self.dungeons for item in dungeon.small_keys])
        if self.shuffle_bosskeys == 'keysanity':
            itempool.extend([item for dungeon in self.dungeons if dungeon.name != 'Ganons Castle' for item in dungeon.boss_key])
        if self.shuffle_ganon_bosskey == 'keysanity':
            itempool.extend([item for dungeon in self.dungeons if dungeon.name == 'Ganons Castle' for item in dungeon.boss_key])

        for item in itempool:
            item.world = self
        return itempool


    def find_items(self, item):
        return [location for location in self.get_locations() if location.item is not None and location.item.name == item]


    def push_item(self, location, item, manual=False):
        if not isinstance(location, Location):
            location = self.get_location(location)

        # This check should never be false normally, but is here as a sanity check
        if location.can_fill_fast(item, manual):
            location.item = item
            item.location = location
            item.price = location.price if location.price is not None else item.price
            location.price = item.price

            logging.getLogger('').debug('Placed %s [World %d] at %s [World %d]', item, item.world.id if hasattr(item, 'world') else -1, location, location.world.id if hasattr(location, 'world') else -1)
        else:
            raise RuntimeError('Cannot assign item %s to location %s.' % (item, location))


    def get_locations(self):
        if self._cached_locations is None:
            self._cached_locations = []
            for region in self.regions:
                self._cached_locations.extend(region.locations)
        return self._cached_locations


    def get_unfilled_locations(self):
        return [location for location in self.get_locations() if location.item is None]


    def get_filled_locations(self):
        return [location for location in self.get_locations() if location.item is not None]


    def get_entrances(self):
        return [entrance for region in self.regions for entrance in region.entrances]


    def get_shuffled_entrances(self, type=None):
        return [entrance for entrance in self.get_entrances() if entrance.shuffled and (type == None or entrance.type == type)]


    def has_beaten_game(self, state):
        return state.has('Triforce')


    # Useless areas are areas that have contain no items that could ever
    # be used to complete the seed. Unfortunately this is very difficult
    # to calculate since that involves trying every possible path and item
    # set collected to know this. To simplify this we instead just get areas
    # that don't have any items that could ever be required in any seed.
    # We further cull this list with woth info. This is an overestimate of
    # the true list of possible useless areas, but this will generate a 
    # reasonably sized list of areas that fit this property.
    def update_useless_areas(self, spoiler):
        areas = {}
        # Link's Pocket and None are not real areas
        excluded_areas = [None, "Link's Pocket"]
        for location in self.get_locations():
            location_hint = get_hint_area(location)

            # We exclude event and locked locations. This means that medallions
            # and stones are not considered here. This is not really an accurate
            # way of doing this, but it's the only way to allow dungeons to appear.
            # So barren hints do not include these dungeon rewards.
            if location_hint in excluded_areas or \
               location.locked or \
               location.item is None or \
               location.item.type in ('Event', 'DungeonReward'):
                continue

            area = location_hint

            # Build the area list and their items
            if area not in areas:
                areas[area] = {
                    'locations': [],
                }
            areas[area]['locations'].append(location)

        # Generate area list meta data
        for area,area_info in areas.items():
            # whether an area is a dungeon is calculated to prevent too many
            # dungeon barren hints since they are quite powerful. The area
            # names don't quite match the internal dungeon names so we need to
            # check if any location in the area has a dungeon.
            area_info['dungeon'] = False
            for location in area_info['locations']:
                if location.parent_region.dungeon is not None:
                    area_info['dungeon'] = True
                    break
            # Weight the area's chance of being chosen based on its size.
            # Small areas are more likely to barren, so we apply this weight
            # to make all areas have a more uniform chance of being chosen
            area_info['weight'] = len(area_info['locations'])

        # these are items that can never be required but are still considered major items
        exclude_item_list = [
            'Double Defense',
            'Ice Arrows',
            'Biggoron Sword',
        ]
        if (self.damage_multiplier != 'ohko' and self.damage_multiplier != 'quadruple' and 
            self.shuffle_scrubs == 'off' and not self.shuffle_grotto_entrances):
            # nayru's love may be required to prevent forced damage
            exclude_item_list.append('Nayrus Love')
        if self.hints != 'agony':
            # Stone of Agony only required if it's used for hints
            exclude_item_list.append('Stone of Agony')
        if not self.shuffle_special_indoor_entrances and not self.shuffle_overworld_entrances:
            # Serenade and Prelude are never required with vanilla Links House/ToT and overworld entrances
            exclude_item_list.append('Serenade of Water')
            exclude_item_list.append('Prelude of Light')

        # The idea here is that if an item shows up in woth, then the only way
        # that another copy of that major item could ever be required is if it
        # is a progressive item. Normally this applies to things like bows, bombs
        # bombchus, bottles, slingshot, magic and ocarina. However if plentiful
        # item pool is enabled this could be applied to any item.
        duplicate_item_woth = {}
        woth_loc = [location for world_woth in spoiler.required_locations.values() for location in world_woth]
        for world in spoiler.worlds:
            duplicate_item_woth[world.id] = {}
        for location in woth_loc:
            world_id = location.item.world.id
            item = location.item

            if item.name == 'Bottle with Letter' and item.name in duplicate_item_woth[world_id]:
                # Only the first Letter counts as a letter, subsequent ones are Bottles.
                # It doesn't matter which one is considered bottle/letter, since they will
                # both we considered not useless.
                item_name = 'Bottle'
            elif item.special.get('bottle', False):
                # Bottles can have many names but they are all generally the same in logic.
                # The letter and big poe bottles will give a bottle item, so no additional
                # checks are required for them.
                item_name = 'Bottle'
            else:
                item_name = item.name

            if item_name not in duplicate_item_woth[world_id]:
                duplicate_item_woth[world_id][item_name] = []
            duplicate_item_woth[world_id][item_name].append(location)

        # generate the empty area list
        self.empty_areas = {}

        for area,area_info in areas.items():
            useless_area = True
            for location in area_info['locations']:
                world_id = location.item.world.id
                item = location.item

                if (not location.item.majoritem) or (location.item.name in exclude_item_list):
                    # Minor items are always useless in logic
                    continue

                is_bottle = False
                if item.name == 'Bottle with Letter' and item.name in duplicate_item_woth[world_id]:
                    # If this is the required Letter then it is not useless
                    dupe_locations = duplicate_item_woth[world_id][item.name]
                    for dupe_location in dupe_locations:
                        if dupe_location.world.id == location.world.id and dupe_location.name == location.name:
                            useless_area = False
                            break
                    # Otherwise it is treated as a bottle
                    is_bottle = True

                if is_bottle or item.special.get('bottle', False):
                    # Bottle Items are all interchangable. Logic currently only needs
                    # a max on 1 bottle, but this might need to be changed in the
                    # future if using multiple bottles for fire temple diving is added
                    # to logic
                    dupe_locations = duplicate_item_woth[world_id].get('Bottle', [])
                    max_progressive = 1
                elif item.name == 'Bottle with Big Poe':
                    # The max number of requred Big Poe Bottles is based on the setting
                    dupe_locations = duplicate_item_woth[world_id].get(item.name, [])
                    max_progressive = self.settings.big_poe_count
                elif item.name == 'Progressive Wallet':
                    dupe_locations = duplicate_item_woth[world_id].get(item.name, [])
                    max_progressive = self.maximum_wallets
                else:
                    dupe_locations = duplicate_item_woth[world_id].get(item.name, [])
                    max_progressive = item.special.get('progressive', 1)

                # If this is a required item location, then it is not useless
                for dupe_location in dupe_locations:
                    if dupe_location.world.id == location.world.id and dupe_location.name == location.name:
                        useless_area = False
                        break

                # If there are sufficient required item known, then the remaining
                # copies of the items are useless.
                if len(dupe_locations) < max_progressive:
                    useless_area = False
                    break

            if useless_area:
                self.empty_areas[area] = area_info<|MERGE_RESOLUTION|>--- conflicted
+++ resolved
@@ -112,14 +112,11 @@
         new_world.starting_age = self.starting_age
         new_world.can_take_damage = self.can_take_damage
         new_world.shop_prices = copy.copy(self.shop_prices)
-<<<<<<< HEAD
         new_world.maximum_wallets = self.maximum_wallets
-=======
         new_world.triforce_goal = self.triforce_goal
         new_world.triforce_count = self.triforce_count
 
         new_world.id = self.id
->>>>>>> 3c6f6e18
         new_world.distribution = self.distribution
 
         new_world.regions = [region.copy(new_world) for region in self.regions]
