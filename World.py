from collections import OrderedDict
import copy
from decimal import Decimal, ROUND_HALF_UP
import logging
import random
import os

from DungeonList import create_dungeons
from Entrance import Entrance
from Goals import Goal, GoalCategory
from HintList import getRequiredHints
from Hints import get_hint_area, hint_dist_keys, HintDistFiles
from Item import ItemFactory, ItemInfo, MakeEventItem
from Location import Location, LocationFactory
from LocationList import business_scrubs
from Plandomizer import InvalidFileException
from Region import Region, TimeOfDay
from Rules import set_rules, set_shop_rules
from RuleParser import Rule_AST_Transformer
from SettingsList import get_setting_info, get_settings_from_section
from State import State
from Utils import read_json, data_path

class World(object):

    def __init__(self, id, settings, resolveRandomizedSettings=True):
        self.id = id
        self.dungeons = []
        self.regions = []
        self.itempool = []
        self._cached_locations = None
        self._entrance_cache = {}
        self._region_cache = {}
        self._location_cache = {}
        self.required_locations = []
        self.shop_prices = {}
        self.scrub_prices = {}
        self.maximum_wallets = 0
        self.light_arrow_location = None
        self.triforce_count = 0
        self.total_starting_triforce_count = 0
        self.bingosync_url = None

        self.parser = Rule_AST_Transformer(self)
        self.event_items = set()

        # dump settings directly into world's namespace
        # this gives the world an attribute for every setting listed in Settings.py
        self.settings = settings
        self.distribution = settings.distribution.world_dists[id]

        # rename a few attributes...
        self.keysanity = settings.shuffle_smallkeys in ['keysanity', 'remove', 'any_dungeon', 'overworld']
        self.check_beatable_only = settings.reachable_locations != 'all'

        self.shuffle_special_interior_entrances = settings.shuffle_interior_entrances == 'all'
        self.shuffle_interior_entrances = settings.shuffle_interior_entrances in ['simple', 'all']

        self.entrance_shuffle = (
            self.shuffle_interior_entrances or settings.shuffle_grotto_entrances or settings.shuffle_dungeon_entrances
            or settings.shuffle_overworld_entrances or settings.owl_drops or settings.warp_songs
            or settings.spawn_positions or (settings.shuffle_bosses != 'off')
        )

        self.ensure_tod_access = self.shuffle_interior_entrances or settings.shuffle_overworld_entrances or settings.spawn_positions
        self.disable_trade_revert = self.shuffle_interior_entrances or settings.shuffle_overworld_entrances

<<<<<<< HEAD
        if settings.open_forest == 'closed' and (self.shuffle_special_interior_entrances or settings.shuffle_overworld_entrances or 
                                                 settings.warp_songs or settings.spawn_positions or settings.decouple_entrances or (settings.mix_entrance_pools != 'off')):
=======
        if (
            settings.open_forest == 'closed'
            and (
                self.shuffle_special_interior_entrances or settings.shuffle_overworld_entrances
                or settings.warp_songs or settings.spawn_positions or (settings.shuffle_bosses != 'off')
            )
        ):
>>>>>>> e337d7f6
            self.settings.open_forest = 'closed_deku'

        if settings.triforce_goal_per_world > settings.triforce_count_per_world:
            raise ValueError("Triforces required cannot be more than the triforce count.")
        self.triforce_goal = settings.triforce_goal_per_world * settings.world_count

        if settings.triforce_hunt:
            # Pin shuffle_ganon_bosskey to 'triforce' when triforce_hunt is enabled
            # (specifically, for randomize_settings)
            self.settings.shuffle_ganon_bosskey = 'triforce'

        # trials that can be skipped will be decided later
        self.skipped_trials = {
            'Forest': False,
            'Fire': False,
            'Water': False,
            'Spirit': False,
            'Shadow': False,
            'Light': False
        }

        # dungeon forms will be decided later
        self.dungeon_mq = {
            'Deku Tree': False,
            'Dodongos Cavern': False,
            'Jabu Jabus Belly': False,
            'Bottom of the Well': False,
            'Ice Cavern': False,
            'Gerudo Training Ground': False,
            'Forest Temple': False,
            'Fire Temple': False,
            'Water Temple': False,
            'Spirit Temple': False,
            'Shadow Temple': False,
            'Ganons Castle': False
        }

        if resolveRandomizedSettings:
            self.resolve_random_settings()

        if len(settings.hint_dist_user) == 0:
            for d in HintDistFiles():
                dist = read_json(d)
                if dist['name'] == self.settings.hint_dist:
                    self.hint_dist_user = dist
        else:
            self.settings.hint_dist = 'custom'
            self.hint_dist_user = self.settings.hint_dist_user

        # Hack for legacy hint distributions from before the goal hint
        # type was created. Keeps validation happy.
        if 'distribution' in self.hint_dist_user and 'goal' not in self.hint_dist_user['distribution']:
            self.hint_dist_user['distribution']['goal'] = {"order": 0, "weight": 0.0, "fixed": 0, "copies": 0}
        if 'use_default_goals' not in self.hint_dist_user:
            self.hint_dist_user['use_default_goals'] = True

        # Validate hint distribution format
        # Originally built when I was just adding the type distributions
        # Location/Item Additions and Overrides are not validated
        hint_dist_valid = False
        if all(key in self.hint_dist_user['distribution'] for key in hint_dist_keys):
            hint_dist_valid = True
            sub_keys = {'order', 'weight', 'fixed', 'copies'}
            for key in self.hint_dist_user['distribution']:
                if not all(sub_key in sub_keys for sub_key in self.hint_dist_user['distribution'][key]):
                    hint_dist_valid = False
        if not hint_dist_valid:
            raise InvalidFileException("""Hint distributions require all hint types be present in the distro 
                                          (trial, always, woth, barren, item, song, overworld, dungeon, entrance,
                                          sometimes, random, junk, named-item, goal). If a hint type should not be
                                          shuffled, set its order to 0. Hint type format is \"type\": { 
                                          \"order\": 0, \"weight\": 0.0, \"fixed\": 0, \"copies\": 0 }""")
        
        self.added_hint_types = {}
        self.item_added_hint_types = {}
        self.hint_exclusions = set()
        if settings.skip_child_zelda:
            self.hint_exclusions.add('Song from Impa')
        self.hint_type_overrides = {}
        self.item_hint_type_overrides = {}
                
        for dist in hint_dist_keys:
            self.added_hint_types[dist] = []
            for loc in self.hint_dist_user['add_locations']:
                if 'types' in loc:
                    if dist in loc['types']:
                        self.added_hint_types[dist].append(loc['location'])
            self.item_added_hint_types[dist] = []
            for i in self.hint_dist_user['add_items']:
                if dist in i['types']:
                    self.item_added_hint_types[dist].append(i['item'])
            self.hint_type_overrides[dist] = []
            for loc in self.hint_dist_user['remove_locations']:
                if dist in loc['types']:
                    self.hint_type_overrides[dist].append(loc['location'])
            self.item_hint_type_overrides[dist] = []
            for i in self.hint_dist_user['remove_items']:
                if dist in i['types']:
                    self.item_hint_type_overrides[dist].append(i['item'])
                    

        self.hint_text_overrides = {}
        for loc in self.hint_dist_user['add_locations']:
            if 'text' in loc:
                # Arbitrarily throw an error at 80 characters to prevent overfilling the text box.
                if len(loc['text']) > 80:
                    raise Exception('Custom hint text too large for %s', loc['location'])
                self.hint_text_overrides.update({loc['location']: loc['text']})

        self.item_hints = self.settings.item_hints + self.item_added_hint_types["named-item"]
        self.named_item_pool = list(self.item_hints)

        self.always_hints = [hint.name for hint in getRequiredHints(self)]
        
        self.state = State(self)

        # Allows us to cut down on checking whether some items are required
        self.max_progressions = {name: item.special.get('progressive', 1) for name, item in ItemInfo.items.items()}
        max_tokens = 0
        if self.settings.bridge == 'tokens':
            max_tokens = max(max_tokens, self.settings.bridge_tokens)
        if self.settings.lacs_condition == 'tokens':
            max_tokens = max(max_tokens, self.settings.lacs_tokens)
        if self.settings.shuffle_ganon_bosskey == 'tokens':
            max_tokens = max(max_tokens, self.settings.ganon_bosskey_tokens)
        tokens = [50, 40, 30, 20, 10]
        for t in tokens:
            if f'Kak {t} Gold Skulltula Reward' not in self.settings.disabled_locations:
                max_tokens = max(max_tokens, t)
                break
        self.max_progressions['Gold Skulltula Token'] = max_tokens
        # Additional Ruto's Letter become Bottle, so we may have to collect two.
        self.max_progressions['Rutos Letter'] = 2

        # Available Gold Skulltula Tokens in world. Set to proper value in ItemPool.py.
        self.available_tokens = 100

        # Disable goal hints if the hint distro does not require them.
        # WOTH locations are always searched.
        self.enable_goal_hints = False
        if ('distribution' in self.hint_dist_user and
           'goal' in self.hint_dist_user['distribution'] and
           (self.hint_dist_user['distribution']['goal']['fixed'] != 0 or
                self.hint_dist_user['distribution']['goal']['weight'] != 0)):
            self.enable_goal_hints = True

        # Initialize default goals for win condition
        self.goal_categories = OrderedDict()
        if self.hint_dist_user['use_default_goals']:
            self.set_goals()

        # import goals from hint plando
        if 'custom_goals' in self.hint_dist_user:
            for category in self.hint_dist_user['custom_goals']:
                if category['category'] in self.goal_categories:
                    cat = self.goal_categories[category['category']]
                else:
                    cat = GoalCategory(category['category'], category['priority'], minimum_goals=category['minimum_goals'])
                for goal in category['goals']:
                    cat.add_goal(Goal(self, goal['name'], goal['hint_text'], goal['color'], items=list({'name': i['name'], 'quantity': i['quantity'], 'minimum': i['minimum'], 'hintable': i['hintable']} for i in goal['items'])))
                if 'count_override' in category:
                    cat.goal_count = category['count_override']
                else:
                    cat.goal_count = len(cat.goals)
                if 'lock_entrances' in category:
                    cat.lock_entrances = list(category['lock_entrances'])
                self.goal_categories[cat.name] = cat

        # Sort goal hint categories by priority
        # For most settings this will be Bridge, GBK
        self.goal_categories = OrderedDict(sorted(self.goal_categories.items(), key=lambda kv: kv[1].priority))

        # initialize category check for first rounds of goal hints
        self.hinted_categories = []

        # Quick item lookup for All Goals Reachable setting
        self.goal_items = []
        for cat_name, category in self.goal_categories.items():
            for goal in category.goals:
                for item in goal.items:
                    self.goal_items.append(item['name'])

        # Separate goal categories into locked and unlocked for search optimization
        self.locked_goal_categories = dict(filter(lambda category: category[1].lock_entrances, self.goal_categories.items()))
        self.unlocked_goal_categories = dict(filter(lambda category: not category[1].lock_entrances, self.goal_categories.items()))

    def copy(self):
        new_world = World(self.id, self.settings, False)
        new_world.skipped_trials = copy.copy(self.skipped_trials)
        new_world.dungeon_mq = copy.copy(self.dungeon_mq)
        new_world.shop_prices = copy.copy(self.shop_prices)
        new_world.triforce_goal = self.triforce_goal
        new_world.triforce_count = self.triforce_count
        new_world.total_starting_triforce_count = self.total_starting_triforce_count
        new_world.maximum_wallets = self.maximum_wallets
        new_world.distribution = self.distribution

        new_world.regions = [region.copy(new_world) for region in self.regions]
        for region in new_world.regions:
            for exit in region.exits:
                exit.connect(new_world.get_region(exit.connected_region))

        new_world.dungeons = [dungeon.copy(new_world) for dungeon in self.dungeons]
        new_world.itempool = [item.copy(new_world) for item in self.itempool]
        new_world.state = self.state.copy(new_world)

        # copy any randomized settings to match the original copy
        new_world.randomized_list = list(self.randomized_list)
        for randomized_item in new_world.randomized_list:
            setattr(new_world, randomized_item, getattr(self.settings, randomized_item))

        new_world.always_hints = list(self.always_hints)
        new_world.max_progressions = copy.copy(self.max_progressions)
        new_world.available_tokens = self.available_tokens

        return new_world


    def set_random_bridge_values(self):
        if self.settings.bridge == 'medallions':
            self.settings.bridge_medallions = 6
            self.randomized_list.append('bridge_medallions')
        if self.settings.bridge == 'dungeons':
            self.settings.bridge_rewards = 9
            self.randomized_list.append('bridge_rewards')
        if self.settings.bridge == 'stones':
            self.settings.bridge_stones = 3
            self.randomized_list.append('bridge_stones')


    def resolve_random_settings(self):
        # evaluate settings (important for logic, nice for spoiler)
        self.randomized_list = []
        dist_keys = []
        if '_settings' in self.distribution.distribution.src_dict:
            dist_keys = self.distribution.distribution.src_dict['_settings'].keys()
        if self.settings.randomize_settings:
            setting_info = get_setting_info('randomize_settings')
            self.randomized_list.extend(setting_info.disable[True]['settings'])
            for section in setting_info.disable[True]['sections']:
                self.randomized_list.extend(get_settings_from_section(section))
                # Remove settings specified in the distribution
                self.randomized_list = [x for x in self.randomized_list if x not in dist_keys]
            for setting in list(self.randomized_list):
                if (setting == 'bridge_medallions' and self.settings.bridge != 'medallions') \
                        or (setting == 'bridge_stones' and self.settings.bridge != 'stones') \
                        or (setting == 'bridge_rewards' and self.settings.bridge != 'dungeons') \
                        or (setting == 'bridge_tokens' and self.settings.bridge != 'tokens') \
                        or (setting == 'lacs_medallions' and self.settings.lacs_condition != 'medallions') \
                        or (setting == 'lacs_stones' and self.settings.lacs_condition != 'stones') \
                        or (setting == 'lacs_rewards' and self.settings.lacs_condition != 'dungeons') \
                        or (setting == 'lacs_tokens' and self.settings.lacs_condition != 'tokens') \
                        or (setting == 'ganon_bosskey_medallions' and self.settings.shuffle_ganon_bosskey != 'medallions') \
                        or (setting == 'ganon_bosskey_stones' and self.settings.shuffle_ganon_bosskey != 'stones') \
                        or (setting == 'ganon_bosskey_rewards' and self.settings.shuffle_ganon_bosskey != 'dungeons') \
                        or (setting == 'ganon_bosskey_tokens' and self.settings.shuffle_ganon_bosskey != 'tokens'):
                    self.randomized_list.remove(setting)
        if self.settings.big_poe_count_random and 'big_poe_count' not in dist_keys:
            self.settings.big_poe_count = random.randint(1, 10)
            self.randomized_list.append('big_poe_count')
        # If set to random in GUI, we don't want to randomize if it was specified as non-random in the distribution
        if (self.settings.starting_tod == 'random'
            and ('starting_tod' not in dist_keys
             or self.distribution.distribution.src_dict['_settings']['starting_tod'] == 'random')):
            setting_info = get_setting_info('starting_tod')
            choices = [ch for ch in setting_info.choices if ch not in ['default', 'random']]
            self.settings.starting_tod = random.choice(choices)
            self.randomized_list.append('starting_tod')
        if (self.settings.starting_age == 'random'
            and ('starting_age' not in dist_keys
             or self.distribution.distribution.src_dict['_settings']['starting_age'] == 'random')):
            if self.settings.open_forest == 'closed':
                # adult is not compatible
                self.settings.starting_age = 'child'
            else:
                self.settings.starting_age = random.choice(['child', 'adult'])
            self.randomized_list.append('starting_age')
        if self.settings.chicken_count_random and 'chicken_count' not in dist_keys:
            self.settings.chicken_count = random.randint(0, 7)
            self.randomized_list.append('chicken_count')
        
        # Determine dungeons with shortcuts
        if (self.settings.dungeon_shortcuts_choice == 'random'):
            dungeons = ['deku_tree', 'dodongos_cavern', 'jabu_jabus_belly', 'forest_temple', 'fire_temple', 'water_temple', 'shadow_temple', 'spirit_temple']
            self.settings.dungeon_shortcuts = random.sample(dungeons, random.randint(0, len(dungeons)))
            self.randomized_list.append('dungeon_shortcuts')
        elif (self.settings.dungeon_shortcuts_choice == 'all'):
            self.settings.dungeon_shortcuts = ['deku_tree', 'dodongos_cavern', 'jabu_jabus_belly', 'forest_temple', 'fire_temple', 'water_temple', 'shadow_temple', 'spirit_temple']

        # Handle random Rainbow Bridge condition
        if (self.settings.bridge == 'random'
            and ('bridge' not in dist_keys
             or self.distribution.distribution.src_dict['_settings']['bridge'] == 'random')):
            possible_bridge_requirements = ["open", "medallions", "dungeons", "stones", "vanilla"]
            self.settings.bridge = random.choice(possible_bridge_requirements)
            self.set_random_bridge_values()
            self.randomized_list.append('bridge')

        # Determine Ganon Trials
        trial_pool = list(self.skipped_trials)
        dist_chosen = self.distribution.configure_trials(trial_pool)
        dist_num_chosen = len(dist_chosen)

        if self.settings.trials_random and 'trials' not in dist_keys:
            self.settings.trials = dist_num_chosen + random.randint(0, len(trial_pool))
            self.randomized_list.append('trials')
        num_trials = int(self.settings.trials)
        if num_trials < dist_num_chosen:
            raise RuntimeError("%d trials set to active on world %d, but only %d active trials allowed." % (dist_num_chosen, self.id, num_trials))
        chosen_trials = random.sample(trial_pool, num_trials - dist_num_chosen)
        for trial in self.skipped_trials:
            if trial not in chosen_trials and trial not in dist_chosen:
                self.skipped_trials[trial] = True

        # Determine MQ Dungeons
        dungeon_pool = list(self.dungeon_mq)
        dist_num_mq = self.distribution.configure_dungeons(self, dungeon_pool)

        if self.settings.mq_dungeons_mode == 'random' and 'mq_dungeons_count' not in dist_keys:
            for dungeon in dungeon_pool:
                self.dungeon_mq[dungeon] = random.choice([True, False])
            self.randomized_list.append('mq_dungeons_count')
        elif self.settings.mq_dungeons_mode in ['mq', 'vanilla']:
            for dung in self.dungeon_mq.keys():
                self.dungeon_mq[dung] = True if self.settings.mq_dungeons_mode == 'mq' else False
        elif self.settings.mq_dungeons_mode == 'specific':
            for dung in self.settings.mq_dungeons_specific:
                self.dungeon_mq[dung] = True
        else:
            if self.settings.mq_dungeons_count < dist_num_mq:
                raise RuntimeError("%d dungeons are set to MQ on world %d, but only %d MQ dungeons allowed." % (dist_num_mq, self.id, self.settings.mq_dungeons_count))
            mqd_picks = random.sample(dungeon_pool, self.settings.mq_dungeons_count - dist_num_mq)
            for dung in mqd_picks:
                self.dungeon_mq[dung] = True

        self.settings.mq_dungeons_count = list(self.dungeon_mq.values()).count(True)
        self.distribution.configure_randomized_settings(self)


    def load_regions_from_json(self, file_path):
        region_json = read_json(file_path)
            
        for region in region_json:
            new_region = Region(region['region_name'])
            new_region.world = self
            if 'font_color' in region:
                new_region.font_color = region['font_color']
            if 'scene' in region:
                new_region.scene = region['scene']
            if 'hint' in region:
                new_region.hint = region['hint']
            if 'dungeon' in region:
                new_region.dungeon = region['dungeon']
            if 'time_passes' in region:
                new_region.time_passes = region['time_passes']
                new_region.provides_time = TimeOfDay.ALL
            if new_region.name == 'Ganons Castle Grounds':
                new_region.provides_time = TimeOfDay.DAMPE
            if 'locations' in region:
                for location, rule in region['locations'].items():
                    new_location = LocationFactory(location)
                    new_location.parent_region = new_region
                    new_location.rule_string = rule
                    if self.settings.logic_rules != 'none':
                        self.parser.parse_spot_rule(new_location)
                    if new_location.never:
                        # We still need to fill the location even if ALR is off.
                        logging.getLogger('').debug('Unreachable location: %s', new_location.name)
                    new_location.world = self
                    new_region.locations.append(new_location)
            if 'events' in region:
                for event, rule in region['events'].items():
                    # Allow duplicate placement of events
                    lname = '%s from %s' % (event, new_region.name)
                    new_location = Location(lname, type='Event', parent=new_region)
                    new_location.rule_string = rule
                    if self.settings.logic_rules != 'none':
                        self.parser.parse_spot_rule(new_location)
                    if new_location.never:
                        logging.getLogger('').debug('Dropping unreachable event: %s', new_location.name)
                    else:
                        new_location.world = self
                        new_region.locations.append(new_location)
                        MakeEventItem(event, new_location)
            if 'exits' in region:
                for exit, rule in region['exits'].items():
                    new_exit = Entrance('%s -> %s' % (new_region.name, exit), new_region)
                    new_exit.connected_region = exit
                    new_exit.rule_string = rule
                    if self.settings.logic_rules != 'none':
                        self.parser.parse_spot_rule(new_exit)
                    if new_exit.never:
                        logging.getLogger('').debug('Dropping unreachable exit: %s', new_exit.name)
                    else:
                        new_region.exits.append(new_exit)
            self.regions.append(new_region)


    def create_internal_locations(self):
        self.parser.create_delayed_rules()
        assert self.parser.events <= self.event_items, 'Parse error: undefined items %r' % (self.parser.events - self.event_items)


    def initialize_entrances(self):
        for region in self.regions:
            for exit in region.exits:
                exit.connect(self.get_region(exit.connected_region))
                exit.world = self


    def initialize_regions(self):
        for region in self.regions:
            region.world = self
            for location in region.locations:
                location.world = self


    def initialize_items(self):
        for item in self.itempool:
            item.world = self
        for region in self.regions:
            for location in region.locations:
                if location.item != None:
                    location.item.world = self
        for item in [item for dungeon in self.dungeons for item in dungeon.all_items]:
            item.world = self


    def random_shop_prices(self):
        shop_item_indexes = ['7', '5', '8', '6']
        self.shop_prices = {}
        for region in self.regions:
            if self.settings.shopsanity == 'random':
                shop_item_count = random.randint(0,4)
            else:
                shop_item_count = int(self.settings.shopsanity)

            for location in region.locations:
                if location.type == 'Shop':
                    if location.name[-1:] in shop_item_indexes[:shop_item_count]:
                        if self.settings.shopsanity_prices == 'random':
                            self.shop_prices[location.name] = int(random.betavariate(1.5, 2) * 60) * 5
                        elif self.settings.shopsanity_prices == 'random_starting':
                            self.shop_prices[location.name] = random.randrange(0,100,5)
                        elif self.settings.shopsanity_prices == 'random_adult':
                            self.shop_prices[location.name] = random.randrange(0,201,5)
                        elif self.settings.shopsanity_prices == 'random_giant':
                            self.shop_prices[location.name] = random.randrange(0,501,5)
                        elif self.settings.shopsanity_prices == 'random_tycoon':
                            self.shop_prices[location.name] = random.randrange(0,1000,5)
                        elif self.settings.shopsanity_prices == 'affordable':
                            self.shop_prices[location.name] = 10


    def set_scrub_prices(self):
        # Get Deku Scrub Locations
        scrub_locations = [location for location in self.get_locations() if location.type in ['Scrub', 'GrottoScrub']]
        scrub_dictionary = {}
        for location in scrub_locations:
            if location.default not in scrub_dictionary:
                scrub_dictionary[location.default] = []
            scrub_dictionary[location.default].append(location)

        # Loop through each type of scrub.
        for (scrub_item, default_price, text_id, text_replacement) in business_scrubs:
            price = default_price
            if self.settings.shuffle_scrubs == 'low':
                price = 10
            elif self.settings.shuffle_scrubs == 'random':
                # this is a random value between 0-99
                # average value is ~33 rupees
                price = int(random.betavariate(1, 2) * 99)

            # Set price in the dictionary as well as the location.
            self.scrub_prices[scrub_item] = price
            if scrub_item in scrub_dictionary:
                for location in scrub_dictionary[scrub_item]:
                    location.price = price
                    if location.item is not None:
                        location.item.price = price


    rewardlist = (
        'Kokiri Emerald',
        'Goron Ruby',
        'Zora Sapphire',
        'Forest Medallion',
        'Fire Medallion',
        'Water Medallion',
        'Spirit Medallion',
        'Shadow Medallion',
        'Light Medallion'
    )
    boss_location_names = (
        'Queen Gohma',
        'King Dodongo',
        'Barinade',
        'Phantom Ganon',
        'Volvagia',
        'Morpha',
        'Bongo Bongo',
        'Twinrova',
        'Links Pocket'
    )
    def fill_bosses(self, bossCount=9):
        boss_rewards = ItemFactory(self.rewardlist, self)
        boss_locations = [self.get_location(loc) for loc in self.boss_location_names]

        placed_prizes = [loc.item.name for loc in boss_locations if loc.item is not None]
        unplaced_prizes = [item for item in boss_rewards if item.name not in placed_prizes]
        empty_boss_locations = [loc for loc in boss_locations if loc.item is None]
        prizepool = list(unplaced_prizes)
        prize_locs = list(empty_boss_locations)

        bossCount -= self.distribution.fill_bosses(self, prize_locs, prizepool)

        while bossCount:
            bossCount -= 1
            random.shuffle(prizepool)
            random.shuffle(prize_locs)
            item = prizepool.pop()
            loc = prize_locs.pop()
            self.push_item(loc, item)

    def set_goals(self):
        # Default goals are divided into 3 primary categories:
        # Bridge, Ganon's Boss Key, and Trials
        # The Triforce Hunt goal is mutually exclusive with
        # these categories given the vastly different playstyle.
        #
        # Goal priorities determine where hintable locations are placed.
        # For example, an item required for both trials and bridge would
        # be hinted only for bridge. This accomplishes two objectives:
        #   1) Locations are not double counted for different stages
        #      of the game
        #   2) Later category location lists are not diluted by early
        #      to mid game locations
        #
        # Entrance locks set restrictions on all goals in a category to
        # ensure unreachable goals are not hintable. This is only used
        # for the Rainbow Bridge to filter out goals hard-locked by
        # Inside Ganon's Castle access.
        #
        # Minimum goals for a category tell the randomizer if the
        # category meta-goal is satisfied by starting items. This
        # is straightforward for dungeon reward goals where X rewards
        # is the same as the minimum goals. For Triforce Hunt, Trials,
        # and Skull conditions, there is only one goal in the category
        # requesting X copies within the goal, so minimum goals has to
        # be 1 for these.
        b = GoalCategory('rainbow_bridge', 10, lock_entrances=['Ganons Castle Grounds -> Ganons Castle Lobby'])
        gbk = GoalCategory('ganon_bosskey', 20)
        trials = GoalCategory('trials', 30, minimum_goals=1)
        th = GoalCategory('triforce_hunt', 30, goal_count=round(self.settings.triforce_goal_per_world / 10), minimum_goals=1)
        trial_goal = Goal(self, 'the Tower', 'path to the Tower', 'White', items=[], create_empty=True)

        if self.settings.triforce_hunt and self.settings.triforce_goal_per_world > 0:
            # "Hintable" value of False means the goal items themselves cannot
            # be hinted directly. This is used for Triforce Hunt and Skull
            # conditions to restrict hints to useful items instead of the win
            # condition. Dungeon rewards do not need this restriction as they are
            # already unhintable at a lower level.
            #
            # This restriction does NOT apply to Light Arrows or Ganon's Castle Boss
            # Key, which makes these items directly hintable in their respective goals
            # assuming they do not get hinted by another hint type (always, woth with
            # an earlier order in the hint distro, etc).
            th.add_goal(Goal(self, 'gold', 'path of gold', 'Yellow', items=[{'name': 'Triforce Piece', 'quantity': self.settings.triforce_count_per_world, 'minimum': self.settings.triforce_goal_per_world, 'hintable': False}]))
            self.goal_categories[th.name] = th
        # Category goals are defined for each possible setting for each category.
        # Bridge can be Stones, Medallions, Dungeons, Skulls, or Vanilla.
        # Ganon's Boss Key can be Stones, Medallions, Dungeons, Skulls, LACS or
        # one of the keysanity variants.
        # Trials is one goal that is only on if at least one trial is on in the world.
        # If there are no win conditions beyond Kill Ganon (open bridge, GBK removed,
        # no trials), a fallback "path of the hero" clone of WOTH is created. Path
        # wording is used to distinguish the hint type even though the hintable location
        # set is identical to WOTH.
        if not self.settings.triforce_hunt:
            # Bridge goals will always be defined as they have the most immediate priority
            if self.settings.bridge != 'open':
                # "Replace" hint text dictionaries are used to reference the
                # dungeon boss holding the specified reward. Only boss names/paths
                # are defined for this feature, and it is not extendable via plando.
                # Goal hint text colors are based on the dungeon reward, not the boss.
                if ((self.settings.bridge_stones > 0 and self.settings.bridge == 'stones') or (self.settings.bridge_rewards > 0 and self.settings.bridge == 'dungeons')):
                    b.add_goal(Goal(self, 'Kokiri Emerald', { 'replace': 'Kokiri Emerald' }, 'Light Blue', items=[{'name': 'Kokiri Emerald', 'quantity': 1, 'minimum': 1, 'hintable': True}]))
                    b.add_goal(Goal(self, 'Goron Ruby', { 'replace': 'Goron Ruby' }, 'Light Blue', items=[{'name': 'Goron Ruby', 'quantity': 1, 'minimum': 1, 'hintable': True}]))
                    b.add_goal(Goal(self, 'Zora Sapphire', { 'replace': 'Zora Sapphire' }, 'Light Blue', items=[{'name': 'Zora Sapphire', 'quantity': 1, 'minimum': 1, 'hintable': True}]))
                    b.minimum_goals = self.settings.bridge_stones if self.settings.bridge == 'stones' else self.settings.bridge_rewards
                if (self.settings.bridge_medallions > 0 and self.settings.bridge == 'medallions') or (self.settings.bridge_rewards > 0 and self.settings.bridge == 'dungeons'):
                    b.add_goal(Goal(self, 'Forest Medallion', { 'replace': 'Forest Medallion' }, 'Green', items=[{'name': 'Forest Medallion', 'quantity': 1, 'minimum': 1, 'hintable': True}]))
                    b.add_goal(Goal(self, 'Fire Medallion', { 'replace': 'Fire Medallion' }, 'Red', items=[{'name': 'Fire Medallion', 'quantity': 1, 'minimum': 1, 'hintable': True}]))
                    b.add_goal(Goal(self, 'Water Medallion', { 'replace': 'Water Medallion' }, 'Blue', items=[{'name': 'Water Medallion', 'quantity': 1, 'minimum': 1, 'hintable': True}]))
                    b.add_goal(Goal(self, 'Shadow Medallion', { 'replace': 'Shadow Medallion' }, 'Pink', items=[{'name': 'Shadow Medallion', 'quantity': 1, 'minimum': 1, 'hintable': True}]))
                    b.add_goal(Goal(self, 'Spirit Medallion', { 'replace': 'Spirit Medallion' }, 'Yellow', items=[{'name': 'Spirit Medallion', 'quantity': 1, 'minimum': 1, 'hintable': True}]))
                    b.add_goal(Goal(self, 'Light Medallion', { 'replace': 'Light Medallion' }, 'Light Blue', items=[{'name': 'Light Medallion', 'quantity': 1, 'minimum': 1, 'hintable': True}]))
                    b.minimum_goals = self.settings.bridge_medallions if self.settings.bridge == 'medallions' else self.settings.bridge_rewards
                if self.settings.bridge == 'vanilla':
                    b.add_goal(Goal(self, 'Shadow Medallion', { 'replace': 'Shadow Medallion' }, 'Pink', items=[{'name': 'Shadow Medallion', 'quantity': 1, 'minimum': 1, 'hintable': True}]))
                    b.add_goal(Goal(self, 'Spirit Medallion', { 'replace': 'Spirit Medallion' }, 'Yellow', items=[{'name': 'Spirit Medallion', 'quantity': 1, 'minimum': 1, 'hintable': True}]))
                    min_goals = 2
                    # With plentiful item pool, multiple copies of Light Arrows are available,
                    # but both are not guaranteed reachable. Setting a goal quantity of the
                    # item pool value with a minimum quantity of 1 attempts to hint all items
                    # required to get all copies of Light Arrows, but will fall back to just
                    # one copy if the other is unreachable.
                    #
                    # Similar criteria is used for Ganon's Boss Key in plentiful keysanity.
                    if not 'Light Arrows' in self.item_added_hint_types['always']:
                        if self.settings.item_pool_value == 'plentiful':
                            arrows = 2
                        else:
                            arrows = 1
                        b.add_goal(Goal(self, 'Evil\'s Bane', 'path to Evil\'s Bane', 'Light Blue', items=[{'name': 'Light Arrows', 'quantity': arrows, 'minimum': 1, 'hintable': True}]))
                        min_goals += 1
                    b.minimum_goals = min_goals
                # Goal count within a category is currently unused. Testing is in progress
                # to potentially use this for weighting certain goals for hint selection.
                b.goal_count = len(b.goals)
                if (self.settings.bridge_tokens > 0
                    and self.settings.bridge == 'tokens'
                    and (self.settings.shuffle_ganon_bosskey != 'tokens'
                            or self.settings.bridge_tokens >= self.settings.ganon_bosskey_tokens)
                    and (self.settings.shuffle_ganon_bosskey != 'on_lacs' or self.settings.lacs_condition != 'tokens'
                            or self.settings.bridge_tokens >= self.settings.lacs_tokens)):
                    b.add_goal(Goal(self, 'Skulls', 'path of Skulls', 'Light Blue', items=[{'name': 'Gold Skulltula Token', 'quantity': 100, 'minimum': self.settings.bridge_tokens, 'hintable': False}]))
                    b.goal_count = round(self.settings.bridge_tokens / 10)
                    b.minimum_goals = 1
                self.goal_categories[b.name] = b

            # If the Ganon's Boss Key condition is the same or similar conditions
            # as Bridge, do not create the goals if Bridge goals already cover
            # GBK goals. For example, 3 dungeon GBK would not have its own goals
            # if it is 4 medallion bridge.
            #
            # Even if created, there is no guarantee GBK goals will find new
            # locations to hint. If duplicate goals are defined for Bridge and
            # all of these goals are accessible without Ganon's Castle access,
            # the GBK category is redundant and not used for hint selection.
            if ((self.settings.ganon_bosskey_stones > 0
                    and self.settings.shuffle_ganon_bosskey == 'stones'
                    and (self.settings.ganon_bosskey_stones > self.settings.bridge_stones or self.settings.bridge != 'stones'))
                or (self.settings.lacs_stones > 0
                    and self.settings.shuffle_ganon_bosskey == 'on_lacs' and self.settings.lacs_condition == 'stones'
                    and (self.settings.lacs_stones > self.settings.bridge_stones or self.settings.bridge != 'stones'))
                or (self.settings.ganon_bosskey_rewards > 0
                    and self.settings.shuffle_ganon_bosskey == 'dungeons'
                    and ((self.settings.ganon_bosskey_rewards > self.settings.bridge_medallions and self.settings.bridge == 'medallions')
                            or (self.settings.ganon_bosskey_rewards > self.settings.bridge_stones and self.settings.bridge == 'stones')
                            or (self.settings.ganon_bosskey_rewards > self.settings.bridge_rewards and self.settings.bridge == 'dungeons')
                            or (self.settings.ganon_bosskey_rewards > 2 and self.settings.bridge == 'vanilla')))
                or (self.settings.lacs_rewards > 0
                    and self.settings.shuffle_ganon_bosskey == 'on_lacs' and self.settings.lacs_condition == 'dungeons'
                    and ((self.settings.lacs_rewards > self.settings.bridge_medallions and self.settings.bridge == 'medallions')
                            or (self.settings.lacs_rewards > self.settings.bridge_stones and self.settings.bridge == 'stones')
                            or (self.settings.lacs_rewards > self.settings.bridge_rewards and self.settings.bridge == 'dungeons')
                            or (self.settings.lacs_rewards > 2 and self.settings.bridge == 'vanilla')))):
                gbk.add_goal(Goal(self, 'Kokiri Emerald', { 'replace': 'Kokiri Emerald' }, 'Yellow', items=[{'name': 'Kokiri Emerald', 'quantity': 1, 'minimum': 1, 'hintable': True}]))
                gbk.add_goal(Goal(self, 'Goron Ruby', { 'replace': 'Goron Ruby' }, 'Yellow', items=[{'name': 'Goron Ruby', 'quantity': 1, 'minimum': 1, 'hintable': True}]))
                gbk.add_goal(Goal(self, 'Zora Sapphire', { 'replace': 'Zora Sapphire' }, 'Yellow', items=[{'name': 'Zora Sapphire', 'quantity': 1, 'minimum': 1, 'hintable': True}]))
                gbk.minimum_goals = (self.settings.ganon_bosskey_stones if self.settings.shuffle_ganon_bosskey == 'stones'
                    else self.settings.lacs_stones if self.settings.shuffle_ganon_bosskey == 'on_lacs' and self.settings.lacs_condition == 'stones'
                    else self.settings.ganon_bosskey_rewards if self.settings.shuffle_ganon_bosskey == 'dungeons'
                    else self.settings.lacs_rewards)
            if ((self.settings.ganon_bosskey_medallions > 0
                    and self.settings.shuffle_ganon_bosskey == 'medallions'
                    and (self.settings.ganon_bosskey_medallions > self.settings.bridge_medallions or self.settings.bridge != 'medallions')
                    and (self.settings.ganon_bosskey_medallions > 2 or self.settings.bridge != 'vanilla'))
                or (self.settings.lacs_medallions > 0
                    and self.settings.shuffle_ganon_bosskey == 'on_lacs' and self.settings.lacs_condition == 'medallions'
                    and (self.settings.lacs_medallions > self.settings.bridge_medallions or self.settings.bridge != 'medallions')
                    and (self.settings.lacs_medallions > 2 or self.settings.bridge != 'vanilla'))
                or (self.settings.ganon_bosskey_rewards > 0
                    and self.settings.shuffle_ganon_bosskey == 'dungeons'
                    and ((self.settings.ganon_bosskey_rewards > self.settings.bridge_medallions and self.settings.bridge == 'medallions')
                            or (self.settings.ganon_bosskey_rewards > self.settings.bridge_stones and self.settings.bridge == 'stones')
                            or (self.settings.ganon_bosskey_rewards > self.settings.bridge_rewards and self.settings.bridge == 'dungeons')
                            or (self.settings.ganon_bosskey_rewards > 2 and self.settings.bridge == 'vanilla')))
                or (self.settings.lacs_rewards > 0
                    and self.settings.shuffle_ganon_bosskey == 'on_lacs' and self.settings.lacs_condition == 'dungeons'
                    and ((self.settings.lacs_rewards > self.settings.bridge_medallions and self.settings.bridge == 'medallions')
                            or (self.settings.lacs_rewards > self.settings.bridge_stones and self.settings.bridge == 'stones')
                            or (self.settings.lacs_rewards > self.settings.bridge_rewards and self.settings.bridge == 'dungeons')
                            or (self.settings.lacs_rewards > 2 and self.settings.bridge == 'vanilla')))):
                gbk.add_goal(Goal(self, 'Forest Medallion', { 'replace': 'Forest Medallion' }, 'Green', items=[{'name': 'Forest Medallion', 'quantity': 1, 'minimum': 1, 'hintable': True}]))
                gbk.add_goal(Goal(self, 'Fire Medallion', { 'replace': 'Fire Medallion' }, 'Red', items=[{'name': 'Fire Medallion', 'quantity': 1, 'minimum': 1, 'hintable': True}]))
                gbk.add_goal(Goal(self, 'Water Medallion', { 'replace': 'Water Medallion' }, 'Blue', items=[{'name': 'Water Medallion', 'quantity': 1, 'minimum': 1, 'hintable': True}]))
                gbk.add_goal(Goal(self, 'Shadow Medallion', { 'replace': 'Shadow Medallion' }, 'Pink', items=[{'name': 'Shadow Medallion', 'quantity': 1, 'minimum': 1, 'hintable': True}]))
                gbk.add_goal(Goal(self, 'Spirit Medallion', { 'replace': 'Spirit Medallion' }, 'Yellow', items=[{'name': 'Spirit Medallion', 'quantity': 1, 'minimum': 1, 'hintable': True}]))
                gbk.add_goal(Goal(self, 'Light Medallion', { 'replace': 'Light Medallion' }, 'Light Blue', items=[{'name': 'Light Medallion', 'quantity': 1, 'minimum': 1, 'hintable': True}]))
                gbk.minimum_goals = (self.settings.ganon_bosskey_medallions if self.settings.shuffle_ganon_bosskey == 'medallions'
                    else self.settings.lacs_medallions if self.settings.shuffle_ganon_bosskey == 'on_lacs' and self.settings.lacs_condition == 'medallions'
                    else self.settings.ganon_bosskey_rewards if self.settings.shuffle_ganon_bosskey == 'dungeons'
                    else self.settings.lacs_rewards)
            if self.settings.shuffle_ganon_bosskey == 'on_lacs' and self.settings.lacs_condition == 'vanilla':
                gbk.add_goal(Goal(self, 'Shadow Medallion', { 'replace': 'Shadow Medallion' }, 'Pink', items=[{'name': 'Shadow Medallion', 'quantity': 1, 'minimum': 1, 'hintable': True}]))
                gbk.add_goal(Goal(self, 'Spirit Medallion', { 'replace': 'Spirit Medallion' }, 'Yellow', items=[{'name': 'Spirit Medallion', 'quantity': 1, 'minimum': 1, 'hintable': True}]))
                gbk.minimum_goals = 2
            gbk.goal_count = len(gbk.goals)
            if (self.settings.ganon_bosskey_tokens > 0
                and self.settings.shuffle_ganon_bosskey == 'tokens'
                and (self.settings.bridge != 'tokens'
                        or self.settings.bridge_tokens < self.settings.ganon_bosskey_tokens)):
                gbk.add_goal(Goal(self, 'Skulls', 'path of Skulls', 'Light Blue', items=[{'name': 'Gold Skulltula Token', 'quantity': 100, 'minimum': self.settings.ganon_bosskey_tokens, 'hintable': False}]))
                gbk.goal_count = round(self.settings.ganon_bosskey_tokens / 10)
                gbk.minimum_goals = 1
            if (self.settings.lacs_tokens > 0
                and self.settings.shuffle_ganon_bosskey == 'on_lacs' and self.settings.lacs_condition == 'tokens'
                and (self.settings.bridge != 'tokens'
                        or self.settings.bridge_tokens < self.settings.lacs_tokens)):
                gbk.add_goal(Goal(self, 'Skulls', 'path of Skulls', 'Light Blue', items=[{'name': 'Gold Skulltula Token', 'quantity': 100, 'minimum': self.settings.lacs_tokens, 'hintable': False}]))
                gbk.goal_count = round(self.settings.lacs_tokens / 10)
                gbk.minimum_goals = 1

            # Ganon's Boss Key shuffled directly in the world will always
            # generate a category/goal pair, though locations are not
            # guaranteed if the higher priority Bridge category contains
            # all required locations for GBK
            if self.settings.shuffle_ganon_bosskey in ['dungeon', 'overworld', 'any_dungeon', 'keysanity']:
                # Make priority even with trials as the goal is no longer centered around dungeon completion or collectibles
                gbk.priority = 30
                gbk.goal_count = 1
                if self.settings.item_pool_value == 'plentiful':
                    keys = 2
                else:
                    keys = 1
                gbk.add_goal(Goal(self, 'the Key', 'path to the Key', 'Light Blue', items=[{'name': 'Boss Key (Ganons Castle)', 'quantity': keys, 'minimum': 1, 'hintable': True}]))
                gbk.minimum_goals = 1
            if gbk.goals:
                self.goal_categories[gbk.name] = gbk

            # To avoid too many goals in the hint selection phase,
            # trials are reduced to one goal with six items to obtain.
            if self.skipped_trials['Forest'] == False:
                trial_goal.items.append({'name': 'Forest Trial Clear', 'quantity': 1, 'minimum': 1, 'hintable': True})
                trials.goal_count += 1
            if self.skipped_trials['Fire'] == False:
                trial_goal.items.append({'name': 'Fire Trial Clear', 'quantity': 1, 'minimum': 1, 'hintable': True})
                trials.goal_count += 1
            if self.skipped_trials['Water'] == False:
                trial_goal.items.append({'name': 'Water Trial Clear', 'quantity': 1, 'minimum': 1, 'hintable': True})
                trials.goal_count += 1
            if self.skipped_trials['Shadow'] == False:
                trial_goal.items.append({'name': 'Shadow Trial Clear', 'quantity': 1, 'minimum': 1, 'hintable': True})
                trials.goal_count += 1
            if self.skipped_trials['Spirit'] == False:
                trial_goal.items.append({'name': 'Spirit Trial Clear', 'quantity': 1, 'minimum': 1, 'hintable': True})
                trials.goal_count += 1
            if self.skipped_trials['Light'] == False:
                trial_goal.items.append({'name': 'Light Trial Clear', 'quantity': 1, 'minimum': 1, 'hintable': True})
                trials.goal_count += 1

            # Trials category is finalized and saved only if at least one trial is on
            # If random trials are on and one world in multiworld gets 0 trials, still
            # add the goal to prevent key errors. Since no items fulfill the goal, it
            # will always be invalid for that world and not generate hints.
            if self.settings.trials > 0 or self.settings.trials_random:
                trials.add_goal(trial_goal)
                self.goal_categories[trials.name] = trials

            if self.settings.bridge == 'open' and (self.settings.shuffle_ganon_bosskey == 'remove' or self.settings.shuffle_ganon_bosskey == 'vanilla') and self.settings.trials == 0:
                g = GoalCategory('ganon', 30, goal_count=1)
                # Equivalent to WOTH, but added in case WOTH hints are disabled in favor of goal hints
                g.add_goal(Goal(self, 'the hero', 'path of the hero', 'White', items=[{'name': 'Triforce', 'quantity': 1, 'minimum': 1, 'hintable': True}]))
                g.minimum_goals = 1
                self.goal_categories[g.name] = g

    def get_region(self, regionname):
        if isinstance(regionname, Region):
            return regionname
        try:
            return self._region_cache[regionname]
        except KeyError:
            for region in self.regions:
                if region.name == regionname:
                    self._region_cache[regionname] = region
                    return region
            raise KeyError('No such region %s' % regionname)


    def get_entrance(self, entrance):
        if isinstance(entrance, Entrance):
            return entrance
        try:
            return self._entrance_cache[entrance]
        except KeyError:
            for region in self.regions:
                for exit in region.exits:
                    if exit.name == entrance:
                        self._entrance_cache[entrance] = exit
                        return exit
            raise KeyError('No such entrance %s' % entrance)


    def get_location(self, location):
        if isinstance(location, Location):
            return location
        try:
            return self._location_cache[location]
        except KeyError:
            for region in self.regions:
                for r_location in region.locations:
                    if r_location.name == location:
                        self._location_cache[location] = r_location
                        return r_location
        raise KeyError('No such location %s' % location)


    def get_items(self):
        return [loc.item for loc in self.get_filled_locations()] + self.itempool


    def get_itempool_with_dungeon_items(self):
        return self.get_restricted_dungeon_items() + self.get_unrestricted_dungeon_items() + self.itempool


    # get a list of items that should stay in their proper dungeon
    def get_restricted_dungeon_items(self):
        itempool = []
        if self.settings.shuffle_mapcompass == 'dungeon':
            itempool.extend([item for dungeon in self.dungeons for item in dungeon.dungeon_items])
        if self.settings.shuffle_smallkeys == 'dungeon':
            itempool.extend([item for dungeon in self.dungeons for item in dungeon.small_keys])
        if self.settings.shuffle_bosskeys == 'dungeon':
            itempool.extend([item for dungeon in self.dungeons if dungeon.name != 'Ganons Castle' for item in dungeon.boss_key])
        if self.settings.shuffle_ganon_bosskey == 'dungeon':
            itempool.extend([item for dungeon in self.dungeons if dungeon.name == 'Ganons Castle' for item in dungeon.boss_key])

        for item in itempool:
            item.world = self
        return itempool


    # get a list of items that don't have to be in their proper dungeon
    def get_unrestricted_dungeon_items(self):
        itempool = []
        if self.settings.shuffle_mapcompass in ['any_dungeon', 'overworld', 'keysanity']:
            itempool.extend([item for dungeon in self.dungeons for item in dungeon.dungeon_items])
        if self.settings.shuffle_smallkeys in ['any_dungeon', 'overworld', 'keysanity']:
            itempool.extend([item for dungeon in self.dungeons for item in dungeon.small_keys])
        if self.settings.shuffle_bosskeys in ['any_dungeon', 'overworld', 'keysanity']:
            itempool.extend([item for dungeon in self.dungeons if dungeon.name != 'Ganons Castle' for item in dungeon.boss_key])
        if self.settings.shuffle_ganon_bosskey in ['any_dungeon', 'overworld', 'keysanity']:
            itempool.extend([item for dungeon in self.dungeons if dungeon.name == 'Ganons Castle' for item in dungeon.boss_key])

        for item in itempool:
            item.world = self
        return itempool


    def find_items(self, item):
        return [location for location in self.get_locations() if location.item is not None and location.item.name == item]


    def push_item(self, location, item, manual=False):
        if not isinstance(location, Location):
            location = self.get_location(location)

        # This check should never be false normally, but is here as a sanity check
        if location.can_fill_fast(item, manual):
            location.item = item
            item.location = location
            item.price = location.price if location.price is not None else item.price
            location.price = item.price

            logging.getLogger('').debug('Placed %s [World %d] at %s [World %d]', item, item.world.id if hasattr(item, 'world') else -1, location, location.world.id if hasattr(location, 'world') else -1)
        else:
            raise RuntimeError('Cannot assign item %s to location %s.' % (item, location))


    def get_locations(self):
        if self._cached_locations is None:
            self._cached_locations = []
            for region in self.regions:
                self._cached_locations.extend(region.locations)
        return self._cached_locations


    def get_unfilled_locations(self):
        return filter(Location.has_no_item, self.get_locations())


    def get_filled_locations(self):
        return filter(Location.has_item, self.get_locations())


    def get_progression_locations(self):
        return filter(Location.has_progression_item, self.get_locations())


    def get_entrances(self):
        return [exit for region in self.regions for exit in region.exits]


    def get_shufflable_entrances(self, type=None, only_primary=False):
        return [entrance for entrance in self.get_entrances() if (type == None or entrance.type == type) and (not only_primary or entrance.primary)]


    def get_shuffled_entrances(self, type=None, only_primary=False):
        return [entrance for entrance in self.get_shufflable_entrances(type=type, only_primary=only_primary) if entrance.shuffled]


    def get_boss_map(self):
        map = dict((boss, boss) for boss in self.boss_location_names)
        if self.settings.shuffle_bosses == 'off':
            return map

        for type in ('ChildBoss', 'AdultBoss'):
            for entrance in self.get_shuffled_entrances(type, True):
                if 'boss' not in entrance.data:
                    continue
                map[entrance.data['boss']] = entrance.replaces.data['boss']
        return map

    def reverse_boss_map(self):
        return {y: x for x, y in self.get_boss_map().items()}


    def has_beaten_game(self, state):
        return state.has('Triforce')


    # Useless areas are areas that have contain no items that could ever
    # be used to complete the seed. Unfortunately this is very difficult
    # to calculate since that involves trying every possible path and item
    # set collected to know this. To simplify this we instead just get areas
    # that don't have any items that could ever be required in any seed.
    # We further cull this list with woth info. This is an overestimate of
    # the true list of possible useless areas, but this will generate a 
    # reasonably sized list of areas that fit this property.
    def update_useless_areas(self, spoiler):
        areas = {}
        # Link's Pocket and None are not real areas
        excluded_areas = [None, "Link's Pocket"]
        for location in self.get_locations():
            location_hint, _ = get_hint_area(location)

            # We exclude event and locked locations. This means that medallions
            # and stones are not considered here. This is not really an accurate
            # way of doing this, but it's the only way to allow dungeons to appear.
            # So barren hints do not include these dungeon rewards.
            if location_hint in excluded_areas or \
               location.locked or \
               location.name in self.hint_exclusions or \
               location.item is None or \
               location.item.type in ('Event', 'DungeonReward'):
                continue

            area = location_hint

            # Build the area list and their items
            if area not in areas:
                areas[area] = {
                    'locations': [],
                }
            areas[area]['locations'].append(location)

        # Generate area list meta data
        for area,area_info in areas.items():
            # whether an area is a dungeon is calculated to prevent too many
            # dungeon barren hints since they are quite powerful. The area
            # names don't quite match the internal dungeon names so we need to
            # check if any location in the area has a dungeon.
            area_info['dungeon'] = False
            for location in area_info['locations']:
                if location.parent_region.dungeon is not None:
                    area_info['dungeon'] = True
                    break
            # Weight the area's chance of being chosen based on its size.
            # Small areas are more likely to barren, so we apply this weight
            # to make all areas have a more uniform chance of being chosen
            area_info['weight'] = len(area_info['locations'])

        # these are items that can never be required but are still considered major items
        exclude_item_list = [
            'Double Defense',
            'Ice Arrows',
        ]
        if (self.settings.damage_multiplier != 'ohko' and self.settings.damage_multiplier != 'quadruple' and
            self.settings.shuffle_scrubs == 'off' and not self.settings.shuffle_grotto_entrances):
            # nayru's love may be required to prevent forced damage
            exclude_item_list.append('Nayrus Love')
        if self.settings.logic_grottos_without_agony and self.settings.hints != 'agony':
            # Stone of Agony skippable if not used for hints or grottos
            exclude_item_list.append('Stone of Agony')
        if not self.shuffle_special_interior_entrances and not self.settings.shuffle_overworld_entrances and not self.settings.warp_songs:
            # Serenade and Prelude are never required unless one of those settings is enabled
            exclude_item_list.append('Serenade of Water')
            exclude_item_list.append('Prelude of Light')
        if self.settings.logic_rules == 'glitchless':
            # Both two-handed swords can be required in glitch logic, so only consider them foolish in glitchless
            exclude_item_list.append('Biggoron Sword')
            exclude_item_list.append('Giants Knife')
        if self.settings.plant_beans:
            # Magic Beans are useless if beans are already planted
            exclude_item_list.append('Magic Bean')
            exclude_item_list.append('Magic Bean Pack')

        for i in self.item_hint_type_overrides['barren']:
            if i in exclude_item_list:
                exclude_item_list.remove(i)

        for i in self.item_added_hint_types['barren']:
            if not (i in exclude_item_list):
                exclude_item_list.append(i)

        # The idea here is that if an item shows up in woth, then the only way
        # that another copy of that major item could ever be required is if it
        # is a progressive item. Normally this applies to things like bows, bombs
        # bombchus, bottles, slingshot, magic and ocarina. However if plentiful
        # item pool is enabled this could be applied to any item.
        duplicate_item_woth = {}
        woth_loc = [location for world_woth in spoiler.required_locations.values() for location in world_woth]
        for world in spoiler.worlds:
            duplicate_item_woth[world.id] = {}
        for location in woth_loc:
            world_id = location.item.world.id
            item = location.item

            if item.name == 'Rutos Letter' and item.name in duplicate_item_woth[world_id]:
                # Only the first Letter counts as a letter, subsequent ones are Bottles.
                # It doesn't matter which one is considered bottle/letter, since they will
                # both we considered not useless.
                item_name = 'Bottle'
            elif item.special.get('bottle', False):
                # Bottles can have many names but they are all generally the same in logic.
                # The letter and big poe bottles will give a bottle item, so no additional
                # checks are required for them.
                item_name = 'Bottle'
            else:
                item_name = item.name

            if item_name not in self.item_hint_type_overrides['barren']:
                if item_name not in duplicate_item_woth[world_id]:
                    duplicate_item_woth[world_id][item_name] = []
                duplicate_item_woth[world_id][item_name].append(location)

        # generate the empty area list
        self.empty_areas = {}

        for area,area_info in areas.items():
            useless_area = True
            for location in area_info['locations']:
                world_id = location.item.world.id
                item = location.item

                if ((not location.item.majoritem) or (location.item.name in exclude_item_list)) and \
                    (location.item.name not in self.item_hint_type_overrides['barren']):
                    # Minor items are always useless in logic
                    continue

                is_bottle = False
                if item.name == 'Rutos Letter' and item.name in duplicate_item_woth[world_id]:
                    # If this is the required Letter then it is not useless
                    dupe_locations = duplicate_item_woth[world_id][item.name]
                    for dupe_location in dupe_locations:
                        if dupe_location.world.id == location.world.id and dupe_location.name == location.name:
                            useless_area = False
                            break
                    # Otherwise it is treated as a bottle
                    is_bottle = True

                if is_bottle or item.special.get('bottle', False):
                    # Bottle Items are all interchangable. Logic currently only needs
                    # a max on 1 bottle, but this might need to be changed in the
                    # future if using multiple bottles for fire temple diving is added
                    # to logic
                    dupe_locations = duplicate_item_woth[world_id].get('Bottle', [])
                    max_progressive = 1
                elif item.name == 'Bottle with Big Poe':
                    # The max number of requred Big Poe Bottles is based on the setting
                    dupe_locations = duplicate_item_woth[world_id].get(item.name, [])
                    max_progressive = self.settings.big_poe_count
                elif item.name == 'Progressive Wallet':
                    dupe_locations = duplicate_item_woth[world_id].get(item.name, [])
                    max_progressive = self.maximum_wallets
                else:
                    dupe_locations = duplicate_item_woth[world_id].get(item.name, [])
                    max_progressive = item.special.get('progressive', 1)

                # If this is a required item location, then it is not useless
                for dupe_location in dupe_locations:
                    if dupe_location.world.id == location.world.id and dupe_location.name == location.name:
                        useless_area = False
                        break

                # If there are sufficient required item known, then the remaining
                # copies of the items are useless.
                if len(dupe_locations) < max_progressive:
                    useless_area = False
                    break

            if useless_area:
                self.empty_areas[area] = area_info<|MERGE_RESOLUTION|>--- conflicted
+++ resolved
@@ -65,18 +65,14 @@
         self.ensure_tod_access = self.shuffle_interior_entrances or settings.shuffle_overworld_entrances or settings.spawn_positions
         self.disable_trade_revert = self.shuffle_interior_entrances or settings.shuffle_overworld_entrances
 
-<<<<<<< HEAD
-        if settings.open_forest == 'closed' and (self.shuffle_special_interior_entrances or settings.shuffle_overworld_entrances or 
-                                                 settings.warp_songs or settings.spawn_positions or settings.decouple_entrances or (settings.mix_entrance_pools != 'off')):
-=======
         if (
             settings.open_forest == 'closed'
             and (
                 self.shuffle_special_interior_entrances or settings.shuffle_overworld_entrances
                 or settings.warp_songs or settings.spawn_positions or (settings.shuffle_bosses != 'off')
+                or settings.decouple_entrances or (settings.mix_entrance_pools != 'off')
             )
         ):
->>>>>>> e337d7f6
             self.settings.open_forest = 'closed_deku'
 
         if settings.triforce_goal_per_world > settings.triforce_count_per_world:
