--- conflicted
+++ resolved
@@ -10,13 +10,7 @@
 from Goals import Goal, GoalCategory
 from HintList import getRequiredHints
 from Hints import get_hint_area, hint_dist_keys, HintDistFiles
-<<<<<<< HEAD
-from Item import Item, ItemFactory, MakeEventItem
-from ItemList import item_table
-=======
 from Item import ItemFactory, ItemInfo, MakeEventItem
-from ItemPool import TriforceCounts
->>>>>>> 8db121d2
 from Location import Location, LocationFactory
 from LocationList import business_scrubs
 from Plandomizer import InvalidFileException
