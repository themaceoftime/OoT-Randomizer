--- conflicted
+++ resolved
@@ -49,11 +49,7 @@
         self.distribution = settings.distribution.world_dists[id]
 
         # rename a few attributes...
-<<<<<<< HEAD
-        self.keysanity = self.shuffle_smallkeys in ['keysanity', 'remove', 'dungeons', 'overworld']
-=======
         self.keysanity = self.shuffle_smallkeys in ['keysanity', 'remove', 'any_dungeon', 'overworld']
->>>>>>> fe7a01f7
         self.check_beatable_only = not self.all_reachable
 
         self.shuffle_special_interior_entrances = self.shuffle_interior_entrances == 'all'
@@ -62,19 +58,11 @@
         self.entrance_shuffle = self.shuffle_interior_entrances or self.shuffle_grotto_entrances or self.shuffle_dungeon_entrances or \
                                 self.shuffle_overworld_entrances or self.owl_drops or self.warp_songs or self.spawn_positions
 
-<<<<<<< HEAD
-        self.ensure_tod_access = self.shuffle_interior_entrances or self.shuffle_overworld_entrances
+        self.ensure_tod_access = self.shuffle_interior_entrances or self.shuffle_overworld_entrances or self.spawn_positions
         self.disable_trade_revert = self.shuffle_interior_entrances or self.shuffle_overworld_entrances or self.warp_songs
 
         if self.open_forest == 'closed' and (self.shuffle_special_interior_entrances or self.shuffle_overworld_entrances or 
                                              self.warp_songs or self.spawn_positions or self.decouple_entrances or self.mix_entrance_pools):
-=======
-        self.ensure_tod_access = self.shuffle_interior_entrances or self.shuffle_overworld_entrances or self.spawn_positions
-        self.disable_trade_revert = self.shuffle_interior_entrances or self.shuffle_overworld_entrances or self.warp_songs
-
-        if self.open_forest == 'closed' and (self.shuffle_special_interior_entrances or self.shuffle_overworld_entrances or 
-                                             self.warp_songs or self.spawn_positions):
->>>>>>> fe7a01f7
             self.open_forest = 'closed_deku'
 
         self.triforce_goal = self.triforce_goal_per_world * settings.world_count
@@ -540,15 +528,6 @@
     # get a list of items that don't have to be in their proper dungeon
     def get_unrestricted_dungeon_items(self):
         itempool = []
-<<<<<<< HEAD
-        if self.shuffle_mapcompass in ['dungeons', 'overworld', 'keysanity']:
-            itempool.extend([item for dungeon in self.dungeons for item in dungeon.dungeon_items])
-        if self.shuffle_smallkeys in ['dungeons', 'overworld', 'keysanity']:
-            itempool.extend([item for dungeon in self.dungeons for item in dungeon.small_keys])
-        if self.shuffle_bosskeys in ['dungeons', 'overworld', 'keysanity']:
-            itempool.extend([item for dungeon in self.dungeons if dungeon.name != 'Ganons Castle' for item in dungeon.boss_key])
-        if self.shuffle_ganon_bosskey in ['dungeons', 'overworld', 'keysanity']:
-=======
         if self.shuffle_mapcompass in ['any_dungeon', 'overworld', 'keysanity']:
             itempool.extend([item for dungeon in self.dungeons for item in dungeon.dungeon_items])
         if self.shuffle_smallkeys in ['any_dungeon', 'overworld', 'keysanity']:
@@ -556,7 +535,6 @@
         if self.shuffle_bosskeys in ['any_dungeon', 'overworld', 'keysanity']:
             itempool.extend([item for dungeon in self.dungeons if dungeon.name != 'Ganons Castle' for item in dungeon.boss_key])
         if self.shuffle_ganon_bosskey in ['any_dungeon', 'overworld', 'keysanity']:
->>>>>>> fe7a01f7
             itempool.extend([item for dungeon in self.dungeons if dungeon.name == 'Ganons Castle' for item in dungeon.boss_key])
 
         for item in itempool:
