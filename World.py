--- conflicted
+++ resolved
@@ -575,9 +575,6 @@
                     new_exit.rule_string = rule
                     if self.settings.logic_rules != 'none':
                         self.parser.parse_spot_rule(new_exit)
-<<<<<<< HEAD
-                    new_region.exits.append(new_exit)
-=======
                     if new_exit.never:
                         logging.getLogger('').debug('Dropping unreachable exit: %s', new_exit.name)
                     else:
@@ -586,7 +583,6 @@
                 new_exit = Entrance('%s -> %s' % (new_region.name, region['savewarp']), new_region)
                 new_exit.connected_region = region['savewarp']
                 new_region.exits.append(new_exit)
->>>>>>> e9d5488c
             self.regions.append(new_region)
 
 
