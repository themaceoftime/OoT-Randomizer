# OoTRandomizer

This is a randomizer for _The Legend of Zelda: Ocarina of Time_ for the Nintendo 64.

# Installation

It is strongly suggested users get the latest release from here: https://github.com/AmazingAmpharos/OoT-Randomizer/releases .
Simply download the .msi installer and run it if you have a Windows machine.

If you do not have Windows or you simply wish to run the script raw, clone this repository and either run '''Gui.py''' for a
graphical interface or '''OoTRandomizer.py''' for the command line version. Both require Python 3.5+.

This randomizer requires The Legend of Zelda: Ocarina of Time version 1.0 NTSC-US version. Upon first being run, the randomizer will automatically
create a decompressed version of this ROM that can be used for input for slightly faster seed generation times. Please be sure your input ROM filename
is either a .n64 or .z64 file. For users playing via any means other than on real N64 hardware, the use of the "Compress patched ROM" flag is strongly
encouraged as uncompressed ROMs are impossible to inject for the Virtual Console and have random crashing problems on all emulators.

For general use, the recommended emulators are Bizhawk and Mupen64plus. If you want to play on Project 64 for whatever reason, you can but
you will need to set the rando to use 8 MB of RAM and will want to play with the cheat code 8109C58A 0000 to partially fix Project 64's tragically
poor handling of OoT's pause menu. As of this 1.0 release, there are suspected crashing issues specifically with Project 64. I cannot emphasize enough
that it is a discouraged emulator to use.

# General Description

This program takes _The Legend of Zelda: Ocarina of Time_ and randomizes the locations of the items for a more dynamic play experience.
Proper logic is used to ensure every seed is possible to complete without the use of glitches and will be safe from the possibility of softlocks
with any possible usage of keys in dungeons.

The items that randomize currently are all items within chests including those in grottos, items given as rewards by NPCs including from minigames and
Deku Scrub salesmen, the items given by freestanding Pieces of Heart, Heart Containers, and Keys, and the items obtained when getting the Bottle and the
Fire Arrows at Lake Hylia. All dungeons will always have the same number of Maps, Compasses, Small Keys, and Boss Keys they had in the original game, but
which chests within those dungeons have those things is random. The item pool will contain a Biggoron Sword that will not interfere with Medigoron's sale
of the Giant's Knife (which is always vanilla), and a randomly selected adult trading quest item other than the Odd Potion will be somewhere in the item pool.

Certain types of items are now "progressive", meaning that no matter what order the player encounters these items they will function as a series of upgrades.
The following item types will be progressive chains:

-Hookshot to Longshot
-Bomb Bag to Big Bomb Bag to Biggest Bomb Bag
-Goron Bracelet to Silver Gauntlets to Gold Gauntlets
-Slingshot to Big Bullet Bag to Biggest Bullet Bag
-Bow to Big Quiver to Biggest Quiver
-Silver Scale to Gold Scale
-Adult Wallet to Giant's Wallet
-Deku Stick Capacity Upgrades
-Deku Nut Capacity Upgrades
-Magic Meter to Double Magic

To be more clear about which NPC items are shuffled, it's only the one time permanent item rewards for the most part like NPCs who originally gave Pieces of Heart
or inventory items. The only exception is that even though in vanilla the reward for 40 Gold Skulltulla Tokens was just 10 Bombchus that is still a randomized reward
in randomizer (but the 200 rupees for all 100 Gold Skulltulla Tokens is not randomized so the most tokens that could be required to complete a seed is 50). As a mercy
to the player, the Ocarina Memory Game in the Lost Woods will start on the final round as that minigame was very long originally, the three day wait on the Claim Check
is removed, Bombchu Bowling will have a fixed sequence of prizes that is of maximum convenience to the player, Dampe's Gravedigging Tour will always be won on the first
dig, and the fishing minigame is made much simpler (8 lb fish for child now, 10 lb for adult). Additionally, any NPC who gives a trading quest item either for the child
or for the adult other than Anju's initial gift as an adult does not have a randomized reward, and as a design decision, the Fairy Ocarina and Ocarina of Time are not
randomized.

A special note is needed for the six Great Fairy Fountains scattered across Hyrule. All six of these fountains now give random item rewards, and the magic and life
upgrades can now be found as normal items scattered around the world. Happy hunting!

The Ocarina songs are shuffled in a pool amongst themselves, and each learn spot will still have the original conditions it has always had. These conditions may not
have all been obvious, but here are some high points. Saria will teach her song after completing the events in the Castle Courtyard. The warp songs can mostly only
be learned by an adult, but the location for Requiem of Spirit is available for even a child if the Desert Colossus can be reached. The location for the Prelude of
Light requires the Forest Medallion, and the location for the Nocturne of Shadow requires the Forest Medallion, Fire Medallion, and Water Medallions.

Speaking of Medallions, each boss in the eight main dungeons will drop a random Spiritual Stone or Medallion, and instead of the Light Medallion being granted by the
now removed "becoming an adult" cutscene, the player will start every seed with a random Spiritual Stone or Medallion. The pedestal in which the Spiritual Stones
rest in the Temple of Time has hint text pointing to the locations of the Spiritual Stones and Medallions. A child will be able to read hints for the Spiritual
Stones while an adult will be able to read hints for the Medallions.

To be very clear on this point, while the rewards for up to 50 Gold Skulltulla Tokens are randomized, the tokens themselves are not.

As a service to the player in this very long game, many cutscenes have been greatly shortened or removed and text is as often as possible either omitted or sped up.
We have been as thorough as our exploration of the game and various technical limitations will allow to make the parts of the game where you're watching and reading
as short as possible to make as much of your time with this randomizer as possible actual gameplay. I'm sure someone somewhere will miss the owl's interjections; to
that person, I'm sorry I guess?

A few bugs or other undesirable behaviors in the original game have been fixed. Of note, obtaining the Poacher's Saw will no longer prevent the player from obtaining
the reward in the Deku Theater for showing the Mask of Truth, and becoming an adult will not automatically equip the child with the Kokiri Sword. Sheik will no longer
prevent the player from returning to childhood before obtaining the Forest Medallion. Princess Ruto will never disappear from Jabu Jabu's Belly, and the condition for
the Castle Courtyard being sealed off is now completing the events within as opposed to seeing the Ocarina of Time be thrown into the moat.

One small detail that is important to know is that the locked door in the Fire Temple leading to the section with the Boss Key Chest is removed. This was necessary
due to the original design of the Fire Temple assuming that the player could not possibly have the Hammer before unlocking the doors leading into the depths of the
dungeon. This is obviously not true in randomizer, and of all possible solutions to this problem, this seemed the least disruptive. A full clear of the Fire Temple will
simply result in the player having one extra Small Key.

To be clear about the logic rules of what can be where, the randomizer will ensure a glitchless path through the seed will exist, but the randomizer will not prevent
the use of glitches for those players who enjoy that sort of thing though we offer no guarantees that all glitches will have identical behavior to the original game.
Glitchless can still mean that clever or unintuitive strategies may be required involving the use of things like Hover Boots, the Hookshot, or Scarecrow's Song that
may not have been important options in the original game. The Lens of Truth is guaranteed available and useable before completion of the Treasure Chest Game is required
or before walking through any invisible objects or opening any invisible chests is required with the exception of the one invisible wall that is required to enter
the Bottom of the Well as the original game required passing that invisible wall to reach the Lens of Truth.

One last detail is that the menu is now more like the Majora's Mask menu in that the player can move the cursor through empty spaces. This fixes a major problem from
the original game in that certain combinations of items would create menu shapes that would be impossible to fully menu through.

# Quirks to Know

While all the details of gameplay can't be detailed here, I want to inform you of a few non-obvious game sequences that are likely to get you stuck and one little
glitch we can do nothing about.

-The condition to open the Door of Time is merely playing the Song of Time; the Spiritual Stones are not required. If you enter the Temple of Time via the Prelude
of Light, playing the Song of Time will create a glitchy cutscene and will not open the door (but you're safe to exit and re-enter and open it properly).  
-The condition to spawn the Ocarina of Time and learn that song is the three Spiritual Stones. The condition to learn a song from Sheik in the Temple of Time is
possessing the Forest Medallion. The condition to learn a song from Sheik in Kakariko is possessing Forest, Fire, and Water Medallions.  
-The running man in Hyrule Field only spawns if you have all three Spiritual Stones.  
-Skull Kid will only buy the Skull Mask if you have played Saria's Song for him.  
-The center of Death Mountain Crater as an adult can be reached from the summit as an adult by going around to the left with Hover Boots or by jumping down to the right
and using a combination of the Longshot and Scarecrow's Song. This allows access to Sheik and the Fire Temple without a Bomb Bag.  
-A sword must be equipped to play the fishing minigame. A Slingshot is not required for child target shooting, but the adult does need the Bow.  
-Other than those minigames, the child can do anything that would seem to require the sword with Deku Sticks. You can buy as many as you want in the Kokiri Forest shop.  
-In the randomizer, possessing the Bomb Bag is the requirement to get bomb drops, buy bombs or Bombchus, or play Bombchu Bowling.  
-Only the Hookshot, not the Longshot, is needed to do everything on the rooftops of Kakariko.  
-Grottos can be opened with either Bombs or the Hammer.  
-The boulder maze in Goron City can be solved with the Hammer or partially with Bombs as is obvious, but less obvious is that it can be fully solved with Silver Gauntlets.  
-The large colored blocks only encountered by the adult require Goron Bracelet to push.  
-In a few places, out of sight Song of Time blocks can be summoned. The lava room in Gerudo Training Grounds, the beginning of Ganon's Castle Shadow Trial, and the last
hallway with a caged Goron in Fire Temple are the main cases.
-Adult Link can fully clear Dodongo's Cavern. He can even skip the first section by virtue of being tall.  
-In the Forest Temple, you can reach the room with the Floormaster early by using Hover Boots in the block push room.  
-In the Fire Temple, you can reach the Boss Key door from the beginning with Hover Boots.  
-In the Water Temple, you can from the start with the water down jump to the middle platform level, very carefully aim the Hookshot to the target above, and pull yourself
to the highest level of the central platform. Then a very well spaced rolling jump can reach the water changing station to raise the water to the highest level. If you
make poor key choices in Water Temple, this may be what you need to do to untangle the situation.  
-In the Water Temple, Hover Boots can be used to reach the vanilla Boss Key chest without going through the room that requires Bombs and block pushing. Hover Boots can
also be used in this temple to avoid the Longshot requirement for the middle level chest that requires the Bow.  
-In the Shadow Temple, you can avoid the need for the Longshot in the room with the invisible spikes by backflipping onto the chest for extra height.  
-In the Shadow Temple, you can Hookshot the ladder to avoid pushing the block to get on the boat.  
-In the Shadow Temple, a combination of the scarecrow and the Longshot can be used to reach Bongo Bongo without needing the Bow.  
-In the Spirit Temple, the child can obtain the vanilla Map chest with Deku Sticks. No fire magic is needed.  
-In the Spirit Temple, you can collect the silver rupees without Hover Boots by jumping directly onto the rolling boulder or with a jump slash.  
-In the Spirit Temple, you can use the Longshot to cross from the hand with the Mirror Shield in vanilla to the other hand.  
-In Ganon's Castle Spirit Trial, the web can be burned with a precise shot through the torch by a normal arrow. Fire Arrows are not required.  
-While we guarantee tunics for Fire Temple and Water Temple, you can possibly force yourself to do without if you seriously let a Like Like eat the tunic and
then do not recover the tunic. It is almost always possible to do without, but it can make things really difficult on you.  
-Several Gold Skulltulla Tokens can be reached by clever/precise uses of jump slashes and spin attacks (possibly magic spin attacks).  

# Known issues

Sadly for this 2.0 release a few known issues exist. These will hopefully be addressed in future versions.

-The fishing minigame sometimes refuses to allow you to catch fish when playing specifically on Bizhawk. Save and quit (NOT savestate) and return to fix the issue.  
-Draining the Bottom of the Well with Song of Storms sometimes crashes on specific versions of Project 64. We aren't sure of the exact story, but this bug is easily
avoided by playing on a different emulator.  
-Learning a warp song from Malon will break her script and cause Link to be unable to use the Ocarina until he leaves the current screen. Trying to switch which button
the Ocarina is on and use it in this situation can softlock the game. This will probably be very, very hard to fix; just don't try to get cute and live with the limitation
for now please.  
-Learning a warp song from Guru-Guru in the Windmill also breaks his script, but there are no known significant consequences.  
-Learning Sun's Song can warp Link out of the current cutscene in somewhat inconvenient ways. None of this should prevent completion of the seed, but it can be annoying.   
-There's a funny bug where sometimes obtaining Biggoron Sword displays a second erroneous text box. This has no gameplay consequence.  
-Executing the collection delay glitch on various NPCs may have unpredictable and undesirable consequences.  
-Mido blocks you and complains about the Deku Tree being dead based on possession of the Kokiri Emerald and not on whether you've cleared Deku Tree currently. Just talk to him
to make him go away.  

# Settings

## Rainbow Bridge

This determines the condition under which the rainbow bridge to Ganon's Castle will spawn.

### Medallions

All six of the medallions are required to open Ganon's Castle.

### Vanilla

The rainbow bridge spawns under the same conditions it did in the original game, possession of the Light Arrows and having viewed the Zelda cutscene.

### All Dungeons

The rainbow bridge spawn requires all medallions and spiritual stones to be in the player's possession.

### Open

The rainbow bridge is always present.

## Kokiri Tunic Color

This determines the color of Link's default Kokiri Tunic. This only affects the color when he's wearing it, not the color of the icon in the menu.

### Most Colors

Simply get the particular color selected. Available colors are Kokiri Green, Goron Red, Zora Blue, Black, White, Purple, Yellow, Orange, Pink, Gray,
Brown, Gold, Silver, Beige, Teal, Royal Blue, Sonic Blue, Blood Red, Blood Orange, NES Green, and Dark Green.

### Random

Choose a random color from the set of pre-made colors.

### True Random

Generate a random color with numerically random RGB values.

## Goron Tunic Color

This determines the color of Link's Goron Tunic. This only affects the color when he's wearing it, not the color of the icon in the menu or when
holding it up after acquiring it. The options are identical to those for the Kokiri Tunic.

## Zora Tunic Color

This determines the color of Link's Zora Tunic. This only affects the color when he's wearing it, not the color of the icon in the menu or when
holding it up after acquiring it. The options are identical to those for the Kokiri Tunic.

## Low Health SFX

This determines which sound effect to play repeatedly when Link is very low on health. Several of these options are designed to be potentially
more pleasant to listen to while a few are designed to be more amusing.

### Particular Sounds

Set this particular sound for the heart beep. Available choices are Default, Softer Beep, Rupee, Timer, Tamborine, Recovery Heart, Carrot Refill,
Navi - Hey!, Zelda - Gasp, Cluck, and Mweep!. The last of these is indeed the sound a king might make when moving... very slowly.

### None

Disable low health heart beeps altogether.

## Create Spoiler Log

Output a Spoiler File.

## Do not Create Patched Rom

If set, will not produce a patched rom as output. Useful in conjunction with the spoiler log option to batch
generate spoilers for statistical analysis.

## Compress patched Rom

If set, the randomizer will additionally output a compressed ROM using Grant Man's bundled compressor. This compressor is the fastest
compressor out there and tuned specifically for this game, but in order to achieve its incredibly high speed, it does utilize every last bit
of CPU your computer will give it so your computer will slow to a crawl otherwise during the couple of minutes this will take.

## Open Forest

Mido does not need to see a sword and shield to reach the Deku Tree and the Kokiri boy blocking the exit to the forest is gone.
If this flag is not set, it is guaranteed that the Deku Tree can be completed without leaving the forest.

## Open Door of Time

The Door of Time is open from the beginning of the game. The Song of Time is only useful to move Song of Time blocks.

## Place Dungeon Items

If not set, Compasses and Maps are removed from the dungeon item pools and replaced by five rupee chests that may end up anywhere in the world.
This may lead to different amount of itempool items being placed in a dungeon than you are used to.

## Only Ensure Seed Beatable

If set, will only ensure that Ganon can be defeated, but not necessarily that all locations are reachable.

## Gossip Stone Hints with Stone of Agony

If set, the 32 Gossip Stones scattered across Hyrule will have various hints informing the player of which items are in various inconvenient locations. The
Stone of Agony is the condition to be able to talk to the Gossip Stones in this mode instead of the Mask of Truth out of mercy to the player. The nine locations
we regarded as the most generally inconvenient for all medallions play will always have hints, those hints will appear in two places, and the logic will guarantee
access to the Stone of Agony before those places must be checked. Those places are the rewards for 30, 40, and 50 Gold Skulltullas, both rewards from the fishing
minigame, the song from the Ocarina of Time, the item from showing the Mask of Truth in the Deku Theater, the item for defeating 10 Big Poes, and the item for
redeeming the Claim Check with Biggoron. There will be seven other hints that only exist once for other somewhat inconvenient places for which there is no
guarantee of Stone of Agony access, and there will be seven other sorts of remarks from the Gossip Stones in the hint pool that may bring a smile to your face but
will not provide you with unique information for your quest. The unreachable Gossip Stone in the Kokiri Forest is included in this 32 Gossip Stone hint shuffle as
well so be aware that one instance of a hint will seem to effectively vanish every seed.

## Seed

Can be used to set a seed number to generate. Using the same seed with same settings on the same version of the randomizer will always yield an identical output.

## Count

Use to batch generate multiple seeds with same settings. If a seed number is provided, it will be used for the first seed, then used to derive the next seed (i.e. generating 10 seeds with the same seed number given will produce the same 10 (different) roms each time).

# Command Line Options

```
-h, --help            
```

Show the help message and exit.

```
--create_spoiler      
```

Output a Spoiler File (default: False)

```
--bridge [{medallions,vanilla,dungeons,open}]
```

Select the condition to spawn the Rainbow Bridge to Ganon's Castle. (default: medallions)

```
--kokiricolor [{'Kokiri Green', 'Goron Red', 'Zora Blue', 'Black', 'White', 'Purple', 'Yellow', 'Orange', 'Pink', 'Gray', 'Brown', 'Gold', 'Silver', 'Beige', 'Teal', 'Royal Blue', 'Sonic Blue', 'Blood Red', 'Blood Orange', 'NES Green', 'Dark Green', 'Random', 'True Random'}]
```

Select the color of Link's Kokiri Tunic. (default: Kokiri Green)

```
--goroncolor [{'Kokiri Green', 'Goron Red', 'Zora Blue', 'Black', 'White', 'Purple', 'Yellow', 'Orange', 'Pink', 'Gray', 'Brown', 'Gold', 'Silver', 'Beige', 'Teal', 'Royal Blue', 'Sonic Blue', 'Blood Red', 'Blood Orange', 'NES Green', 'Dark Green', 'Random', 'True Random'}]
```

Select the color of Link's Goron Tunic. (default: Goron Red)

```
--zoracolor [{'Kokiri Green', 'Goron Red', 'Zora Blue', 'Black', 'White', 'Purple', 'Yellow', 'Orange', 'Pink', 'Gray', 'Brown', 'Gold', 'Silver', 'Beige', 'Teal', 'Royal Blue', 'Sonic Blue', 'Blood Red', 'Blood Orange', 'NES Green', 'Dark Green', 'Random', 'True Random'}]
```

Select the color of Link's Zora Tunic. (default: Zora Blue)

```
--healthSFX [{'Default', 'Softer Beep', 'Rupee', 'Timer', 'Tamborine', 'Recovery Heart', 'Carrot Refill', 'Navi - Hey!', 'Zelda - Gasp', 'Cluck', 'Mweep!', 'Random', 'None'}]
```

Select the sound effect that loops at low health. (default: Default)

```
--rom ROM
```

Path to a The Legend of Zelda: Ocarina of Time NTSC-US v1.0 ROM. (default: ZELOOTROMDEC.z64)

```
--loglevel [{error,info,warning,debug}]
```

Select level of logging for output. (default: info)

```
--seed SEED           
```

Define seed number to generate. (default: None)

```
--count COUNT         
```

Set the count option (default: None)

```
--open_forest
```

Set whether Kokiri children obstruct your path at the beginning of the game. (default: False)

```
--open_door_of_time
```

Set whether the Door of Time is open from the beginning of the game. (default: False)

```
--nodungeonitems
```

If set, Compasses and Maps are removed from the dungeon item pools and replaced by five rupee chests that may end up anywhere in the world.
This may lead to different amount of itempool items being placed in a dungeon than you are used to. (default: False)

```
--beatableonly
```

Enables the "Only Ensure Seed Beatable" option (default: False)

```
--hints
```

Gossip Stones provide helpful hints about which items are in inconvenient locations if the Stone of Agony is in the player's inventory. (default: False)

```
--suppress_rom
```

Enables the "Do not Create Patched Rom" option. (default: False)

```
--compress_rom
```

Create a compressed version of the output ROM file. (default: False)

```
--gui
```

Open the graphical user interface. Preloads selections with set command line parameters.

# Notable Changes on this fork

- Removed Fishing minigame from logic
- Removed Skulltulla rewards from logic
<<<<<<< HEAD
- Removed Man of Roof requirements
- Removed most Lens of Truth requirements
- Added the DC jump to skip the slighshot room to logic
=======
- Removed Forest Stage and Biggoron rewards from logic (trade quests)
>>>>>>> e9a48c1c
<|MERGE_RESOLUTION|>--- conflicted
+++ resolved
@@ -388,12 +388,9 @@
 
 # Notable Changes on this fork
 
+- Removed Forest Stage and Biggoron rewards from logic (trade quests)
+- Removed Skulltulla rewards from logic
 - Removed Fishing minigame from logic
-- Removed Skulltulla rewards from logic
-<<<<<<< HEAD
-- Removed Man of Roof requirements
+- Added the DC jump to skip the slighshot room to logic
 - Removed most Lens of Truth requirements
-- Added the DC jump to skip the slighshot room to logic
-=======
-- Removed Forest Stage and Biggoron rewards from logic (trade quests)
->>>>>>> e9a48c1c
+- Removed Man of Roof requirements