# OoTRandomizer

This is a randomizer for _The Legend of Zelda: Ocarina of Time_ for the Nintendo 64.

* [Installation](#installation)
* [General Description](#general-description)
  * [Getting Stuck](#getting-stuck)
  * [Settings](#settings)
  * [Known Issues](#known-issues)
* [Changelog](#changelog)
  * [New Features](#new-features)
  * [New Options](#new-options)
  * [Updated Features](#updated-features)
  * [Updated Options](#updated-options)
  * [Bug Fixes](#bug-fixes)
  * [Multiworld Changes](#multiworld-changes)
  * [Development Version Changes](#development-version-changes)

## Installation

It is strongly suggested users use the web generator from here:

https://ootrandomizer.com

If you wish to run the script raw, clone this repository and either run ```Gui.py``` for a
graphical interface or ```OoTRandomizer.py``` for the command line version. They both require Python 3.6+. This will be fully featured,
but the seeds you generate will have different random factors than the bundled release.

This randomizer requires The Legend of Zelda: Ocarina of Time version ```1.0 NTSC-US```. This randomizer includes an in-built decompressor, but if
the user wishes a pre-decompressed ROM may be supplied as input. Please be sure your input ROM filename is either a .n64 or .z64 file. For users
playing via any means other than on real N64 hardware, the use of the "Compress patched ROM" flag is strongly encouraged as uncompressed ROMs are
impossible to inject for the Virtual Console and have random crashing problems on all emulators.

For general use, the recommended emulator is RetroArch; it has been shown to work with minimal issues. Bizhawk and Mupen64plus are generally good choices
too. If you want to play on Project 64 for whatever reason, you can, but you will need to set the rando to use 8 MB of RAM and will want to play with the
cheat code ```8109C58A 0000``` to partially fix Project 64's tragically poor handling of OoT's pause menu. Project 64 also has one particular crash that only
happens for some unknown settings configurations; we cannot support this. We cannot emphasize enough that it is a discouraged emulator to use.

## General Description

This program takes _The Legend of Zelda: Ocarina of Time_ and randomizes the locations of the items for a new, more dynamic play experience.
Proper logic is used to ensure every seed is possible to complete without the use of glitches and will be safe from the possibility of softlocks with any possible usage of keys in dungeons.

The randomizer will ensure a glitchless path through the seed will exist, but the randomizer will not prevent the use of glitches for those players who enjoy that sort of thing though we offer no guarantees that all glitches will have identical behavior to the original game.
Glitchless can still mean that clever or unintuitive strategies may be required involving the use of things like Hover Boots, the Hookshot, or other items that may not have been as important in the original game.

Each major dungeon will earn you a random Spiritual Stone or Medallion once completed.
The particular dungeons where these can be found, as well as other relevant dungeon inforomation can be viewed in the pause menu by holding the "A" button on the C-Item Menu.

As a service to the player in this very long game, many cutscenes have been greatly shortened, and text is as often as possible either omitted or sped up. It is likely that someone somewhere will miss the owl's interjections; to that person, I'm sorry I guess?

### Getting Stuck

With a game the size of _Ocarina of Time_, it's quite easy for new Randomizer players to get stuck in certain situations with no apparent path to progressing. Before reporting an issue, please make sure to check out [our Logic wiki page](https://wiki.ootrandomizer.com/index.php?title=Logic).

### Settings

The OoT Randomizer offers many different settings to customize your play experience.
A comprehensive list can be found [here](https://wiki.ootrandomizer.com/index.php?title=Readme).

### Known issues

Unfortunately, a few known issues exist. These will hopefully be addressed in future versions.

* The fishing minigame sometimes refuses to allow you to catch fish when playing specifically on Bizhawk. Save and Hard Reset (NOT savestate) and return to fix the
issue. You should always Hard Reset to avoid this issue entirely.
* Draining the Bottom of the Well with Song of Storms sometimes crashes on specific configurations of Project 64. We aren't sure of the exact story, but this bug is
easily avoided by playing on a different emulator and probably also avoidable by changing your settings and maybe graphics plug-in.
* Executing the collection delay glitch on various NPCs may have unpredictable and undesirable consequences.
* Saving and quitting on the very first frame after becoming an adult when you would trigger the Light Arrow cutscene can have undesired consequences. Just don't
do that.
* This randomizer is based on the 1.0 version of _Ocarina of Time_, so some of its specific bugs remain. Some of these like "empty bomb" can be disadvantagous to the
player.

## Changelog

### 5.0

#### New Features
<<<<<<< HEAD

* Plan-domizer
  * Ability to create a custom seed by placing items, hints and/or entrances where you want them.
  * Also includes the possibility to customize starting items, item pools, active trials and Master Quest dungeons.
  * Spoiler log is now in JSON format.
  * Plan-domizer uses the spoiler log JSON format.
* Hotrod Rolling Goron no longer checks for Bomb Bag.
* Wearing bunny hood increases running speed.
* Duplicate Bottle with Letter added to plentiful item pool.
* Every generic grotto gossip stone has their own hint.
* Desert Colossus Hands are now logically part of Spirit Temple
* Gossip stone added to Lake Hylia to change water level after beating Morpha to keep dungeon entrance accessible with Gold Scales.
=======
* Plan-domizer
  * Ability to create a custom seed by placing items where you want them
  * Spoiler log is now in JSON format
  * Plan-domizer uses the spoiler log JSON format
* Hot Rodder Goron no longer checks for Bomb Bag
* Wearing Bunny Hood increases running speed
* Duplicate Letter in a Bottle added to plentiful item pool
* Every generic grotto gossip stone has their own hint.
* Meg (Purple Forest Temple Poe) dies in one hit.
* Desert Colossus Hands are now logically part of Spirit Temple.
* Gossip stone added to Lake Hylia to change water level after beating Morpha to keep dungeon entrance accessible with Gold Scales
>>>>>>> d6e35736
  * Entering Water Temple with Gold Scale and Longshot is now always in logic.
* Burning Kakariko Cutscene is now triggered when entering Kakariko Village from any entrance once all requirements are met.
* Speedup Owl Flying cutscenes to be almost instant.
* Additional Background Music Sequences can now be provided to be shuffled when the Background Music is randomized.
* The "Very Strong" hint setting can now give multiple barren dungeon hints.

#### New Options

<<<<<<< HEAD
=======
#### New Options
>>>>>>> d6e35736
* Cow Sanity
  * Playing Epona's Song for a cow for the first time gives a randomized item.
* Starting Age Option
<<<<<<< HEAD
  * Can now start as child, adult, or random age.
* Entrance Randomizer
  * Ability to randomize entrances (loading zones) among multiple pools:
    * Dungeon Entrances: All Dungeons except Ganon's Castle.
    * Interior Entrances: Most Houses and all Great Fairies.
    * Grotto Entrances: All hidden grottos, including small Fairy Foutains and the Lost Woods Stage, along with Graves.
    * Overworld Entrances: Almost all loading zones connecting overworld areas, including Owls.
=======
  * Can now start as child, adult, or random
* Entrance Randomizer
  * Ability to randomize dungeon entrances or all interior entrances
>>>>>>> d6e35736
  * Deku Tree, Fire Temple, and Bottom of the Well dungeon entrances are accessible as both ages.
  * Entrances are connected bidirectionally, and only shuffled with other entrances of the same pool.
* Glitched Logic
  * New Logic Rules option that takes movement glitches into consideration
  * Files included in the Notes folder with information regarding this feature
    * Logic Notes contains notes on how the logic was constructed
    * Tricks contains video links to tricks that may be required
    * Oddities contains other miscellaneous oddities of Glitched Logic
* Randomize Main Rules option
* Filter dropdown to Location Exclusion dropdown
* Allow customization of Navi inner and outer glow
* Open Output Directory button
* Several tricks added to the Enable Tricks dropdown
* Shuffle Gerudo Card can now be enabled alongside Open Gerudo Fortress.
<<<<<<< HEAD
* Customizable Heart, Magic Meter, and Gauntlet colors.
* Child may drain Lake Hylia using Gossip Stone.
* With start with max rupees option, finding wallet upgrade fills the wallet.
* Closed Deku
  * Hybrid of Open Forest and Closed Forest in which Mido only blocks you on the way to the Deku Tree.
* Fast Chickens
  * All chickens except the one near the pen are already caught from the beginning.
* Shuffle Magic Beans
  * A pack of 10 beans is shuffled into the pool and the Bean Salesman sells a random item once for 60 rupees.
* Vanilla Placement for small keys, boss keys and maps/compasses.
* Enable Useful Cutscenes which prevents some useful cutscenes from being skipped.

#### Bug Fixes

* No longer able to buy bombchus with only bomb bag when bombchus in logic.
* Dampe freestanding Piece of Heart no longer checks for chest being opened.
* Buying Piece of Heart/Heart Container fully heals Link.
=======
* Customizable Heart, Magic Meter, and Gauntlet colors
* Child may drain Lake Hylia using Gossip Stone
* With start with max rupees option, finding wallet upgrade fills the wallet

#### Bug Fixes
* No longer able to buy Bombchus with only bomb bag when Bombchus in logic
* Dampé freestanding Piece of Heart no longer checks for chest being opened
* Buying Piece of Heart/Heart Container fully heals Link
>>>>>>> d6e35736
* Learning Sun's Song from Malon no longer causes a softlock.
* Castle and Gerudo guards can no longer cause softlock when catching you.
* Vanilla shop items have correct price in spoiler log with shopsanity enabled


### 4.0

#### New Features

* Quick boot equips
  * Use D-pad left to equip Iron Boots if they're in the inventory, or D-pad right to equip Hover Boots if they're in the inventory.
  * Press the button again to equip Kokiri Boots.
* Quck Ocarina
  * Use D-pad down to pull out the Ocarina.
* Freestanding models
  * All freestanding item locations now display the model of the item you will receive.
* Ice traps now work from any location.
  * In freestanding locations, appears as a random major item
  * In shops, appears as a random major item with a misspelling
* Various speedups
  * No Talon cutscene when he runs away
  * Skip "Caught By Gerudo" cutscene
  * Shorten cutscene when getting Bullet Bag from the Deku Scrub in Lost Woods
  * Fast pushing and pulling
    * All types of blocks
    * Spinnable mirrors in Spirit Temple
    * Truth spinner in Shadow Temple
    * Puzzle in basement of Forest Temple
  * Ocarina minigame shortened to the first round
    * 5 notes instead of 8
  * Jabu-Jabu's Belly elevator spawns in a more convenient position
  * Kakariko carpenter position is offset so he is no longer in your way during the cucco route.
  * Warp songs now have a normal transition with no cutscene.
  * Pause screen starts on Inventory Screen instead of Map Screen
* Gold Skulltula textbox displays current number obtained
* Poe salesman tells point limit without needing to sell
* Patch files added so that generated seeds can be distributed legally

#### New Options

* Master Quest dungeon slider
  * Selects a number of Master Quest dungeons to appear in the game
    * Ex: 0 - All dungeons will have their default designs.
    * Ex: 6 - Half of all dungeons will have Master Quest redesigns.
    * Ex: 12 - All dungeons will have Master Quest redesigns.
* Damage multiplier
  * Changes the amount of damage taken
  * OHKO: Link dies in one hit
* Item pool
  * Replaces difficulty
  * Changes the number of bonus items that are available in the game
    * Plentiful: Extra major items are added
    * Balanced: The original item pool
    * Scarce: Some excess items are removed, including health upgrades
    * Minimal: Most excess items are removed
* Start with max rupees
  * The player begins the game with 99 rupees.
* Start with Deku equipment
  * The player begins the game with 10 Deku sticks and 20 Deku nuts.
  * If playing without shopsanity, the player begins with a Deku shield equipped.
* Start with fast travel
  * The player begins the game with the Prelude of Light and Serenade of Water songs learned and the Farore's Wind spell in the inventory.
  * These three items increase Link's mobility around the map, but don't actually unlock any new items or areas.
* Start with Tycoon wallet
* Open Zora's Fountain
  * King Zora is moved to the side from the start of the game.
  * Letter in a Bottle is removed from the item pool and replaced with an Empty Bottle.
* Randomize starting time of day
* Ice traps setting
    * Off: All ice traps are removed
    * Normal: Only ice traps from base pool are placed
    * Extra ice traps: Chance to add extra ice traps when junk items are added to the item pool
    * Ice trap mayhem: All junk items added will be ice traps
    * Ice trap onslaught: All junk items will be ice traps, including ones in the base pool
* New Cosmetics
  * Added options for Sword Trail colors
    * Can set the length of the trails
    * Can set the inner and outer colors
    * Can set color to "Rainbow"
  * Additional SFX options

#### Updated Features

* Hints distribution
    * Changes how many useful hints are available in the game
    * Useless: Has nothing but junk hints
    * Balanced: Gives you a mix of useless and useful hints. Hints will not be repeated
    * Strong: Has some duplicate hints and no junk hints
    * Very Strong: Has only very useful hints
    * Tournament: Similar to strong but has no variation in hint types
* Frogs Ocarina Game added to always hints
* Hints are only in logic once you are able to reach the location of the gossip stone by logic.
    * Hints ignore logic if inaccessible
* Foolish choice hint added
  * Regions that are a foolish choice will not have any required items no matter what route is taken in logic.
* Big Poes location does not require a hint if the count set to 3 or less.
* Add medallion icons to the Temple of Time altar hint
* Add a hint for 0/6 trials if trial count is random
* Scrub Shuffle now updates the Business Scrubs' textboxes with the updated price for buying their item.

#### Updated Options

* Chest size matches contents updated
  * Boss keys appear in gold chests
  * Small keys appear in small gold chests
* Free Scarecrow's Song changes
  * Pulling out ocarina near a spot where Pierre can spawn will do so.
* Rainbow Bridge changes
  * Spiritual Stones added as bridge requirement
  * 100 Gold Skulltula tokens added as bridge requirement
* Any location can now be excluded from being required.
* Various advanced tricks has been split into individual tricks to be selected.
* Choose sound effects ocarina uses when played

#### Bug Fixes

* Deku and Hylian shields from chests no longer become Blue Rupees.
* Force game language to be English even if a Japanese rom is supplied
* Door of Time now opens when entering Temple of Time from all spawns.
* Fix empty bomb glitch
* Move item cost to after Player in the spoiler log
* Add Wasteland Bombchu Salesman to spoiler log when required for first Bombchus
* Fix message text table is too long error when using settings that add a lot of text to the ROM
* Kokiri Sword no longer required for fishing as child
* Fix Biggoron Sword collection delay
* Twinrova phase 2 textbox fix
* Switches in Forest and Fire Temple lowered by 1 unit to make it easier to press them
* Equipment menu will now show the name of the item you have in the first column
* Hover Boots will no longer show up as adult in the first equipment menu slot if a Fairy Slingshot was not gotten before becoming adult.
* Ammo items now use the correct item fanfare.
* Fix chest size matches contents to work for all chests
* Removed key for key logic
* Removed unused locked door in Water Temple
* Scarecrow's Song should no longer cause softlocks when played in laggy areas.
* Text error messages no longer display the Pocket Egg text.
* Ice traps added back to OHKO as the softlock appears fixed
* Ganon now says "my castle" instead of "Ganon's Castle" for light arrow hint.
* Fix various typos in text
  * Gerudo's Fortress
  * Zora's River
  * Red Rupee
  * Textbox about Dampé's grave
* "Ganon's Tower" is now just "Ganon's Castle".
* Dampé's Gravedigging Tour reward correctly flags collection on pickup.
* Castle Moat Bridge no longer closes when playing the Zelda Escape cutscene.
* Various logic fixes

#### Multiworld Changes

* Maximum player count increased from 31 to 255
* Ice traps can now be sent to other worlds.
* Ganon now tells you the location of your Light Arrows, not the location of some Light Arrows that may exist in your world.
* Item placement rebalanced so that an item for another player can only be placed on a location that both players can reach in logic

#### Development Version Changes

* Output patch file
  * Creates a binary patch file instead of a ROM which allows sharing a seed without sharing copyright protected material
* Patch ROM from file
  * Applies a generated patch file to the base ROM and creates a randomizer ROM which allows sharing a seed without sharing copyright protected material
* Settings presets
  * Adds a functionality to save settings strings for future use
  * Several presets are already provided.
* Create settings log if spoiler log is disabled
* File names no longer include a settings string.
  * Instead display a shortened SHA-1 hash of the settings string
* Add option for converting settings to a string and back
  * Only convert the specified settings to a settings string
  * If a settings string is specified output the used settings instead
* Python 3.5 is no longer supported.
  * You must have Python 3.6 or higher installed to run the randomizer code.
* Add option to only apply cosmetic patch without generating world data
* CLI uses a specified settings file instead of taking in each option.
  * Uses settings.sav as default if it exists
  * Uses default settings if no settings file is provided and no settings.sav exists
* Version check is no longer a dialog
  * Appears in a frame in the main randomizer window
* Copy settings string button
* The cosmetic versioning has been added to the ROM. Some cosmetics are only applied if they are safe to do so.
* Added ability to set the output file name and added file creation logs
* Major refactor of code<|MERGE_RESOLUTION|>--- conflicted
+++ resolved
@@ -77,32 +77,17 @@
 ### 5.0
 
 #### New Features
-<<<<<<< HEAD
-
 * Plan-domizer
-  * Ability to create a custom seed by placing items, hints and/or entrances where you want them.
-  * Also includes the possibility to customize starting items, item pools, active trials and Master Quest dungeons.
-  * Spoiler log is now in JSON format.
-  * Plan-domizer uses the spoiler log JSON format.
-* Hotrod Rolling Goron no longer checks for Bomb Bag.
-* Wearing bunny hood increases running speed.
-* Duplicate Bottle with Letter added to plentiful item pool.
-* Every generic grotto gossip stone has their own hint.
-* Desert Colossus Hands are now logically part of Spirit Temple
-* Gossip stone added to Lake Hylia to change water level after beating Morpha to keep dungeon entrance accessible with Gold Scales.
-=======
-* Plan-domizer
-  * Ability to create a custom seed by placing items where you want them
+  * Ability to create a custom seed by placing items, hints and/or entrances where you want them
+  * Also includes the possibility to customize starting items, item pools, active trials and Master Quest dungeons
   * Spoiler log is now in JSON format
   * Plan-domizer uses the spoiler log JSON format
 * Hot Rodder Goron no longer checks for Bomb Bag
 * Wearing Bunny Hood increases running speed
 * Duplicate Letter in a Bottle added to plentiful item pool
 * Every generic grotto gossip stone has their own hint.
-* Meg (Purple Forest Temple Poe) dies in one hit.
 * Desert Colossus Hands are now logically part of Spirit Temple.
 * Gossip stone added to Lake Hylia to change water level after beating Morpha to keep dungeon entrance accessible with Gold Scales
->>>>>>> d6e35736
   * Entering Water Temple with Gold Scale and Longshot is now always in logic.
 * Burning Kakariko Cutscene is now triggered when entering Kakariko Village from any entrance once all requirements are met.
 * Speedup Owl Flying cutscenes to be almost instant.
@@ -110,27 +95,16 @@
 * The "Very Strong" hint setting can now give multiple barren dungeon hints.
 
 #### New Options
-
-<<<<<<< HEAD
-=======
-#### New Options
->>>>>>> d6e35736
 * Cow Sanity
   * Playing Epona's Song for a cow for the first time gives a randomized item.
 * Starting Age Option
-<<<<<<< HEAD
-  * Can now start as child, adult, or random age.
+  * Can now start as child, adult, or random
 * Entrance Randomizer
   * Ability to randomize entrances (loading zones) among multiple pools:
-    * Dungeon Entrances: All Dungeons except Ganon's Castle.
-    * Interior Entrances: Most Houses and all Great Fairies.
-    * Grotto Entrances: All hidden grottos, including small Fairy Foutains and the Lost Woods Stage, along with Graves.
-    * Overworld Entrances: Almost all loading zones connecting overworld areas, including Owls.
-=======
-  * Can now start as child, adult, or random
-* Entrance Randomizer
-  * Ability to randomize dungeon entrances or all interior entrances
->>>>>>> d6e35736
+    * Dungeon Entrances: All Dungeons except Ganon's Castle
+    * Interior Entrances: Most Houses and all Great Fairies
+    * Grotto Entrances: All hidden grottos, including small Fairy Foutains and the Lost Woods Stage, along with Graves
+    * Overworld Entrances: Almost all loading zones connecting overworld areas, including Owls
   * Deku Tree, Fire Temple, and Bottom of the Well dungeon entrances are accessible as both ages.
   * Entrances are connected bidirectionally, and only shuffled with other entrances of the same pool.
 * Glitched Logic
@@ -145,34 +119,22 @@
 * Open Output Directory button
 * Several tricks added to the Enable Tricks dropdown
 * Shuffle Gerudo Card can now be enabled alongside Open Gerudo Fortress.
-<<<<<<< HEAD
-* Customizable Heart, Magic Meter, and Gauntlet colors.
-* Child may drain Lake Hylia using Gossip Stone.
-* With start with max rupees option, finding wallet upgrade fills the wallet.
+* Customizable Heart, Magic Meter, and Gauntlet colors
+* Child may drain Lake Hylia using Gossip Stone
+* With start with max rupees option, finding wallet upgrade fills the wallet
 * Closed Deku
-  * Hybrid of Open Forest and Closed Forest in which Mido only blocks you on the way to the Deku Tree.
+  * Hybrid of Open Forest and Closed Forest in which Mido only blocks you on the way to the Deku Tree
 * Fast Chickens
   * All chickens except the one near the pen are already caught from the beginning.
 * Shuffle Magic Beans
   * A pack of 10 beans is shuffled into the pool and the Bean Salesman sells a random item once for 60 rupees.
-* Vanilla Placement for small keys, boss keys and maps/compasses.
-* Enable Useful Cutscenes which prevents some useful cutscenes from being skipped.
-
-#### Bug Fixes
-
-* No longer able to buy bombchus with only bomb bag when bombchus in logic.
-* Dampe freestanding Piece of Heart no longer checks for chest being opened.
-* Buying Piece of Heart/Heart Container fully heals Link.
-=======
-* Customizable Heart, Magic Meter, and Gauntlet colors
-* Child may drain Lake Hylia using Gossip Stone
-* With start with max rupees option, finding wallet upgrade fills the wallet
+* Vanilla Placement for small keys, boss keys and maps/compasses
+* Enable Useful Cutscenes which prevents some useful cutscenes from being skipped
 
 #### Bug Fixes
 * No longer able to buy Bombchus with only bomb bag when Bombchus in logic
 * Dampé freestanding Piece of Heart no longer checks for chest being opened
 * Buying Piece of Heart/Heart Container fully heals Link
->>>>>>> d6e35736
 * Learning Sun's Song from Malon no longer causes a softlock.
 * Castle and Gerudo guards can no longer cause softlock when catching you.
 * Vanilla shop items have correct price in spoiler log with shopsanity enabled
