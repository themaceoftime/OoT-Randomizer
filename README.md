--- conflicted
+++ resolved
@@ -388,15 +388,11 @@
 
 # Notable Changes on this fork
 
+- Removed Fishing minigame from logic
+- Removed Skulltulla rewards from logic
 - Removed Forest Stage and Biggoron rewards from logic (trade quests)
-- Removed Skulltulla rewards from logic
-<<<<<<< HEAD
-- Removed Forest Stage and Biggoron rewards from logic (trade quests)
+- Removed Man of Roof requirements
+- Added the DC jump to skip the slighshot room to logic
 - Child Dead Hand fight no longer requires a sword
 - Underwater room in Training Grounds and underwater Zora Fountain now require Zora Tunic
-=======
-- Removed Fishing minigame from logic
-- Added the DC jump to skip the slighshot room to logic
-- Removed most Lens of Truth requirements
-- Removed Man of Roof requirements
->>>>>>> 6fbe22d0
+- Removed most Lens of Truth requirements