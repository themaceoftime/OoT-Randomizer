--- conflicted
+++ resolved
@@ -86,13 +86,10 @@
 
 The Fairy Ocarina and Ocarina of Time can be shuffled into the item pool with `shuffle_ocarinas`. This means that Saria and the Ocarin of Time will give a random item and that you must find the Ocarina before being able to play any songs.
 
-<<<<<<< HEAD
 ## Shuffle Songs into the Pool
 
 Enabling `shuffle_song_items` will make learning songs into items and shuffle the songs into the item pool. Song can appear at any location, and any item can appear at the original song locations.
 
-=======
->>>>>>> 72da1a1a
 ## Keysanity
 
 Dungeon items (maps, compasses, small keys, boss keys) are shuffled into the item pool at large.
