# OoTRandomizer

This is a randomizer for _The Legend of Zelda: Ocarina of Time_ for the Nintendo 64.

**WARNING:** This branch is a modified version of the randomizer. It is **not** officially supported and may be **very unstable**.
Please refrain from asking questions and from reporting issues in the main Randomizer Discord when using this branch.
Instead, you can open an issue on this fork [here](https://github.com/Roman971/OoT-Randomizer/issues) or contact me directly on discord (Roman#7295) for any help, report or request.

Differences between this branch and the main Dev branch (on [Testrunner's Fork](https://github.com/TestRunnerSRL/OoT-Randomizer/tree/Dev)):
* Various GUI tweaks and improvements along with setting tooltip/option changes
* HUD Button colors can be set or randomized separately for the A, B, C and Start buttons and have more available options.
* "Entrance Shuffle" (aka ER) is changed into a set of more advanced and customizable options including mixing entrance pools, decoupling entrances and randomizing overworld spawns or warp songs.
* Picking up Gold Skulltula Tokens in non-Tokensanity displays a self-closing textbox which no longer freezes the player.
* "Bombchus In Logic" is improved to include bombchu drops (from grass, pots, etc) that start dropping once you have found Bombchus.
* New Inventory/Equipment/Status Icons Display in File Select from [rlbond86's Menu Icons Branch](https://github.com/rlbond86/OoT-Randomizer/tree/menu_icons)
* The Adult Temple of Time Altar provides additional information on Rainbow Bridge requirements as well as the location of Ganon's Castle Boss Key, always available under any settings.
* Various gameplay fixes and QoL improvements, including fast Rock/Block lifting, from [Fig's QoL Branch](https://github.com/fig02/OoT-Randomizer/tree/qol)
* Many new Cosmetic color options, including Rainbow Navi, Boomerang/Bombchu trails and Mirror Shield frame
* New Keysanity Overworld/Dungeons Variants from [Cuphat's Keysanity Overworld Dungeon Branch](https://github.com/Cuphat/OoT-Randomizer/tree/keysanity_overworld_dungeons)

## Index

* [Installation](#installation)
* [General Description](#general-description)
  * [Getting Stuck](#getting-stuck)
  * [Settings](#settings)
  * [Known Issues](#known-issues)
* [Changelog](#changelog)
  * [5.2](#52)
  * [5.1](#51)
  * [5.0](#50)
  * [4.0](#40)

## Installation

<<<<<<< HEAD
To run this program, clone or download this repository and either run ```Gui.py``` for a graphical interface or ```OoTRandomizer.py``` for the command line version. 
They both require Python 3.6+.
=======
It is strongly suggested users use the web generator from here:

https://ootrandomizer.com

If you wish to run the script raw, clone this repository and either run ```Gui.py``` for a
graphical interface or ```OoTRandomizer.py``` for the command line version. They both require Python 3.6+. This will be fully featured,
but the seeds you generate will have different random factors than the bundled release.
To use the GUI, [NodeJS](https://nodejs.org/en/download/) (v12, with npm) will additionally need to be installed.
The first time ```Gui.py``` is run it will need to install necessary components, which could take a few minutes. Subsequent instances will run much quicker.
Built-in WAD injection is only supported on the website. To create a WAD from a seed created locally, either use 
[gzinject](https://github.com/krimtonz/gzinject/tree/0.2.0) or output a patch file and run that through the website.
>>>>>>> fe7a01f7

This randomizer requires The Legend of Zelda: Ocarina of Time version ```1.0 NTSC-US```. This randomizer includes an in-built decompressor, but if
the user wishes a pre-decompressed ROM may be supplied as input. Please be sure your input ROM filename is either a .n64 or .z64 file. For users
playing via any means other than on real N64 hardware, the use of the "Compress patched ROM" flag is strongly encouraged as uncompressed ROMs are
impossible to inject for the Virtual Console and have random crashing problems on all emulators.

For general use, there are three recommended emulators: [RetroArch](https://wiki.ootrandomizer.com/index.php?title=Retroarch), 
[Bizhawk](https://wiki.ootrandomizer.com/index.php?title=Bizhawk) and [Project 64 (v2.4+)](https://wiki.ootrandomizer.com/index.php?title=Project64). 
In a nutshell the differences are: Bizhawk is resource-intensive, but easy to set up and the only emulator to support 
[Multiworld](https://wiki.ootrandomizer.com/index.php?title=Multiworld); RetroArch is less resource-intensive but can be frustrating to set up; 
Project64 is easy to set up and the least resource-intensive, but versions compatible with OoTR are banned for races organized by our community. 
Please follow the guides on our wiki carefully to ensure a stable game experience. For questions and tech support we kindly refer you to our 
[Discord](https://discord.gg/q6m6kzK).

## General Description

This program takes _The Legend of Zelda: Ocarina of Time_ and randomizes the locations of the items for a new, more dynamic play experience.
Proper logic is used to ensure every seed is possible to complete without the use of glitches and will be safe from the possibility of softlocks with any possible usage of keys in dungeons.

The randomizer will ensure a glitchless path through the seed will exist, but the randomizer will not prevent the use of glitches for those players who enjoy that sort of thing, though we offer no guarantees that all glitches will have identical behavior to the original game.
Glitchless can still mean that clever or unintuitive strategies may be required involving the use of things like Hover Boots, the Hookshot, or other items that may not have been as important in the original game.

Each major dungeon will earn you a random Spiritual Stone or Medallion once completed.
The particular dungeons where these can be found, as well as other relevant dungeon information can be viewed in the pause menu by holding the "A" button on the C-Item Menu.
Note, however, that the unlock conditions for dungeon information are settings-dependent.

As a service to the player in this very long game, many cutscenes have been greatly shortened or removed, and text is as often as possible either omitted or sped up. It is likely that someone somewhere will miss the owl's interjections; to that person, I'm sorry I guess?

### Getting Stuck

With a game the size of _Ocarina of Time_, it's quite easy for new Randomizer players to get stuck in certain situations with no apparent path to progressing. 
Before reporting an issue, please make sure to check out [our Logic wiki page](https://wiki.ootrandomizer.com/index.php?title=Logic). 
We also have many community members who can help out in our [Discord](https://discord.gg/8nmX7fa).

### Settings

The OoT Randomizer offers many different settings to customize your play experience.
A comprehensive list can be found [here](https://wiki.ootrandomizer.com/index.php?title=Readme).

#### Plandomizer

"Plan"-domizer is a feature that gives some additional control over the seed generation using a separate distribution file. In such a file you can:
* Place items at specific locations or restrict items from being placed at specific locations.
* Add or remove items from the item pool.
* Select items to start with.
* Set specific dungeons to be vanilla vs Master Quest.
* Set which trials are required.
* Set any regular settings.

Caveat: Plandomizer settings will override most settings in the main OoTR generator settings, particularly list-based settings like enabled tricks or starting inventory. For example, if the Plandomizer distribution file contains an empty list of starting items, and the generator settings include additional starting equipment, the player will start with none of them instead. You will have to edit the Plandomizer file to change such settings, or **delete** completely the line in the Plandomizer file with the given setting to allow the main generator to alter the setting.

See [the Plandomizer wiki page](https://wiki.ootrandomizer.com/index.php?title=Plandomizer) for full details.

### Known issues

Unfortunately, a few known issues exist. These will hopefully be addressed in future versions.

* The fishing minigame sometimes refuses to allow you to catch fish when playing specifically on Bizhawk. Save and Hard Reset (NOT savestate) and return to fix the
issue. You should always Hard Reset to avoid this issue entirely.
* Versions older than 2.4 of Project64 have known compatablity issues with OoTR. To avoid this either 
[update to v2.4 and follow the rest of our PJ64 guide](https://wiki.ootrandomizer.com/index.php?title=Project64) or change to one of our other two supported emulators.
* Executing the collection delay glitch on various NPCs may have unpredictable and undesirable consequences.
* Saving and quitting on the very first frame after becoming an adult when you would trigger the Light Arrow cutscene can have undesired consequences. Just don't
do that.
* This randomizer is based on the 1.0 version of _Ocarina of Time_, so some of its specific bugs remain.

## Changelog

### Dev

#### New Features
* New setting `Skip Some Minigame Phases`
  * Allows getting both rewards for Horseback Archery and Dampé Race in a single go!
  * Replaces the `Skip First Dampé Race` setting.
* `Lens of Truth` setting has been removed and replaced with several independent tricks.
  * `Lensless Wasteland`: assumes you can navigate the Wasteland to the Colossus without the Lens of Truth.
  * `<Area> without Lens of Truth`: assumes you can complete the given area without the Lens of Truth. Note that MQ and Vanilla dungeons have separate tricks.
  * Shadow Temples are split into two separate areas for these tricks.
  * Glitchless logic now requires Lens (or an appropriate trick) for some checks, particularly in Shadow Temple.
  * Glitched logic may sometimes assume you can do something without lens regardless of trick settings.
* New setting `Kakariko Gate`
  * Allows configuring how the Kakariko Gate and the Happy Mask Shop will open.
  * Default (vanilla) behavior requires showing Zelda's Letter to the guard to open the gate and the shop.
  * You can configure the gate to be always open or to open automatically upon obtaining the Letter. Both of these options will also open the Happy Mask Shop upon obtaining the Letter.
* New setting `Complete Mask Quest`
  * Marks all the mask sales complete so that the shop has all masks available to borrow as soon as it opens.
* Updated setting `Shuffle Songs`
  * This now allows selecting from three options: shuffling in **song** locations (previously 'off'), shuffling in **anywhere** (previously 'on'), and shuffling in **dungeon** reward locations (new).
  * The dungeon reward locations are: the 9 boss heart containers, the Lens of Truth chest (BotW), the Ice Arrows chest (GTG), the song reward in Ice Cavern, and the song from Impa in Hyrule Castle.
  * In multiworld, as before, only the "anywhere" setting will allow songs to be placed in other players' worlds.
* New options for Key and Map/Compass Shuffle settings
  * "Overworld Only" will place keys (or maps/compasses) outside of dungeons.
  * "Any Dungeon" will allow keys (or maps/compasses) to placed in any dungeon, not just the dungeon they belong to!
  * Gerudo Fortress Small Keys are configured in a separate setting.
* New setting `Shuffle Medigoron & Carpet Salesman`
  * Adds the Giant's Knife and a pack of Bombchus to the pool while Medigoron and Carpet Salesman each sell a randomly placed item once for 200 rupees.
* New options for Rainbow Bridge and Ganon's Boss Key on Light Arrows Cut Scene.
  * Sliders allow customizing the exact number of stones/medallions/dungeons/tokens required.
  * Ganon's BK on LACS can now be set to require Gold Skulltula Tokens.
  * `Randomize Main Rules` won't randomize slider values.
  * Conditional-always hints check for whether 2 or more dungeon rewards are required, as a backstop.
* Entrance Randomizer settings overhaul
  * `Entrance Shuffle` setting replaced with the other independent settings here.
  * `Shuffle Interior Entrances`: allows a choice of shuffling simple interiors, all interiors, or none.
  * `Shuffle Grotto Entrances`: allows shuffling grotto/grave entrances.
  * `Shuffle Dungeon Entrances`: allows shuffling dungeon entrances.
  * `Shuffle Overworld Entrances`: allows shuffling overworld connections.
  * `Randomize Owl Drops`: allows randomizing where the owl drops you from each owl spot.
  * `Randomize Warp Song Destinations`: allows randomizing (to any entrance, not just warp pads!) where each warp song takes you.
  * `Randomize Overworld Spawns`: allows randomizing (per age) where you start when loading a save in the Overworld.
  * All these shuffles and randomizations are fixed when the seed is generated; within a seed it will always be the same each time.
* New setting `Fast Bunny Hood`
  * Allows manual toggling on/off of the 1.5x speed boost from MM.
* New Cosmetic Plandomizer
  * Use a JSON file to set your cosmetics and sound settings.
  * We've added lots of new color options to pick from as well!
* New cosmetic settings for HUD button colors
  * These can all be set independently, defaulting to the N64 colors.
* New cosmetic setting `Item Model Colors Match Cosmetics`
  * Freestanding models like heart containers, gauntlets, and heart/magic drops will match their respective color settings.
  * Tunics are not affected, in order to keep freestanding tunics recognizable.
* Navi Colors section renamed "Misc. Colors"
  * Navi and sword trails options are now in this section, along with:
  * New "Rainbow" option in all Navi color settings.
  * New Boomerang trail inner & outer color settings, including a "Rainbow" option.
  * New Bombchu trail inner & outer color settings, including a "Rainbow" option.
  * New Mirror Shield Frame color setting.
* New tricks
  * `Dodongo's Cavern Vines GS from Below with Longshot` - use the Longshot to avoid the staircase.
  * `Forest Temple First Room GS with Difficult-to-Use Weapons` - use a sword or Deku Sticks to jumpslash, or Bombs as child.
  * `Spirit Temple Main Room Jump from Hands to Upper Ledges` - make a precise jump without Hookshot or Hover Boots.
  * `Water Temple Falling Platform Room GS with Boomerang` - use the Boomerang from the very edge of the platform.
  * `Death Mountain Trail Climb with Hover Boots` - get past the boulders without destroying them.
  * `Zora's Domain GS with No Additional Items` - use only a jumpslash.
  * `Ice Cavern Block Room GS with Hover Boots` - reach the GS with the Hover Boots to jumpslash it.
  * `Hyrule Castle Storms Grotto GS with Just Boomerang` - make a precise throw with the Boomerang to send it behind the wall.
  * `Water Temple Central Pillar GS with Iron Boots` - unlock the door on the middle level before raising the water.
  * `Water Temple Dragon Statue Switch from Above the Water as Adult` - trigger the switch from dry land, then use Iron Boots, any Scale, or a jump dive coming from the river.
  * `Water Temple Dragon Statue Switch from Above the Water as Child` - same but for child. The Scale dive is very precise.
  * `Goron City Grotto with Hookshot While Taking Damage` - brave the heat, but be quick.
  * `Dodongo's Cavern Two Scrub Room with Strength` - position a block correctly and adult can bring a bomb flower to the wall.
  * `Shadow Temple Falling Spikes GS with Hover Boots` - make a precise move to get on the falling spikes, then another precise move to grab the token.
* Removed tricks
  * `Water Temple Boss Key Chest with Iron Boots`
  * `Water Temple Dragon Statue with Bombchu` - superseded by the new Dragon Statue tricks.
* Changed Tricks
  * Burning the two vertical webs in the Deku Tree basement with bow is now default logic. The relevant trick has been renamed to `Deku Tree Basement Web to Gohma with Bow` to reflect that it now only applies to the web immediately before Gohma.
* Updated altar text in the Temple of Time
  * Now provides rainbow bridge requirements and the shuffle mode of Ganon's Castle Boss Key (info otherwise available in the seed settings). These are always available at the altar regardless of Maps/Compass settings.
  * Removed misleading vanilla text from the child altar.
* New "Hint Distribution" customization options
  * Old hardcoded hint distributions are now defined by json files in `data/Hints`.
  * Custom hint distributions can be added to this folder, or defined directly in Plando files.
  * Many locations that did not previously have item hints now have hints, in case a custom hint distribution makes use of them.
  * Using the hint distribution "Bingo" allows setting a "Bingosync URL" to build hints for the specific OoTR Bingo board. Otherwise it's a generic hint distribution for OoTR Bingo.
* Hint distributions can configure groups of stones to all have the same hint, and can also disable stones from receiving useful hints (give them junk hints instead).
* Tournament hint distribution changes <!-- keep updated if there are changes later -->
  * Temple of Time stones all provide the same hint.
  * Grotto stones are disabled and only provide junk hints.
  * Only "always" and "WotH" hints have duplicates now.
  * Number of unique hints of each type are now (not counting seed-dependent hint types like 'always' and 'trial'): 4 WotH, 0 barren, 4(remainder) sometimes.
* Added options to `Background Music` and `Fanfares` for randomly selecting only from [custom music](https://wiki.ootrandomizer.com/index.php?title=Readme#Custom_Music_and_Fanfares).
* Tricks can be filtered in the GUI using a new dropdown.
* Various Quality of Life improvements
  * Speed up boulder lifting
  * Speed up Gold Gauntlet boulder lifting
  * Speed up learning Windmill song 
  * Speed up learning Malons song
  * Speed up Kakariko gate opening and closing
  * Twinrova waits for player to reach the top platform before starting, preventing early snipes

#### Bug Fixes
* Bunny Hood speed bonus now applies correctly in cases other than child running at full speed.
* Avoid crashing on some systems when using child items as adult.
* Ensure Ice Traps have valid models if they can be seen.
* Limit Kokiri Tunic RGB values in Glitched Logic to prevent Weirdshot crashes.
* Prevent Gerudo guards from throwing child Link in jail.
* Fix hints not being readable on Mask of Truth setting.
* Prevent Collection Delay from the Carpenter Boss when mashing through the text with an item in hand.
* Gray note songs do not play back when learning them, adding consistency and preventing Sun's Song from causing bugs.
* Empty Bomb fix improved to work in all scenarios.
* Fast warp song hack now sets transition to white fade for consistency.
* Royal Family Tomb moves out of the way instantly.
* Fix Zelda from being frozen at the start of the final battle.
* Drop Ruto before entering Big Octo room if the miniboss has been defeated.
* Prevent an errant `@` from showing up in Triforce Hunt.
* Move the Stone of Agony indicator above any small keys if both are present.
* Allow playthrough to collect a second 'Bottle with Letter' as its first empty bottle.
* Fix some issues with `Randomize Main Rules`:
  * Closed Forest implies starting as child.
  * Triforce Hunt won't accidentally place the Boss Key for Ganon's Castle.
* Fix a rare issue in ER with using time-passing regions to gain new access.
* Fix a rare issue where settings strings weren't allocated enough bits.
* The seed generator can now retry a few times in case of failure.
* Exclude a line from text shuffle so the Malon race is completable.
* Minor plandomizer fixes and improvements.
* Various logic fixes.

#### Other Changes
* Most locations and a few items have been renamed to improve spoiler output and standardize.
  * This will break settings and distribution files from previous versions that reference these locations and items.
* In-game hints overhaul.
* File 3 has been removed from generated ROMs to free up some space.
* The Zora Sapphire in Jabu Jabu's Big Octo room is now the actual dungeon reward.
* The number of Triforces available in Triforce Hunt now rounds to the nearest whole number instead of the nearest whole **even** number.
* Performance improvements to seed generation.
* Updated development n64 compilation process to use latest available toolchain.
* Changed some C code to support GCC 10 in development n64 compilation.
* Added decompressor source and updated Decompress binaries.
* OoTRandomizer.py returns an error code on failure to interact better with user scripting.
* Plandomizer distribution files are copied to the Output directory next to the Spoiler and Cosmetics logs.
* Mweep.

### 5.2

#### New Features
* Triforce Hunt
  * Collect some number of Triforce Pieces to beat the game instead of beating Ganon.
  * Multiworld Triforce counts are collective, so once the total is reached across all players everyone wins.
  * If enabled via randomizing main rules, the count is always 20.
* Separate Double Defense model
  * Now appears as a color-shifted version of the Heart Container, with a transparent interior and prominent gold border.
* Visual Stone of Agony indicator
  * When the player has the Stone of Agony, it will appear on-screen above the rupee count when the player is near a hidden grotto.
  * The icon vibrates based on proximity to the grotto entrance, similar to the rumble pak.
  * A real rumble pak is not required.
* Starting Inventory
  * A new tab in the GUI allows setting initial inventory, without having to create a Plandomizer file.
  * Items are divided into sections in the GUI based on category.
  * Trade quest items, Gerudo Membership Card, Scarecrow Song not included.
    * To start with the Gerudo Membership Card, set `Gerudo Fortress` to `Open Fortress` and disable `Shuffle Gerudo Card` ('Main Rules' tab).
    * To start with the Scarecrow Song, enable `Free Scarecrow's Song` ('Other' tab).

#### Updated Settings 
* Open Zora Fountain now has an open only adult option.
* Added a new setting `Ice Trap Appearance` to select whether ice traps appear as major items (the default), junk items, or anything. This appearance can affect chest size with `Chest Size Matches Contents` enabled.
* Removed settings `Start with Fast Travel`, `Start with Tycoon's Wallet`, `Start with Deku Equipment`.
  * These have been replaced with settings in the "Starting Inventory" tab.
* New settings `Start with Consumables` (enable to start with max Sticks, Nuts, and ammo), `Starting Hearts` (changes starting max health).
* New list settings `Starting Equipment` (swords, shields, strength, etc.), `Starting Items` (c-items), `Starting Songs` (songs).
* Logic now requires Stone of Agony to access any hidden grotto.
  * A new trick `Hidden Grottos without Stone of Agony` will bypass this.
  * Stone of Agony is now only considered a useless item (for barren areas) when this trick is on and Gossip Stones do not use it.
* Added a new trick `Goron City Spinning Pot PoH with Strength`, which allows stopping the Spinning Pot using a bomb flower.
* Hell Mode preset includes both the above tricks.
* Tricks enabled/disabled in a Plandomizer file now take precedence over Tricks in 'Detailed Logic', even if the Plandomizer file has an empty list.
  * An empty list means the seed will be beatable without any tricks.
  * If there's no `allowed_tricks` item in the file, the Detailed Logic tricks apply instead.
  * If there is an `allowed_tricks` list in the file, it will not be possible to disable any of the enabled tricks (or enabling more) without editing the file.

#### Other Changes
* Cosmetic heart color setting now applies in the file select screen.
* Cosmetic tunic color setting now applies to the icons in the pause menu.
* Non-Always Location hints cannot be placed for an area that already has a Foolish hint.
  * If the location hint is placed first, then it can still appear in a foolish hinted area, however in Tournament hint distribution the Foolish hints are placed first so that cannot happen.
* The location containing Light Arrows will be considered a hinted location if Ganondorf's hint can be reached without them.
* Ganondorf no longer hints at his Boss Key chest contents, except when Light Arrows don't exist (only possible in Triforce Hunt).
* Improved Entrance Randomizer hints.
* Updated Compressor. The GUI progress bar is now granular. If for some reason, the rom won't fit into 32MB, then the compressor will increase the output size.
* Revised some settings tooltips.
* Refactored Logic once again. It now uses helper json rules and rules can reference other rules.
* Disabled settings don't show up in the spoiler.
* Plando will now accept JSON lists for `item` in the location dictionary to randomly choose between for placement.
  * Attempts to not exceed item pool values until all the pool counts for the items in the list are reached.
* Plando locations are matched without regard to case.
* "Start with" settings are now handled by the Plando library.
* Further seed generation speed improvements.
* The main search algorithm was renamed Search (from Playthrough) to avoid confusion with the spoiler playthrough.
* General code cleanup and typo fixes.
* Added more Plando unittests.

#### Bug Fixes
* Minor stability fix in Plando.
* Spoilers for plando'd seeds now correctly show the tricks enabled for the seed.
* Plando no longer occasionally attempts to place an item on a location where it's not allowed.
* Plando starting items and items set in specific locations now count toward the pool allocation. (Starting items are replaced with junk.)
* Plando now refuses to place more than the maximum amount of bottles, adult trade items, shop items, or total non-junk items.
* Plando no longer places Ice Traps as Junk if `Ice Traps` is set to 'off'.
* Other various Plando bug fixes.
* Starting items for adult that auto-equip should do so correctly now. (Non-Kokiri Tunics won't autoequip at the moment.)
* Fixed two chests in MQ Shadow Temple that had swapped names in plando and spoilers.
* Removed (unnecessarily) duplicated/overlapping hints.
* Hints that should come in multiples (duplicates) no longer come in singletons in certain corner cases.
* Randomizing main rules now works correctly.
* Removed a misleading random "trials" value from the non-randomized settings in the spoiler.
* Fix seed values with spaces no longer working.
* Removed a mispasted option description from Gauntlets colors tooltips.
* Major armips fix should prevent some crashes in Dev builds. (Devs: required armips version >= 0.10.0-68-g8669ffd)
* Miscellaneous logic fixes.
* Other bug fixes.

### 5.1

#### New Features
* `Skip First Dampé Race` 
  * Allows getting both rewards in one race if the 60 second target is cleared
* Rupee Icon Color changes based on your current wallet upgrade

#### Updated Settings 
* Improve `Ear Safe` to be less painful
* `Tokensanity: Overworld Only` 
  * Shuffles Gold Skultulla Tokens in the overworld to compliment `Dungeons Only`
* Configurable Skulltula target for the Bridge Requirement
* `Randomize Main Rule Settings` still allows setting the `MQ Dungeon Count`
* `Always Guaranteed Hints` are now determined conditionally based on settings
* `Default Presets` are updated to better reflect first time beginner settings
  * The previous `Beginner Preset` is renamed to `Easy Preset`

#### Bug Fixes
* Improve stability of music related features
* Fix "...???" textboxes at the entrance of Great Fairies
* In the unlikely event `Tournament Hints` runs out of hints, the remaining hints are filled with more "Sometimes Good" hints. If those run out as well then it will fill with "Random Locations" hints.
* The `Gerudo Valley Crate PoH as Adult with Hover Boots` trick now properly takes OHKO into account.
* Minor GUI tweaks
* Improve error feedback in GUI and Rules JSON


### 5.0

#### New Features
* New Electron GUI
  * New GUI now utilizes both Python and Node to bring you an even better interface
  * Now requires Node (with NPM), in addition to the Python requirement
* Glitched Logic
  * New Logic Rules option that takes movement glitches into consideration
  * Check out the Wiki for more information
* Entrance Randomizer
  * Randomize entrances/loading zones
  * Entrances are connected bidirectionally, and only shuffled with other entrances of the same pool
  * Ability to randomize entrances (loading zones) among multiple pools:
    * `Dungeons Only`: All Dungeons except Ganon's Castle
    * `Simple Indoors`: Dungeons; as well as Houses, Great Fairies, all Open and Hidden Grottos (including small Fairy Fountains and the Lost Woods Stage), and Graves.
    * `All Indoors`: Dungeons and Simple Indoors, as well as Link’s House, the Temple of Time, the Windmill, and Dampé’s Grave.
    * `All Indoors & Overworld Entrances`: Almost all loading zones connecting overworld areas, including Owls
  * Deku Tree, Fire Temple, and Bottom of the Well dungeon entrances are accessible as both ages
* Starting Age Option
  * Can now start as child, adult, or random
* Plan-domizer
  * Create a custom seed by placing items, hints and/or entrances where you want them
  * Customize starting items, item pools, active trials and Master Quest dungeons
  * Plandomizer files match the spoiler log JSON format
* Additional Customization
  * Additional Background Music Sequences can now be provided to be shuffled in
  * Fanfares randomization
  * Customizable Heart, Magic Meter, and Gauntlet colors
  * Separate inner and outer Navi colors
* Added `Randomize Main Rules` option
* Cow Sanity
  * Playing Epona's Song for a cow for the first time gives a randomized item.
* Shuffle Magic Beans
  * A pack of 10 beans is shuffled into the pool and the Bean Salesman sells a random item once for 60 rupees.
* Cucco Count
  * The number of cuccos to be gathered for Anju can be reduced or randomized, and Anju will tell you in-game the target number to catch (similar to 10 Big Poes).
* Enable Useful Cutscenes prevents some useful cutscenes from being skipped
  * Re-enables Poes at Forest Temple and Darunia at Fire Temple

#### Major Changes
* Seeds generation is significantly faster
* Major refactor of logic for performance and ER
* Spoiler log is now in JSON format
* Log files are produced in `Logs` during generation to record any errors.
* Major Logic Changes
  * Desert Colossus Hands are now logically part of Spirit Temple
  * Added the ability to enter drain the Lake Hylia water as Adult after beating Morpha using a new Gossip Stone near the Serenade Warp Pad. Entering Water Temple with Gold Scale and Longshot is now always in logic, however no locations are accessible without additional tricks, Keysanity/Keysy, or Iron Boots.
  * Disabled Locations will always hold Junk items (except song locations if songs are not shuffled with items)
* Gameplay Changes
  * Mechanically, Hot Rodder Goron no longer checks for Bomb Bag
  * Wearing Bunny Hood increases running speed to match backwalking speed
  * All Gerudo now check for Gerudo Membership Card instead of Carpenters being freed
    * This only affects when `Shuffle Gerudo Card` is enabled or in Entrance Randomizer
    * In the affected modes, a Gerudo is added behind the Wasteland gate who can open the gate
  * Removed RNG from Fishing Minigame
    * Note: The optimal strategy is to have the line stationary for the fish to bite
  * Can now cast Farore's Wind and play Warp Songs from within Gerudo Training Grounds and all of Ganon's Castle
* Hint Changes
  * Every generic grotto gossip stone has their own hint.
  * The "Very Strong" hint setting can now give multiple Foolish dungeon hints.
  * The “Tournament” hint setting was revised to utilize all 40 hint stones.
    * Increased to 5 WOTH hints (with a new maximum of 2 Dungeon regions hinted); increased to 3 Foolish hints; Skull Mask added to Tournament hints’ Always hints; 5 Sometimes hints; all hints in this distribution are duplicated onto two Gossip Stones.
* Cutscene Changes
  * Burning Kakariko Cutscene can be triggered when entering Kakariko Village from any entrance.
  * Speedup Owl Flying cutscenes to be almost instant.
  * Enable Useful Cutscenes setting added (see above in New Features)

#### Updated Settings 
* Filter added to `Location Exclusion` dropdown
* More tricks added to the `Enable Tricks` dropdown
* Shuffle Gerudo Card can now be enabled alongside Open Gerudo Fortress.
* Forest Options
  * `Closed Deku`: Open Forest except Mido still blocks the Deku Tree
* Dungeon Item Options
  * Added `Vanilla` placement option for small keys, boss keys and maps/compasses
* Ganon's Boss Key 
  * Split Ganon’s Boss Key settings from the rest of the Boss Keys setting
  * Added LACS options that place the key there.
    * This allows playing with open bridge while still requiring dungeon completion
  * This replaces the Remove Ganon’s Boss Door Lock option
* Plentiful Item Pool
  * Duplicate Ruto's Letter added to plentiful item pool
* With `Start With Max Rupees` option enabled, wallet upgrades items now fill to max rupees

#### Bug Fixes
* No longer able to buy Bombchus with only bomb bag when Bombchus in logic
* Dampé freestanding Piece of Heart no longer requires opening the chest
* Buying Piece of Heart/Heart Container fully heals Link
* Learning Sun's Song from Malon no longer causes a softlock
* Castle and Gerudo guards can no longer cause softlock when catching you
* Vanilla shop items have correct price in spoiler log with shopsanity enabled
* Fixed Song of Storms not being usable in Sacred Forest Meadow immediately after learning it
* Improved Bottled Fairy logic rules for OHKO in ER
* Fixed `Starting Time of Day` times to better reflect their descriptions with the in-game state
  * `Night` options will spawn Skulltulas
* Add compatibility support for Python 3.8
* Improved Spoiler Logs for Multiworlds with differing Random settings between worlds
* Lab Dive now completable even with Eyedrops in your possession
* Great Fairy cutscene no longer plays on additional visits for health and magic refills.
* Running Man can now fill a Tycoon’s wallet when buying the Bunny Hood from the player


### 4.0

#### New Features

* Quick boot equips
  * Use D-pad left to equip Iron Boots if they're in the inventory, or D-pad right to equip Hover Boots if they're in the inventory.
  * Press the button again to equip Kokiri Boots.
* Quick Ocarina
  * Use D-pad down to pull out the Ocarina.
* Freestanding models
  * All freestanding item locations now display the model of the item you will receive.
* Ice traps now work from any location.
  * In freestanding locations, appears as a random major item
  * In shops, appears as a random major item with a misspelling
* Various speedups
  * No Talon cutscene when he runs away
  * Skip "Caught By Gerudo" cutscene
  * Shorten cutscene when getting Bullet Bag from the Deku Scrub in Lost Woods
  * Fast pushing and pulling
    * All types of blocks
    * Spinnable mirrors in Spirit Temple
    * Truth spinner in Shadow Temple
    * Puzzle in basement of Forest Temple
  * Ocarina minigame shortened to the first round
    * 5 notes instead of 8
  * Jabu-Jabu's Belly elevator spawns in a more convenient position
  * Kakariko carpenter position is offset so he is no longer in your way during the cucco route.
  * Warp songs now have a normal transition with no cutscene.
  * Pause screen starts on Inventory Screen instead of Map Screen
* Gold Skulltula textbox displays current number obtained
* Poe salesman tells point limit without needing to sell
* Patch files added so that generated seeds can be distributed legally

#### New Options

* Master Quest dungeon slider
  * Selects a number of Master Quest dungeons to appear in the game
    * Ex: 0 - All dungeons will have their default designs.
    * Ex: 6 - Half of all dungeons will have Master Quest redesigns.
    * Ex: 12 - All dungeons will have Master Quest redesigns.
* Damage multiplier
  * Changes the amount of damage taken
  * OHKO: Link dies in one hit
* Item pool
  * Replaces difficulty
  * Changes the number of bonus items that are available in the game
    * Plentiful: Extra major items are added
    * Balanced: The original item pool
    * Scarce: Some excess items are removed, including health upgrades
    * Minimal: Most excess items are removed
* Start with max rupees
  * The player begins the game with 99 rupees.
* Start with Deku equipment
  * The player begins the game with 10 Deku sticks and 20 Deku nuts.
  * If playing without shopsanity, the player begins with a Deku shield equipped.
* Start with fast travel
  * The player begins the game with the Prelude of Light and Serenade of Water songs learned and the Farore's Wind spell in the inventory.
  * These three items increase Link's mobility around the map, but don't actually unlock any new items or areas.
* Start with Tycoon wallet
* Open Zora's Fountain
  * King Zora is moved to the side from the start of the game.
  * Ruto's Letter is removed from the item pool and replaced with an Empty Bottle.
* Randomize starting time of day
* Ice traps setting
    * Off: All ice traps are removed
    * Normal: Only ice traps from base pool are placed
    * Extra ice traps: Chance to add extra ice traps when junk items are added to the item pool
    * Ice trap mayhem: All junk items added will be ice traps
    * Ice trap onslaught: All junk items will be ice traps, including ones in the base pool
* New Cosmetics
  * Added options for Sword Trail colors
    * Can set the length of the trails
    * Can set the inner and outer colors
    * Can set color to "Rainbow"
  * Additional SFX options

#### Updated Features

* Hints distribution
    * Changes how many useful hints are available in the game
    * Useless: Has nothing but junk hints
    * Balanced: Gives you a mix of useless and useful hints. Hints will not be repeated
    * Strong: Has some duplicate hints and no junk hints
    * Very Strong: Has only very useful hints
    * Tournament: Similar to strong but has no variation in hint types
* Frogs Ocarina Game added to always hints
* Hints are only in logic once you are able to reach the location of the gossip stone by logic.
    * Hints ignore logic if inaccessible
* Foolish choice hint added
  * Regions that are a foolish choice will not have any required items no matter what route is taken in logic.
* Big Poes location does not require a hint if the count set to 3 or less.
* Add medallion icons to the Temple of Time altar hint
* Add a hint for 0/6 trials if trial count is random
* Scrub Shuffle now updates the Business Scrubs' textboxes with the updated price for buying their item.

#### Updated Options

* Chest size matches contents updated
  * Boss keys appear in gold chests
  * Small keys appear in small gold chests
* Free Scarecrow's Song changes
  * Pulling out ocarina near a spot where Pierre can spawn will do so.
* Rainbow Bridge changes
  * Spiritual Stones added as bridge requirement
  * 100 Gold Skulltula tokens added as bridge requirement
* Any location can now be excluded from being required.
* Various advanced tricks has been split into individual tricks to be selected.
* Choose sound effects ocarina uses when played

#### Bug Fixes

* Deku and Hylian shields from chests no longer become Blue Rupees.
* Force game language to be English even if a Japanese rom is supplied
* Door of Time now opens when entering Temple of Time from all spawns.
* Fix empty bomb glitch
* Move item cost to after Player in the spoiler log
* Add Wasteland Bombchu Salesman to spoiler log when required for first Bombchus
* Fix message text table is too long error when using settings that add a lot of text to the ROM
* Kokiri Sword no longer required for fishing as child
* Fix Biggoron Sword collection delay
* Twinrova phase 2 textbox fix
* Switches in Forest and Fire Temple lowered by 1 unit to make it easier to press them
* Equipment menu will now show the name of the item you have in the first column
* Hover Boots will no longer show up as adult in the first equipment menu slot if a Fairy Slingshot was not gotten before becoming adult.
* Ammo items now use the correct item fanfare.
* Fix chest size matches contents to work for all chests
* Removed key for key logic
* Removed unused locked door in Water Temple
* Scarecrow's Song should no longer cause softlocks when played in laggy areas.
* Text error messages no longer display the Pocket Egg text.
* Ice traps added back to OHKO as the softlock appears fixed
* Ganon now says "my castle" instead of "Ganon's Castle" for light arrow hint.
* Fix various typos in text
  * Gerudo's Fortress
  * Zora's River
  * Red Rupee
  * Textbox about Dampé's grave
* "Ganon's Tower" is now just "Ganon's Castle".
* Dampé's Gravedigging Tour reward correctly flags collection on pickup.
* Castle Moat Bridge no longer closes when playing the Zelda Escape cutscene.
* Various logic fixes

#### Multiworld Changes

* Maximum player count increased from 31 to 255
* Ice traps can now be sent to other worlds.
* Ganon now tells you the location of your Light Arrows, not the location of some Light Arrows that may exist in your world.
* Item placement rebalanced so that an item for another player can only be placed on a location that both players can reach in logic

#### Development Version Changes

* Output patch file
  * Creates a binary patch file instead of a ROM which allows sharing a seed without sharing copyright protected material
* Patch ROM from file
  * Applies a generated patch file to the base ROM and creates a randomizer ROM which allows sharing a seed without sharing copyright protected material
* Settings presets
  * Adds a functionality to save settings strings for future use
  * Several presets are already provided.
* Create settings log if spoiler log is disabled
* File names no longer include a settings string.
  * Instead display a shortened SHA-1 hash of the settings string
* Add option for converting settings to a string and back
  * Only convert the specified settings to a settings string
  * If a settings string is specified output the used settings instead
* Python 3.5 is no longer supported.
  * You must have Python 3.6 or higher installed to run the randomizer code.
* Add option to only apply cosmetic patch without generating world data
* CLI uses a specified settings file instead of taking in each option.
  * Uses settings.sav as default if it exists
  * Uses default settings if no settings file is provided and no settings.sav exists
* Version check is no longer a dialog
  * Appears in a frame in the main randomizer window
* Copy settings string button
* The cosmetic versioning has been added to the ROM. Some cosmetics are only applied if they are safe to do so.
* Added ability to set the output file name and added file creation logs
* Major refactor of code<|MERGE_RESOLUTION|>--- conflicted
+++ resolved
@@ -8,15 +8,10 @@
 
 Differences between this branch and the main Dev branch (on [Testrunner's Fork](https://github.com/TestRunnerSRL/OoT-Randomizer/tree/Dev)):
 * Various GUI tweaks and improvements along with setting tooltip/option changes
-* HUD Button colors can be set or randomized separately for the A, B, C and Start buttons and have more available options.
-* "Entrance Shuffle" (aka ER) is changed into a set of more advanced and customizable options including mixing entrance pools, decoupling entrances and randomizing overworld spawns or warp songs.
+* 2 new advanced ER settings: "Mixed Entrance Pools" and "Decouple Entrances"
 * Picking up Gold Skulltula Tokens in non-Tokensanity displays a self-closing textbox which no longer freezes the player.
 * "Bombchus In Logic" is improved to include bombchu drops (from grass, pots, etc) that start dropping once you have found Bombchus.
 * New Inventory/Equipment/Status Icons Display in File Select from [rlbond86's Menu Icons Branch](https://github.com/rlbond86/OoT-Randomizer/tree/menu_icons)
-* The Adult Temple of Time Altar provides additional information on Rainbow Bridge requirements as well as the location of Ganon's Castle Boss Key, always available under any settings.
-* Various gameplay fixes and QoL improvements, including fast Rock/Block lifting, from [Fig's QoL Branch](https://github.com/fig02/OoT-Randomizer/tree/qol)
-* Many new Cosmetic color options, including Rainbow Navi, Boomerang/Bombchu trails and Mirror Shield frame
-* New Keysanity Overworld/Dungeons Variants from [Cuphat's Keysanity Overworld Dungeon Branch](https://github.com/Cuphat/OoT-Randomizer/tree/keysanity_overworld_dungeons)
 
 ## Index
 
@@ -33,22 +28,13 @@
 
 ## Installation
 
-<<<<<<< HEAD
-To run this program, clone or download this repository and either run ```Gui.py``` for a graphical interface or ```OoTRandomizer.py``` for the command line version. 
-They both require Python 3.6+.
-=======
-It is strongly suggested users use the web generator from here:
-
-https://ootrandomizer.com
-
-If you wish to run the script raw, clone this repository and either run ```Gui.py``` for a
-graphical interface or ```OoTRandomizer.py``` for the command line version. They both require Python 3.6+. This will be fully featured,
+To run this program, clone this repository and either run ```Gui.py``` for a graphical interface or ```OoTRandomizer.py```
+for the command line version. They both require Python 3.6+. This will be fully featured,
 but the seeds you generate will have different random factors than the bundled release.
 To use the GUI, [NodeJS](https://nodejs.org/en/download/) (v12, with npm) will additionally need to be installed.
 The first time ```Gui.py``` is run it will need to install necessary components, which could take a few minutes. Subsequent instances will run much quicker.
 Built-in WAD injection is only supported on the website. To create a WAD from a seed created locally, either use 
 [gzinject](https://github.com/krimtonz/gzinject/tree/0.2.0) or output a patch file and run that through the website.
->>>>>>> fe7a01f7
 
 This randomizer requires The Legend of Zelda: Ocarina of Time version ```1.0 NTSC-US```. This randomizer includes an in-built decompressor, but if
 the user wishes a pre-decompressed ROM may be supplied as input. Please be sure your input ROM filename is either a .n64 or .z64 file. For users
