from version import __version__
from collections import OrderedDict
from Item import Item
from Hints import gossipLocations
from ItemPool import boss_location_names
import re
import random
import json

HASH_ICONS = [
    'Deku Stick',
    'Deku Nut',
    'Bow',
    'Slingshot',
    'Fairy Ocarina',
    'Bombchu',
    'Longshot',
    'Boomerang',
    'Lens of Truth',
    'Beans',
    'Hammer',
    'Bottled Fish',
    'Bottled Milk',
    'Mask of Truth',
    'SOLD OUT',
    'Cucco',
    'Mushroom',
    'Saw',
    'Frog',
    'Master Sword',
    'Mirror Shield',
    'Kokiri Tunic',
    'Hover Boots',
    'Silver Gauntlets',
    'Gold Scale',
    'Stone of Agony',
    'Skull Token',
    'Heart Container',
    'Boss Key',
    'Compass',
    'Map',
    'Big Magic',
]

class Spoiler(object):

    def __init__(self, worlds):
        self.worlds = worlds
        self.settings = worlds[0].settings
        self.playthrough = {}
        self.locations = {}
        self.metadata = {}
        self.required_locations = {}
        self.hints = {world.id: {} for world in worlds}
        self.file_hash = []


    def build_file_hash(self):
        dist_file_hash = self.settings.distribution.file_hash
        for i in range(5):
            self.file_hash.append(random.randint(0,31) if dist_file_hash[i] is None else HASH_ICONS.index(dist_file_hash[i]))

    def parse_data(self):
        for (sphere_nr, sphere) in self.playthrough.items():
            sorted_sphere = [location for location in sphere]
            sort_order = {"Song": 0, "Boss": -1}
            sorted_sphere.sort(key=lambda item: (item.world.id * 10) + sort_order.get(item.type, 1))
            self.playthrough[sphere_nr] = sorted_sphere

        self.locations = {}
        for world in self.worlds:
            spoiler_locations = [location for location in world.get_locations() if not location.locked and location.type != 'GossipStone']
            sort_order = {"Song": 0, "Entrance": -1, "Boss": -2 }
            spoiler_locations.sort(key=lambda item: sort_order.get(item.type, 1))
<<<<<<< HEAD
            self.locations[world.id] = OrderedDict([(location.spoilername(), location.item) for location in spoiler_locations])


    def to_file(self, filename):
        self.parse_data()
        with open(filename, 'w') as outfile:
            output = self.settings_output()
            if (self.settings.create_spoiler):
                output += self.spoiler_output()
            outfile.write(output)
            
    def settings_output(self):
        output = ''
        output += 'OoT Randomizer Version %s  -  Seed: %s\n\n' % (__version__, self.settings.seed)

        output += 'File Select Hash:\n'
        output += '\n'.join(['    %s' % HASH_ICONS[icon] for icon in self.file_hash])
        output += '\n\n'

        output += 'Settings (%s):\n%s' % (self.settings.settings_string, self.settings.get_settings_display())
        return output

    def spoiler_output(self):
        output = ''
        extra_padding = 1 if self.settings.world_count < 2 else 6 if self.settings.world_count < 10 else 7
        if self.settings.world_count > 1:
            header_world_string = '\n\n{header} [World {world}]:\n\n'
            header_player_string = '\n\n{header} [Player {player}]:\n\n'
            location_string = '{location} [W{world}]:'
            area_string = '{area} [W{world}]'
            item_string = '{item} [Player {player}]{cost}'
        else:
            header_world_string = '\n\n{header}:\n\n'
            header_player_string = '\n\n{header}:\n\n'
            location_string = '{location}:'
            area_string = '{area}'
            item_string = '{item}{cost}'

        location_padding = len(max(self.locations[0].keys(), key=len)) + extra_padding
        for world in self.worlds:
            output += header_world_string.format(header="Locations", world=world.id+1)
            output += '\n'.join(['{:{width}} {}'.format(location_string.format(location=location, world=world.id+1), item_string.format(item=item.spoilername(), player=item.world.id+1, cost=' [Costs %d Rupees]' % item.price if item.price is not None else ''), width=location_padding) for (location, item) in self.locations[world.id].items()])

        output += '\n\nPlaythrough:\n\n'
        output += '\n'.join(['%s: {\n%s\n}' % (sphere_nr, '\n'.join(['  {:{width}} {}'.format(location_string.format(location=location.name, world=location.world.id+1), item_string.format(item=item.name, player=item.world.id+1, cost=' [Costs %d Rupees]' % item.price if item.price is not None else ''), width=location_padding) for (location, item) in sphere.items()])) for (sphere_nr, sphere) in self.playthrough.items()])

        if len(self.hints) > 0:
            for world in self.worlds:
                output += header_player_string.format(header="Way of the Hero", player=world.id+1)
                output += '\n'.join(['{:{width}} {}'.format(location_string.format(location=location.name, world=location.world.id+1), item_string.format(item=location.item.name, player=location.item.world.id+1, cost=' [Costs %d Rupees]' % location.item.price if location.item.price is not None else ''), width=location_padding) for location in self.required_locations[world.id]])

            for world in self.worlds:
                output += header_player_string.format(header="Barren of Treasure", player=world.id+1)
                output += '\n'.join([area_string.format(area=area, world=world.id+1) for area in world.empty_areas])


            gossip_padding = len(max([stone.name for stone in gossipLocations.values()], key=len)) + extra_padding
            for world in self.worlds:
                hint_ids = sorted(list(self.hints[world.id].keys()), key=lambda id: gossipLocations[id].name)
                output += header_player_string.format(header="Gossip Stone Hints", player=world.id+1)
                output += '\n'.join(['{:{width}} {}'.format(location_string.format(location=gossipLocations[id].name, world=world.id+1), re.sub('\x05[\x40\x41\x42\x43\x44\x45\x46\x47]', '', self.hints[world.id][id].replace('&', ' ').replace('^', ' ')), width=gossip_padding) for id in hint_ids])

        return output
=======
            self.locations[world.id] = OrderedDict([(str(location), location.item) for location in spoiler_locations])
>>>>>>> b0b71301
<|MERGE_RESOLUTION|>--- conflicted
+++ resolved
@@ -60,6 +60,7 @@
         for i in range(5):
             self.file_hash.append(random.randint(0,31) if dist_file_hash[i] is None else HASH_ICONS.index(dist_file_hash[i]))
 
+
     def parse_data(self):
         for (sphere_nr, sphere) in self.playthrough.items():
             sorted_sphere = [location for location in sphere]
@@ -70,72 +71,6 @@
         self.locations = {}
         for world in self.worlds:
             spoiler_locations = [location for location in world.get_locations() if not location.locked and location.type != 'GossipStone']
-            sort_order = {"Song": 0, "Entrance": -1, "Boss": -2 }
+            sort_order = {"Song": 0, "Boss": -1}
             spoiler_locations.sort(key=lambda item: sort_order.get(item.type, 1))
-<<<<<<< HEAD
-            self.locations[world.id] = OrderedDict([(location.spoilername(), location.item) for location in spoiler_locations])
-
-
-    def to_file(self, filename):
-        self.parse_data()
-        with open(filename, 'w') as outfile:
-            output = self.settings_output()
-            if (self.settings.create_spoiler):
-                output += self.spoiler_output()
-            outfile.write(output)
-            
-    def settings_output(self):
-        output = ''
-        output += 'OoT Randomizer Version %s  -  Seed: %s\n\n' % (__version__, self.settings.seed)
-
-        output += 'File Select Hash:\n'
-        output += '\n'.join(['    %s' % HASH_ICONS[icon] for icon in self.file_hash])
-        output += '\n\n'
-
-        output += 'Settings (%s):\n%s' % (self.settings.settings_string, self.settings.get_settings_display())
-        return output
-
-    def spoiler_output(self):
-        output = ''
-        extra_padding = 1 if self.settings.world_count < 2 else 6 if self.settings.world_count < 10 else 7
-        if self.settings.world_count > 1:
-            header_world_string = '\n\n{header} [World {world}]:\n\n'
-            header_player_string = '\n\n{header} [Player {player}]:\n\n'
-            location_string = '{location} [W{world}]:'
-            area_string = '{area} [W{world}]'
-            item_string = '{item} [Player {player}]{cost}'
-        else:
-            header_world_string = '\n\n{header}:\n\n'
-            header_player_string = '\n\n{header}:\n\n'
-            location_string = '{location}:'
-            area_string = '{area}'
-            item_string = '{item}{cost}'
-
-        location_padding = len(max(self.locations[0].keys(), key=len)) + extra_padding
-        for world in self.worlds:
-            output += header_world_string.format(header="Locations", world=world.id+1)
-            output += '\n'.join(['{:{width}} {}'.format(location_string.format(location=location, world=world.id+1), item_string.format(item=item.spoilername(), player=item.world.id+1, cost=' [Costs %d Rupees]' % item.price if item.price is not None else ''), width=location_padding) for (location, item) in self.locations[world.id].items()])
-
-        output += '\n\nPlaythrough:\n\n'
-        output += '\n'.join(['%s: {\n%s\n}' % (sphere_nr, '\n'.join(['  {:{width}} {}'.format(location_string.format(location=location.name, world=location.world.id+1), item_string.format(item=item.name, player=item.world.id+1, cost=' [Costs %d Rupees]' % item.price if item.price is not None else ''), width=location_padding) for (location, item) in sphere.items()])) for (sphere_nr, sphere) in self.playthrough.items()])
-
-        if len(self.hints) > 0:
-            for world in self.worlds:
-                output += header_player_string.format(header="Way of the Hero", player=world.id+1)
-                output += '\n'.join(['{:{width}} {}'.format(location_string.format(location=location.name, world=location.world.id+1), item_string.format(item=location.item.name, player=location.item.world.id+1, cost=' [Costs %d Rupees]' % location.item.price if location.item.price is not None else ''), width=location_padding) for location in self.required_locations[world.id]])
-
-            for world in self.worlds:
-                output += header_player_string.format(header="Barren of Treasure", player=world.id+1)
-                output += '\n'.join([area_string.format(area=area, world=world.id+1) for area in world.empty_areas])
-
-
-            gossip_padding = len(max([stone.name for stone in gossipLocations.values()], key=len)) + extra_padding
-            for world in self.worlds:
-                hint_ids = sorted(list(self.hints[world.id].keys()), key=lambda id: gossipLocations[id].name)
-                output += header_player_string.format(header="Gossip Stone Hints", player=world.id+1)
-                output += '\n'.join(['{:{width}} {}'.format(location_string.format(location=gossipLocations[id].name, world=world.id+1), re.sub('\x05[\x40\x41\x42\x43\x44\x45\x46\x47]', '', self.hints[world.id][id].replace('&', ' ').replace('^', ' ')), width=gossip_padding) for id in hint_ids])
-
-        return output
-=======
-            self.locations[world.id] = OrderedDict([(str(location), location.item) for location in spoiler_locations])
->>>>>>> b0b71301
+            self.locations[world.id] = OrderedDict([(str(location), location.item) for location in spoiler_locations])