--- conflicted
+++ resolved
@@ -249,16 +249,13 @@
     0x00F1: "\x08You got a \x05\x45Purple Rupee\x05\x40!\x01That's \x05\x45fifty Rupees\x05\x40!",
     0x00F2: "\x08You got a \x05\x46Huge Rupee\x05\x40!\x01This Rupee is worth a whopping\x01\x05\x46two hundred Rupees\x05\x40!",
     0x00F9: "\x08\x13\x1EYou put a \x05\x41Big Poe \x05\x40in a bottle!\x01Let's sell it at the \x05\x41Ghost Shop\x05\x40!\x01Something good might happen!",
-<<<<<<< HEAD
+    0x00FA: "\x08\x06\x49\x05\x41WINNER\x05\x40!\x04\x08\x13\x73You got a \x05\x41Piece of Heart\x05\x40!\x01Collect four pieces total to get\x01another Heart Container.",
+    0x00FB: "\x08\x06\x49\x05\x41WINNER\x05\x40!\x04\x08\x13\x73You got a \x05\x41Piece of Heart\x05\x40!\x01So far, you've collected two \x01pieces.",
+    0x00FC: "\x08\x06\x49\x05\x41WINNER\x05\x40!\x04\x08\x13\x73You got a \x05\x41Piece of Heart\x05\x40!\x01Now you've collected three \x01pieces!",
+    0x00FD: "\x08\x06\x49\x05\x41WINNER\x05\x40!\x04\x08\x13\x73You got a \x05\x41Piece of Heart\x05\x40!\x01You've completed another Heart\x01Container!",
+    0x90FA: "\x08\x06\x49\x05\x41WINNER\x05\x40!\x04\x08\x13\x73You got a \x05\x41Piece of Heart\x05\x40!\x01You are already at\x01maximum health.",
     0x9002: "\x08You are a \x05\x43FOOL\x05\x40!",
-=======
-    0x00FA: "\x08\x06\x49\x05\x41WINNER\x05\x40!\x04\x13\x73You got a \x05\x41Piece of Heart\x05\x40!\x01Collect four pieces total to get\x01another Heart Container.",
-    0x00FB: "\x08\x06\x49\x05\x41WINNER\x05\x40!\x04\x13\x73You got a \x05\x41Piece of Heart\x05\x40!\x01So far, you've collected two \x01pieces.",
-    0x00FC: "\x08\x06\x49\x05\x41WINNER\x05\x40!\x04\x13\x73You got a \x05\x41Piece of Heart\x05\x40!\x01Now you've collected three \x01pieces!",
-    0x00FD: "\x08\x06\x49\x05\x41WINNER\x05\x40!\x04\x13\x73You got a \x05\x41Piece of Heart\x05\x40!\x01You've completed another Heart\x01Container!",
->>>>>>> 2b137b27
     0x9003: "\x08You found a piece of the \x05\x41Triforce\x05\x40!",
-    0x90FA: "\x08\x06\x49\x05\x41WINNER\x05\x40!\x04\x08\x13\x73You got a \x05\x41Piece of Heart\x05\x40!\x01You are already at\x01maximum health.",
 }
 
 KEYSANITY_MESSAGES = {
