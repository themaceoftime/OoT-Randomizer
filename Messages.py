# text details: https://wiki.cloudmodding.com/oot/Text_Format

import logging
import random
from TextBox import line_wrap

TEXT_START = 0x92D000
ENG_TEXT_SIZE_LIMIT = 0x39000
JPN_TEXT_SIZE_LIMIT = 0x3A150

JPN_TABLE_START = 0xB808AC
ENG_TABLE_START = 0xB849EC
CREDITS_TABLE_START = 0xB88C0C

JPN_TABLE_SIZE = ENG_TABLE_START - JPN_TABLE_START
ENG_TABLE_SIZE = CREDITS_TABLE_START - ENG_TABLE_START

EXTENDED_TABLE_START = JPN_TABLE_START # start writing entries to the jp table instead of english for more space
EXTENDED_TABLE_SIZE = JPN_TABLE_SIZE + ENG_TABLE_SIZE # 0x8360 bytes, 4204 entries

# name of type, followed by number of additional bytes to read, follwed by a function that prints the code
CONTROL_CODES = {
    0x00: ('pad', 0, lambda _: '<pad>' ),
    0x01: ('line-break', 0, lambda _: '\n' ),
    0x02: ('end', 0, lambda _: '' ),
    0x04: ('box-break', 0, lambda _: '\n▼\n' ),
    0x05: ('color', 1, lambda d: '<color ' + "{:02x}".format(d) + '>' ),
    0x06: ('gap', 1, lambda d: '<' + str(d) + 'px gap>' ),
    0x07: ('goto', 2, lambda d: '<goto ' + "{:04x}".format(d) + '>' ),
    0x08: ('instant', 0, lambda _: '<allow instant text>' ),
    0x09: ('un-instant', 0, lambda _: '<disallow instant text>' ),
    0x0A: ('keep-open', 0, lambda _: '<keep open>' ),
    0x0B: ('event', 0, lambda _: '<event>' ),
    0x0C: ('box-break-delay', 1, lambda d: '\n▼<wait ' + str(d) + ' frames>\n' ),
    0x0E: ('fade-out', 1, lambda d: '<fade after ' + str(d) + ' frames?>' ),
    0x0F: ('name', 0, lambda _: '<name>' ),
    0x10: ('ocarina', 0, lambda _: '<ocarina>' ),
    0x12: ('sound', 2, lambda d: '<play SFX ' + "{:04x}".format(d) + '>' ),
    0x13: ('icon', 1, lambda d: '<icon ' + "{:02x}".format(d) + '>' ),
    0x14: ('speed', 1, lambda d: '<delay each character by ' + str(d) + ' frames>' ),
    0x15: ('background', 3, lambda d: '<set background to ' + "{:06x}".format(d) + '>' ),
    0x16: ('marathon', 0, lambda _: '<marathon time>' ),
    0x17: ('race', 0, lambda _: '<race time>' ),
    0x18: ('points', 0, lambda _: '<points>' ),
    0x19: ('skulltula', 0, lambda _: '<skulltula count>' ),
    0x1A: ('unskippable', 0, lambda _: '<text is unskippable>' ),
    0x1B: ('two-choice', 0, lambda _: '<start two choice>' ),
    0x1C: ('three-choice', 0, lambda _: '<start three choice>' ),
    0x1D: ('fish', 0, lambda _: '<fish weight>' ),
    0x1E: ('high-score', 1, lambda d: '<high-score ' + "{:02x}".format(d) + '>' ),
    0x1F: ('time', 0, lambda _: '<current time>' ),
}

# Maps unicode characters to corresponding bytes in OOTR's character set.
CHARACTER_MAP = {
    'Ⓐ': 0x9F,
    'Ⓑ': 0xA0,
    'Ⓒ': 0xA1,
    'Ⓛ': 0xA2,
    'Ⓡ': 0xA3,
    'Ⓩ': 0xA4,
    '⯅': 0xA5,
    '⯆': 0xA6,
    '⯇': 0xA7,
    '⯈': 0xA8,
    chr(0xA9): 0xA9,  # Down arrow   -- not sure what best supports this
    chr(0xAA): 0xAA,  # Analog stick -- not sure what best supports this
}
# Support other ways of directly specifying controller inputs in OOTR's character set.
# (This is backwards-compatibility support for ShadowShine57's previous patch.)
CHARACTER_MAP.update(tuple((chr(v), v) for v in CHARACTER_MAP.values()))

# Characters 0x20 thru 0x7D map perfectly.  range() excludes the last element.
CHARACTER_MAP.update((chr(c), c) for c in range(0x20, 0x7e))

# Other characters, source: https://wiki.cloudmodding.com/oot/Text_Format
CHARACTER_MAP.update((c, ix) for ix, c in enumerate(
        (
            '\u203e'             # 0x7f
            'ÀîÂÄÇÈÉÊËÏÔÖÙÛÜß'   # 0x80 .. #0x8f
            'àáâäçèéêëïôöùûü'    # 0x90 .. #0x9e
        ),
        start=0x7f
))

SPECIAL_CHARACTERS = {
    0x9F: '[A]',
    0xA0: '[B]',
    0xA1: '[C]',
    0xA2: '[L]',
    0xA3: '[R]',
    0xA4: '[Z]',
    0xA5: '[C Up]',
    0xA6: '[C Down]',
    0xA7: '[C Left]',
    0xA8: '[C Right]',
    0xA9: '[Triangle]',
    0xAA: '[Control Stick]',
}

REVERSE_MAP = list(chr(x) for x in range(256))

for char, byte in CHARACTER_MAP.items():
    SPECIAL_CHARACTERS.setdefault(byte, char)
    REVERSE_MAP[byte] = char

GOSSIP_STONE_MESSAGES = list( range(0x0401, 0x04FF) ) # ids of the actual hints
GOSSIP_STONE_MESSAGES += [0x2053, 0x2054] # shared initial stone messages
TEMPLE_HINTS_MESSAGES = [0x7057, 0x707A] # dungeon reward hints from the temple of time pedestal
LIGHT_ARROW_HINT = [0x70CC] # ganondorf's light arrow hint line
GS_TOKEN_MESSAGES = [0x00B4, 0x00B5] # Get Gold Skulltula Token messages
ERROR_MESSAGE = 0x0001

# messages for shorter item messages
# ids are in the space freed up by move_shop_item_messages()
ITEM_MESSAGES = {
    0x0001: "\x08\x06\x30\x05\x41TEXT ID ERROR!\x05\x40",
    0x9001: "\x08\x13\x2DYou borrowed a \x05\x41Pocket Egg\x05\x40!\x01A Pocket Cucco will hatch from\x01it overnight. Be sure to give it\x01back.",
    0x0002: "\x08\x13\x2FYou returned the Pocket Cucco\x01and got \x05\x41Cojiro\x05\x40 in return!\x01Unlike other Cuccos, Cojiro\x01rarely crows.",
    0x0003: "\x08\x13\x30You got an \x05\x41Odd Mushroom\x05\x40!\x01It is sure to spoil quickly! Take\x01it to the Kakariko Potion Shop.",
    0x0004: "\x08\x13\x31You received an \x05\x41Odd Potion\x05\x40!\x01It may be useful for something...\x01Hurry to the Lost Woods!",
    0x0005: "\x08\x13\x32You returned the Odd Potion \x01and got the \x05\x41Poacher's Saw\x05\x40!\x01The young punk guy must have\x01left this.",
    0x0007: "\x08\x13\x48You got a \x01\x05\x41Deku Seeds Bullet Bag\x05\x40.\x01This bag can hold up to \x05\x4640\x05\x40\x01slingshot bullets.",
    0x0008: "\x08\x13\x33You traded the Poacher's Saw \x01for a \x05\x41Broken Goron's Sword\x05\x40!\x01Visit Biggoron to get it repaired!",
    0x0009: "\x08\x13\x34You checked in the Broken \x01Goron's Sword and received a \x01\x05\x41Prescription\x05\x40!\x01Go see King Zora!",
    0x000A: "\x08\x13\x37The Biggoron's Sword...\x01You got a \x05\x41Claim Check \x05\x40for it!\x01You can't wait for the sword!",
    0x000B: "\x08\x13\x2EYou got a \x05\x41Pocket Cucco, \x05\x40one\x01of Anju's prized hens! It fits \x01in your pocket.",
    0x000C: "\x08\x13\x3DYou got the \x05\x41Biggoron's Sword\x05\x40!\x01This blade was forged by a \x01master smith and won't break!",
    0x000D: "\x08\x13\x35You used the Prescription and\x01received an \x05\x41Eyeball Frog\x05\x40!\x01Be quick and deliver it to Lake \x01Hylia!",
    0x000E: "\x08\x13\x36You traded the Eyeball Frog \x01for the \x05\x41World's Finest Eye Drops\x05\x40!\x01Hurry! Take them to Biggoron!",
    0x0010: "\x08\x13\x25You borrowed a \x05\x41Skull Mask\x05\x40.\x01You feel like a monster while you\x01wear this mask!",
    0x0011: "\x08\x13\x26You borrowed a \x05\x41Spooky Mask\x05\x40.\x01You can scare many people\x01with this mask!",
    0x0012: "\x08\x13\x24You borrowed a \x05\x41Keaton Mask\x05\x40.\x01You'll be a popular guy with\x01this mask on!",
    0x0013: "\x08\x13\x27You borrowed a \x05\x41Bunny Hood\x05\x40.\x01The hood's long ears are so\x01cute!",
    0x0014: "\x08\x13\x28You borrowed a \x05\x41Goron Mask\x05\x40.\x01It will make your head look\x01big, though.",
    0x0015: "\x08\x13\x29You borrowed a \x05\x41Zora Mask\x05\x40.\x01With this mask, you can\x01become one of the Zoras!",
    0x0016: "\x08\x13\x2AYou borrowed a \x05\x41Gerudo Mask\x05\x40.\x01This mask will make you look\x01like...a girl?",
    0x0017: "\x08\x13\x2BYou borrowed a \x05\x41Mask of Truth\x05\x40.\x01Show it to many people!",
    0x0030: "\x08\x13\x06You found the \x05\x41Fairy Slingshot\x05\x40!",
    0x0031: "\x08\x13\x03You found the \x05\x41Fairy Bow\x05\x40!",
    0x0032: "\x08\x13\x02You got \x05\x41Bombs\x05\x40!\x01If you see something\x01suspicious, bomb it!",
    0x0033: "\x08\x13\x09You got \x05\x41Bombchus\x05\x40!",
    0x0034: "\x08\x13\x01You got a \x05\x41Deku Nut\x05\x40!",
    0x0035: "\x08\x13\x0EYou found the \x05\x41Boomerang\x05\x40!",
    0x0036: "\x08\x13\x0AYou found the \x05\x41Hookshot\x05\x40!\x01It's a spring-loaded chain that\x01you can cast out to hook things.",
    0x0037: "\x08\x13\x00You got a \x05\x41Deku Stick\x05\x40!",
    0x0038: "\x08\x13\x11You found the \x05\x41Megaton Hammer\x05\x40!\x01It's so heavy, you need to\x01use two hands to swing it!",
    0x0039: "\x08\x13\x0FYou found the \x05\x41Lens of Truth\x05\x40!\x01Mysterious things are hidden\x01everywhere!",
    0x003A: "\x08\x13\x08You found the \x05\x41Ocarina of Time\x05\x40!\x01It glows with a mystical light...",
    0x003C: "\x08\x13\x67You received the \x05\x41Fire\x01Medallion\x05\x40!\x01Darunia awakens as a Sage and\x01adds his power to yours!",
    0x003D: "\x08\x13\x68You received the \x05\x43Water\x01Medallion\x05\x40!\x01Ruto awakens as a Sage and\x01adds her power to yours!",
    0x003E: "\x08\x13\x66You received the \x05\x42Forest\x01Medallion\x05\x40!\x01Saria awakens as a Sage and\x01adds her power to yours!",
    0x003F: "\x08\x13\x69You received the \x05\x46Spirit\x01Medallion\x05\x40!\x01Nabooru awakens as a Sage and\x01adds her power to yours!",
    0x0040: "\x08\x13\x6BYou received the \x05\x44Light\x01Medallion\x05\x40!\x01Rauru the Sage adds his power\x01to yours!",
    0x0041: "\x08\x13\x6AYou received the \x05\x45Shadow\x01Medallion\x05\x40!\x01Impa awakens as a Sage and\x01adds her power to yours!",
    0x0042: "\x08\x13\x14You got an \x05\x41Empty Bottle\x05\x40!\x01You can put something in this\x01bottle.",
    0x0043: "\x08\x13\x15You got a \x05\x41Red Potion\x05\x40!\x01It will restore your health",
    0x0044: "\x08\x13\x16You got a \x05\x42Green Potion\x05\x40!\x01It will restore your magic.",
    0x0045: "\x08\x13\x17You got a \x05\x43Blue Potion\x05\x40!\x01It will recover your health\x01and magic.",
    0x0046: "\x08\x13\x18You caught a \x05\x41Fairy\x05\x40 in a bottle!\x01It will revive you\x01the moment you run out of life \x01energy.",
    0x0047: "\x08\x13\x19You got a \x05\x41Fish\x05\x40!\x01It looks so fresh and\x01delicious!",
    0x0048: "\x08\x13\x10You got a \x05\x41Magic Bean\x05\x40!\x01Find a suitable spot for a garden\x01and plant it.",
    0x9048: "\x08\x13\x10You got a \x05\x41Pack of Magic Beans\x05\x40!\x01Find suitable spots for a garden\x01and plant them.",
    0x004A: "\x08\x13\x07You received the \x05\x41Fairy Ocarina\x05\x40!\x01This is a memento from Saria.",
    0x004B: "\x08\x13\x3DYou got the \x05\x42Giant's Knife\x05\x40!\x01Hold it with both hands to\x01attack! It's so long, you\x01can't use it with a \x05\x44shield\x05\x40.",
    0x004C: "\x08\x13\x3EYou got a \x05\x44Deku Shield\x05\x40!",
    0x004D: "\x08\x13\x3FYou got a \x05\x44Hylian Shield\x05\x40!",
    0x004E: "\x08\x13\x40You found the \x05\x44Mirror Shield\x05\x40!\x01The shield's polished surface can\x01reflect light or energy.",
    0x004F: "\x08\x13\x0BYou found the \x05\x41Longshot\x05\x40!\x01It's an upgraded Hookshot.\x01It extends \x05\x41twice\x05\x40 as far!",
    0x0050: "\x08\x13\x42You got a \x05\x41Goron Tunic\x05\x40!\x01Going to a hot place? No worry!",
    0x0051: "\x08\x13\x43You got a \x05\x43Zora Tunic\x05\x40!\x01Wear it, and you won't drown\x01underwater.",
    0x0052: "\x08You got a \x05\x42Magic Jar\x05\x40!\x01Your Magic Meter is filled!",
    0x0053: "\x08\x13\x45You got the \x05\x41Iron Boots\x05\x40!\x01So heavy, you can't run.\x01So heavy, you can't float.",
    0x0054: "\x08\x13\x46You got the \x05\x41Hover Boots\x05\x40!\x01With these mysterious boots\x01you can hover above the ground.",
    0x0055: "\x08You got a \x05\x45Recovery Heart\x05\x40!\x01Your life energy is recovered!",
    0x0056: "\x08\x13\x4BYou upgraded your quiver to a\x01\x05\x41Big Quiver\x05\x40!\x01Now you can carry more arrows-\x01\x05\x4640 \x05\x40in total!",
    0x0057: "\x08\x13\x4CYou upgraded your quiver to\x01the \x05\x41Biggest Quiver\x05\x40!\x01Now you can carry to a\x01maximum of \x05\x4650\x05\x40 arrows!",
    0x0058: "\x08\x13\x4DYou found a \x05\x41Bomb Bag\x05\x40!\x01You found \x05\x4120 Bombs\x05\x40 inside!",
    0x0059: "\x08\x13\x4EYou got a \x05\x41Big Bomb Bag\x05\x40!\x01Now you can carry more \x01Bombs, up to a maximum of \x05\x4630\x05\x40!",
    0x005A: "\x08\x13\x4FYou got the \x01\x05\x41Biggest Bomb Bag\x05\x40!\x01Now, you can carry up to \x01\x05\x4640\x05\x40 Bombs!",
    0x005B: "\x08\x13\x51You found the \x05\x43Silver Gauntlets\x05\x40!\x01You feel the power to lift\x01big things with it!",
    0x005C: "\x08\x13\x52You found the \x05\x43Golden Gauntlets\x05\x40!\x01You can feel even more power\x01coursing through your arms!",
    0x005D: "\x08\x13\x1CYou put a \x05\x44Blue Fire\x05\x40\x01into the bottle!\x01This is a cool flame you can\x01use on red ice.",
    0x005E: "\x08\x13\x56You got an \x05\x43Adult's Wallet\x05\x40!\x01Now you can hold\x01up to \x05\x46200\x05\x40 \x05\x46Rupees\x05\x40.",
    0x005F: "\x08\x13\x57You got a \x05\x43Giant's Wallet\x05\x40!\x01Now you can hold\x01up to \x05\x46500\x05\x40 \x05\x46Rupees\x05\x40.",
    0x0060: "\x08\x13\x77You found a \x05\x41Small Key\x05\x40!\x01This key will open a locked \x01door. You can use it only\x01in this dungeon.",
    0x0066: "\x08\x13\x76You found the \x05\x41Dungeon Map\x05\x40!\x01It's the map to this dungeon.",
    0x0067: "\x08\x13\x75You found the \x05\x41Compass\x05\x40!\x01Now you can see the locations\x01of many hidden things in the\x01dungeon!",
    0x0068: "\x08\x13\x6FYou obtained the \x05\x41Stone of Agony\x05\x40!\x01If you equip a \x05\x44Rumble Pak\x05\x40, it\x01will react to nearby...secrets.",
    0x0069: "\x08\x13\x23You received \x05\x41Zelda's Letter\x05\x40!\x01Wow! This letter has Princess\x01Zelda's autograph!",
    0x006C: "\x08\x13\x49Your \x05\x41Deku Seeds Bullet Bag \x01\x05\x40has become bigger!\x01This bag can hold \x05\x4650\x05\x41 \x05\x40bullets!",
    0x006F: "\x08You got a \x05\x42Green Rupee\x05\x40!\x01That's \x05\x42one Rupee\x05\x40!",
    0x0070: "\x08\x13\x04You got the \x05\x41Fire Arrow\x05\x40!\x01If you hit your target,\x01it will catch fire.",
    0x0071: "\x08\x13\x0CYou got the \x05\x43Ice Arrow\x05\x40!\x01If you hit your target,\x01it will freeze.",
    0x0072: "\x08\x13\x12You got the \x05\x44Light Arrow\x05\x40!\x01The light of justice\x01will smite evil!",
    0x0073: "\x08\x06\x28You have learned the\x01\x06\x2F\x05\x42Minuet of Forest\x05\x40!",
    0x0074: "\x08\x06\x28You have learned the\x01\x06\x37\x05\x41Bolero of Fire\x05\x40!",
    0x0075: "\x08\x06\x28You have learned the\x01\x06\x29\x05\x43Serenade of Water\x05\x40!",
    0x0076: "\x08\x06\x28You have learned the\x01\x06\x2D\x05\x46Requiem of Spirit\x05\x40!",
    0x0077: "\x08\x06\x28You have learned the\x01\x06\x28\x05\x45Nocturne of Shadow\x05\x40!",
    0x0078: "\x08\x06\x28You have learned the\x01\x06\x32\x05\x44Prelude of Light\x05\x40!",
    0x0079: "\x08\x13\x50You got the \x05\x41Goron's Bracelet\x05\x40!\x01Now you can pull up Bomb\x01Flowers.",
    0x007A: "\x08\x13\x1DYou put a \x05\x41Bug \x05\x40in the bottle!\x01This kind of bug prefers to\x01live in small holes in the ground.",
    0x007B: "\x08\x13\x70You obtained the \x05\x41Gerudo's \x01Membership Card\x05\x40!\x01You can get into the Gerudo's\x01training ground.",
    0x0080: "\x08\x13\x6CYou got the \x05\x42Kokiri's Emerald\x05\x40!\x01This is the Spiritual Stone of \x01Forest passed down by the\x01Great Deku Tree.",
    0x0081: "\x08\x13\x6DYou obtained the \x05\x41Goron's Ruby\x05\x40!\x01This is the Spiritual Stone of \x01Fire passed down by the Gorons!",
    0x0082: "\x08\x13\x6EYou obtained \x05\x43Zora's Sapphire\x05\x40!\x01This is the Spiritual Stone of\x01Water passed down by the\x01Zoras!",
    0x0090: "\x08\x13\x00Now you can pick up \x01many \x05\x41Deku Sticks\x05\x40!\x01You can carry up to \x05\x4620\x05\x40 of them!",
    0x0091: "\x08\x13\x00You can now pick up \x01even more \x05\x41Deku Sticks\x05\x40!\x01You can carry up to \x05\x4630\x05\x40 of them!",
    0x0097: "\x08\x13\x20You caught a \x05\x41Poe \x05\x40in a bottle!\x01Something good might happen!",
    0x0098: "\x08\x13\x1AYou got \x05\x41Lon Lon Milk\x05\x40!\x01This milk is very nutritious!\x01There are two drinks in it.",
    0x0099: "\x08\x13\x1BYou found \x05\x41Ruto's Letter\x05\x40 in a\x01bottle! Show it to King Zora.",
    0x9099: "\x08\x13\x1BYou found \x05\x41a letter in a bottle\x05\x40!\x01You remove the letter from the\x01bottle, freeing it for other uses.",
    0x009A: "\x08\x13\x21You got a \x05\x41Weird Egg\x05\x40!\x01Feels like there's something\x01moving inside!",
    0x00A4: "\x08\x13\x3BYou got the \x05\x42Kokiri Sword\x05\x40!\x01This is a hidden treasure of\x01the Kokiri.",
    0x00A7: "\x08\x13\x01Now you can carry\x01many \x05\x41Deku Nuts\x05\x40!\x01You can hold up to \x05\x4630\x05\x40 nuts!",
    0x00A8: "\x08\x13\x01You can now carry even\x01more \x05\x41Deku Nuts\x05\x40! You can carry\x01up to \x05\x4640\x05\x41 \x05\x40nuts!",
    0x00AD: "\x08\x13\x05You got \x05\x41Din's Fire\x05\x40!\x01Its fireball engulfs everything!",
    0x00AE: "\x08\x13\x0DYou got \x05\x42Farore's Wind\x05\x40!\x01This is warp magic you can use!",
    0x00AF: "\x08\x13\x13You got \x05\x43Nayru's Love\x05\x40!\x01Cast this to create a powerful\x01protective barrier.",
    0x00B4: "\x08You got a \x05\x41Gold Skulltula Token\x05\x40!\x01You've collected \x05\x41\x19\x05\x40 tokens in total.",
    0x00B5: "\x08You destroyed a \x05\x41Gold Skulltula\x05\x40.\x01You got a token proving you \x01destroyed it!", #Unused
    0x00C2: "\x08\x13\x73You got a \x05\x41Piece of Heart\x05\x40!\x01Collect four pieces total to get\x01another Heart Container.",
    0x00C3: "\x08\x13\x73You got a \x05\x41Piece of Heart\x05\x40!\x01So far, you've collected two \x01pieces.",
    0x00C4: "\x08\x13\x73You got a \x05\x41Piece of Heart\x05\x40!\x01Now you've collected three \x01pieces!",
    0x00C5: "\x08\x13\x73You got a \x05\x41Piece of Heart\x05\x40!\x01You've completed another Heart\x01Container!",
    0x00C6: "\x08\x13\x72You got a \x05\x41Heart Container\x05\x40!\x01Your maximum life energy is \x01increased by one heart.",
    0x00C7: "\x08\x13\x74You got the \x05\x41Boss Key\x05\x40!\x01Now you can get inside the \x01chamber where the Boss lurks.",
    0x9002: "\x08You are a \x05\x43FOOL\x05\x40!",
    0x00CC: "\x08You got a \x05\x43Blue Rupee\x05\x40!\x01That's \x05\x43five Rupees\x05\x40!",
    0x00CD: "\x08\x13\x53You got the \x05\x43Silver Scale\x05\x40!\x01You can dive deeper than you\x01could before.",
    0x00CE: "\x08\x13\x54You got the \x05\x43Golden Scale\x05\x40!\x01Now you can dive much\x01deeper than you could before!",
    0x00D1: "\x08\x06\x14You've learned \x05\x42Saria's Song\x05\x40!",
    0x00D2: "\x08\x06\x11You've learned \x05\x41Epona's Song\x05\x40!",
    0x00D3: "\x08\x06\x0BYou've learned the \x05\x46Sun's Song\x05\x40!",
    0x00D4: "\x08\x06\x15You've learned \x05\x43Zelda's Lullaby\x05\x40!",
    0x00D5: "\x08\x06\x05You've learned the \x05\x44Song of Time\x05\x40!",
    0x00D6: "\x08You've learned the \x05\x45Song of Storms\x05\x40!",
    0x00DC: "\x08\x13\x58You got \x05\x41Deku Seeds\x05\x40!\x01Use these as bullets\x01for your Slingshot.",
    0x00DD: "\x08You mastered the secret sword\x01technique of the \x05\x41Spin Attack\x05\x40!",
    0x00E4: "\x08You can now use \x05\x42Magic\x05\x40!",
    0x00E5: "\x08Your \x05\x44defensive power\x05\x40 is enhanced!",
    0x00E6: "\x08You got a \x05\x46bundle of arrows\x05\x40!",
    0x00E8: "\x08Your magic power has been \x01enhanced! Now you have twice\x01as much \x05\x41Magic Power\x05\x40!",
    0x00E9: "\x08Your defensive power has been \x01enhanced! Damage inflicted by \x01enemies will be \x05\x41reduced by half\x05\x40.",
    0x00F0: "\x08You got a \x05\x41Red Rupee\x05\x40!\x01That's \x05\x41twenty Rupees\x05\x40!",
    0x00F1: "\x08You got a \x05\x45Purple Rupee\x05\x40!\x01That's \x05\x45fifty Rupees\x05\x40!",
    0x00F2: "\x08You got a \x05\x46Huge Rupee\x05\x40!\x01This Rupee is worth a whopping\x01\x05\x46two hundred Rupees\x05\x40!",
    0x00F9: "\x08\x13\x1EYou put a \x05\x41Big Poe \x05\x40in a bottle!\x01Let's sell it at the \x05\x41Ghost Shop\x05\x40!\x01Something good might happen!",
    0x9003: "\x08You found a piece of the \x05\x41Triforce\x05\x40!",
}

KEYSANITY_MESSAGES = {
    0x001C: "\x13\x74\x08You got the \x05\x41Boss Key\x05\x40\x01for the \x05\x41Fire Temple\x05\x40!\x09",
    0x0006: "\x13\x74\x08You got the \x05\x41Boss Key\x05\x40\x01for the \x05\x42Forest Temple\x05\x40!\x09",
    0x001D: "\x13\x74\x08You got the \x05\x41Boss Key\x05\x40\x01for the \x05\x43Water Temple\x05\x40!\x09",
    0x001E: "\x13\x74\x08You got the \x05\x41Boss Key\x05\x40\x01for the \x05\x46Spirit Temple\x05\x40!\x09",
    0x002A: "\x13\x74\x08You got the \x05\x41Boss Key\x05\x40\x01for the \x05\x45Shadow Temple\x05\x40!\x09",
    0x0061: "\x13\x74\x08You got the \x05\x41Boss Key\x05\x40\x01for \x05\x41Ganon's Castle\x05\x40!\x09",
    0x0062: "\x13\x75\x08You found the \x05\x41Compass\x05\x40\x01for the \x05\x42Deku Tree\x05\x40!\x09",
    0x0063: "\x13\x75\x08You found the \x05\x41Compass\x05\x40\x01for \x05\x41Dodongo's Cavern\x05\x40!\x09",
    0x0064: "\x13\x75\x08You found the \x05\x41Compass\x05\x40\x01for \x05\x43Jabu Jabu's Belly\x05\x40!\x09",
    0x0065: "\x13\x75\x08You found the \x05\x41Compass\x05\x40\x01for the \x05\x42Forest Temple\x05\x40!\x09",
    0x007C: "\x13\x75\x08You found the \x05\x41Compass\x05\x40\x01for the \x05\x41Fire Temple\x05\x40!\x09",
    0x007D: "\x13\x75\x08You found the \x05\x41Compass\x05\x40\x01for the \x05\x43Water Temple\x05\x40!\x09",
    0x007E: "\x13\x75\x08You found the \x05\x41Compass\x05\x40\x01for the \x05\x46Spirit Temple\x05\x40!\x09",
    0x007F: "\x13\x75\x08You found the \x05\x41Compass\x05\x40\x01for the \x05\x45Shadow Temple\x05\x40!\x09",
    0x0087: "\x13\x75\x08You found the \x05\x41Compass\x05\x40\x01for the \x05\x44Ice Cavern\x05\x40!\x09",
    0x0088: "\x13\x76\x08You found the \x05\x41Dungeon Map\x05\x40\x01for the \x05\x42Deku Tree\x05\x40!\x09",
    0x0089: "\x13\x76\x08You found the \x05\x41Dungeon Map\x05\x40\x01for \x05\x41Dodongo's Cavern\x05\x40!\x09",
    0x008A: "\x13\x76\x08You found the \x05\x41Dungeon Map\x05\x40\x01for \x05\x43Jabu Jabu's Belly\x05\x40!\x09",
    0x008B: "\x13\x76\x08You found the \x05\x41Dungeon Map\x05\x40\x01for the \x05\x42Forest Temple\x05\x40!\x09",
    0x008C: "\x13\x76\x08You found the \x05\x41Dungeon Map\x05\x40\x01for the \x05\x41Fire Temple\x05\x40!\x09",
    0x008E: "\x13\x76\x08You found the \x05\x41Dungeon Map\x05\x40\x01for the \x05\x43Water Temple\x05\x40!\x09",
    0x008F: "\x13\x76\x08You found the \x05\x41Dungeon Map\x05\x40\x01for the \x05\x46Spirit Temple\x05\x40!\x09",
    0x0092: "\x13\x76\x08You found the \x05\x41Dungeon Map\x05\x40\x01for the \x05\x44Ice Cavern\x05\x40!\x09",
    0x0093: "\x13\x77\x08You found a \x05\x41Small Key\x05\x40\x01for the \x05\x42Forest Temple\x05\x40!\x09",
    0x0094: "\x13\x77\x08You found a \x05\x41Small Key\x05\x40\x01for the \x05\x41Fire Temple\x05\x40!\x09",
    0x0095: "\x13\x77\x08You found a \x05\x41Small Key\x05\x40\x01for the \x05\x43Water Temple\x05\x40!\x09",
    0x009B: "\x13\x77\x08You found a \x05\x41Small Key\x05\x40\x01for the \x05\x45Bottom of the Well\x05\x40!\x09",
    0x009F: "\x13\x77\x08You found a \x05\x41Small Key\x05\x40\x01for the \x05\x46Gerudo Training\x01Ground\x05\x40!\x09",
    0x00A0: "\x13\x77\x08You found a \x05\x41Small Key\x05\x40\x01for the \x05\x46Thieves' Hideout\x05\x40!\x09",
    0x00A1: "\x13\x77\x08You found a \x05\x41Small Key\x05\x40\x01for \x05\x41Ganon's Castle\x05\x40!\x09",
    0x00A2: "\x13\x75\x08You found the \x05\x41Compass\x05\x40\x01for the \x05\x45Bottom of the Well\x05\x40!\x09",
    0x00A3: "\x13\x76\x08You found the \x05\x41Dungeon Map\x05\x40\x01for the \x05\x45Shadow Temple\x05\x40!\x09",
    0x00A5: "\x13\x76\x08You found the \x05\x41Dungeon Map\x05\x40\x01for the \x05\x45Bottom of the Well\x05\x40!\x09",
    0x00A6: "\x13\x77\x08You found a \x05\x41Small Key\x05\x40\x01for the \x05\x46Spirit Temple\x05\x40!\x09",
    0x00A9: "\x13\x77\x08You found a \x05\x41Small Key\x05\x40\x01for the \x05\x45Shadow Temple\x05\x40!\x09",
}

COLOR_MAP = {
    'White':      '\x40',
    'Red':        '\x41',
    'Green':      '\x42',
    'Blue':       '\x43',
    'Light Blue': '\x44',
    'Pink':       '\x45',
    'Yellow':     '\x46',
    'Black':      '\x47',
}

MISC_MESSAGES = {
    0x507B: (bytearray(
            b"\x08I tell you, I saw him!\x04" \
            b"\x08I saw the ghostly figure of Damp\x96\x01" \
            b"the gravekeeper sinking into\x01" \
            b"his grave. It looked like he was\x01" \
            b"holding some kind of \x05\x41treasure\x05\x40!\x02"
            ), None),
    0x0422: ("They say that once \x05\x41Morpha's Curse\x05\x40\x01is lifted, striking \x05\x42this stone\x05\x40 can\x01shift the tides of \x05\x44Lake Hylia\x05\x40.\x02", 0x23),
    0x401C: ("Please find my dear \05\x41Princess Ruto\x05\x40\x01immediately... Zora!\x12\x68\x7A", 0x23),
    0x9100: ("I am out of goods now.\x01Sorry!\x04The mark that will lead you to\x01the Spirit Temple is the \x05\x41flag on\x01the left \x05\x40outside the shop.\x01Be seeing you!\x02", 0x00)
}


# convert byte array to an integer
def bytes_to_int(bytes, signed=False):
    return int.from_bytes(bytes, byteorder='big', signed=signed)


# convert int to an array of bytes of the given width
def int_to_bytes(num, width, signed=False):
    return int.to_bytes(num, width, byteorder='big', signed=signed)


def display_code_list(codes):
    message = ""
    for code in codes:
        message += str(code)
    return message


def encode_text_string(text):
    result = []
    it = iter(text)
    for ch in it:
        n = ord(ch)
        mapped = CHARACTER_MAP.get(ch)
        if mapped:
            result.append(mapped)
            continue
        if n in CONTROL_CODES:
            result.append(n)
            for _ in range(CONTROL_CODES[n][1]):
                result.append(ord(next(it)))
            continue
        if n in CHARACTER_MAP.values(): # Character has already been translated
            result.append(n)
            continue
        raise ValueError(f"While encoding {text!r}: Unable to translate unicode character {ch!r} ({n}).  (Already decoded: {result!r})")
    return result


def parse_control_codes(text):
    if isinstance(text, list):
        bytes = text
    elif isinstance(text, bytearray):
        bytes = list(text)
    else:
        bytes = encode_text_string(text)

    text_codes = []
    index = 0
    while index < len(bytes):
        next_char = bytes[index]
        data = 0
        index += 1
        if next_char in CONTROL_CODES:
            extra_bytes = CONTROL_CODES[next_char][1]
            if extra_bytes > 0:
                data = bytes_to_int(bytes[index : index + extra_bytes])
                index += extra_bytes
        text_code = Text_Code(next_char, data)
        text_codes.append(text_code)
        if text_code.code == 0x02:  # message end code
            break

    return text_codes


# holds a single character or control code of a string
class Text_Code:
    def display(self):
        if self.code in CONTROL_CODES:
            return CONTROL_CODES[self.code][2](self.data)
        elif self.code in SPECIAL_CHARACTERS:
            return SPECIAL_CHARACTERS[self.code]
        elif self.code >= 0x7F:
            return '?'
        else:
            return chr(self.code)

    def get_python_string(self):
        if self.code in CONTROL_CODES:
            ret = ''
            subdata = self.data
            for _ in range(0, CONTROL_CODES[self.code][1]):
                ret = ('\\x%02X' % (subdata & 0xFF)) + ret
                subdata = subdata >> 8
            ret = '\\x%02X' % self.code + ret
            return ret
        elif self.code in SPECIAL_CHARACTERS:
            return '\\x%02X' % self.code
        elif self.code >= 0x7F:
            return '?'
        else:
            return chr(self.code)

    def get_string(self):
        if self.code in CONTROL_CODES:
            ret = ''
            subdata = self.data
            for _ in range(0, CONTROL_CODES[self.code][1]):
                ret = chr(subdata & 0xFF) + ret
                subdata = subdata >> 8
            ret = chr(self.code) + ret
            return ret
        else:
            # raise ValueError(repr(REVERSE_MAP))
            return REVERSE_MAP[self.code]

    # writes the code to the given offset, and returns the offset of the next byte
    def size(self):
        size = 1
        if self.code in CONTROL_CODES:
            size += CONTROL_CODES[self.code][1]
        return size

    # writes the code to the given offset, and returns the offset of the next byte
    def write(self, rom, offset):
        rom.write_byte(TEXT_START + offset, self.code)

        extra_bytes = 0
        if self.code in CONTROL_CODES:
            extra_bytes = CONTROL_CODES[self.code][1]
            bytes_to_write = int_to_bytes(self.data, extra_bytes)
            rom.write_bytes(TEXT_START + offset + 1, bytes_to_write)

        return offset + 1 + extra_bytes

    def __init__(self, code, data):
        self.code = code
        if code in CONTROL_CODES:
            self.type = CONTROL_CODES[code][0]
        else:
            self.type = 'character'
        self.data = data

    __str__ = __repr__ = display


# holds a single message, and all its data
class Message:
    def display(self):
        meta_data = [
            "#" + str(self.index),
            "ID: 0x" + "{:04x}".format(self.id),
            "Offset: 0x" + "{:06x}".format(self.offset),
            "Length: 0x" + "{:04x}".format(self.unpadded_length) + "/0x" + "{:04x}".format(self.length),
            "Box Type: " + str(self.box_type),
            "Postion: " + str(self.position)
        ]
        return ', '.join(meta_data) + '\n' + self.text

    def get_python_string(self):
        ret = ''
        for code in self.text_codes:
            ret = ret + code.get_python_string()
        return ret

    # check if this is an unused message that just contains it's own id as text
    def is_id_message(self):
        if self.unpadded_length != 5:
            return False
        for i in range(4):
            code = self.text_codes[i].code
            if not (
                    code in range(ord('0'), ord('9')+1)
                    or code in range(ord('A'), ord('F')+1)
                    or code in range(ord('a'), ord('f')+1)
            ):
                return False
        return True

    def parse_text(self):
        self.text_codes = parse_control_codes(self.raw_text)

        index = 0
        for text_code in self.text_codes:
            index += text_code.size()
            if text_code.code == 0x02:  # message end code
                break
            if text_code.code == 0x07:  # goto
                self.has_goto = True
                self.ending = text_code
            if text_code.code == 0x0A:  # keep-open
                self.has_keep_open = True
                self.ending = text_code
            if text_code.code == 0x0B:  # event
                self.has_event = True
                self.ending = text_code
            if text_code.code == 0x0E:  # fade out
                self.has_fade = True
                self.ending = text_code
            if text_code.code == 0x10:  # ocarina
                self.has_ocarina = True
                self.ending = text_code
            if text_code.code == 0x1B:  # two choice
                self.has_two_choice = True
            if text_code.code == 0x1C:  # three choice
                self.has_three_choice = True
        self.text = display_code_list(self.text_codes)
        self.unpadded_length = index

    def is_basic(self):
        return not (self.has_goto or self.has_keep_open or self.has_event or self.has_fade or self.has_ocarina or self.has_two_choice or self.has_three_choice)

    # computes the size of a message, including padding
    def size(self):
        size = 0

        for code in self.text_codes:
            size += code.size()

        size = (size + 3) & -4 # align to nearest 4 bytes

        return size
    
    # applies whatever transformations we want to the dialogs
    def transform(self, replace_ending=False, ending=None, always_allow_skip=True, speed_up_text=True):
        ending_codes = [0x02, 0x07, 0x0A, 0x0B, 0x0E, 0x10]
        box_breaks = [0x04, 0x0C]
        slows_text = [0x08, 0x09, 0x14]

        text_codes = []

        # # speed the text
        if speed_up_text:
            text_codes.append(Text_Code(0x08, 0)) # allow instant

        # write the message
        for code in self.text_codes:
            # ignore ending codes if it's going to be replaced
            if replace_ending and code.code in ending_codes:
                pass
            # ignore the "make unskippable flag"
            elif always_allow_skip and code.code == 0x1A:
                pass
            # ignore anything that slows down text
            elif speed_up_text and code.code in slows_text:
                pass
            elif speed_up_text and code.code in box_breaks:
                # some special cases for text that needs to be on a timer
                if (self.id == 0x605A or  # twinrova transformation
                    self.id == 0x706C or  # raru ending text
                    self.id == 0x70DD or  # ganondorf ending text
                    self.id == 0x7070
                ):   # zelda ending text
                    text_codes.append(code)
                    text_codes.append(Text_Code(0x08, 0))  # allow instant
                else:
                    text_codes.append(Text_Code(0x04, 0))  # un-delayed break
                    text_codes.append(Text_Code(0x08, 0))  # allow instant
            else:
                text_codes.append(code)

        if replace_ending:
            if ending:
                if speed_up_text and ending.code == 0x10:  # ocarina
                    text_codes.append(Text_Code(0x09, 0))  # disallow instant text
                text_codes.append(ending)  # write special ending
            text_codes.append(Text_Code(0x02, 0))  # write end code

        self.text_codes = text_codes

    # writes a Message back into the rom, using the given index and offset to update the table
    # returns the offset of the next message
    def write(self, rom, index, offset):
        # construct the table entry
        id_bytes = int_to_bytes(self.id, 2)
        offset_bytes = int_to_bytes(offset, 3)
        entry = id_bytes + bytes([self.opts, 0x00, 0x07]) + offset_bytes
        # write it back
        entry_offset = EXTENDED_TABLE_START + 8 * index
        rom.write_bytes(entry_offset, entry)

        for code in self.text_codes:
            offset = code.write(rom, offset)

        while offset % 4 > 0:
            offset = Text_Code(0x00, 0).write(rom, offset) # pad to 4 byte align

        return offset


    def __init__(self, raw_text, index, id, opts, offset, length):
        self.raw_text = raw_text

        self.index = index
        self.id = id
        self.opts = opts  # Textbox type and y position
        self.box_type = (self.opts & 0xF0) >> 4
        self.position = (self.opts & 0x0F)
        self.offset = offset
        self.length = length

        self.has_goto = False
        self.has_keep_open = False
        self.has_event = False
        self.has_fade = False
        self.has_ocarina = False
        self.has_two_choice = False
        self.has_three_choice = False
        self.ending = None

        self.parse_text()

    # read a single message from rom
    @classmethod
    def from_rom(cls, rom, index):
        entry_offset = ENG_TABLE_START + 8 * index
        entry = rom.read_bytes(entry_offset, 8)
        next = rom.read_bytes(entry_offset + 8, 8)

        id = bytes_to_int(entry[0:2])
        opts = entry[2]
        offset = bytes_to_int(entry[5:8])
        length = bytes_to_int(next[5:8]) - offset

        raw_text = rom.read_bytes(TEXT_START + offset, length)

        return cls(raw_text, index, id, opts, offset, length)

    @classmethod
    def from_string(cls, text, id=0, opts=0x00):
        bytes = text + "\x02"
        return cls(bytes, 0, id, opts, 0, len(bytes) + 1)

    @classmethod
    def from_bytearray(cls, bytearray, id=0, opts=0x00):
        bytes = list(bytearray) + [0x02]

        return cls(bytes, 0, id, opts, 0, len(bytes) + 1)

    __str__ = __repr__ = display

# wrapper for updating the text of a message, given its message id
# if the id does not exist in the list, then it will add it
def update_message_by_id(messages, id, text, opts=None):
    # get the message index
    index = next( (m.index for m in messages if m.id == id), -1)
    # update if it was found
    if index >= 0:
        update_message_by_index(messages, index, text, opts)
    else:
        add_message(messages, text, id, opts)

# Gets the message by its ID. Returns None if the index does not exist
def get_message_by_id(messages, id):
    # get the message index
    index = next( (m.index for m in messages if m.id == id), -1)
    if index >= 0:
        return messages[index]
    else:
        return None

# wrapper for updating the text of a message, given its index in the list
def update_message_by_index(messages, index, text, opts=None):
    if opts is None:
        opts = messages[index].opts

    if isinstance(text, bytearray):
        messages[index] = Message.from_bytearray(text, messages[index].id, opts)
    else:
        messages[index] = Message.from_string(text, messages[index].id, opts)
    messages[index].index = index

# wrapper for adding a string message to a list of messages
def add_message(messages, text, id=0, opts=0x00):
    if isinstance(text, bytearray):
        messages.append( Message.from_bytearray(text, id, opts) )
    else:
        messages.append( Message.from_string(text, id, opts) )
    messages[-1].index = len(messages) - 1

# holds a row in the shop item table (which contains pointers to the description and purchase messages)
class Shop_Item():

    def display(self):
        meta_data = ["#" + str(self.index),
         "Item: 0x" + "{:04x}".format(self.get_item_id),
         "Price: " + str(self.price),
         "Amount: " + str(self.pieces),
         "Object: 0x" + "{:04x}".format(self.object),
         "Model: 0x" + "{:04x}".format(self.model),
         "Description: 0x" + "{:04x}".format(self.description_message),
         "Purchase: 0x" + "{:04x}".format(self.purchase_message),]
        func_data = [
         "func1: 0x" + "{:08x}".format(self.func1),
         "func2: 0x" + "{:08x}".format(self.func2),
         "func3: 0x" + "{:08x}".format(self.func3),
         "func4: 0x" + "{:08x}".format(self.func4),]
        return ', '.join(meta_data) + '\n' + ', '.join(func_data)

    # write the shop item back
    def write(self, rom, shop_table_address, index):

        entry_offset = shop_table_address + 0x20 * index

        bytes = []
        bytes += int_to_bytes(self.object, 2)
        bytes += int_to_bytes(self.model, 2)
        bytes += int_to_bytes(self.func1, 4)
        bytes += int_to_bytes(self.price, 2, signed=True)
        bytes += int_to_bytes(self.pieces, 2)
        bytes += int_to_bytes(self.description_message, 2)
        bytes += int_to_bytes(self.purchase_message, 2)
        bytes += [0x00, 0x00]
        bytes += int_to_bytes(self.get_item_id, 2)
        bytes += int_to_bytes(self.func2, 4)
        bytes += int_to_bytes(self.func3, 4)
        bytes += int_to_bytes(self.func4, 4)

        rom.write_bytes(entry_offset, bytes)

    # read a single message
    def __init__(self, rom, shop_table_address, index):

        entry_offset = shop_table_address + 0x20 * index
        entry = rom.read_bytes(entry_offset, 0x20)

        self.index = index
        self.object = bytes_to_int(entry[0x00:0x02])
        self.model = bytes_to_int(entry[0x02:0x04])
        self.func1 = bytes_to_int(entry[0x04:0x08])
        self.price = bytes_to_int(entry[0x08:0x0A])
        self.pieces = bytes_to_int(entry[0x0A:0x0C])
        self.description_message = bytes_to_int(entry[0x0C:0x0E])
        self.purchase_message = bytes_to_int(entry[0x0E:0x10])
        # 0x10-0x11 is always 0000 padded apparently
        self.get_item_id = bytes_to_int(entry[0x12:0x14])
        self.func2 = bytes_to_int(entry[0x14:0x18])
        self.func3 = bytes_to_int(entry[0x18:0x1C])
        self.func4 = bytes_to_int(entry[0x1C:0x20])

    __str__ = __repr__ = display

# reads each of the shop items
def read_shop_items(rom, shop_table_address):
    shop_items = []

    for index in range(0, 100):
        shop_items.append( Shop_Item(rom, shop_table_address, index) )

    return shop_items

# writes each of the shop item back into rom
def write_shop_items(rom, shop_table_address, shop_items):
    for s in shop_items:
        s.write(rom, shop_table_address, s.index)

# these are unused shop items, and contain text ids that are used elsewhere, and should not be moved
SHOP_ITEM_EXCEPTIONS = [0x0A, 0x0B, 0x11, 0x12, 0x13, 0x14, 0x29]

# returns a set of all message ids used for shop items
def get_shop_message_id_set(shop_items):
    ids = set()
    for shop in shop_items:
        if shop.index not in SHOP_ITEM_EXCEPTIONS:
            ids.add(shop.description_message)
            ids.add(shop.purchase_message)
    return ids

# remove all messages that easy to tell are unused to create space in the message index table
def remove_unused_messages(messages):
    messages[:] = [m for m in messages if not m.is_id_message()]
    for index, m in enumerate(messages):
        m.index = index

# takes all messages used for shop items, and moves messages from the 00xx range into the unused 80xx range
def move_shop_item_messages(messages, shop_items):
    # checks if a message id is in the item message range
    def is_in_item_range(id):
        bytes = int_to_bytes(id, 2)
        return bytes[0] == 0x00
    # get the ids we want to move
    ids = set( id for id in get_shop_message_id_set(shop_items) if is_in_item_range(id) )
    # update them in the message list
    for id in ids:
        # should be a singleton list, but in case something funky is going on, handle it as a list regardless
        relevant_messages = [message for message in messages if message.id == id]
        if len(relevant_messages) >= 2:
            raise(TypeError("duplicate id in move_shop_item_messages"))

        for message in relevant_messages:
            message.id |= 0x8000
    # update them in the shop item list
    for shop in shop_items:
        if is_in_item_range(shop.description_message):
            shop.description_message |= 0x8000
        if is_in_item_range(shop.purchase_message):
            shop.purchase_message |= 0x8000

def make_player_message(text):
    player_text = '\x05\x42\x0F\x05\x40'
    pronoun_mapping = {
        "You have ": player_text + " ",
        "You are ":  player_text + " is ",
        "You've ":   player_text + " ",
        "Your ":     player_text + "'s ",
        "You ":      player_text + " ",

        "you have ": player_text + " ",
        "you are ":  player_text + " is ",
        "you've ":   player_text + " ",
        "your ":     player_text + "'s ",
        "you ":      player_text + " ",
    }

    verb_mapping = {
        'obtained ': 'got ',
        'received ': 'got ',
        'learned ':  'got ',
        'borrowed ': 'got ',
        'found ':    'got ',
    }

    new_text = text

    # Replace the first instance of a 'You' with the player name
    lower_text = text.lower()
    you_index = lower_text.find('you')
    if you_index != -1:
        for find_text, replace_text in pronoun_mapping.items():
            # if the index do not match, then it is not the first 'You'
            if text.find(find_text) == you_index:
                new_text = new_text.replace(find_text, replace_text, 1)
                break

    # because names are longer, we shorten the verbs to they fit in the textboxes better
    for find_text, replace_text in verb_mapping.items():
        new_text = new_text.replace(find_text, replace_text)

    wrapped_text = line_wrap(new_text, False, False, False)
    if wrapped_text != new_text:
        new_text = line_wrap(new_text, True, True, False)

    return new_text


# reduce item message sizes and add new item messages
# make sure to call this AFTER move_shop_item_messages()
def update_item_messages(messages, world):
    new_item_messages = {**ITEM_MESSAGES, **KEYSANITY_MESSAGES}
    for id, text in new_item_messages.items():
        if world.settings.world_count > 1:
            update_message_by_id(messages, id, make_player_message(text), 0x23)
        else:
            update_message_by_id(messages, id, text, 0x23)

    for id, (text, opt) in MISC_MESSAGES.items():
        update_message_by_id(messages, id, text, opt)


# run all keysanity related patching to add messages for dungeon specific items
def add_item_messages(messages, shop_items, world):
    move_shop_item_messages(messages, shop_items)
    update_item_messages(messages, world)


# reads each of the game's messages into a list of Message objects
def read_messages(rom):
    table_offset = ENG_TABLE_START
    index = 0
    messages = []
    while True:
        entry = rom.read_bytes(table_offset, 8)
        id = bytes_to_int(entry[0:2])

        if id == 0xFFFD:
            table_offset += 8
            continue # this is only here to give an ending offset
        if id == 0xFFFF:
            break # this marks the end of the table

        messages.append( Message.from_rom(rom, index) )

        index += 1
        table_offset += 8

    return messages

# write the messages back
def repack_messages(rom, messages, permutation=None, always_allow_skip=True, speed_up_text=True):

    rom.update_dmadata_record(TEXT_START, TEXT_START, TEXT_START + ENG_TEXT_SIZE_LIMIT)

    if permutation is None:
        permutation = range(len(messages))

    # repack messages
    offset = 0
    text_size_limit = ENG_TEXT_SIZE_LIMIT

    for old_index, new_index in enumerate(permutation):
        old_message = messages[old_index]
        new_message = messages[new_index]
        remember_id = new_message.id
        new_message.id = old_message.id

        # modify message, making it represent how we want it to be written
        new_message.transform(True, old_message.ending, always_allow_skip, speed_up_text)

        # actually write the message
        offset = new_message.write(rom, old_index, offset)

        new_message.id = remember_id

    # raise an exception if too much is written
    # we raise it at the end so that we know how much overflow there is
    if offset > text_size_limit:
        raise(TypeError("Message Text table is too large: 0x" + "{:x}".format(offset) + " written / 0x" + "{:x}".format(ENG_TEXT_SIZE_LIMIT) + " allowed."))

    # end the table
    table_index = len(messages)
    entry = bytes([0xFF, 0xFD, 0x00, 0x00, 0x07]) + int_to_bytes(offset, 3)
    entry_offset = EXTENDED_TABLE_START + 8 * table_index
    rom.write_bytes(entry_offset, entry)
    table_index += 1
    entry_offset = EXTENDED_TABLE_START + 8 * table_index
    if 8 * (table_index + 1) > EXTENDED_TABLE_SIZE:
        raise(TypeError("Message ID table is too large: 0x" + "{:x}".format(8 * (table_index + 1)) + " written / 0x" + "{:x}".format(EXTENDED_TABLE_SIZE) + " allowed."))
    rom.write_bytes(entry_offset, [0xFF, 0xFF, 0x00, 0x00, 0x00, 0x00, 0x00, 0x00])

# shuffles the messages in the game, making sure to keep various message types in their own group
def shuffle_messages(messages, except_hints=True, always_allow_skip=True):

    permutation = [i for i, _ in enumerate(messages)]

    def is_exempt(m):
        hint_ids = (
            GOSSIP_STONE_MESSAGES + TEMPLE_HINTS_MESSAGES + LIGHT_ARROW_HINT +
            list(KEYSANITY_MESSAGES.keys()) + shuffle_messages.shop_item_messages +
            shuffle_messages.scrubs_message_ids +
            [0x5036, 0x70F5] # Chicken count and poe count respectively
        )
        shuffle_exempt = [
            0x208D,         # "One more lap!" for Cow in House race.
        ]
        is_hint = (except_hints and m.id in hint_ids)
        is_error_message = (m.id == ERROR_MESSAGE)
        is_shuffle_exempt = (m.id in shuffle_exempt)
        return (is_hint or is_error_message or m.is_id_message() or is_shuffle_exempt)

    have_goto         = list( filter(lambda m: not is_exempt(m) and m.has_goto,         messages) )
    have_keep_open    = list( filter(lambda m: not is_exempt(m) and m.has_keep_open,    messages) )
    have_event        = list( filter(lambda m: not is_exempt(m) and m.has_event,        messages) )
    have_fade         = list( filter(lambda m: not is_exempt(m) and m.has_fade,         messages) )
    have_ocarina      = list( filter(lambda m: not is_exempt(m) and m.has_ocarina,      messages) )
    have_two_choice   = list( filter(lambda m: not is_exempt(m) and m.has_two_choice,   messages) )
    have_three_choice = list( filter(lambda m: not is_exempt(m) and m.has_three_choice, messages) )
    basic_messages    = list( filter(lambda m: not is_exempt(m) and m.is_basic(),       messages) )


    def shuffle_group(group):
        group_permutation = [i for i, _ in enumerate(group)]
        random.shuffle(group_permutation)

        for index_from, index_to in enumerate(group_permutation):
            permutation[group[index_to].index] = group[index_from].index

    # need to use 'list' to force 'map' to actually run through
    list( map( shuffle_group, [
        have_goto + have_keep_open + have_event + have_fade + basic_messages,
        have_ocarina,
        have_two_choice,
        have_three_choice,
    ]))

    return permutation

# Update warp song text boxes for ER
def update_warp_song_text(messages, world):
    from Hints import get_hint_area

    msg_list = {
        0x088D: 'Minuet of Forest Warp -> Sacred Forest Meadow',
        0x088E: 'Bolero of Fire Warp -> DMC Central Local',
        0x088F: 'Serenade of Water Warp -> Lake Hylia',
        0x0890: 'Requiem of Spirit Warp -> Desert Colossus',
        0x0891: 'Nocturne of Shadow Warp -> Graveyard Warp Pad Region',
        0x0892: 'Prelude of Light Warp -> Temple of Time',
    }

    for id, entr in msg_list.items():
        destination = world.get_entrance(entr).connected_region
<<<<<<< HEAD

        if destination.pretty_name:
            destination_name = destination.pretty_name
        elif destination.hint:
            destination_name = destination.hint
        elif destination.dungeon:
            destination_name = destination.dungeon.hint
        else:
            destination_name = destination.name
        color = COLOR_MAP[destination.font_color or 'White']

        new_msg = f"\x08\x05{color}Warp to {destination_name}?\x05\40\x09\x01\x01\x1b\x05{color}OK\x01No\x05\40"
=======
        destination_name, color = get_hint_area(destination)
        color = COLOR_MAP[color]

        new_msg = f"\x08\x05{color}Warp to {destination_name}?\x05\40\x09\x01\x01\x1b\x05\x42OK\x01No\x05\40"
>>>>>>> 53e31ea8
        update_message_by_id(messages, id, new_msg)<|MERGE_RESOLUTION|>--- conflicted
+++ resolved
@@ -994,23 +994,8 @@
 
     for id, entr in msg_list.items():
         destination = world.get_entrance(entr).connected_region
-<<<<<<< HEAD
-
-        if destination.pretty_name:
-            destination_name = destination.pretty_name
-        elif destination.hint:
-            destination_name = destination.hint
-        elif destination.dungeon:
-            destination_name = destination.dungeon.hint
-        else:
-            destination_name = destination.name
-        color = COLOR_MAP[destination.font_color or 'White']
-
-        new_msg = f"\x08\x05{color}Warp to {destination_name}?\x05\40\x09\x01\x01\x1b\x05{color}OK\x01No\x05\40"
-=======
         destination_name, color = get_hint_area(destination)
         color = COLOR_MAP[color]
 
         new_msg = f"\x08\x05{color}Warp to {destination_name}?\x05\40\x09\x01\x01\x1b\x05\x42OK\x01No\x05\40"
->>>>>>> 53e31ea8
         update_message_by_id(messages, id, new_msg)