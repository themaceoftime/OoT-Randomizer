--- conflicted
+++ resolved
@@ -61,7 +61,6 @@
         except VersionError as e:
             logger.warning(str(e))
 
-<<<<<<< HEAD
     try:
         if gui:
             guiMain(settings)
@@ -69,24 +68,12 @@
             cosmetic_patch(settings)
         elif settings.patch_file != '':
             from_patch_file(settings)
-        elif settings.count > 1:
+        elif settings.count != None and settings.count > 1:
             orig_seed = settings.seed
             for i in range(settings.count):
                 settings.update_seed(orig_seed + '-' + str(i))
                 main(settings)
         else:
-=======
-    if gui:
-        guiMain(settings)
-    elif settings.cosmetics_only:
-        cosmetic_patch(settings)
-    elif settings.patch_file != '':
-        from_patch_file(settings)
-    elif settings.count != None and settings.count > 1:
-        orig_seed = settings.seed
-        for i in range(settings.count):
-            settings.update_seed(orig_seed + '-' + str(i))
->>>>>>> 896e6512
             main(settings)
     except Exception as ex:
         logger.exception(ex)
