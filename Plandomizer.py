--- conflicted
+++ resolved
@@ -303,8 +303,6 @@
                 world.randomized_list.append(name)
 
 
-<<<<<<< HEAD
-=======
     def configure_starting_items_settings(self, world):
         if world.start_with_rupees:
             self.give_item('Rupees', 999)
@@ -313,7 +311,6 @@
             self.give_item('Deku Nuts', 99)
 
 
->>>>>>> 9db593a9
     def pool_remove_item(self, pools, item_name, count, world_id=None, use_base_pool=True, ignore_pools=None):
         removed_items = []
 
