import itertools
import json
import math
import re
import random

from functools import reduce
from collections import defaultdict

from Fill import FillError
from EntranceShuffle import EntranceShuffleError, change_connections, confirm_replacement, validate_world, check_entrances_compatibility
from Hints import HintArea, gossipLocations, GossipText
from Item import ItemFactory, ItemInfo, ItemIterator, IsItem
from ItemPool import item_groups, get_junk_item, song_list
from Location import LocationIterator, LocationFactory, IsLocation
from LocationList import location_groups, location_table
from Search import Search
from Spoiler import HASH_ICONS
from version import __version__
from Utils import random_choices
from JSONDump import dump_obj, CollapseList, CollapseDict, AlignedDict, SortedDict
import StartingItems
from SettingsList import build_close_match, validate_settings


class InvalidFileException(Exception):
    pass


per_world_keys = (
    'randomized_settings',
    'item_pool',
    'dungeons',
    'empty_dungeons',
    'trials',
    'songs',
    'entrances',
    'locations',
    ':skipped_locations',
    ':woth_locations',
    ':goal_locations',
    ':barren_regions',
    'gossip_stones',
)


def SimpleRecord(props):
    class Record(object):
        def __init__(self, src_dict=None):
            self.update(src_dict, update_all=True)


        def update(self, src_dict, update_all=False):
            if src_dict is None:
                src_dict = {}
            if isinstance(src_dict, list):
                src_dict = {"item": src_dict}
            for k, p in props.items():
                if update_all or k in src_dict:
                    setattr(self, k, src_dict.get(k, p))


        def to_json(self):
            return {k: getattr(self, k) for (k, d) in props.items() if getattr(self, k) != d}


        def __str__(self):
            return dump_obj(self.to_json())
    return Record


class DungeonRecord(SimpleRecord({'mq': None})):
    def __init__(self, src_dict='random'):
        if src_dict == 'random':
            src_dict = {'mq': None}
        if src_dict == 'mq':
            src_dict = {'mq': True}
        if src_dict == 'vanilla':
            src_dict = {'mq': False}
        super().__init__(src_dict)


    def to_json(self):
        if self.mq is None:
            return 'random'
        return 'mq' if self.mq else 'vanilla'


class EmptyDungeonRecord(SimpleRecord({'empty': None})):
    def __init__(self, src_dict='random'):
        if src_dict == 'random':
            src_dict = {'empty': None}
        if src_dict in (True, False):
            src_dict = {'empty': src_dict}
        super().__init__(src_dict)


    def to_json(self):
        return self.empty



class GossipRecord(SimpleRecord({'text': None, 'colors': None, 'hinted_locations': None, 'hinted_items': None})):
    def to_json(self):
        if self.colors is not None:
            self.colors = CollapseList(self.colors)
        if self.hinted_locations is not None:
            self.hinted_locations = CollapseList(self.hinted_locations)
        if self.hinted_locations is not None:
            self.hinted_items = CollapseList(self.hinted_items)
        return CollapseDict(super().to_json())


class ItemPoolRecord(SimpleRecord({'type': 'set', 'count': 1})):
    def __init__(self, src_dict=1):
        if isinstance(src_dict, int):
            src_dict = {'count':src_dict}
        super().__init__(src_dict)


    def to_json(self):
        if self.type == 'set':
            return self.count
        else:
            return CollapseDict(super().to_json())


    def update(self, src_dict, update_all=False):
        super().update(src_dict, update_all)
        if self.count < 0:
            raise ValueError("Count cannot be negative in a ItemPoolRecord.")
        if self.type not in ['add', 'remove', 'set']:
            raise ValueError("Type must be 'add', 'remove', or 'set' in a ItemPoolRecord.")


class LocationRecord(SimpleRecord({'item': None, 'player': None, 'price': None, 'model': None})):
    def __init__(self, src_dict):
        if isinstance(src_dict, str):
            src_dict = {'item':src_dict}
        super().__init__(src_dict)


    def to_json(self):
        self_dict = super().to_json()
        if list(self_dict.keys()) == ['item']:
            return str(self.item)
        else:
            return CollapseDict(self_dict)


    @staticmethod
    def from_item(item):
        if item.world.settings.world_count > 1:
            player = item.world.id + 1
        else:
            player = None if item.location is not None and item.world is item.location.world else (item.world.id + 1)

        return LocationRecord({
            'item': item.name,
            'player': player,
            'model': item.looks_like_item.name if item.looks_like_item is not None and item.location.has_preview() and can_cloak(item, item.looks_like_item) else None,
            'price': item.location.price,
        })


class EntranceRecord(SimpleRecord({'region': None, 'origin': None})):
    def __init__(self, src_dict):
        if isinstance(src_dict, str):
            src_dict = {'region':src_dict}
        if 'from' in src_dict:
            src_dict['origin'] = src_dict['from']
            del src_dict['from']
        super().__init__(src_dict)


    def to_json(self):
        self_dict = super().to_json()
        if list(self_dict.keys()) == ['region']:
            return str(self.region)
        else:
            self_dict['from'] = self_dict['origin']
            del self_dict['origin']
            return CollapseDict(self_dict)


    @staticmethod
    def from_entrance(entrance):
        if entrance.replaces.primary and entrance.replaces.type in ('Interior', 'SpecialInterior', 'Grotto', 'Grave'):
            origin_name = None
        else:
            origin_name = entrance.replaces.parent_region.name
        return EntranceRecord({
            'region': entrance.connected_region.name,
            'origin': origin_name,
        })


class StarterRecord(SimpleRecord({'count': 1})):
    def __init__(self, src_dict=1):
        if isinstance(src_dict, int):
            src_dict = {'count': src_dict}
        super().__init__(src_dict)


    def copy(self):
        return StarterRecord(self.count)


    def to_json(self):
        return self.count


class TrialRecord(SimpleRecord({'active': None})):
    def __init__(self, src_dict='random'):
        if src_dict == 'random':
            src_dict = {'active': None}
        if src_dict == 'active':
            src_dict = {'active': True}
        if src_dict == 'inactive':
            src_dict = {'active': False}
        super().__init__(src_dict)


    def to_json(self):
        if self.active is None:
            return 'random'
        return 'active' if self.active else 'inactive'


class SongRecord(SimpleRecord({'notes': None})):
    def __init__(self, src_dict=None):
        if src_dict is None or isinstance(src_dict, str):
            src_dict = {'notes': src_dict}
        super().__init__(src_dict)


    def to_json(self):
        return self.notes



class WorldDistribution(object):
    def __init__(self, distribution, id, src_dict={}):
        self.distribution = distribution
        self.id = id
        self.base_pool = []
        self.major_group = []
        self.song_as_items = False
        self.skipped_locations = []
        self.effective_starting_items = {}
        self.update(src_dict, update_all=True)


    def update(self, src_dict, update_all=False):
        update_dict = {
            'randomized_settings': {name: record for (name, record) in src_dict.get('randomized_settings', {}).items()},
            'dungeons': {name: DungeonRecord(record) for (name, record) in src_dict.get('dungeons', {}).items()},
            'empty_dungeons': {name: EmptyDungeonRecord(record) for (name, record) in src_dict.get('empty_dungeons', {}).items()},
            'trials': {name: TrialRecord(record) for (name, record) in src_dict.get('trials', {}).items()},
            'songs': {name: SongRecord(record) for (name, record) in src_dict.get('songs', {}).items()},
            'item_pool': {name: ItemPoolRecord(record) for (name, record) in src_dict.get('item_pool', {}).items()},
            'entrances': {name: EntranceRecord(record) for (name, record) in src_dict.get('entrances', {}).items()},
            'locations': {name: [LocationRecord(rec) for rec in record] if is_pattern(name) else LocationRecord(record) for (name, record) in src_dict.get('locations', {}).items() if not is_output_only(name)},
            'woth_locations': None,
            'goal_locations': None,
            'barren_regions': None,
            'gossip_stones': {name: [GossipRecord(rec) for rec in record] if is_pattern(name) else GossipRecord(record) for (name, record) in src_dict.get('gossip_stones', {}).items()},
        }

        if update_all:
            self.__dict__.update(update_dict)
        else:
            for k in src_dict:
                if k in update_dict:
                    value = update_dict[k]
                    if self.__dict__.get(k, None) is None:
                        setattr(self, k, value)
                    elif isinstance(value, dict):
                        getattr(self, k).update(value)
                    elif isinstance(value, list):
                        getattr(self, k).extend(value)
                    else:
                        setattr(self, k, None)


    def to_json(self):
        return {
            'randomized_settings': self.randomized_settings,
            'dungeons': {name: record.to_json() for (name, record) in self.dungeons.items()},
            'empty_dungeons': {name: record.to_json() for (name, record) in self.empty_dungeons.items()},
            'trials': {name: record.to_json() for (name, record) in self.trials.items()},
            'songs': {name: record.to_json() for (name, record) in self.songs.items()},
            'item_pool': SortedDict({name: record.to_json() for (name, record) in self.item_pool.items()}),
            'entrances': {name: record.to_json() for (name, record) in self.entrances.items()},
            'locations': {name: [rec.to_json() for rec in record] if is_pattern(name) else record.to_json() for (name, record) in self.locations.items()},
            ':skipped_locations': {loc.name: LocationRecord.from_item(loc.item).to_json() for loc in self.skipped_locations},
            ':woth_locations': None if self.woth_locations is None else {name: record.to_json() for (name, record) in self.woth_locations.items()},
            ':goal_locations': self.goal_locations,
            ':barren_regions': self.barren_regions,
            'gossip_stones': SortedDict({name: [rec.to_json() for rec in record] if is_pattern(name) else record.to_json() for (name, record) in self.gossip_stones.items()}),
        }


    def __str__(self):
        return dump_obj(self.to_json())


    def pattern_matcher(self, pattern):
        if isinstance(pattern, list):
            pattern_list = []
            for pattern_item in pattern:
                pattern_list.append(self.pattern_matcher(pattern_item))
            return reduce(lambda acc, sub_matcher: lambda item: sub_matcher(item) or acc(item), pattern_list, lambda _: False)

        invert = pattern.startswith('!')
        if invert:
            pattern = pattern[1:]
        if pattern.startswith('#'):   
            group = self.distribution.search_groups[pattern[1:]]
            if pattern == '#MajorItem':
                if not self.major_group: # If necessary to compute major_group, do so only once
                    self.major_group = [item for item in group if item in self.base_pool]
                    # Songs included by default, remove them if songs not set to anywhere
                    if self.distribution.settings.shuffle_song_items != "any":
                        self.major_group = [x for x in self.major_group if x not in item_groups['Song']]
                    # Special handling for things not included in base_pool
                    if self.distribution.settings.triforce_hunt:
                        self.major_group.append('Triforce Piece')
                    major_tokens = ((self.distribution.settings.shuffle_ganon_bosskey == 'on_lacs' and
                            self.distribution.settings.lacs_condition == 'tokens') or
                            self.distribution.settings.shuffle_ganon_bosskey == 'tokens' or self.distribution.settings.bridge == 'tokens')
                    if self.distribution.settings.tokensanity == 'all' and major_tokens:
                        self.major_group.append('Gold Skulltula Token')
                    major_hearts = ((self.distribution.settings.shuffle_ganon_bosskey == 'on_lacs' and
                            self.distribution.settings.lacs_condition == 'hearts') or
                            self.distribution.settings.shuffle_ganon_bosskey == 'hearts' or self.distribution.settings.bridge == 'hearts')
                    if major_hearts:
                        self.major_group += ['Heart Container', 'Piece of Heart', 'Piece of Heart (Treasure Chest Game)']
                    if self.distribution.settings.shuffle_smallkeys == 'keysanity':
                        for dungeon in ['Bottom of the Well', 'Forest Temple', 'Fire Temple', 'Water Temple',
                                        'Shadow Temple', 'Spirit Temple', 'Gerudo Training Ground', 'Ganons Castle']:
                            if dungeon in self.distribution.settings.key_rings:
                                self.major_group.append(f"Small Key Ring ({dungeon})")
                            else:
                                self.major_group.append(f"Small Key ({dungeon})")
                    if self.distribution.settings.shuffle_hideoutkeys == 'keysanity':
                        if 'Thieves Hideout' in self.distribution.settings.key_rings:
                            self.major_group.append('Small Key Ring (Thieves Hideout)')
                        else:
                            self.major_group.append('Small Key (Thieves Hideout)')
                    if self.distribution.settings.shuffle_bosskeys == 'keysanity':
                        keys = [name for name, item in ItemInfo.items.items() if item.type == 'BossKey' and name != 'Boss Key']
                        self.major_group.extend(keys)
                    if self.distribution.settings.shuffle_ganon_bosskey == 'keysanity':
                        keys = [name for name, item in ItemInfo.items.items() if item.type == 'GanonBossKey']
                        self.major_group.extend(keys)
                group = self.major_group
            return lambda s: invert != (s in group)
        wildcard_begin = pattern.startswith('*')
        if wildcard_begin:
            pattern = pattern[1:]
        wildcard_end = pattern.endswith('*')
        if wildcard_end:
            pattern = pattern[:-1]
            if wildcard_begin:
                return lambda s: invert != (pattern in s)
            else:
                return lambda s: invert != s.startswith(pattern)
        else:
            if wildcard_begin:
                return lambda s: invert != s.endswith(pattern)
            else:
                return lambda s: invert != (s == pattern)

    # adds the location entry only if there is no record for that location already
    def add_location(self, new_location, new_item):
        for (location, record) in self.locations.items():
            pattern = self.pattern_matcher(location)
            if pattern(new_location):
                raise KeyError('Cannot add location that already exists')
        self.locations[new_location] = LocationRecord(new_item)


    def configure_dungeons(self, world, mq_dungeon_pool, empty_dungeon_pool):
        dist_num_mq, dist_num_empty = 0, 0
        for (name, record) in self.dungeons.items():
            if record.mq is not None:
                mq_dungeon_pool.remove(name)
                if record.mq:
                    dist_num_mq += 1
                    world.dungeon_mq[name] = True
        for (name, record) in self.empty_dungeons.items():
            if record.empty is not None:
                empty_dungeon_pool.remove(name)
                if record.empty:
                    dist_num_empty += 1
                    world.empty_dungeons[name].empty = True
        return dist_num_mq, dist_num_empty


    def configure_trials(self, trial_pool):
        dist_chosen = []
        for (name, record) in self.trials.items():
            if record.active is not None:
                trial_pool.remove(name)
                if record.active:
                    dist_chosen.append(name)
        return dist_chosen


    def configure_songs(self):
        dist_notes = {}
        for (name, record) in self.songs.items():
            if record.notes is not None:
                dist_notes[name] = record.notes
        return dist_notes


    # Add randomized_settings defined in distribution to world's randomized settings list
    def configure_randomized_settings(self, world):
        settings = world.settings
        for name, record in self.randomized_settings.items():
            if not hasattr(settings, name):
                raise RuntimeError(f"Unknown random setting in world {self.id + 1}: '{name}'")
            setattr(settings, name, record)
            if name not in world.randomized_list:
                world.randomized_list.append(name)


    def pool_remove_item(self, pools, item_name, count, world_id=None, use_base_pool=True):
        removed_items = []

        base_remove_matcher = self.pattern_matcher(item_name)
        remove_matcher = lambda item: base_remove_matcher(item) and ((item in self.base_pool) ^ (not use_base_pool))
        if world_id is None:
            predicate = remove_matcher
        else:
            predicate = lambda item: item.world.id == world_id and remove_matcher(item.name)

        for i in range(count):
            removed_item = pull_random_element(pools, predicate)
            if removed_item is None:
                if not use_base_pool:
                    if IsItem(item_name):
                        raise KeyError('No remaining items matching "%s" to be removed.' % (item_name))
                    else:
                        raise KeyError('No items matching "%s"' % (item_name))
                else:
                    removed_items.extend(self.pool_remove_item(pools, item_name, count - i, world_id=world_id, use_base_pool=False))
                    break
            if use_base_pool:
                if world_id is None:
                    self.base_pool.remove(removed_item)
                else:
                    self.base_pool.remove(removed_item.name)
            removed_items.append(removed_item)

        return removed_items


    def pool_add_item(self, pool, item_name, count):
        if item_name == '#Junk':
            added_items = get_junk_item(count, pool=pool, plando_pool=self.item_pool)
        elif is_pattern(item_name):
            add_matcher = lambda item: self.pattern_matcher(item_name)(item.name)
            candidates = [
                item.name for item in ItemIterator(predicate=add_matcher)
                if item.name not in self.item_pool or self.item_pool[item.name].count != 0
            ]  # Only allow items to be candidates if they haven't been set to 0
            if len(candidates) == 0:
                raise RuntimeError("Unknown item, or item set to 0 in the item pool could not be added: " + repr(item_name) + ". " + build_close_match(item_name, 'item'))
            added_items = random_choices(candidates, k=count)
        else:
            if not IsItem(item_name):
                raise RuntimeError("Unknown item could not be added: " + repr(item_name) + ". " + build_close_match(item_name, 'item'))
            added_items = [item_name] * count

        for item in added_items:
            pool.append(item)

        return added_items


    def alter_pool(self, world, pool):
        self.base_pool = list(pool)
        pool_size = len(pool)
        bottle_matcher = self.pattern_matcher("#Bottle")
        trade_matcher  = self.pattern_matcher("#AdultTrade")
        bottles = 0

        for item_name, record in self.item_pool.items():
            if record.type == 'add':
                self.pool_add_item(pool, item_name, record.count)
            if record.type == 'remove':
                self.pool_remove_item([pool], item_name, record.count)

        remove_egg = False
        for item_name, record in self.item_pool.items():
            if record.type == 'set':
                if item_name == '#Junk':
                    raise ValueError('#Junk item group cannot have a set number of items')
                elif item_name == 'Weird Egg' and self.distribution.settings.shuffle_child_trade != 'shuffle':
                    remove_egg = True
                    continue
                elif item_name == 'Weird Egg' and self.item_pool['Weird Egg'].count > 1:
                    self.item_pool['Weird Egg'].count = 1
                    continue
                predicate = self.pattern_matcher(item_name)
                pool_match = [item for item in pool if predicate(item)]
                for item in pool_match:
                    self.base_pool.remove(item)

                add_count = record.count - len(pool_match)
                if add_count > 0:
                    added_items = self.pool_add_item(pool, item_name, add_count)
                    for item in added_items:
                        if bottle_matcher(item):
                            bottles += 1
                        elif trade_matcher(item):
                            self.pool_remove_item([pool], "#AdultTrade", 1)
                else:
                    removed_items = self.pool_remove_item([pool], item_name, -add_count)
                    for item in removed_items:
                        if bottle_matcher(item):
                            bottles -= 1
                        elif trade_matcher(item):
                            self.pool_add_item(pool, "#AdultTrade", 1)           
        if remove_egg:
            del self.item_pool['Weird Egg']

        if bottles > 0:
            self.pool_remove_item([pool], '#Bottle', bottles)
        else:
            self.pool_add_item(pool, '#Bottle', -bottles)

        for item_name, record in self.starting_items.items():
            if bottle_matcher(item_name):
                self.pool_remove_item([pool], "#Bottle", record.count)
            elif trade_matcher(item_name):
                self.pool_remove_item([pool], "#AdultTrade", record.count)
            elif IsItem(item_name):
                try:
                    self.pool_remove_item([pool], item_name, record.count)
                except KeyError:
                    pass
                if item_name in item_groups["Song"]:
                    self.song_as_items = True

        junk_to_add = pool_size - len(pool)
        if junk_to_add > 0:
            junk_items = self.pool_add_item(pool, "#Junk", junk_to_add)
        else:
            junk_items = self.pool_remove_item([pool], "#Junk", -junk_to_add)

        return pool


    def set_complete_itempool(self, pool):
        self.item_pool = {}
        for item in pool:
            if item.dungeonitem or item.type in ('Drop', 'Event', 'DungeonReward'):
                continue
            if item.name in self.item_pool:
                self.item_pool[item.name].count += 1
            else:
                self.item_pool[item.name] = ItemPoolRecord()


    def collect_starters(self, state):
        for (name, record) in self.starting_items.items():
            for _ in range(record.count):
                item = ItemFactory("Bottle" if name == "Bottle with Milk (Half)" else name)
                state.collect(item)


    def pool_replace_item(self, item_pools, item_group, player_id, new_item, worlds):
        removed_item = self.pool_remove_item(item_pools, item_group, 1, world_id=player_id)[0]
        item_matcher = lambda item: self.pattern_matcher(new_item)(item.name)
        if self.item_pool[removed_item.name].count > 1:
            self.item_pool[removed_item.name].count -= 1
        else:
            del self.item_pool[removed_item.name]
        if new_item == "#Junk":
            if self.distribution.settings.enable_distribution_file:
                return ItemFactory(get_junk_item(1, self.base_pool, self.item_pool))[0]
            else:  # Generator settings that add junk to the pool should not be strict about the item_pool definitions
                return ItemFactory(get_junk_item(1))[0]
        return random.choice(list(ItemIterator(item_matcher, worlds[player_id])))


    def set_shuffled_entrances(self, worlds, entrance_pools, target_entrance_pools, locations_to_ensure_reachable, itempool):
        for (name, record) in self.entrances.items():
            if record.region is None:
                continue
            try:
                if not worlds[self.id].get_entrance(name):
                    raise RuntimeError('Unknown entrance in world %d: %s. %s' % (self.id + 1, name, build_close_match(name, 'entrance', entrance_pools)))
            except KeyError:
                raise RuntimeError('Unknown entrance in world %d: %s. %s' % (self.id + 1, name, build_close_match(name, 'entrance', entrance_pools)))

            entrance_found = False
            for pool_type, entrance_pool in entrance_pools.items():
                try:
                    matched_entrance = next(filter(lambda entrance: (entrance.name == name or (entrance.reverse and entrance.reverse.name == name and not entrance.decoupled)), entrance_pool))
                except StopIteration:
                    continue

                if matched_entrance.type == 'Overworld' and matched_entrance.name != name:
                    reverse_entrance = matched_entrance
                    matched_entrance = matched_entrance.reverse
                    matched_entrance.reverse = reverse_entrance

                entrance_found = True
                if matched_entrance.connected_region != None:
                    if matched_entrance.type == 'Overworld' or (pool_type == 'Mixed' and matched_entrance.replaces.type == 'Overworld'):
                        continue
                    else:
                        raise RuntimeError('Entrance already shuffled in world %d: %s' % (self.id + 1, name))

                target_region = record.region
                
                matched_targets_to_region = list(filter(lambda target: (target.connected_region and target.connected_region.name == target_region)
                                                        or (target.reverse and target.reverse.connected_region and target.reverse.connected_region.name == target_region and not target.decoupled), 
                                                        target_entrance_pools[pool_type]))
                if not matched_targets_to_region:
                    raise RuntimeError('No entrance found to replace with %s that leads to %s in world %d' % 
                                                (matched_entrance, target_region, self.id + 1))
                index = 0
                while index < len(matched_targets_to_region):
                    if (matched_targets_to_region[index].connected_region and matched_targets_to_region[index].connected_region.name != target_region) or (matched_targets_to_region[index].connected_region is None):
                        reverse_target = matched_targets_to_region[index]
                        matched_targets_to_region[index] = matched_targets_to_region[index].reverse
                        matched_targets_to_region[index].reverse = reverse_target
                    index += 1

                if record.origin:
                    target_parent = record.origin
                    try:
                        matched_target = next(filter(lambda target: target.replaces.parent_region.name == target_parent, matched_targets_to_region))
                    except StopIteration:
                        raise RuntimeError('No entrance found to replace with %s that leads to %s from %s in world %d' % 
                                                (matched_entrance, target_region, target_parent, self.id + 1))
                else:
                    matched_target = matched_targets_to_region[0]
                    target_parent = matched_target.parent_region.name

                if matched_target.connected_region == None:
                    raise RuntimeError('Entrance leading to %s from %s is already shuffled in world %d' % 
                                            (target_region, target_parent, self.id + 1))

                try:
                    check_entrances_compatibility(matched_entrance, matched_target)
                    change_connections(matched_entrance, matched_target)
                    validate_world(matched_entrance.world, worlds, None, locations_to_ensure_reachable, itempool)
                except EntranceShuffleError as error:
                    raise RuntimeError('Cannot connect %s To %s in world %d (Reason: %s)' % 
                                            (matched_entrance, matched_entrance.connected_region or matched_target.connected_region, self.id + 1, error))

                confirm_replacement(matched_entrance, matched_target)

            if not entrance_found:
                raise RuntimeError('Entrance does not belong to a pool of shuffled entrances in world %d: %s' % (self.id + 1, name))


    def pattern_dict_items(self, pattern_dict):
        """Retrieve a location by pattern.

        :param pattern_dict: the location dictionary. Capable of containing a pattern.
        :return: tuple:
                    0: the name of the location
                    1: the item to place at the location
        """
        # TODO: This has the same issue with the invert pattern as items do.
        #  It pulls randomly(?) from all locations instead of ones that make sense.
        #  e.g. "!Queen Gohma" results in "KF Kokiri Sword Chest"
        for (key, value) in pattern_dict.items():
            if is_pattern(key):
                pattern = lambda loc: self.pattern_matcher(key)(loc.name)
                for location in LocationIterator(pattern):
                    yield location.name, value
            else:
                yield key, value


    def get_valid_items_from_record(self, itempool, used_items, record):
        """Gets items that are valid for placement.

        :param itempool: a list of the item pool to search through for the record
        :param used_items: a list of the items already used from the item pool
        :param record: the item record to choose from
        :return: list:
                    All items in the record that exist in the item pool but have not already been used. Can be empty.
        """
        valid_items = []
        predicate = self.pattern_matcher(record.item)
        if isinstance(record.item, list):
            for choice in record.item:
                if choice[0] == '#' and choice[1:] in item_groups:
                    for item in itempool:
                        if predicate(item.name):
                            valid_items.append(choice)
                            break
            for item in itempool:
                if item.name in record.item and predicate(item.name):
                    valid_items.append(item.name)
        else:
            if record.item[0] == '#' and record.item[1:] in item_groups:
                for item in itempool:
                    if predicate(item.name):
                        valid_items = [record.item]
                        break
            else:
                valid_items = [record.item]
        if used_items is not None:
            for used_item in used_items:
                if used_item in valid_items:
                    valid_items.remove(used_item)

        return valid_items


    def pull_item_or_location(self, pools, world, name, remove=True):
        """Finds and removes (unless told not to do so) an item or location matching the criteria from a list of pools.

        :param pools: the item pools to pull from
        :param world: the world the pools belong to
        :param name: the name of the element to pull from the pools
        :param remove:
                True: Remove the element pulled from the pool
                False: Keep element pulled in the pool
        :return: the element pulled from the pool
        """
        if is_pattern(name):
            matcher = self.pattern_matcher(name)
            return pull_random_element(pools, lambda e: e.world is world and matcher(e.name), remove)
        else:
            return pull_first_element(pools, lambda e: e.world is world and e.name == name, remove)


    def fill_bosses(self, world, prize_locs, prizepool):
        count = 0
        used_items = []
        for (name, record) in self.pattern_dict_items(self.locations):
            boss = self.pull_item_or_location([prize_locs], world, name)
            if boss is None:
                try:
                    location = LocationFactory(name)
                except KeyError:
                    raise RuntimeError('Unknown location in world %d: %r. %s' % (world.id + 1, name, build_close_match(name, 'location')))
                if location.type == 'Boss':
                    raise RuntimeError('Boss or already placed in world %d: %s' % (world.id + 1, name))
                else:
                    continue

            if record.player is not None and (record.player - 1) != self.id:
                raise RuntimeError('A boss can only give rewards in its own world')

            valid_items = self.get_valid_items_from_record(prizepool, used_items, record)
            if valid_items:  # Choices still available in the item pool, choose one, mark it as a used item
                record.item = random_choices(valid_items)[0]
                if used_items is not None:
                    used_items.append(record.item)

            reward = self.pull_item_or_location([prizepool], world, record.item)
            if reward is None:
                if record.item not in item_groups['DungeonReward']:
                    raise RuntimeError('Cannot place non-dungeon reward %s in world %d on location %s.' % (record.item, self.id + 1, name))
                if IsItem(record.item):
                    raise RuntimeError('Reward already placed in world %d: %s' % (world.id + 1, record.item))
                else:
                    raise RuntimeError('Reward unknown in world %d: %s' % (world.id + 1, record.item))
            count += 1
            world.push_item(boss, reward, True)
        return count

    def fill(self, window, worlds, location_pools, item_pools):
        """Fills the world with restrictions defined in a plandomizer JSON distribution file.

        :param window:
        :param worlds: A list of the world objects that define the rules of each game world.
        :param location_pools: A list containing all of the location pools.
            0: Shop Locations
            1: Song Locations
            2: Fill locations
        :param item_pools: A list containing all of the item pools.
            0: Shop Items
            1: Dungeon Items
            2: Songs
            3: Progression Items
            4: Priority Items
            5: The rest of the Item pool
        """
        world = worlds[self.id]
        locations = {}
        if self.locations:
            locations = {loc: self.locations[loc] for loc in random.sample(sorted(self.locations), len(self.locations))}
        used_items = []
        for (location_name, record) in self.pattern_dict_items(locations):
            if record.item is None:
                continue
            valid_items = []
            if record.item == "#Vanilla": # Get vanilla item at this location from the location table
                valid_items.append(location_table[location_name][4]) 
            else: # Do normal method of getting valid items for this location
                valid_items = self.get_valid_items_from_record(world.itempool, used_items, record)
            if not valid_items:
                # Item pool values exceeded. Remove limited items from the list and choose a random value from it
                limited_items = ['Weird Egg', '#AdultTrade', '#Bottle']
                if isinstance(record.item, list):
                    allowed_choices = []
                    for item in record.item:
                        if item in limited_items or item in item_groups['AdultTrade'] or item in item_groups['Bottle']:
                            continue
                        allowed_choices.append(item)
                    record.item = random_choices(allowed_choices)[0]
            else:  # Choices still available in item pool, choose one, mark it as a used item
                record.item = random_choices(valid_items)[0]
                if used_items is not None and record.item[0] != '#':
                    used_items.append(record.item)

            player_id = self.id if record.player is None else record.player - 1

            location_matcher = lambda loc: loc.world.id == world.id and loc.name.lower() == location_name.lower()
            location = pull_first_element(location_pools, location_matcher)
            if location is None:
                try:
                    location = LocationFactory(location_name)
                except KeyError:
                    raise RuntimeError('Unknown location in world %d: %r. %s' % (world.id + 1, location_name, build_close_match(location_name, 'location')))
                if location.type == 'Boss':
                    continue
                elif location.name in world.settings.disabled_locations:
                    continue
                else:
                    raise RuntimeError('Location already filled in world %d: %s' % (self.id + 1, location_name))

            if record.item in item_groups['DungeonReward']:
                raise RuntimeError('Cannot place dungeon reward %s in world %d in location %s.' % (record.item, self.id + 1, location_name))

            if record.item == '#Junk' and location.type == 'Song' and world.settings.shuffle_song_items == 'song' and not any(name in song_list and record.count for name, record in world.settings.starting_items.items()):
                record.item = '#JunkSong'

            ignore_pools = None
            is_invert = self.pattern_matcher(record.item)('!')
            if is_invert and location.type != 'Song' and world.settings.shuffle_song_items == 'song':
                ignore_pools = [2]
            if is_invert and location.type == 'Song' and world.settings.shuffle_song_items == 'song':
                ignore_pools = [i for i in range(len(item_pools)) if i != 2]
            # location.price will be None for Shop Buy items
            if location.type == 'Shop' and location.price is None:
                ignore_pools = [i for i in range(len(item_pools)) if i != 0]
            else:
                # Prevent assigning Shop Buy items to non-Shop locations
                if ignore_pools is None:
                    ignore_pools = [0]
                else:
                    ignore_pools.append(0)

            item = self.get_item(ignore_pools, item_pools, location, player_id, record, worlds)

            if location.type == 'Song' and item.type != 'Song':
                self.song_as_items = True
            location.world.push_item(location, item, True)

            if item.advancement:
                search = Search.max_explore([world.state for world in worlds], itertools.chain.from_iterable(item_pools))
                if not search.can_beat_game(False):
                    raise FillError('%s in world %d is not reachable without %s in world %d!' % (location.name, self.id + 1, item.name, player_id + 1))
            window.fillcount += 1
            window.update_progress(5 + ((window.fillcount / window.locationcount) * 30))

    def get_item(self, ignore_pools, item_pools, location, player_id, record, worlds):
        """Get or create the item specified by the record and replace something in the item pool with it

        :param ignore_pools: Pools to not replace items in
        :param item_pools: A list containing all of the item pools.
        :param location: Location record currently being assigned an item
        :param player_id: Integer representing the current player's ID number
        :param record: Item record from the distribution file to assign to a location
        :param worlds: A list of the world objects that define the rules of each game world.
        :return: item
        """
        world = worlds[player_id]
        if ignore_pools:
            pool = [pool if i not in ignore_pools else [] for i, pool in enumerate(item_pools)]
        else:
            pool = item_pools
        try:
            item = self.pool_remove_item(pool, record.item, 1, world_id=player_id)[0]
        except KeyError:
            if location.type == 'Shop' and "Buy" in record.item:
                try:
                    removed_item = self.pool_remove_item(pool, "Buy *", 1, world_id=player_id)[0]
                    if removed_item.name in self.item_pool:
                        # Update item_pool after item is removed
                        if self.item_pool[removed_item.name].count == 1:
                            del self.item_pool[removed_item.name]
                        else:
                            self.item_pool[removed_item.name].count -= 1
                    item = ItemFactory([record.item], world=world)[0]
                except KeyError:
                    raise RuntimeError(
                        'Too many shop buy items were added to world %d, and not enough shop buy items are available in the item pool to be removed.' % (
                                    self.id + 1))
            elif record.item in item_groups['Bottle']:
                try:
                    item = self.pool_replace_item(pool, "#Bottle", player_id, record.item, worlds)
                except KeyError:
                    raise RuntimeError(
                        'Too many bottles were added to world %d, and not enough bottles are available in the item pool to be removed.' % (
                                    self.id + 1))
            elif record.item in item_groups['AdultTrade']:
                try:
                    item = self.pool_replace_item(pool, "#AdultTrade", player_id, record.item, worlds)
                except KeyError:
                    raise RuntimeError(
                        'Too many adult trade items were added to world %d, and not enough adult trade items are available in the item pool to be removed.' % (
                                    self.id + 1))
            elif record.item == "Weird Egg":
                # If Letter has not been shown to guard before obtaining a second weird egg a softlock can occur
                # if there are important items at deku theater or an important location locked behind the gate
                # or if Keaton Mask gets overwritten before giving it to the guard.
                try:
                    item = self.pool_replace_item(pool, "Weird Egg", player_id, record.item, worlds)
                except KeyError:
                    raise RuntimeError('Weird Egg already placed in World %d.' % (self.id + 1))
            else:
                try:
                    item = self.pool_replace_item(item_pools, "#Junk", player_id, record.item, worlds)
                except KeyError:
                    raise RuntimeError(
                        'Too many items were added to world %d, and not enough junk is available to be removed.' % (self.id + 1))
                except IndexError:
                    raise RuntimeError(
                        'Unknown item %r being placed on location %s in world %d. %s' % (record.item, location, self.id + 1, build_close_match(record.item, 'item')))
            # Update item_pool after item is replaced
            if item.name not in self.item_pool:
                self.item_pool[item.name] = ItemPoolRecord()
            else:
                self.item_pool[item.name].count += 1
        except IndexError:
            raise RuntimeError(
                'Unknown item %r being placed on location %s in world %d. %s' % (record.item, location, self.id + 1, build_close_match(record.item, 'item')))
        # Ensure pool copy is persisted to real pool
        for i, new_pool in enumerate(pool):
            if new_pool:
                item_pools[i] = new_pool
        return item

    def cloak(self, worlds, location_pools, model_pools):
        for (name, record) in self.pattern_dict_items(self.locations):
            if record.model is None:
                continue

            player_id = self.id if record.player is None else record.player - 1
            world = worlds[player_id]

            try:
                location = LocationFactory(name)
            except KeyError:
                raise RuntimeError('Unknown location in world %d: %r. %s' % (world.id + 1, name, build_close_match(name, 'location')))
            if location.type == 'Boss':
                continue

            location = self.pull_item_or_location(location_pools, worlds[self.id], name, remove=False)
            if location is None:
                raise RuntimeError('Location already cloaked in world %d: %s' % (self.id + 1, name))
            model = self.pull_item_or_location(model_pools, world, record.model, remove=False)
            if model is None:
                raise RuntimeError('Unknown model in world %d: %s' % (self.id + 1, record.model))
            if can_cloak(location.item, model):
                location.item.looks_like_item = model


    def configure_gossip(self, spoiler, stoneIDs):
        for (name, record) in self.pattern_dict_items(self.gossip_stones):
            matcher = self.pattern_matcher(name)
            stoneID = pull_random_element([stoneIDs], lambda id: matcher(gossipLocations[id].name))
            if stoneID is None:
                # Allow planning of explicit textids
                match = re.match(r"^(?:\$|x|0x)?([0-9a-f]{4})$", name, flags=re.IGNORECASE)
                if match:
                    stoneID = int(match[1], base=16)
                else:
                    raise RuntimeError('Gossip stone unknown or already assigned in world %d: %r. %s' % (self.id + 1, name, build_close_match(name, 'stone')))
            spoiler.hints[self.id][stoneID] = GossipText(text=record.text, colors=record.colors, prefix='')


    def give_items(self, world, save_context):
        # copy Triforce pieces to all worlds
        triforce_count = sum(
            world_dist.effective_starting_items['Triforce Piece'].count
            for world_dist in self.distribution.world_dists
            if 'Triforce Piece' in world_dist.effective_starting_items
        )
        if triforce_count > 0:
            save_context.give_item(world, 'Triforce Piece', triforce_count)

        for (name, record) in self.effective_starting_items.items():
            if name == 'Triforce Piece' or record.count == 0:
                continue
            save_context.give_item(world, name, record.count)


    def get_starting_item(self, item):
        items = self.starting_items
        if item in items:
            return items[item].count
        else:
            return 0

    @property
    def starting_items(self):
        data = defaultdict(lambda: StarterRecord(0))
        world_names = ['World %d' % (i + 1) for i in range(len(self.distribution.world_dists))]

        # For each entry here of the form 'World %d', apply that entry to that world.
        # If there are any entries that aren't of this form,
        # apply them all to each world.
        if world_names[self.id] in self.distribution.settings.starting_items:
            data.update(self.distribution.settings.starting_items[world_names[self.id]])
        data.update(
            (item_name, count)
            for item_name, count in self.distribution.settings.starting_items.items()
            if item_name not in world_names
        )

        return data

    def configure_effective_starting_items(self, worlds, world):
        items = {item_name: record.copy() for item_name, record in self.starting_items.items()}

        if world.settings.start_with_rupees:
            add_starting_item_with_ammo(items, 'Rupees', 999)
        if world.settings.start_with_consumables:
            add_starting_item_with_ammo(items, 'Deku Sticks', 99)
            add_starting_item_with_ammo(items, 'Deku Nuts', 99)

        skipped_locations = ['Links Pocket']
        if world.settings.shuffle_child_trade == 'skip_child_zelda':
            skipped_locations += ['HC Malon Egg', 'HC Zeldas Letter', 'Song from Impa']
<<<<<<< HEAD
        if world.settings.empty_dungeons_mode != 'none':
            skipped_locations_from_dungeons = []
            if True: #TODO dungeon rewards not shuffled
                skipped_locations_from_dungeons += location_groups['Boss']
            if world.settings.shuffle_song_items == 'song':
                skipped_locations_from_dungeons += location_groups['Song']
            elif world.settings.shuffle_song_items == 'dungeon':
                skipped_locations_from_dungeons += location_groups['BossHeart']
            for location_name in skipped_locations_from_dungeons:
                location = world.get_location(location_name)
                hint_area = HintArea.at(location)
                if hint_area.is_dungeon and world.empty_dungeons[hint_area.dungeon_name].empty:
                    skipped_locations.append(location.name)
                    world.item_added_hint_types['barren'].append(location.item.name)
=======
        if world.settings.gerudo_fortress == 'open' and not world.settings.shuffle_gerudo_card:
            skipped_locations.append('Hideout Gerudo Membership Card')
>>>>>>> e9d5488c
        for iter_world in worlds:
            for location in skipped_locations:
                loc = iter_world.get_location(location)
                if iter_world.id == world.id:
                    self.skipped_locations.append(loc)
                if loc.item is not None and world.id == loc.item.world.id:
                    add_starting_item_with_ammo(items, loc.item.name)

        self.effective_starting_items = items



class Distribution(object):
    def __init__(self, settings, src_dict=None):
        self.src_dict = src_dict or {}
        self.settings = settings
        self.search_groups = {
            **location_groups,
            **item_groups,
        }
        if self.src_dict:
            if 'custom_groups' in self.src_dict:
                self.search_groups.update(self.src_dict['custom_groups'])
            if 'starting_items' in self.src_dict:
                raise ValueError('"starting_items" at the top level is no longer supported, please move it into "settings"')

        self.world_dists = [WorldDistribution(self, id) for id in range(settings.world_count)]
        # One-time init
        update_dict = {
            'file_hash': (self.src_dict.get('file_hash', []) + [None, None, None, None, None])[0:5],
            'playthrough': None,
            'entrance_playthrough': None,
            '_settings': self.src_dict.get('settings', {}),
        }

        self.settings.__dict__.update(update_dict['_settings'])
        if 'settings' in self.src_dict:
            validate_settings(self.src_dict['settings'])
            self.src_dict['_settings'] = self.src_dict['settings']
            del self.src_dict['settings']

        self.__dict__.update(update_dict)

        # Init we have to do every time we retry
        self.reset()


    # adds the location entry only if there is no record for that location already
    def add_location(self, new_location, new_item):
        for world_dist in self.world_dists:
            try:
                world_dist.add_location(new_location, new_item)
            except KeyError:
                print('Cannot place item at excluded location because it already has an item defined in the Distribution.')


    def fill(self, window, worlds, location_pools, item_pools):
        search = Search.max_explore([world.state for world in worlds], itertools.chain.from_iterable(item_pools))
        if not search.can_beat_game(False):
            raise FillError('Item pool does not contain items required to beat game!')

        for world_dist in self.world_dists:
            world_dist.fill(window, worlds, location_pools, item_pools)


    def cloak(self, worlds, location_pools, model_pools):
        for world_dist in self.world_dists:
            world_dist.cloak(worlds, location_pools, model_pools)


    def configure_triforce_hunt(self, worlds):
        total_count = 0
        total_starting_count = 0
        for world in worlds:
            world.triforce_count = world.distribution.item_pool['Triforce Piece'].count
            if 'Triforce Piece' in world.distribution.starting_items:
                world.triforce_count += world.distribution.starting_items['Triforce Piece'].count
                total_starting_count += world.distribution.starting_items['Triforce Piece'].count
            if world.settings.shuffle_child_trade == 'skip_child_zelda' and 'Song from Impa' in world.distribution.locations and world.distribution.locations['Song from Impa'].item == 'Triforce Piece':
                total_starting_count += 1
            total_count += world.triforce_count

        if total_count < worlds[0].triforce_goal:
            raise RuntimeError('Not enough Triforce Pieces in the worlds. There should be at least %d and there are only %d.' % (worlds[0].triforce_goal, total_count))

        if total_starting_count >= worlds[0].triforce_goal:
            raise RuntimeError('Too many Triforce Pieces in starting items. There should be at most %d and there are %d.' % (worlds[0].triforce_goal - 1, total_starting_count))

        for world in worlds:
            world.total_starting_triforce_count = total_starting_count # used later in Rules.py


    def reset(self):
        for world in self.world_dists:
            world.update({}, update_all=True)

        world_names = ['World %d' % (i + 1) for i in range(len(self.world_dists))]

        for k in per_world_keys:
            # Anything starting with ':' is output-only and we ignore it in world.update anyway.
            if k in self.src_dict and k[0] != ':':
                if isinstance(self.src_dict[k], dict):
                    # For each entry here of the form 'World %d', apply that entry to that world.
                    # If there are any entries that aren't of this form,
                    # apply them all to each world.
                    for world_id, world_name in enumerate(world_names):
                        if world_name in self.src_dict[k]:
                            self.world_dists[world_id].update({k: self.src_dict[k][world_name]})
                    src_all = {key: val for key, val in self.src_dict[k].items() if key not in world_names}
                    if src_all:
                        for world in self.world_dists:
                            world.update({k: src_all})
                else:
                    # Since it's not by world, apply to all worlds.
                    for world in self.world_dists:
                        world.update({k: self.src_dict[k]})

        # normalize starting items to use the dictionary format
        starting_items = itertools.chain(self.settings.starting_equipment, self.settings.starting_songs)
        data = defaultdict(lambda: StarterRecord(0))
        if isinstance(self.settings.starting_items, dict) and self.settings.starting_items:
            world_names = ['World %d' % (i + 1) for i in range(len(self.world_dists))]
            for name, record in self.settings.starting_items.items():
                if name in world_names:
                    data[name] = {item_name: count if isinstance(count, StarterRecord) else StarterRecord(count) for item_name, count in record.items()}
                    add_starting_ammo(data[name])
                else:
                    data[name] = record if isinstance(record, StarterRecord) else StarterRecord(record)
            add_starting_ammo(data)
        else:
            starting_items = itertools.chain(self.settings.starting_equipment, self.settings.starting_items, self.settings.starting_songs)
        for itemsetting in starting_items:
            if itemsetting in StartingItems.everything:
                item = StartingItems.everything[itemsetting]
                if not item.special:
                    add_starting_item_with_ammo(data, item.itemname)
                else:
                    if item.itemname == 'Rutos Letter' and self.settings.zora_fountain != 'open':
                        data['Rutos Letter'].count += 1
                    elif item.itemname in ['Bottle', 'Rutos Letter']:
                        data['Bottle'].count += 1
                    else:
                        raise KeyError("invalid special item: {}".format(item.itemname))
            else:
                raise KeyError("invalid starting item: {}".format(itemsetting))
        self.settings.starting_equipment = []
        self.settings.starting_songs = []
        # add hearts
        if self.settings.starting_hearts > 3 and 'Piece of Heart' not in self.settings.starting_items and 'Heart Container' not in self.settings.starting_items:
            num_hearts_to_collect = self.settings.starting_hearts - 3
            if self.settings.item_pool_value == 'plentiful':
                if self.settings.starting_hearts >= 20:
                    num_hearts_to_collect -= 1
                    data['Piece of Heart'].count += 4
                data['Heart Container'].count += num_hearts_to_collect
            else:
                # evenly split the difference between heart pieces and heart containers removed from the pool,
                # removing an extra 4 pieces in case of an odd number since there's 9*4 of them but only 8 containers
                data['Piece of Heart'].count += 4 * math.ceil(num_hearts_to_collect / 2)
                data['Heart Container'].count += math.floor(num_hearts_to_collect / 2)
        self.settings.starting_items = data


    def to_json(self, include_output=True, spoiler=True):
        self_dict = {
            ':version': __version__,
            'file_hash': CollapseList(self.file_hash),
            ':seed': self.settings.seed,
            ':settings_string': self.settings.settings_string,
            ':enable_distribution_file': self.settings.enable_distribution_file,
            'settings': self.settings.to_json(),
        }

        if spoiler:
            world_dist_dicts = [world_dist.to_json() for world_dist in self.world_dists]
            if self.settings.world_count > 1:
                for k in per_world_keys:
                    self_dict[k] = {}
                    for id, world_dist_dict in enumerate(world_dist_dicts):
                        self_dict[k]['World %d' % (id + 1)] = world_dist_dict[k]
            else:
                self_dict.update({k: world_dist_dicts[0][k] for k in per_world_keys})

            if self.playthrough is not None:
                self_dict[':playthrough'] = AlignedDict({
                    sphere_nr: SortedDict({
                        name: record.to_json() for name, record in sphere.items()
                    })
                    for (sphere_nr, sphere) in self.playthrough.items()
                }, depth=2)

            if self.entrance_playthrough is not None and len(self.entrance_playthrough) > 0:
                self_dict[':entrance_playthrough'] = AlignedDict({
                    sphere_nr: SortedDict({
                        name: record.to_json() for name, record in sphere.items()
                    })
                    for (sphere_nr, sphere) in self.entrance_playthrough.items()
                }, depth=2)

        if not include_output:
            strip_output_only(self_dict)
            self_dict['settings'] = dict(self._settings)
        return self_dict


    def to_str(self, include_output_only=True, spoiler=True):
        return dump_obj(self.to_json(include_output_only, spoiler))


    def __str__(self):
        return dump_obj(self.to_json())


    def update_spoiler(self, spoiler, output_spoiler):
        self.file_hash = [HASH_ICONS[icon] for icon in spoiler.file_hash]

        if not output_spoiler:
            return

        spoiler.parse_data()

        for world in spoiler.worlds:
            world_dist = self.world_dists[world.id]
            world_dist.randomized_settings = {randomized_item: getattr(world.settings, randomized_item) for randomized_item in world.randomized_list}
            world_dist.dungeons = {dung: DungeonRecord({ 'mq': world.dungeon_mq[dung] }) for dung in world.dungeon_mq}
            world_dist.empty_dungeons = {dung: EmptyDungeonRecord({ 'empty': world.empty_dungeons[dung].empty }) for dung in world.empty_dungeons}
            world_dist.trials = {trial: TrialRecord({ 'active': not world.skipped_trials[trial] }) for trial in world.skipped_trials}
            if hasattr(world, 'song_notes'):
                world_dist.songs = {song: SongRecord({ 'notes': str(world.song_notes[song]) }) for song in world.song_notes}
            world_dist.entrances = {ent.name: EntranceRecord.from_entrance(ent) for ent in spoiler.entrances[world.id]}
            world_dist.locations = {loc: LocationRecord.from_item(item) for (loc, item) in spoiler.locations[world.id].items()}
            world_dist.woth_locations = {loc.name: LocationRecord.from_item(loc.item) for loc in spoiler.required_locations[world.id]}
            world_dist.goal_locations = {}
            if world.id in spoiler.goal_locations and spoiler.goal_locations[world.id]:
                for cat_name, goals in spoiler.goal_locations[world.id].items():
                    world_dist.goal_locations[cat_name] = {}
                    for goal_name, location_worlds in goals.items():
                        goal = spoiler.goal_categories[world.id][cat_name].get_goal(goal_name)
                        goal_text = goal.hint_text.replace('#', '')
                        goal_text = goal_text[0].upper() + goal_text[1:]
                        # Add Token/Triforce Piece/heart reachability data
                        if goal.items[0]['name'] == 'Triforce Piece':
                            goal_text +=  ' (' + str(goal.items[0]['quantity']) + '/' + str(world.triforce_count) + ' reachable)'
                        if goal.items[0]['name'] == 'Gold Skulltula Token':
                            goal_text +=  ' (' + str(goal.items[0]['quantity']) + '/100 reachable)'
                        if goal.items[0]['name'] == 'Piece of Heart':
                            goal_text +=  ' (' + str(goal.items[0]['quantity']) + '/68 reachable)' #TODO adjust total based on starting_hearts?
                        world_dist.goal_locations[cat_name][goal_text] = {}
                        for location_world, locations in location_worlds.items():
                            if len(self.world_dists) == 1:
                                world_dist.goal_locations[cat_name][goal_text] = {loc.name: LocationRecord.from_item(loc.item).to_json() for loc in locations}
                            else:
                                world_dist.goal_locations[cat_name][goal_text]['from World ' + str(location_world + 1)] = {loc.name: LocationRecord.from_item(loc.item).to_json() for loc in locations}
            world_dist.barren_regions = list(map(str, world.empty_areas))
            world_dist.gossip_stones = {}
            for loc in spoiler.hints[world.id]:
                hint = GossipRecord(spoiler.hints[world.id][loc].to_json())
                if loc in gossipLocations:
                    world_dist.gossip_stones[gossipLocations[loc].name] = hint
                else:
                    world_dist.gossip_stones["0x{:04X}".format(loc)] = hint

        self.playthrough = {}
        for (sphere_nr, sphere) in spoiler.playthrough.items():
            loc_rec_sphere = {}
            self.playthrough[sphere_nr] = loc_rec_sphere
            for location in sphere:
                if spoiler.settings.world_count > 1:
                    location_key = '%s [W%d]' % (location.name, location.world.id + 1)
                else:
                    location_key = location.name

                loc_rec_sphere[location_key] = LocationRecord.from_item(location.item)

        self.entrance_playthrough = {}
        for (sphere_nr, sphere) in spoiler.entrance_playthrough.items():
            if len(sphere) > 0:
                ent_rec_sphere = {}
                self.entrance_playthrough[sphere_nr] = ent_rec_sphere
                for entrance in sphere:
                    if spoiler.settings.world_count > 1:
                        entrance_key = '%s [W%d]' % (entrance.name, entrance.world.id + 1)
                    else:
                        entrance_key = entrance.name

                    ent_rec_sphere[entrance_key] = EntranceRecord.from_entrance(entrance)


    @staticmethod
    def from_file(settings, filename):
        if any(map(filename.endswith, ['.z64', '.n64', '.v64'])):
            raise InvalidFileException("Your Ocarina of Time ROM doesn't belong in the plandomizer setting. If you don't know what plandomizer is, or don't plan to use it, leave that setting blank and try again.")

        try:
            with open(filename, encoding='utf-8') as infile:
                src_dict = json.load(infile)
        except json.decoder.JSONDecodeError as e:
            raise InvalidFileException(f"Invalid Plandomizer File. Make sure the file is a valid JSON file. Failure reason: {str(e)}") from None
        return Distribution(settings, src_dict)


    def to_file(self, filename, output_spoiler):
        json = self.to_str(spoiler=output_spoiler)
        with open(filename, 'w', encoding='utf-8') as outfile:
            outfile.write(json)


def add_starting_ammo(starting_items):
    for item in StartingItems.inventory.values():
        if item.itemname in starting_items and item.ammo:
            for ammo, qty in item.ammo.items():
                # Add ammo to starter record, but not overriding existing count if present
                if ammo not in starting_items:
                    starting_items[ammo] = StarterRecord(0)
                    starting_items[ammo].count = qty[starting_items[item.itemname].count - 1]


def add_starting_item_with_ammo(starting_items, item_name, count=1):
    if item_name not in starting_items:
        starting_items[item_name] = StarterRecord(0)
    starting_items[item_name].count += count
    for item in StartingItems.inventory.values():
        if item.itemname == item_name and item.ammo:
            for ammo, qty in item.ammo.items():
                if ammo not in starting_items:
                    starting_items[ammo] = StarterRecord(0)
                starting_items[ammo].count = qty[starting_items[item_name].count - 1]
            break


def strip_output_only(obj):
    if isinstance(obj, list):
        for elem in obj:
            strip_output_only(elem)
    elif isinstance(obj, dict):
        output_only_keys = [key for key in obj if is_output_only(key)]
        for key in output_only_keys:
            del obj[key]
        for elem in obj.values():
            strip_output_only(elem)


def can_cloak(actual_item, model):
    return actual_item.index == 0x7C # Ice Trap


def is_output_only(pattern):
    return pattern.startswith(':')


def is_pattern(pattern):
    return pattern.startswith('!') or pattern.startswith('*') or pattern.startswith('#') or pattern.endswith('*')


def pull_first_element(pools, predicate=lambda k:True, remove=True):
    for pool in pools:
        for element in pool:
            if predicate(element):
                if remove:
                    pool.remove(element)
                return element
    return None


def pull_random_element(pools, predicate=lambda k:True, remove=True):
    candidates = [(element, pool) for pool in pools for element in pool if predicate(element)]
    if len(candidates) == 0:
        return None
    element, pool = random.choice(candidates)
    if remove:
        pool.remove(element)
    return element


def pull_all_elements(pools, predicate=lambda k:True, remove=True):
    elements = []
    for pool in pools:
        for element in pool:
            if predicate(element):
                if remove:
                    pool.remove(element)
                elements.append(element)

    if len(elements) == 0:
        return None
    return elements<|MERGE_RESOLUTION|>--- conflicted
+++ resolved
@@ -1039,7 +1039,6 @@
         skipped_locations = ['Links Pocket']
         if world.settings.shuffle_child_trade == 'skip_child_zelda':
             skipped_locations += ['HC Malon Egg', 'HC Zeldas Letter', 'Song from Impa']
-<<<<<<< HEAD
         if world.settings.empty_dungeons_mode != 'none':
             skipped_locations_from_dungeons = []
             if True: #TODO dungeon rewards not shuffled
@@ -1054,10 +1053,8 @@
                 if hint_area.is_dungeon and world.empty_dungeons[hint_area.dungeon_name].empty:
                     skipped_locations.append(location.name)
                     world.item_added_hint_types['barren'].append(location.item.name)
-=======
         if world.settings.gerudo_fortress == 'open' and not world.settings.shuffle_gerudo_card:
             skipped_locations.append('Hideout Gerudo Membership Card')
->>>>>>> e9d5488c
         for iter_world in worlds:
             for location in skipped_locations:
                 loc = iter_world.get_location(location)
