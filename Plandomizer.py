--- conflicted
+++ resolved
@@ -359,7 +359,6 @@
         return dist_chosen
 
 
-<<<<<<< HEAD
     def configure_songs(self):
         dist_notes = {}
         for (name, record) in self.songs.items():
@@ -368,9 +367,7 @@
         return dist_notes
 
 
-=======
     # Add randomized_settings defined in distribution to world's randomized settings list
->>>>>>> c305c809
     def configure_randomized_settings(self, world):
         for name, record in self.randomized_settings.items():
             setattr(world, name, record)
