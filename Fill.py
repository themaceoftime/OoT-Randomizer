--- conflicted
+++ resolved
@@ -3,10 +3,6 @@
 from State import State
 from Rules import set_shop_rules
 from Location import DisableType
-<<<<<<< HEAD
-from ItemPool import entrancelist
-from Utils import traverse
-=======
 from ItemPool import junk_pool, item_groups
 from LocationList import location_groups
 from ItemPool import songlist, get_junk_item, junk_pool, item_groups, entrancelist
@@ -14,7 +10,6 @@
 from Item import ItemFactory
 from functools import reduce
 
->>>>>>> b0b71301
 
 class FillError(RuntimeError):
     pass
@@ -27,9 +22,6 @@
         'Song from Ocarina of Time', 'Song at Windmill', 'Sheik Forest Song', 'Sheik at Temple',
         'Sheik in Crater', 'Sheik in Ice Cavern', 'Sheik in Kakariko', 'Sheik at Colossus']]
 
-<<<<<<< HEAD
-    entrance_locations = [[ world.get_location(age + ' ' + entrance) for age in ['Child', 'Adult']] for world in worlds for entrance in entrancelist ]
-=======
     entrance_locations = []
     for world in worlds:
         for entrance in entrancelist:
@@ -38,7 +30,6 @@
             child_location = world.get_location('Child ' + entrance)
             child_location.next = world.get_location('Adult ' + entrance)
             entrance_locations.append(child_location)
->>>>>>> b0b71301
 
     shop_locations = [location for world in worlds for location in world.get_unfilled_locations() if location.type == 'Shop' and location.price == None]
 
@@ -49,7 +40,6 @@
                location not in shop_locations and \
                location.type != 'Entrance' and \
                location.type != 'GossipStone']
-
     world_states = [world.state for world in worlds]
 
     window.locationcount = len(fill_locations) + len(song_locations) + len(shop_locations) + len(entrance_locations)
@@ -58,22 +48,6 @@
     # Generate the itempools
     shopitempool = [item for world in worlds for item in world.itempool if item.type == 'Shop']
     songitempool = [item for world in worlds for item in world.itempool if item.type == 'Song']
-<<<<<<< HEAD
-    if worlds[0].shuffle_dungeon_entrances:
-        entrancemap = { world.id : { item.name : item for item in world.itempool if item.type == 'Entrance' } for world in worlds }
-        entrancepool = [[entrancemap[world.id][age + ' ' + entrance] for age in ['Child', 'Adult']] for world in worlds for entrance in entrancelist ]
-
-        #If ALR is off, we need to declare at least one age or the other for Deku/DC as progression
-        #for state collection purposes. Rando it. We cannot do this for ALR, as ALR placement is too
-        #heavily restricted to be able to handle any extra restrictions. This can be fixed by not
-        #overloading is_advancement with these ER special case semantics.
-        if worlds[0].check_beatable_only:
-            for world in worlds:
-                for entrance in [ 'Deku Tree', 'Dodongos Cavern' ]:
-                    entrancemap[world.id][random.choice(['Child', 'Adult']) + ' ' + entrance].advancement = True
-
-    itempool =     [item for world in worlds for item in world.itempool if item.type != 'Shop' and item.type != 'Song' and item.type != 'Entrance']
-=======
     itempool =     [item for world in worlds for item in world.itempool if item.type != 'Shop' and item.type != 'Song' and item.type != 'Entrance']
 
     if worlds[0].shuffle_dungeon_entrances:
@@ -100,7 +74,6 @@
                 for entrance in either_age_dungeons:
                     entrancemap[world.id][random.choice(['Child', 'Adult']) + ' ' + entrance].advancement = True
 
->>>>>>> b0b71301
     
     if worlds[0].shuffle_song_items:
         itempool.extend(songitempool)
@@ -130,14 +103,11 @@
         ice_trap = ice_traps.pop(0)
         ice_trap.looks_like_item = random_item
 
-<<<<<<< HEAD
-=======
     cloakable_locations = shop_locations + song_locations + fill_locations
     all_models = shopitempool + dungeon_items + songitempool + itempool
     worlds[0].distribution.fill(window, worlds, [shop_locations, song_locations, fill_locations], [shopitempool, dungeon_items, songitempool, progitempool, prioitempool, restitempool])
     itempool = progitempool + prioitempool + restitempool
 
->>>>>>> b0b71301
     #We place entrances first. Like songs and shops, the placement is heavily
     #limited with the extra complication that Deku Tree and DC are placed without
     #logic to handle ALR with either age but not always both. This can be fixed
@@ -146,14 +116,9 @@
         fill_ownworld_restrictive(window, worlds, entrance_locations, entrancepool, \
                                   itempool + songitempool + shopitempool + dungeon_items, "entrance")
         #Now put every entrance access fully into logic
-<<<<<<< HEAD
-        for entrance in traverse(entrancepool):
-            entrance.advancement = True
-=======
         for entrance in entrancepool:
             entrance.advancement = True
             entrance.next.advancement = True
->>>>>>> b0b71301
 
     # We place all the shop items next. Like songs, they have a more limited
     # set of locations that they can be placed in, so placing them first will
@@ -162,10 +127,6 @@
     # or not. This shouldn't have much affect on item bias.
     if shop_locations:
         fill_ownworld_restrictive(window, worlds, shop_locations, shopitempool, itempool + songitempool + dungeon_items, "shop")
-<<<<<<< HEAD
-
-=======
->>>>>>> b0b71301
     # Update the shop item access rules
     for world in worlds:
         set_shop_rules(world)
@@ -176,7 +137,7 @@
     # placement, but will leave as is for now
     fill_dungeons_restrictive(window, worlds, fill_locations, dungeon_items, itempool + songitempool)
 
-    # places the songs and entrances into the world
+    # places the songs into the world
     # Currently places songs only at song locations. if there's an option
     # to allow at other locations then they should be in the main pool.
     # Placing songs on their own since they have a relatively high chance
@@ -282,6 +243,9 @@
     # iterate of all the dungeons in a random order, placing the item there
     for dungeon in dungeons:
         dungeon_locations = [location for region in dungeon.regions for location in region.locations if location in fill_locations]
+        if dungeon.name == 'Spirit Temple':
+            # spirit temple is weird and includes a couple locations outside of the dungeon
+            dungeon_locations.extend(filter(lambda location: location in fill_locations, [dungeon.world.get_location(location) for location in ['Mirror Shield Chest', 'Silver Gauntlets Chest']]))
 
         # cache this list to flag afterwards
         all_dungeon_locations.extend(dungeon_locations)
@@ -303,38 +267,25 @@
 
     logging.getLogger('').info("Unique dungeon items placed")
 
-def list_first(l):
-    if isinstance(l, list):
-        return list_first(l[0])
-    return l
 
 # Places items restricting placement to the recipient player's own world
 def fill_ownworld_restrictive(window, worlds, locations, ownpool, itempool, description="Unknown", attempts=15):
     # get the locations for each world
 
     # look for preplaced items
-<<<<<<< HEAD
-    placed_prizes = [list_first(loc).item.name for loc in locations if list_first(loc).item is not None]
-    unplaced_prizes = [item for item in ownpool if list_first(item).name not in placed_prizes]
-    empty_locations = [loc for loc in locations if list_first(loc).item is None]
-
-    prizepool_dict = {world.id: [item for item in unplaced_prizes if list_first(item).world.id == world.id] for world in worlds}
-    prize_locs_dict = {world.id: [loc for loc in empty_locations if list_first(loc).world.id == world.id] for world in worlds}
-=======
     placed_prizes = [loc.item.name for loc in locations if loc.item is not None]
     unplaced_prizes = [item for item in ownpool if item.name not in placed_prizes]
     empty_locations = [loc for loc in locations if loc.item is None]
 
     prizepool_dict = {world.id: [item for item in unplaced_prizes if item.world.id == world.id] for world in worlds}
     prize_locs_dict = {world.id: [loc for loc in empty_locations if loc.world.id == world.id] for world in worlds}
->>>>>>> b0b71301
 
     # Shop item being sent in to this method are tied to their own world.
     # Therefore, let's do this one world at a time. We do this to help
     # increase the chances of successfully placing songs
     for world in worlds:
         # List of states with all items
-        unplaced_prizes = [item for item in unplaced_prizes if list_first(item).world.id != world.id]
+        unplaced_prizes = [item for item in unplaced_prizes if item not in prizepool_dict[world.id]]
         all_state_base_list = State.get_states_with_items([world.state for world in worlds], itempool + unplaced_prizes)
 
         world_attempts = attempts
@@ -349,67 +300,15 @@
                 logging.getLogger('').info("%s items placed for world %s", description, (world.id+1))
             except FillError as e:
                 logging.getLogger('').info("Failed to place %s items for world %s. Will retry %s more times", description, (world.id+1), world_attempts)
-<<<<<<< HEAD
-                for location in traverse(prize_locs_dict[world.id]):
-                    location.item = None
-                    if location.disabled == DisableType.DISABLED:
-                        location.disabled = DisableType.PENDING
-=======
                 for location in prize_locs_dict[world.id]:
                     world.pop_item(location, True)
->>>>>>> b0b71301
                 logging.getLogger('').info('\t%s' % str(e))
                 continue
             break
         else:
             raise FillError('Unable to place %s items in world %d' % (description, (world.id+1)))
 
-<<<<<<< HEAD
-def zip_strict(list1, list2):
-    if not isinstance(list1, list):
-        list1 = [list1]
-    if not isinstance(list2, list):
-        list2 = [list2]
-    if len(list1) == len(list2):
-        return list(zip(list1, list2))
-    return []
-
-def can_place_item_at_location(location, item_to_place, maximum_exploration_state_list, perform_access_check):
-    for (loc1, item1) in zip_strict(location, item_to_place):
-        if not loc1.can_fill(maximum_exploration_state_list[loc1.world.id], item1, perform_access_check):
-            return False;
-
-        # for multiworld, make it so that the location is also reachable
-        # in the world the item is for. This is to prevent early restrictions
-        # in one world being placed late in another world. If this is not
-        # done then one player may be waiting a long time for other players.
-        if loc1.world.id != item1.world.id:
-            try:
-                source_location = item1.world.get_location(loc1.name)
-                if not source_location.can_fill(maximum_exploration_state_list[item1.world.id], item1, perform_access_check):
-                    # location wasn't reachable in item's world, so skip it
-                    return False
-            except KeyError:
-                # This location doesn't exist in the other world, let's look elsewhere.
-                # Check access to whatever parent region exists in the other world.
-                can_reach = True
-                parent_region = loc1.parent_region
-                while parent_region:
-                    try:
-                        source_region = item1.world.get_region(parent_region.name)
-                        can_reach = source_region.can_reach(maximum_exploration_state_list[item1.world.id])
-                        break
-                    except KeyError:
-                        parent_region = parent_region.entrances[0].parent_region
-                if not can_reach:
-                    return False
-=======
->>>>>>> b0b71301
-
-        if loc1.disabled == DisableType.PENDING:
-            if not State.can_beat_game(maximum_exploration_state_list):
-                return False
-    return True
+
 
 # Places items in the itempool into locations.
 # worlds is a list of worlds and is redundant of the worlds in the base_state_list
@@ -458,9 +357,6 @@
         # in the world we are placing it (possibly checking for reachability)
         spot_to_fill = None
         for location in locations:
-<<<<<<< HEAD
-            if can_place_item_at_location(location, item_to_place, maximum_exploration_state_list, perform_access_check):
-=======
             if location.can_fill(maximum_exploration_state_list[location.world.id], item_to_place, perform_access_check):
                 # for multiworld, make it so that the location is also reachable
                 # in the world the item is for. This is to prevent early restrictions
@@ -497,7 +393,6 @@
                     if not State.can_beat_game(maximum_exploration_state_list):
                         continue
 
->>>>>>> b0b71301
                 # location is reachable (and reachable in item's world), so place item here
                 spot_to_fill = location
                 break
@@ -511,17 +406,10 @@
                 continue
             else:
                 # we expect all items to be placed
-                raise FillError('Game unbeatable: No more spots to place %s [World %d]' % (item_to_place, list_first(item_to_place).world.id))
+                raise FillError('Game unbeatable: No more spots to place %s [World %d]' % (item_to_place, item_to_place.world.id))
 
         # Place the item in the world and continue
-<<<<<<< HEAD
-        for (spot1, item1) in zip_strict(spot_to_fill, item_to_place):
-            if spot1.disabled == DisableType.PENDING:
-                spot1.disabled = DisableType.DISABLED
-            spot1.world.push_item(spot1, item1)
-=======
         spot_to_fill.world.push_item(spot_to_fill, item_to_place, True)
->>>>>>> b0b71301
 
         locations.remove(spot_to_fill)
         window.fillcount += 1
