import random
import logging
from State import State
from Rules import set_shop_rules
from Location import DisableType
<<<<<<< HEAD
from LocationList import location_groups
from ItemPool import songlist, get_junk_item, junk_pool, item_groups
from ItemList import item_table
from Item import ItemFactory
from functools import reduce
=======
>>>>>>> 75958564


class FillError(RuntimeError):
    pass


# Places all items into the world
def distribute_items_restrictive(window, worlds, fill_locations=None):
    song_locations = [world.get_location(location) for world in worlds for location in
        ['Song from Composer Grave', 'Impa at Castle', 'Song from Malon', 'Song from Saria',
        'Song from Ocarina of Time', 'Song at Windmill', 'Sheik Forest Song', 'Sheik at Temple',
        'Sheik in Crater', 'Sheik in Ice Cavern', 'Sheik in Kakariko', 'Sheik at Colossus']]

    shop_locations = [location for world in worlds for location in world.get_unfilled_locations() if location.type == 'Shop' and location.price == None]

    # If not passed in, then get a shuffled list of locations to fill in
    if not fill_locations:
        fill_locations = [location for world in worlds for location in world.get_unfilled_locations() \
            if location not in song_locations and \
               location not in shop_locations and \
               location.type != 'GossipStone']
    world_states = [world.state for world in worlds]

    window.locationcount = len(fill_locations) + len(song_locations) + len(shop_locations)
    window.fillcount = 0

    # Generate the itempools
    shopitempool = [item for world in worlds for item in world.itempool if item.type == 'Shop']
    songitempool = [item for world in worlds for item in world.itempool if item.type == 'Song']
    itempool =     [item for world in worlds for item in world.itempool if item.type != 'Shop' and item.type != 'Song']
    
    if worlds[0].shuffle_song_items:
        itempool.extend(songitempool)
        fill_locations.extend(song_locations)
        songitempool = []
        song_locations = []

    # add unrestricted dungeon items to main item pool
    itempool.extend([item for world in worlds for item in world.get_unrestricted_dungeon_items()])
    dungeon_items = [item for world in worlds for item in world.get_restricted_dungeon_items()]

    random.shuffle(itempool) # randomize item placement order. this ordering can greatly affect the location accessibility bias
    progitempool = [item for item in itempool if item.advancement]
    prioitempool = [item for item in itempool if not item.advancement and item.priority]
    restitempool = [item for item in itempool if not item.advancement and not item.priority]

    # set ice traps to have the appearance of other random items in the item pool
    ice_traps = [item for item in itempool if item.name == 'Ice Trap']
    fake_items = []
    major_items = [item for item in itempool if item.majoritem]
    if len(major_items) == 0: # All major items were somehow removed from the pool (can happen in plando)
        major_items = ItemFactory([item for (item, data) in item_table.items() if data[0] == 'Item' and data[1] and data[2] is not None])
    while len(ice_traps) > len(fake_items):
        # if there are more ice traps than major items, then double up on major items
        fake_items.extend(major_items)
    for random_item in random.sample(fake_items, len(ice_traps)):
        ice_trap = ice_traps.pop(0)
        ice_trap.looks_like_item = random_item

    cloakable_locations = shop_locations + song_locations + fill_locations
    all_models = shopitempool + dungeon_items + songitempool + itempool
    worlds[0].distribution.fill(window, worlds, [shop_locations, song_locations, fill_locations], [shopitempool, dungeon_items, songitempool, progitempool, prioitempool, restitempool])
    itempool = progitempool + prioitempool + restitempool

    # We place all the shop items first. Like songs, they have a more limited
    # set of locations that they can be placed in, so placing them first will
    # reduce the odds of creating unbeatable seeds. This also avoids needing
    # to create item rules for every location for whether they are a shop item
    # or not. This shouldn't have much affect on item bias.
    if shop_locations:
        fill_ownworld_restrictive(window, worlds, shop_locations, shopitempool, itempool + songitempool + dungeon_items, "shop")
    # Update the shop item access rules
    for world in worlds:
        set_shop_rules(world)

    # If there are dungeon items that are restricted to their original dungeon,
    # we must place them first to make sure that there is always a location to
    # place them. This could probably be replaced for more intelligent item
    # placement, but will leave as is for now
    fill_dungeons_restrictive(window, worlds, fill_locations, dungeon_items, itempool + songitempool)

    # places the songs into the world
    # Currently places songs only at song locations. if there's an option
    # to allow at other locations then they should be in the main pool.
    # Placing songs on their own since they have a relatively high chance
    # of failing compared to other item type. So this way we only have retry
    # the song locations only.
    if not worlds[0].shuffle_song_items:
        fill_ownworld_restrictive(window, worlds, song_locations, songitempool, progitempool, "song")
        if worlds[0].start_with_fast_travel:
            fill_locations += [location for location in song_locations if location.item is None]

    # Put one item in every dungeon, needs to be done before other items are
    # placed to ensure there is a spot available for them
    if worlds[0].one_item_per_dungeon:
        fill_dungeon_unique_item(window, worlds, fill_locations, progitempool)

    # Place all progression items. This will include keys in keysanity.
    # Items in this group will check for reachability and will be placed
    # such that the game is guaranteed beatable.
    fill_restrictive(window, worlds, [world.state for world in worlds], fill_locations, progitempool)

    # Place all priority items.
    # These items are items that only check if the item is allowed to be
    # placed in the location, not checking reachability. This is important
    # for things like Ice Traps that can't be found at some locations
    fill_restrictive_fast(window, worlds, fill_locations, prioitempool)

    # Place the rest of the items.
    # No restrictions at all. Places them completely randomly. Since they
    # cannot affect the beatability, we don't need to check them
    fast_fill(window, fill_locations, restitempool)

    # Log unplaced item/location warnings
    for item in progitempool + prioitempool + restitempool:
        logging.getLogger('').error('Unplaced Items: %s [World %d]' % (item.name, item.world.id))
    for location in fill_locations:
        logging.getLogger('').error('Unfilled Locations: %s [World %d]' % (location.name, location.world.id))

    if progitempool + prioitempool + restitempool:
        raise FillError('Not all items are placed.')

    if fill_locations:
        raise FillError('Not all locations have an item.')

    if not State.can_beat_game(world_states, True):
        raise FillError('Cannot beat game!')

    worlds[0].distribution.cloak(worlds, [cloakable_locations], [all_models])

    # Get Light Arrow location for later usage.
    for world in worlds:
        for location in world.get_filled_locations():
            if location.item and location.item.name == 'Light Arrows':
                location.item.world.light_arrow_location = location


# Places restricted dungeon items into the worlds. To ensure there is room for them.
# they are placed first so it will assume all other items are reachable
def fill_dungeons_restrictive(window, worlds, shuffled_locations, dungeon_items, itempool):
    # List of states with all non-key items
    all_state_base_list = State.get_states_with_items([world.state for world in worlds], itempool)

    # shuffle this list to avoid placement bias
    random.shuffle(dungeon_items)

    # sort in the order Other, Small Key, Boss Key before placing dungeon items
    # python sort is stable, so the ordering is still random within groups
    # fill_restrictive processes the resulting list backwards so the Boss Keys will actually be placed first
    sort_order = {"BossKey": 3, "SmallKey": 2}
    dungeon_items.sort(key=lambda item: sort_order.get(item.type, 1))

    # place dungeon items
    fill_restrictive(window, worlds, all_state_base_list, shuffled_locations, dungeon_items)

    for world in worlds:
        world.state.clear_cached_unreachable()


# Places items into dungeon locations. This is used when there should be exactly
# one progression item per dungeon. This should be ran before all the progression
# items are places to ensure there is space to place them.
def fill_dungeon_unique_item(window, worlds, fill_locations, itempool):
    # We should make sure that we don't count event items, shop items,
    # token items, or dungeon items as a major item. itempool at this
    # point should only be able to have tokens of those restrictions
    # since the rest are already placed.
    major_items = [item for item in itempool if item.majoritem]
    minor_items = [item for item in itempool if not item.majoritem]

    dungeons = [dungeon for world in worlds for dungeon in world.dungeons]
    double_dungeons = []
    for dungeon in dungeons:
        # we will count spirit temple twice so that it gets 2 items to match vanilla
        if dungeon.name == 'Spirit Temple':
            double_dungeons.append(dungeon)
    dungeons.extend(double_dungeons)

    random.shuffle(dungeons)
    random.shuffle(itempool)

    all_other_item_state = State.get_states_with_items([world.state for world in worlds], minor_items)
    all_dungeon_locations = []

    # iterate of all the dungeons in a random order, placing the item there
    for dungeon in dungeons:
        dungeon_locations = [location for region in dungeon.regions for location in region.locations if location in fill_locations]
        if dungeon.name == 'Spirit Temple':
            # spirit temple is weird and includes a couple locations outside of the dungeon
            dungeon_locations.extend(filter(lambda location: location in fill_locations, [dungeon.world.get_location(location) for location in ['Mirror Shield Chest', 'Silver Gauntlets Chest']]))

        # cache this list to flag afterwards
        all_dungeon_locations.extend(dungeon_locations)

        # place 1 item into the dungeon
        fill_restrictive(window, worlds, all_other_item_state, dungeon_locations, major_items, 1)

        # update the location and item pool, removing any placed items and filled locations
        # the fact that you can remove items from a list you're iterating over is python magic
        for item in itempool:
            if item.location != None:
                fill_locations.remove(item.location)
                itempool.remove(item)

    # flag locations to not place further major items. it's important we do it on the
    # locations instead of the dungeon because some locations are not in the dungeon
    for location in all_dungeon_locations:
        location.minor_only = True

    logging.getLogger('').info("Unique dungeon items placed")


# Places items restricting placement to the recipient player's own world
def fill_ownworld_restrictive(window, worlds, locations, ownpool, itempool, description="Unknown", attempts=15):
    # get the locations for each world

    # look for preplaced items
    placed_prizes = [loc.item.name for loc in locations if loc.item is not None]
    unplaced_prizes = [item for item in ownpool if item.name not in placed_prizes]
    empty_locations = [loc for loc in locations if loc.item is None]

    prizepool_dict = {world.id: [item for item in unplaced_prizes if item.world.id == world.id] for world in worlds}
    prize_locs_dict = {world.id: [loc for loc in empty_locations if loc.world.id == world.id] for world in worlds}

    # Shop item being sent in to this method are tied to their own world.
    # Therefore, let's do this one world at a time. We do this to help
    # increase the chances of successfully placing songs
    for world in worlds:
        # List of states with all items
        unplaced_prizes = [item for item in unplaced_prizes if item not in prizepool_dict[world.id]]
        all_state_base_list = State.get_states_with_items([world.state for world in worlds], itempool + unplaced_prizes)

        world_attempts = attempts
        while world_attempts:
            world_attempts -= 1
            try:
                prizepool = list(prizepool_dict[world.id])
                prize_locs = list(prize_locs_dict[world.id])
                random.shuffle(prizepool)
                fill_restrictive(window, worlds, all_state_base_list, prize_locs, prizepool)
                
                logging.getLogger('').info("%s items placed for world %s", description, (world.id+1))
            except FillError as e:
                logging.getLogger('').info("Failed to place %s items for world %s. Will retry %s more times", description, (world.id+1), world_attempts)
                for location in prize_locs_dict[world.id]:
                    location.item = None
                    if location.disabled == DisableType.DISABLED:
                        location.disabled = DisableType.PENDING
                logging.getLogger('').info('\t%s' % str(e))
                continue
            break
        else:
            raise FillError('Unable to place %s items in world %d' % (description, (world.id+1)))



# Places items in the itempool into locations.
# worlds is a list of worlds and is redundant of the worlds in the base_state_list
# base_state_list is a list of world states prior to placing items in the item pool
# items and locations have pointers to the world that they belong to
#
# The algorithm places items in the world in reverse.
# This means we first assume we have every item in the item pool and
# remove an item and try to place it somewhere that is still reachable
# This method helps distribution of items locked behind many requirements
#
# count is the number of items to place. If count is negative, then it will place
# every item. Raises an error if specified count of items are not placed.
#
# This function will modify the location and itempool arguments. placed items and
# filled locations will be removed. If this returns and error, then the state of
# those two lists cannot be guaranteed.
def fill_restrictive(window, worlds, base_state_list, locations, itempool, count=-1):
    unplaced_items = []

    # loop until there are no items or locations
    while itempool and locations:
        # if remaining count is 0, return. Negative means unbounded.
        if count == 0:
            break

        # get an item and remove it from the itempool
        item_to_place = itempool.pop()
        random.shuffle(locations)

        # generate the max states that include every remaining item
        # this will allow us to place this item in a reachable location
        maximum_exploration_state_list = State.get_states_with_items(base_state_list, itempool + unplaced_items)

        # perform_access_check checks location reachability
        perform_access_check = True
        if worlds[0].check_beatable_only:
            # if any world can not longer be beatable with the remaining items
            # then we must check for reachability no matter what.
            # This way the reachability test is monotonic. If we were to later
            # stop checking, then we could place an item needed in one world
            # in an unreachable place in another world
            perform_access_check = not State.can_beat_game(maximum_exploration_state_list)

        # find a location that the item can be placed. It must be a valid location
        # in the world we are placing it (possibly checking for reachability)
        spot_to_fill = None
        for location in locations:
            if location.can_fill(maximum_exploration_state_list[location.world.id], item_to_place, perform_access_check):
                # for multiworld, make it so that the location is also reachable
                # in the world the item is for. This is to prevent early restrictions
                # in one world being placed late in another world. If this is not
                # done then one player may be waiting a long time for other players.
                if location.world.id != item_to_place.world.id:
                    try:
                        source_location = item_to_place.world.get_location(location.name)
                        if not source_location.can_fill(maximum_exploration_state_list[item_to_place.world.id], item_to_place, perform_access_check):
                            # location wasn't reachable in item's world, so skip it
                            continue
                    except KeyError:
                        # This location doesn't exist in the other world, let's look elsewhere.
                        # Check access to whatever parent region exists in the other world.
                        can_reach = True
                        parent_region = location.parent_region
                        while parent_region:
                            try:
                                source_region = item_to_place.world.get_region(parent_region.name)
                                can_reach = source_region.can_reach(maximum_exploration_state_list[item_to_place.world.id])
                                break
                            except KeyError:
                                parent_region = parent_region.entrances[0].parent_region
                        if not can_reach:
                            continue

                if location.disabled == DisableType.PENDING:
                    if not State.can_beat_game(maximum_exploration_state_list):
                        continue
                    location.disabled = DisableType.DISABLED

                # location is reachable (and reachable in item's world), so place item here
                spot_to_fill = location
                break

        # if we failed to find a suitable location
        if spot_to_fill is None:
            # if we specify a count, then we only want to place a subset, so a miss might be ok
            if count > 0:
                # don't decrement count, we didn't place anything
                unplaced_items.append(item_to_place)
                continue
            else:
                # we expect all items to be placed
                raise FillError('Game unbeatable: No more spots to place %s [World %d]' % (item_to_place, item_to_place.world.id))

        # Place the item in the world and continue
        spot_to_fill.world.push_item(spot_to_fill, item_to_place)
        locations.remove(spot_to_fill)
        window.fillcount += 1
        window.update_progress(5 + ((window.fillcount / window.locationcount) * 30))

        # decrement count
        count -= 1

    # assert that the specified number of items were placed
    if count > 0:
        raise FillError('Could not place the specified number of item. %d remaining to be placed.' % count)
    # re-add unplaced items that were skipped
    itempool.extend(unplaced_items)


# This places items in the itempool into the locations
# It does not check for reachability, only that the item is
# allowed in the location
def fill_restrictive_fast(window, worlds, locations, itempool):
    while itempool and locations:
        item_to_place = itempool.pop()
        random.shuffle(locations)

        # get location that allows this item
        spot_to_fill = None
        for location in locations:
            if location.can_fill_fast(item_to_place):
                spot_to_fill = location
                break

        # if we failed to find a suitable location, then stop placing items
        # we don't need to check beatability since world must be beatable
        # at this point
        if spot_to_fill is None:
            if not worlds[0].check_beatable_only:
                logging.getLogger('').debug('Not all items placed. Game beatable anyway.')
            break

        # Place the item in the world and continue
        spot_to_fill.world.push_item(spot_to_fill, item_to_place)
        locations.remove(spot_to_fill)
        window.fillcount += 1
        window.update_progress(5 + ((window.fillcount / window.locationcount) * 30))


# this places item in item_pool completely randomly into
# fill_locations. There is no checks for validity since
# there should be none for these remaining items
def fast_fill(window, locations, itempool):
    random.shuffle(locations)
    while itempool and locations:
        spot_to_fill = locations.pop()
        item_to_place = itempool.pop()
        spot_to_fill.world.push_item(spot_to_fill, item_to_place)
        window.fillcount += 1
        window.update_progress(5 + ((window.fillcount / window.locationcount) * 30))<|MERGE_RESOLUTION|>--- conflicted
+++ resolved
@@ -3,14 +3,12 @@
 from State import State
 from Rules import set_shop_rules
 from Location import DisableType
-<<<<<<< HEAD
+from ItemPool import junk_pool, item_groups
 from LocationList import location_groups
 from ItemPool import songlist, get_junk_item, junk_pool, item_groups
 from ItemList import item_table
 from Item import ItemFactory
 from functools import reduce
-=======
->>>>>>> 75958564
 
 
 class FillError(RuntimeError):
