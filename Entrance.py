from Region import TimeOfDay


class Entrance(object):

    def __init__(self, name='', parent=None):
        self.name = name
        self.parent_region = parent
        self.world = parent.world
        self.connected_region = None
<<<<<<< HEAD
        self.spot_type = 'Entrance'
=======
        self.recursion_count = { 'child': 0, 'adult': 0 }
>>>>>>> 4aebed29
        self.access_rule = lambda state, **kwargs: True
        self.access_rules = []
        self.reverse = None
        self.replaces = None
        self.assumed = None
        self.type = None
        self.shuffled = False
        self.data = None
        self.primary = False


    def copy(self, new_region):
        new_entrance = Entrance(self.name, new_region)
        new_entrance.connected_region = self.connected_region.name
        new_entrance.access_rule = self.access_rule
        new_entrance.access_rules = list(self.access_rules)
        new_entrance.reverse = self.reverse
        new_entrance.replaces = self.replaces
        new_entrance.assumed = self.assumed
        new_entrance.type = self.type
        new_entrance.shuffled = self.shuffled
        new_entrance.data = self.data
        new_entrance.primary = self.primary

        return new_entrance


    def add_rule(self, lambda_rule):
        self.access_rules.append(lambda_rule)
        self.access_rule = lambda state, **kwargs: all(rule(state, **kwargs) for rule in self.access_rules)


    def set_rule(self, lambda_rule):
        self.access_rule = lambda_rule
        self.access_rules = [lambda_rule]


    # tod is passed explicitly only when we want to test for it
    def can_reach(self, state, age=None, tod=TimeOfDay.NONE):
        return self.access_rule(state, spot=self, age=age, tod=tod) and state.can_reach(self.parent_region, age=age, tod=tod)


    def can_reach_simple(self, state, age=None, tod=TimeOfDay.NONE):
        return self.access_rule(state, spot=self, age=age, tod=tod)


    def connect(self, region):
        self.connected_region = region
        region.entrances.append(self)


    def disconnect(self):
        self.connected_region.entrances.remove(self)
        previously_connected = self.connected_region
        self.connected_region = None
        return previously_connected


    def assume_reachable(self):
        if self.assumed == None:
            target_region = self.disconnect()
            root = self.world.get_region('Root Exits')
            assumed_entrance = Entrance('Root -> ' + target_region.name, root)
            assumed_entrance.connect(target_region)
            assumed_entrance.replaces = self
            root.exits.append(assumed_entrance)
            self.assumed = assumed_entrance
        return self.assumed


    def bind_two_way(self, other_entrance):
        self.reverse = other_entrance
        other_entrance.reverse = self


    def __str__(self):
        return str(self.__unicode__())


    def __unicode__(self):
        return '%s' % self.name
<|MERGE_RESOLUTION|>--- conflicted
+++ resolved
@@ -8,11 +8,6 @@
         self.parent_region = parent
         self.world = parent.world
         self.connected_region = None
-<<<<<<< HEAD
-        self.spot_type = 'Entrance'
-=======
-        self.recursion_count = { 'child': 0, 'adult': 0 }
->>>>>>> 4aebed29
         self.access_rule = lambda state, **kwargs: True
         self.access_rules = []
         self.reverse = None
