from collections import Counter, defaultdict
import copy
import itertools

from Item import ItemInfo
from Playthrough import Playthrough
from Region import Region



class State(object):

    def __init__(self, parent):
        self.prog_items = Counter()
        self.world = parent
        self.region_cache = { 'child': {}, 'adult': {} }
        self.recursion_count = { 'child': 0, 'adult': 0 }
        self.current_spot = None
        self.adult = None
        self.tod = None
        self.playthrough = None


    ## Ensure that this will always have a value
    @property
    def is_glitched(self):
        return self.world.logic_rules != 'glitchless'


    def clear_cached_unreachable(self):
        # we only need to invalidate results which were False, places we could reach before we can still reach after adding more items
        for cache_type in self.region_cache:
            self.region_cache[cache_type] = {k: v for k, v in self.region_cache[cache_type].items() if v}


    def clear_cache(self):
        self.region_cache = { 'child': {}, 'adult': {} }


    def copy(self, new_world=None):
        if not new_world:
            new_world = self.world
        new_state = State(new_world)
        new_state.prog_items = copy.copy(self.prog_items)
        new_state.region_cache = {k: copy.copy(v) for k,v in self.region_cache.items()}
        return new_state


    def get_spot(self, spot, resolution_hint='Region'):
        if isinstance(spot, str):
            # try to resolve a name
            if resolution_hint == 'Location':
                return self.world.get_location(spot)
            elif resolution_hint == 'Entrance':
                return self.world.get_entrance(spot)
            elif resolution_hint == 'Region':
                return self.world.get_region(spot)
            else:
                raise AttributeError('Unknown resolution hint type: ' + str(resolution_hint))
        else:
            return spot


    def can_reach(self, spot=None, resolution_hint='Region', age=None, tod=None, keep_tod=False):
        if spot == None:
            # Default to the current spot's parent region, to allow can_reach to be used without arguments inside access rules
            spot = self.current_spot.parent_region
        else:
            spot = self.get_spot(spot, resolution_hint)

        if age == None:
            # If the age parameter is missing, the current age should be used, but if it's not defined either, we default to age='either'
            if self.adult == None:
                return self.as_either(lambda state: state.can_reach(spot, tod=tod))
        elif age == 'either':
            return self.as_either(lambda state: state.can_reach(spot, tod=tod))
        elif age == 'both':
           return self.as_both(lambda state: state.can_reach(spot, tod=tod))
        elif age == 'adult':
            return self.as_adult(lambda state: state.can_reach(spot, tod=tod))
        elif age == 'child':
            return self.as_child(lambda state: state.can_reach(spot, tod=tod))
        else:
            raise AttributeError('Unknown age parameter type: ' + str(age))

        if tod != None and self.ensure_tod_access():
            if tod == 'all':
                # If a spot is reachable at day and at dampe's time, then it's reachable at all times of day
                return self.can_reach(spot, tod='day') and self.can_reach(spot, tod='dampe')
            elif self.can_change_time_to(tod):
                return self.can_reach(spot)
            else:
                return self.with_tod(lambda state: state.can_reach(spot, keep_tod=True), tod)

        # Only keep the current time of day state if we actually want to check for reachability at that time of day
        if self.tod != None and not keep_tod:
            return self.with_tod(lambda state: state.can_reach(spot), None)

        if not isinstance(spot, Region):
            return spot.can_reach(self)

        # If we are currently checking for reachability with a specific time of day and the needed time can be obtained here,
        # we want to continue the reachability test without a time of day, to make sure we could actually get there
        if self.tod != None and self.can_provide_time(spot, self.tod):
            return self.with_tod(lambda state: state.can_reach(spot), None)

        # If we reached this point, it means the current age should be used
        if self.adult:
            age_type = 'adult'
        else:
            age_type = 'child'

        if spot.recursion_count[age_type] > 0:
            return False

        # Normal caches can't be used while checking for reachability with a specific time of day
        if self.tod == None:
            if self.playthrough != None and self.playthrough.can_reach(spot, age=age_type):
                return True

            if spot in self.region_cache[age_type]:
                return self.region_cache[age_type][spot]

        # for the purpose of evaluating results, recursion is resolved by always denying recursive access (as that is what we are trying to figure out right now in the first place
        spot.recursion_count[age_type] += 1
        self.recursion_count[age_type] += 1

        can_reach = spot.can_reach(self)

        spot.recursion_count[age_type] -= 1
        self.recursion_count[age_type] -= 1

        # we store true results and qualified false results (i.e. ones not inside a hypothetical)
        if self.tod == None and (can_reach or self.recursion_count[age_type] == 0):
            self.region_cache[age_type][spot] = can_reach

        return can_reach


    def as_either(self, lambda_rule):
        return self.as_adult(lambda_rule) or self.as_child(lambda_rule)


    def as_both(self, lambda_rule):
        return self.as_adult(lambda_rule) and self.as_child(lambda_rule)


    def as_adult(self, lambda_rule):
        return self.can_become_adult() and self.with_age(lambda_rule, 'adult')


    def as_child(self, lambda_rule):
        return self.can_become_child() and self.with_age(lambda_rule, 'child')


    def with_age(self, lambda_rule, age):
        # It's important to set the age property back to what it was originally after executing the rule here
        original_adult = self.adult
        self.adult = (age == 'adult')
        lambda_rule_result = lambda_rule(self)
        self.adult = original_adult
        return lambda_rule_result


    def with_spot(self, lambda_rule, spot):
        # It's important to set the spot property back to what it was originally after executing the rule here
        original_spot = self.current_spot
        self.current_spot = spot
        lambda_rule_result = lambda_rule(self)
        self.current_spot = original_spot
        return lambda_rule_result


    def as_either_here(self, lambda_rule=lambda state: True):
        return self.as_either(self.add_reachability(lambda_rule))


    def as_both_here(self, lambda_rule=lambda state: True):
        return self.as_both(self.add_reachability(lambda_rule))


    def as_adult_here(self, lambda_rule=lambda state: True):
        return self.as_adult(self.add_reachability(lambda_rule))


    def as_child_here(self, lambda_rule=lambda state: True):
        return self.as_child(self.add_reachability(lambda_rule))


    def add_reachability(self, lambda_rule):
        return lambda state: state.can_reach() and lambda_rule(state)


    def at_day(self):
        return self.at_tod('day')


    def at_night(self):
        return self.at_tod('night')


    def at_dampe_time(self):
        return self.at_tod('dampe')


    def at_tod(self, tod):
        # When checking for reachability of a night time GS, we force require suns song if the corresponding setting was selected
        if self.world.logic_no_night_tokens_without_suns_song and tod == 'night' and self.current_spot and self.current_spot.type == 'GS Token':
            return self.can_play('Suns Song')

        if self.ensure_tod_access():
            if self.tod == None:
                return self.can_change_time_to(tod) or self.with_tod(lambda state: state.can_reach(), tod)
            else:
                if tod == 'day':
                    return self.tod == 'day'
                elif tod == 'night':
                    return self.tod == 'night' or self.tod == 'dampe'
                elif tod == 'dampe':
                    # If we are currently checking for reachability at night but dampe's time is required in the path, 
                    # we should make sure the current spot can be reached at dampe's time, and not just at night
                    return self.tod == 'dampe' or (self.tod == 'night' and self.with_tod(lambda state: state.can_reach(), 'dampe'))
                else:
                    raise AttributeError('Unknown tod parameter: ' + str(tod))
        return True


    def with_tod(self, lambda_rule, tod):
        # It's important to set the tod property back to what it was originally after executing the rule here
        original_tod = self.tod
        self.tod = tod
        lambda_rule_result = lambda_rule(self)
        self.tod = original_tod
        return lambda_rule_result


    def can_change_time_to(self, tod):
        # Sun's Song is only useful in cases where we need the normal day or night times (e.g. not dampe's time)
        return (tod == 'day' or tod == 'night') and self.can_play('Suns Song')


    def can_provide_time(self, region, tod):
        if region.time_passes:
            return True
        # Ganon's Castle Grounds is a special scene that forces time to be the start of the night (aka dampe's time)
        if region.name == 'Ganons Castle Grounds':
            return tod == 'night' or tod == 'dampe'
        return False


    def ensure_tod_access(self):
        # Time of day only has to be ensured if we are shuffling certain entrances (e.g. interior & overworld), otherwise it's a waste of performance
        return self.world.shuffle_interior_entrances or self.world.shuffle_overworld_entrances


    def item_name(self, location):
        location = self.world.get_location(location)
        if location.item is None:
            return None
        return location.item.name


    def has(self, item, count=1):
        return self.prog_items[item] >= count


    def has_any(self, predicate):
        return any(map(predicate, self.prog_items))

    def has_any_of(self, items):
        return any(map(self.prog_items.__contains__, items))

    def has_all_of(self, items):
        return all(map(self.prog_items.__contains__, items))


    def item_count(self, item):
        return self.prog_items[item]


    def can_become_adult(self):
        return self.world.starting_age == 'adult' or self.has('Time Travel')


    def can_become_child(self):
        return self.world.starting_age == 'child' or self.has('Time Travel')


    def is_adult(self):
        return self.adult


    def is_child(self):
        return not self.adult


    def is_starting_age(self):
        return self.adult == (self.world.starting_age == 'adult')


    def can_child_attack(self):
        return  self.is_child() and \
                   (self.has_slingshot() or \
                    self.has('Boomerang') or \
                    self.has_sticks() or \
                    self.has_explosives() or \
                    self.has('Kokiri Sword') or \
                    self.can_use('Dins Fire'))

    def can_child_damage(self):
        return  self.is_child() and \
                   (self.has_slingshot() or \
                    self.has_sticks() or \
                    self.has_explosives() or \
                    self.has('Kokiri Sword') or \
                    self.can_use('Dins Fire'))


    def can_stun_deku(self):
        return  self.is_adult() or \
                self.can_child_attack() or \
                self.has_nuts() or \
                self.can_use('Deku Shield')


    def has_nuts(self):
        return self.has_any_of(('Buy Deku Nut (5)', 'Buy Deku Nut (10)', 'Deku Nut Drop'))


    def has_sticks(self):
        return self.has_any_of(('Buy Deku Stick (1)', 'Deku Stick Drop'))


    def has_bow(self):
        return self.has('Bow')


    def has_slingshot(self):
        return self.has('Slingshot')


    def has_bombs(self):
        return self.has('Bomb Bag')


    def has_ocarina(self):
        return self.has_any_of(('Ocarina', 'Fairy Ocarina', 'Ocarina of Time'))


    def can_play(self, song):
        return self.has_ocarina() and self.has(song)


    def can_use(self, item):
        magic_items = ['Dins Fire', 'Farores Wind', 'Nayrus Love', 'Lens of Truth']
        adult_items = ['Bow', 'Hammer', 'Iron Boots', 'Hover Boots']
        adult_buy_or_find = ['Goron Tunic', 'Zora Tunic']
        child_items = ['Slingshot', 'Boomerang', 'Kokiri Sword']
        magic_arrows = ['Fire Arrows', 'Light Arrows']
        if item in magic_items:
            return self.has(item) and self.has('Magic Meter')
        elif item in child_items:
            return self.has(item) and self.is_child()
        elif item in adult_buy_or_find:
            return (self.has(item) or self.has('Buy ' + item)) and self.is_adult()
        elif item in adult_items:
            return self.has(item) and self.is_adult()
        elif item in magic_arrows:
            return self.has(item) and self.is_adult() and self.has_bow() and self.has('Magic Meter')
        elif item == 'Sticks':
            return self.has_sticks() and self.is_child()
        elif item == 'Deku Shield':
            return self.has('Buy Deku Shield') and self.is_child()
        elif item == 'Hookshot':
            return self.has('Progressive Hookshot') and self.is_adult()
        elif item == 'Longshot':
            return self.has('Progressive Hookshot', 2) and self.is_adult()
        elif item == 'Silver Gauntlets':
            return self.has('Progressive Strength Upgrade', 2) and self.is_adult()
        elif item == 'Golden Gauntlets':
            return self.has('Progressive Strength Upgrade', 3) and self.is_adult()
        elif item == 'Epona':
            return self.has('Epona') and self.is_adult() and self.can_play('Eponas Song')
        elif item == 'Scarecrow':
            return self.has('Progressive Hookshot') and self.is_adult() and self.can_play('Scarecrow Song')
        elif item == 'Distant Scarecrow':
            return self.has('Progressive Hookshot', 2) and self.is_adult() and self.can_play('Scarecrow Song')
        elif item == 'Magic Bean':
            # Magic Bean usability automatically checks for reachability as child to the current spot's parent region (with as_child_here)
            return self.as_child_here(lambda state: state.has('Magic Bean')) and self.is_adult()
        else:
            return self.has(item)


    def can_buy_bombchus(self):
        return self.has_any_of(('Buy Bombchu (5)', 'Buy Bombchu (10)', 'Buy Bombchu (20)', 'Bombchu Drop'))


    def has_bombchus(self):
        return self.can_buy_bombchus()


    def has_bombchus_item(self):
        if self.world.bombchus_in_logic:
            return self.has_any(lambda pritem: pritem.startswith('Bombchus'))
        else:
            return self.has('Bomb Bag')


    def has_explosives(self):
        return self.has_bombs() or self.has_bombchus()


    def can_blast_or_smash(self):
        return self.has_explosives() or self.can_use('Hammer')


    def can_dive(self):
        return self.has('Progressive Scale')


    def can_see_with_lens(self):
        return self.world.logic_lens != 'all' or self.has_all_of(('Magic Meter', 'Lens of Truth'))


    def can_cut_shrubs(self):
        return self.is_adult() or self.has_sticks() or \
               self.has_any_of(('Kokiri Sword', 'Boomerang')) or \
               self.has_explosives()


    def can_summon_gossip_fairy(self):
        return self.can_play('Zeldas Lullaby') or self.can_play('Eponas Song') or self.can_play('Song of Time') or \
               (self.current_spot.parent_region.time_passes and self.can_play('Suns Song'))


    def can_plant_bugs(self):
        return self.is_child() and self.has_bugs()


    def has_bugs(self):
        return self.has_any_of(('Bugs', 'Buy Bottle Bug'))


    def has_blue_fire(self):
        return self.has_any_of(('Blue Fire', 'Buy Blue Fire'))


    def has_fish(self):
        return self.has_any_of(('Fish', 'Buy Fish'))


    def has_fairy(self):
        return self.has_any_of(('Fairy', 'Buy Fairy\'s Spirit'))


    def has_big_poe_drop(self):
        return self.has('Big Poe')


    def can_use_projectile(self):
        return self.has_explosives() or \
               (self.is_adult() and (self.has_bow() or self.has('Progressive Hookshot'))) or \
               (self.is_child() and (self.has_slingshot() or self.has('Boomerang')))


    def has_projectile(self, age='either'):
        if self.has_explosives():
            return True
        if age == 'child':
            return self.has_any_of(('Slingshot', 'Boomerang'))
        elif age == 'adult':
            return self.has_any_of(('Bow', 'Progressive Hookshot'))
        elif age == 'both':
            return (self.has_any_of(('Bow', 'Progressive Hookshot'))
                    and self.has_any_of(('Slingshot', 'Boomerang')))
        else:
            return self.has_any_of(('Bow', 'Progressive Hookshot', 'Slingshot', 'Boomerang'))


    def can_leave_forest(self):
<<<<<<< HEAD
        return self.world.open_forest != 'closed' or self.is_adult() or self.is_glitched or self.can_reach(self.world.get_location('Queen Gohma'), age='either')
=======
        return self.world.open_forest or self.is_adult() or self.is_glitched or self.has('Kokiri Forest Open')
>>>>>>> 505fc87e


    def can_finish_adult_trades(self):
        if self.is_glitched:
            zora_thawed = self.can_reach('Zoras Domain', age='adult')
            carpenter_access = self.can_reach('Gerudo Valley Far Side', age='adult')
            has_low_trade = self.has_any_of(('Poachers Saw', 'Odd Mushroom', 'Cojiro', 'Pocket Cucco', 'Pocket Egg'))
            has_high_trade = self.has_any_of(('Eyedrops', 'Eyeball Frog', 'Prescription', 'Broken Sword'))
            return self.can_reach('Death Mountain Crater Upper', age='adult') and (
                self.has('Claim Check')
                or (zora_thawed and (has_high_trade or (has_low_trade and carpenter_access))))
        else:
            # Require certain warp songs based on ER settings to ensure the player doesn't have to savewarp in order to complete the trade quest
            # This is meant to avoid possible logical softlocks until either the trade quest is reworked or a better solution is found
            guaranteed_path = True
            if self.world.shuffle_special_interior_entrances:
                guaranteed_path = self.can_play('Prelude of Light')
            elif self.world.shuffle_interior_entrances:
                colossus_fairy_entrance = self.world.get_entrance('Desert Colossus -> Colossus Fairy')
                if colossus_fairy_entrance.connected_region and colossus_fairy_entrance.connected_region.name == 'Lake Hylia Lab':
                    guaranteed_path = (self.can_play('Prelude of Light') or self.can_play('Minuet of Forest') or
                                        self.can_play('Serenade of Water') or self.can_play('Nocturne of Shadow'))

            zora_thawed = self.can_reach('Zoras Domain', age='adult') and self.has_blue_fire()
            pocket_cucco = self.has_any_of(('Pocket Egg', 'Pocket Cucco'))
            # Technically also needs access to Lost Woods but we can check that once in odd_poultice
            odd_mushroom = self.has_any_of(('Odd Mushroom', 'Cojiro')) or (pocket_cucco and self.can_reach('Carpenter Boss House', age='adult'))
            odd_poultice = odd_mushroom and self.can_reach('Odd Medicine Building', age='adult') and self.can_reach('Lost Woods', age='adult')
            # Getting the saw from poultice requires access to the Lost Woods that we just checked
            poachers_saw = self.has('Poachers Saw') or odd_poultice
            eyeball_frog = self.has_any_of(('Eyeball Frog', 'Prescription', 'Broken Sword')) or (poachers_saw and self.can_reach('Gerudo Valley Far Side', age='adult'))
            eyedrops = (self.has('Eyedrops') or eyeball_frog) and self.can_reach('Lake Hylia Lab', age='adult') and zora_thawed and guaranteed_path
            return (self.has('Claim Check')
                    or (eyedrops and
                        (self.world.shuffle_interior_entrances
                            or self.world.logic_biggoron_bolero
                            # Getting to Biggoron without ER or the trick above involves either
                            # Darunia's Chamber access or clearing the boulders to get up DMT
                            or self.has('Progressive Strength Upgrade')
                            or self.can_blast_or_smash()
                            or self.has_bow())))


    def has_skull_mask(self):
        return self.has('Zeldas Letter') and self.can_reach('Kakariko Village', age='child') and self.can_reach('Castle Town Mask Shop')


    def has_mask_of_truth(self):
        # Must befriend Skull Kid to sell Skull Mask, all stones to spawn running man, and access to Lost Woods, Graveyard (at day time) and Hyrule Field as child
        return (self.has_skull_mask() and self.can_reach('Lost Woods', age='child') and self.can_play('Sarias Song') and 
                self.can_reach('Graveyard', age='child', tod='day') and self.can_reach('Hyrule Field', age='child') and 
                self.has_all_of(('Kokiri Emerald', 'Goron Ruby', 'Zora Sapphire')))


    def has_bottle(self):
        # Extra Ruto's Letter are automatically emptied
        return self.has_any(ItemInfo.isBottle) or self.has('Bottle with Letter', 2)


    def bottle_count(self):
        # Extra Ruto's Letter are automatically emptied
        return sum(filter(ItemInfo.isBottle, self.prog_items)) + max(self.prog_items['Bottle with Letter'] - 1, 0)


    def has_hearts(self, count):
        # Warning: This only considers items that are marked as advancement items
        return self.heart_count() >= count


    def has_shield(self):
        #The mirror shield does not count as it cannot reflect deku scrub attack
        return ((self.is_adult() and self.has('Buy Hylian Shield')) or
                (self.is_child() and self.has('Buy Deku Shield')))


    def heart_count(self):
        # Warning: This only considers items that are marked as advancement items
        return (
            self.item_count('Heart Container')
            + self.item_count('Piece of Heart') // 4
            + 3 # starting hearts
        )


    def has_fire_source(self):
        return self.can_use('Dins Fire') or self.can_use('Fire Arrows')


    def has_fire_source_with_torch(self):
        return self.has_fire_source() or (self.is_child() and self.has_sticks())


    def guarantee_hint(self):
        if self.world.hints == 'mask':
            # has the mask of truth
            return self.has_mask_of_truth()
        elif self.world.hints == 'agony':
            # has the Stone of Agony
            return self.has('Stone of Agony')
        return True


    def had_night_start(self):
        stod = self.world.starting_tod
        # These are all between 6:30 and 18:00
        if (stod == 'evening' or        # 18
            stod == 'dusk' or           # 21
            stod == 'midnight' or       # 00
            stod == 'witching-hour' or  # 03
            stod == 'early-morning'):   # 06
            return True
        else:
            return False


    def can_finish_GerudoFortress(self):
        if self.world.gerudo_fortress == 'normal':
            return (self.has('Small Key (Gerudo Fortress)', 4) and
                    (self.is_adult() or self.has('Kokiri Sword') or self.is_glitched) and
                    (self.can_use('Bow')
                        or self.can_use('Hookshot')
                        or self.can_use('Hover Boots')
                        or self.world.logic_gerudo_kitchen
                        or self.is_glitched))
        elif self.world.gerudo_fortress == 'fast':
            return self.has('Small Key (Gerudo Fortress)', 1)
        else:
            return True


    def can_shield(self):
        return ((self.is_adult() and (self.has('Buy Hylian Shield') or self.has('Mirror Shield')))
                or (self.is_child() and self.has('Buy Deku Shield')))


    def can_mega(self):
        return self.has_explosives() and self.can_shield()


    def can_isg(self):
        return self.can_shield() and (self.is_adult() or self.has_sticks() or self.has('Kokiri Sword'))


    def can_hover(self):
        return self.can_mega() and self.can_isg()


    def can_weirdshot(self):
        return self.can_mega() and self.can_use('Hookshot')


    def can_jumpslash(self):
        return self.is_adult() or (self.is_child() and (self.has_sticks or self.has('Kokiri Sword')))


    # Used for fall damage and other situations where damage is unavoidable
    def can_live_dmg(self, hearts):
        mult = self.world.damage_multiplier
        if hearts*4 >= 3:
            return mult != 'ohko' and mult != 'quadruple'
        elif hearts*4 < 3:
            return mult != 'ohko'
        else:
            return True


    # Be careful using this function. It will not collect any
    # items that may be locked behind the item, only the item itself.
    def collect(self, item):
        if item.advancement:
            self.prog_items[item.name] += 1
            self.clear_cached_unreachable()


    # Be careful using this function. It will not uncollect any
    # items that may be locked behind the item, only the item itself.
    def remove(self, item):
        if self.prog_items[item.name] > 0:
            self.prog_items[item.name] -= 1
            if self.prog_items[item.name] <= 0:
                del self.prog_items[item.name]

            # invalidate collected cache. unreachable regions are still unreachable
            for cache_type in self.region_cache:
                self.region_cache[cache_type] = {k: v for k, v in self.region_cache[cache_type].items() if not v}

            self.recursion_count = {k: 0 for k in self.recursion_count}


    def __getstate__(self):
        return self.__dict__.copy()


    def __setstate__(self, state):
        self.__dict__.update(state)


    @staticmethod
    def can_beat_game(state_list, scan_for_items=True):
        return Playthrough(state_list).can_beat_game(scan_for_items)


    @staticmethod
    def update_required_items(spoiler):
        worlds = spoiler.worlds
        state_list = [world.state for world in worlds]

        # get list of all of the progressive items that can appear in hints
        # all_locations: all progressive items. have to collect from these
        # item_locations: only the ones that should appear as "required"/WotH
        all_locations = [location for world in worlds for location in world.get_filled_locations()]
        # Set to test inclusion against
        item_locations = {location for location in all_locations if location.item.majoritem and not location.locked}

        # if the playthrough was generated, filter the list of locations to the
        # locations in the playthrough. The required locations is a subset of these
        # locations. Can't use the locations directly since they are location to the
        # copied spoiler world, so must compare via name and world id
        if spoiler.playthrough:
            translate = lambda loc: worlds[loc.world.id].get_location(loc.name)
            spoiler_locations = set(map(translate, itertools.chain.from_iterable(spoiler.playthrough.values())))
            item_locations &= spoiler_locations

        required_locations = []

        playthrough = Playthrough(state_list)
        for location in playthrough.iter_reachable_locations(all_locations):
            # Try to remove items one at a time and see if the game is still beatable
            if location in item_locations:
                old_item = location.item
                location.item = None
                # copies state! This is very important as we're in the middle of a playthrough
                # already, but beneficially, has playthrough it can start from
                if not playthrough.can_beat_game():
                    required_locations.append(location)
                location.item = old_item
            state_list[location.item.world.id].collect(location.item)

        # Filter the required location to only include location in the world
        required_locations_dict = {}
        for world in worlds:
            required_locations_dict[world.id] = list(filter(lambda location: location.world.id == world.id, required_locations))
        spoiler.required_locations = required_locations_dict<|MERGE_RESOLUTION|>--- conflicted
+++ resolved
@@ -479,11 +479,7 @@
 
 
     def can_leave_forest(self):
-<<<<<<< HEAD
-        return self.world.open_forest != 'closed' or self.is_adult() or self.is_glitched or self.can_reach(self.world.get_location('Queen Gohma'), age='either')
-=======
-        return self.world.open_forest or self.is_adult() or self.is_glitched or self.has('Kokiri Forest Open')
->>>>>>> 505fc87e
+        return self.world.open_forest != 'closed' or self.is_adult() or self.is_glitched or self.has('Kokiri Forest Open')
 
 
     def can_finish_adult_trades(self):
