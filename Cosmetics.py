--- conflicted
+++ resolved
@@ -677,15 +677,8 @@
             color_set = [button_colors[button_option]] if isinstance(button_colors[button_option][0], int) else list(button_colors[button_option])
         # build color from hex code
         else:
-<<<<<<< HEAD
             color = list(int(button_option[i:i+2], 16) for i in (0, 2, 4))
             button_option = 'Custom'
-=======
-            # Custom color not supported for these right now.
-            # Be careful with contrast issues if this ends up being supported. (see randomization above)
-            log.error = "%s is an incorrect value. Skipping patching for that button." % button
-            continue
->>>>>>> b86c9f0c
 
         # apply all button color patches
         i = 0
