from version import __version__
import random
import Music as music
import Sounds as sfx

from collections import namedtuple
Color = namedtuple('Color', '  R     G     B')

tunic_colors = {
    "Kokiri Green":      Color(0x1E, 0x69, 0x1B),
    "Goron Red":         Color(0x64, 0x14, 0x00),
    "Zora Blue":         Color(0x00, 0x3C, 0x64),
    "Black":             Color(0x30, 0x30, 0x30),
    "White":             Color(0xF0, 0xF0, 0xFF),
    "Azure Blue":        Color(0x13, 0x9E, 0xD8),
    "Vivid Cyan":        Color(0x13, 0xE9, 0xD8),
    "Light Red":         Color(0xF8, 0x7C, 0x6D),
    "Fuchsia":           Color(0xFF, 0x00, 0xFF),
    "Purple":            Color(0x95, 0x30, 0x80),
    "Majora Purple":     Color(0x40, 0x00, 0x40),
    "Twitch Purple":     Color(0x64, 0x41, 0xA5),
    "Purple Heart":      Color(0x8A, 0x2B, 0xE2),
    "Persian Rose":      Color(0xFF, 0x14, 0x93),
    "Dirty Yellow":      Color(0xE0, 0xD8, 0x60),
    "Blush Pink":        Color(0xF8, 0x6C, 0xF8),
    "Hot Pink":          Color(0xFF, 0x69, 0xB4),
    "Rose Pink":         Color(0xFF, 0x90, 0xB3),
    "Orange":            Color(0xE0, 0x79, 0x40),
    "Gray":              Color(0xA0, 0xA0, 0xB0),
    "Gold":              Color(0xD8, 0xB0, 0x60),
    "Silver":            Color(0xD0, 0xF0, 0xFF),
    "Beige":             Color(0xC0, 0xA0, 0xA0),
    "Teal":              Color(0x30, 0xD0, 0xB0),
    "Blood Red":         Color(0x83, 0x03, 0x03),
    "Blood Orange":      Color(0xFE, 0x4B, 0x03),
    "Royal Blue":        Color(0x40, 0x00, 0x90),
    "Sonic Blue":        Color(0x50, 0x90, 0xE0),
    "NES Green":         Color(0x00, 0xD0, 0x00),
    "Dark Green":        Color(0x00, 0x25, 0x18),
    "Lumen":             Color(0x50, 0x8C, 0xF0),
}


NaviColors = {          # Inner Core Color         Outer Glow Color
    "Gold":              (Color(0xFE, 0xCC, 0x3C), Color(0xFE, 0xC0, 0x07)),
    "White":             (Color(0xFF, 0xFF, 0xFF), Color(0x00, 0x00, 0xFF)),
    "Green":             (Color(0x00, 0xFF, 0x00), Color(0x00, 0xFF, 0x00)),
    "Light Blue":        (Color(0x96, 0x96, 0xFF), Color(0x96, 0x96, 0xFF)),
    "Yellow":            (Color(0xFF, 0xFF, 0x00), Color(0xC8, 0x9B, 0x00)),
    "Red":               (Color(0xFF, 0x00, 0x00), Color(0xFF, 0x00, 0x00)),
    "Magenta":           (Color(0xFF, 0x00, 0xFF), Color(0xC8, 0x00, 0x9B)),
    "Black":             (Color(0x00, 0x00, 0x00), Color(0x00, 0x00, 0x00)),
    "Tatl":              (Color(0xFF, 0xFF, 0xFF), Color(0xC8, 0x98, 0x00)),
    "Tael":              (Color(0x49, 0x14, 0x6C), Color(0xFF, 0x00, 0x00)),
    "Fi":                (Color(0x2C, 0x9E, 0xC4), Color(0x2C, 0x19, 0x83)),
    "Ciela":             (Color(0xE6, 0xDE, 0x83), Color(0xC6, 0xBE, 0x5B)),
    "Epona":             (Color(0xD1, 0x49, 0x02), Color(0x55, 0x1F, 0x08)),
    "Ezlo":              (Color(0x62, 0x9C, 0x5F), Color(0x3F, 0x5D, 0x37)),
    "King of Red Lions": (Color(0xA8, 0x33, 0x17), Color(0xDE, 0xD7, 0xC5)),
    "Linebeck":          (Color(0x03, 0x26, 0x60), Color(0xEF, 0xFF, 0xFF)),
    "Loftwing":          (Color(0xD6, 0x2E, 0x31), Color(0xFD, 0xE6, 0xCC)),
    "Midna":             (Color(0x19, 0x24, 0x26), Color(0xD2, 0x83, 0x30)),
    "Phantom Zelda":     (Color(0x97, 0x7A, 0x6C), Color(0x6F, 0x46, 0x67)),
}

sword_colors = {        # Initial Color            Fade Color
    "Rainbow":           (Color(0x00, 0x00, 0x00), Color(0x00, 0x00, 0x00)),
    "White":             (Color(0xFF, 0xFF, 0xFF), Color(0xFF, 0xFF, 0xFF)),
    "Red":               (Color(0xFF, 0x00, 0x00), Color(0xFF, 0x00, 0x00)),
    "Green":             (Color(0x00, 0xFF, 0x00), Color(0x00, 0xFF, 0x00)),
    "Blue":              (Color(0x00, 0x00, 0xFF), Color(0x00, 0x00, 0xFF)),
    "Cyan":              (Color(0x00, 0xFF, 0xFF), Color(0x00, 0xFF, 0xFF)),
    "Magenta":           (Color(0xFF, 0x00, 0xFF), Color(0xFF, 0x00, 0xFF)),
    "Orange":            (Color(0xFF, 0xA5, 0x00), Color(0xFF, 0xA5, 0x00)),
    "Gold":              (Color(0xFF, 0xD7, 0x00), Color(0xFF, 0xD7, 0x00)),
    "Purple":            (Color(0x80, 0x00, 0x80), Color(0x80, 0x00, 0x80)),
    "Pink":              (Color(0xFF, 0x69, 0xB4), Color(0xFF, 0x69, 0xB4)),
}

gauntlet_colors = {
    "Silver":            Color(0xFF, 0xFF, 0xFF),
    "Gold":              Color(0xFE, 0xCF, 0x0F),
    "Black":             Color(0x00, 0x00, 0x06),
    "Green":             Color(0x02, 0x59, 0x18),
    "Blue":              Color(0x06, 0x02, 0x5A),
    "Bronze":            Color(0x60, 0x06, 0x02),
    "Red":               Color(0xFF, 0x00, 0x00),
    "Sky Blue":          Color(0x02, 0x5D, 0xB0),
    "Pink":              Color(0xFA, 0x6A, 0x90),
    "Magenta":           Color(0xFF, 0x00, 0xFF),
    "Orange":            Color(0xDA, 0x38, 0x00),
    "Lime":              Color(0x5B, 0xA8, 0x06),
    "Purple":            Color(0x80, 0x00, 0x80),
}

heart_colors = {
    "Red":          Color(0xFF, 0x46, 0x32),
    "Green":        Color(0x46, 0xC8, 0x32),
    "Blue":         Color(0x32, 0x46, 0xFF),
    "Yellow":       Color(0xFF, 0xE0, 0x00),
}

magic_colors = {
    "Green":             Color(0x00, 0xC8, 0x00),
    "Red":               Color(0xC8, 0x00, 0x00),
    "Blue":              Color(0x00, 0x30, 0xFF),
    "Purple":            Color(0xB0, 0x00, 0xFF),
    "Pink":              Color(0xFF, 0x00, 0xC8),
    "Yellow":            Color(0xFF, 0xFF, 0x00),
    "White":             Color(0xFF, 0xFF, 0xFF),
}

#                        A Button                 Text Cursor              Shop Cursor              Save/Death Cursor
#                        Pause Menu A Cursor      Pause Menu A Icon        A Note
a_button_colors = {
    "N64 Blue":         (Color(0x5A, 0x5A, 0xFF), Color(0x00, 0x50, 0xC8), Color(0x00, 0x50, 0xFF), Color(0x64, 0x64, 0xFF),
                         Color(0x00, 0x32, 0xFF), Color(0x00, 0x64, 0xFF), Color(0x50, 0x96, 0xFF)),
    "GameCube Green":   (Color(0x00, 0xC8, 0x32), Color(0x00, 0xC8, 0x50), Color(0x00, 0xFF, 0x50), Color(0x64, 0xFF, 0x64),
                         Color(0x00, 0xFF, 0x32), Color(0x00, 0xFF, 0x64), Color(0x50, 0xFF, 0x96)),
}

#                       B Button
b_button_colors = {
    "N64 Green":        Color(0x00, 0x96, 0x00),
    "GameCube Red":     Color(0xFF, 0x1E, 0x1E),
}

#                        C Button                 Pause Menu C Cursor      Pause Menu C Icon        C Note
c_button_colors = {
    "Default Yellow":   (Color(0xFF, 0xA0, 0x00), Color(0xFF, 0xFF, 0x00), Color(0xFF, 0x96, 0x00), Color(0xFF, 0xFF, 0x32)),
}

#                       Start Button
start_button_colors = {
    "N64 Red":          Color(0xC8, 0x00, 0x00),
    "GameCube Grey":    Color(0x78, 0x78, 0x78),
}

meta_color_choices = ["Random Choice", "Completely Random", "Custom Color"]


def get_tunic_colors():
    return list(tunic_colors.keys())


def get_tunic_color_options():
    return meta_color_choices + get_tunic_colors()


def get_navi_colors():
    return list(NaviColors.keys())


def get_navi_color_options(outer=False):
    if outer:
        return ["[Same as Inner]"] + meta_color_choices + get_navi_colors()
    else:
        return meta_color_choices + get_navi_colors()

    
def get_sword_colors():
    return list(sword_colors.keys())


def get_sword_color_options():
    return meta_color_choices + get_sword_colors()


def get_gauntlet_colors():
    return list(gauntlet_colors.keys())


def get_gauntlet_color_options():
    return meta_color_choices + get_gauntlet_colors()


def get_heart_colors():
    return list(heart_colors.keys())


def get_heart_color_options():
    return meta_color_choices + get_heart_colors()


def get_magic_colors():
    return list(magic_colors.keys())


def get_magic_color_options():
    return meta_color_choices + get_magic_colors()


def get_a_button_colors():
    return list(a_button_colors.keys())


def get_a_button_color_options():
    return meta_color_choices + get_a_button_colors()


def get_b_button_colors():
    return list(b_button_colors.keys())


def get_b_button_color_options():
    return meta_color_choices + get_b_button_colors()


def get_c_button_colors():
    return list(c_button_colors.keys())


def get_c_button_color_options():
    return meta_color_choices + get_c_button_colors()


def get_start_button_colors():
    return list(start_button_colors.keys())


def get_start_button_color_options():
    return meta_color_choices + get_start_button_colors()


def patch_targeting(rom, settings, log, symbols):
    # Set default targeting option to Hold
    if settings.default_targeting == 'hold':
        rom.write_byte(0xB71E6D, 0x01)
    else:
        rom.write_byte(0xB71E6D, 0x00)


def patch_dpad(rom, settings, log, symbols):
    # Display D-Pad HUD
    if settings.display_dpad:
        rom.write_byte(symbols['CFG_DISPLAY_DPAD'], 0x01)
    else:
        rom.write_byte(symbols['CFG_DISPLAY_DPAD'], 0x00)
    log.display_dpad = settings.display_dpad



def patch_music(rom, settings, log, symbols):
    # patch music
    if settings.background_music != 'normal' or settings.fanfares != 'normal':
        music.restore_music(rom)
        log.bgm = music.randomize_music(rom, settings)
    else:
        music.restore_music(rom)


def patch_model_colors(rom, color, model_addresses):
    main_addresses, dark_addresses = model_addresses

    for address in main_addresses:
        rom.write_bytes(address, color)

    darkened_color = list(map(lambda light: int(max((light - 0x32) * 0.6, 0)), color))
    for address in dark_addresses:
        rom.write_bytes(address, darkened_color)


def patch_tunic_colors(rom, settings, log, symbols):
    # patch tunic colors
    tunics = [
        ('Kokiri Tunic', settings.kokiri_color, 0x00B6DA38),
        ('Goron Tunic',  settings.goron_color,  0x00B6DA3B),
        ('Zora Tunic',   settings.zora_color,   0x00B6DA3E),
    ]
    tunic_color_list = get_tunic_colors()

    for tunic, tunic_option, address in tunics:
        # handle random
        if tunic_option == 'Random Choice':
            tunic_option = random.choice(tunic_color_list)
        # handle completely random
        if tunic_option == 'Completely Random':
            color = [random.getrandbits(8), random.getrandbits(8), random.getrandbits(8)]
        # grab the color from the list
        elif tunic_option in tunic_colors:
            color = list(tunic_colors[tunic_option])
        # build color from hex code
        else:
            color = list(int(tunic_option[i:i+2], 16) for i in (0, 2 ,4))
            tunic_option = 'Custom'
        rom.write_bytes(address, color)
        log.tunic_colors[tunic] = dict(option=tunic_option, color=''.join(['{:02X}'.format(c) for c in color]))


def patch_navi_colors(rom, settings, log, symbols):
    # patch navi colors
    navi = [
        # colors for Navi
        ('Navi Idle',            settings.navi_color_default_inner, settings.navi_color_default_outer,
            [0x00B5E184]), # Default
        ('Navi Targeting Enemy', settings.navi_color_enemy_inner,   settings.navi_color_enemy_outer,
            [0x00B5E19C, 0x00B5E1BC]), # Enemy, Boss
        ('Navi Targeting NPC',   settings.navi_color_npc_inner,     settings.navi_color_npc_outer,
            [0x00B5E194]), # NPC
        ('Navi Targeting Prop',  settings.navi_color_prop_inner,    settings.navi_color_prop_outer,
            [0x00B5E174, 0x00B5E17C, 0x00B5E18C,
            0x00B5E1A4, 0x00B5E1AC, 0x00B5E1B4,
            0x00B5E1C4, 0x00B5E1CC, 0x00B5E1D4]), # Everything else
    ]
    navi_color_list = get_navi_colors()
    for navi_action, navi_option_inner, navi_option_outer, navi_addresses in navi:

        # choose a random choice for the whole group
        if navi_option_inner == 'Random Choice':
            navi_option_inner = random.choice(navi_color_list)
        if navi_option_outer == 'Random Choice':
            navi_option_outer = random.choice(navi_color_list)

        if navi_option_outer == '[Same as Inner]':
            navi_option_outer = navi_option_inner

        inner_color = None
        outer_color = None
        colors = []
        for address in navi_addresses:
            # completely random is random for every subgroup
            if navi_option_inner == 'Completely Random':
                inner_color = [random.getrandbits(8), random.getrandbits(8), random.getrandbits(8)]
            if navi_option_outer == 'Completely Random':
                outer_color = [random.getrandbits(8), random.getrandbits(8), random.getrandbits(8)]

            # grab the color from the list
            if navi_option_inner in NaviColors:
                inner_color = list(NaviColors[navi_option_inner][0])
            if navi_option_outer in NaviColors:
                outer_color = list(NaviColors[navi_option_outer][1])

            # build color from hex code
            if inner_color is None:
                inner_color = list(int(navi_option_inner[i:i+2], 16) for i in (0, 2, 4))
                navi_option_inner = 'Custom'
            if outer_color is None:
                outer_color = list(int(navi_option_outer[i:i+2], 16) for i in (0, 2, 4))
                navi_option_outer = 'Custom'

            # Check color validity
            if inner_color is None:
                raise Exception(f'Invalid inner color {navi_option_inner} for {navi_action}')
            if outer_color is None:
                raise Exception(f'Invalid outer color {navi_option_outer} for {navi_action}')

            # make color set a list for the log if they are completely random (different per address)
            if navi_option_inner == 'Completely Random' or navi_option_outer == 'Completely Random':
                colors.append((inner_color, outer_color))
            else:
                colors = [(inner_color, outer_color)]

            # write color
            color = inner_color + [0xFF] + outer_color + [0xFF]
            rom.write_bytes(address, color)

        log.navi_colors[navi_action] = [dict(
            option1=navi_option_inner, color1=''.join(['{:02X}'.format(c) for c in inner_c]), 
            option2=navi_option_outer, color2=''.join(['{:02X}'.format(c) for c in outer_c]))
            for (inner_c, outer_c) in colors]


def patch_sword_trails(rom, settings, log, symbols):
    # patch sword trail colors
    sword_trails = [
        ('Inner Initial Sword Trail', settings.sword_trail_color_inner, 
            [(0x00BEFF80, 0xB0, 0x40), (0x00BEFF88, 0x20, 0x00)], symbols['CFG_RAINBOW_SWORD_INNER_ENABLED']),
        ('Outer Initial Sword Trail', settings.sword_trail_color_outer, 
            [(0x00BEFF7C, 0xB0, 0xFF), (0x00BEFF84, 0x10, 0x00)], symbols['CFG_RAINBOW_SWORD_OUTER_ENABLED']),
    ]

    sword_color_list = get_sword_colors()

    for index, item in enumerate(sword_trails):
        sword_trail_name, sword_trail_option, sword_trail_addresses, sword_trail_rainbow_symbol = item

        # handle random
        if sword_trail_option == 'Random Choice':
            sword_trail_option = random.choice(sword_color_list)

        custom_color = False
        for index, (address, transparency, white_transparency) in enumerate(sword_trail_addresses):
            # set rainbow option
            if sword_trail_option == 'Rainbow':
                rom.write_byte(sword_trail_rainbow_symbol, 0x01)
                color = [0x00, 0x00, 0x00]
                continue
            else:
                rom.write_byte(sword_trail_rainbow_symbol, 0x00)

            # handle completely random
            if sword_trail_option == 'Completely Random':
                color = [random.getrandbits(8), random.getrandbits(8), random.getrandbits(8)]
                if sword_trail_name not in log.sword_colors:
                    log.sword_colors[sword_trail_name] = list()
                log.sword_colors[sword_trail_name].append(dict(option=sword_trail_option, color=''.join(['{:02X}'.format(c) for c in color[0:3]])))

            elif sword_trail_option in sword_colors:
                color = list(sword_colors[sword_trail_option][index])
            # build color from hex code
            else:
                color = list(int(sword_trail_option[i:i+2], 16) for i in (0, 2, 4))
                custom_color = True

            if sword_trail_option == 'White':
                color = color + [white_transparency]
            else:
                color = color + [transparency]

            rom.write_bytes(address, color)

        if custom_color:
            sword_trail_option = 'Custom'
        if sword_trail_name not in log.sword_colors:
            log.sword_colors[sword_trail_name] = [dict(option=sword_trail_option, color=''.join(['{:02X}'.format(c) for c in color[0:3]]))]
    log.sword_trail_duration = settings.sword_trail_duration
    rom.write_byte(0x00BEFF8C, settings.sword_trail_duration)


def patch_gauntlet_colors(rom, settings, log, symbols):
    # patch gauntlet colors
    gauntlets = [
        ('Silver Gauntlets', settings.silver_gauntlets_color, 0x00B6DA44,
            ([0x173B4CC], [0x173B4D4, 0x173B50C, 0x173B514])), # GI Model DList colors
        ('Gold Gauntlets', settings.golden_gauntlets_color,  0x00B6DA47,
            ([0x173B4EC], [0x173B4F4, 0x173B52C, 0x173B534])), # GI Model DList colors
    ]
    gauntlet_color_list = get_gauntlet_colors()

    for gauntlet, gauntlet_option, address, model_addresses in gauntlets:
        # handle random
        if gauntlet_option == 'Random Choice':
            gauntlet_option = random.choice(gauntlet_color_list)
        # handle completely random
        if gauntlet_option == 'Completely Random':
            color = [random.getrandbits(8), random.getrandbits(8), random.getrandbits(8)]
        # grab the color from the list
        elif gauntlet_option in gauntlet_colors:
            color = list(gauntlet_colors[gauntlet_option])
        # build color from hex code
        else:
            color = list(int(gauntlet_option[i:i+2], 16) for i in (0, 2 ,4))
            gauntlet_option = 'Custom'
        rom.write_bytes(address, color)
        if settings.correct_model_colors:
            patch_model_colors(rom, color, model_addresses)
        log.gauntlet_colors[gauntlet] = dict(option=gauntlet_option, color=''.join(['{:02X}'.format(c) for c in color]))


def patch_heart_colors(rom, settings, log, symbols):
    # patch heart colors
    hearts = [
<<<<<<< HEAD
        ('Heart Colors', settings.heart_color, symbols['CFG_HEART_COLOR'],
            ([0x14DA474, 0x14DA594, 0x14B701C, 0x14B70DC], 
             [0x14B70FC, 0x14DA494, 0x14DA5B4, 0x14B700C, 0x14B702C, 0x14B703C, 0x14B704C, 0x14B705C, 
              0x14B706C, 0x14B707C, 0x14B708C, 0x14B709C, 0x14B70AC, 0x14B70BC, 0x14B70CC])), # GI Model DList colors
    ]
    heart_color_list = get_heart_colors()

    for heart, heart_option, symbol, model_addresses in hearts:
=======
        ('Heart Colors', settings.heart_color, symbols['CFG_HEART_COLOR'], 0xBB0994),
    ]
    heart_color_list = get_heart_colors()

    for heart, heart_option, symbol, file_select_address in hearts:
>>>>>>> dd67b002
        # handle random
        if heart_option == 'Random Choice':
            heart_option = random.choice(heart_color_list)
        # handle completely random
        if heart_option == 'Completely Random':
            color = [random.getrandbits(8), random.getrandbits(8), random.getrandbits(8)]
        # grab the color from the list
        elif heart_option in heart_colors:
            color = list(heart_colors[heart_option])
        # build color from hex code
        else:
            color = list(int(heart_option[i:i+2], 16) for i in (0, 2, 4))
            heart_option = 'Custom'
<<<<<<< HEAD
        rom.write_int16s(symbol, color)
        if settings.correct_model_colors:
            patch_model_colors(rom, color, model_addresses)
=======
        rom.write_int16s(symbol, color) # symbol for ingame HUD
        rom.write_int16s(file_select_address, color) # file select normal hearts
        if heart_option != 'Red':
            rom.write_int16s(file_select_address + 6, color) # file select DD hearts
>>>>>>> dd67b002
        log.heart_colors[heart] = dict(option=heart_option, color=''.join(['{:02X}'.format(c) for c in color]))


def patch_magic_colors(rom, settings, log, symbols):
    # patch magic colors
    magic = [
        ('Magic Meter Color', settings.magic_color, symbols["CFG_MAGIC_COLOR"],
            ([0x154C654, 0x154CFB4], [0x154C65C, 0x154CFBC])), # GI Model DList colors
    ]
    magic_color_list = get_magic_colors()

    for magic_color, magic_option, symbol, model_addresses in magic:
        if magic_option == 'Random Choice':
           magic_option = random.choice(magic_color_list)

        if magic_option == 'Completely Random':
            color = [random.getrandbits(8), random.getrandbits(8), random.getrandbits(8)]
        elif magic_option in magic_colors:
            color = list(magic_colors[magic_option])
        else:
            color = list(int(magic_option[i:i+2], 16) for i in (0, 2, 4))
            magic_option = 'Custom'
        rom.write_int16s(symbol, color)
        if settings.correct_model_colors:
            patch_model_colors(rom, color, model_addresses)
        log.magic_colors[magic_color] = dict(option=magic_option, color=''.join(['{:02X}'.format(c) for c in color]))


def patch_button_colors(rom, settings, log, symbols):
    buttons = [
        ('A Button Color', settings.a_button_color, a_button_colors, 
            [('A Button Color', symbols['CFG_A_BUTTON_COLOR'], 
                None),
             ('Text Cursor Color', symbols['CFG_TEXT_CURSOR_COLOR'], 
                [(0xB88E81, 0xB88E85, 0xB88E9)]), # Initial Inner Color
             ('Shop Cursor Color', symbols['CFG_SHOP_CURSOR_COLOR'], 
                None),
             ('Save/Death Cursor Color', None, 
                [(0xBBEBC2, 0xBBEBC3, 0xBBEBD6), (0xBBEDDA, 0xBBEDDB, 0xBBEDDE)]), # Save Cursor / Death Cursor
             ('Pause Menu A Cursor Color', None, 
                [(0xBC7849, 0xBC784B, 0xBC784D), (0xBC78A9, 0xBC78AB, 0xBC78AD), (0xBC78BB, 0xBC78BD, 0xBC78BF)]), # Inner / Pulse 1 / Pulse 2
             ('Pause Menu A Icon Color', None, 
                [(0x845754, 0x845755, 0x845756)]),
             ('A Note Color', symbols['CFG_A_NOTE_COLOR'], # For Textbox Song Display
                [(0xBB299A, 0xBB299B, 0xBB299E), (0xBB2C8E, 0xBB2C8F, 0xBB2C92), (0xBB2F8A, 0xBB2F8B, 0xBB2F96)]), # Pause Menu Song Display
            ]),
        ('B Button Color', settings.b_button_color, b_button_colors, 
            [('B Button Color', symbols['CFG_B_BUTTON_COLOR'], 
                None),
            ]),
        ('C Button Color', settings.c_button_color, c_button_colors, 
            [('C Button Color', symbols['CFG_C_BUTTON_COLOR'], 
                None),
             ('Pause Menu C Cursor Color', None, 
                [(0xBC7843, 0xBC7845, 0xBC7847), (0xBC7891, 0xBC7893, 0xBC7895), (0xBC78A3, 0xBC78A5, 0xBC78A7)]), # Inner / Pulse 1 / Pulse 2
             ('Pause Menu C Icon Color', None, 
                [(0x8456FC, 0x8456FD, 0x8456FE)]),
             ('C Note Color', symbols['CFG_C_NOTE_COLOR'], # For Textbox Song Display
                [(0xBB2996, 0xBB2997, 0xBB29A2), (0xBB2C8A, 0xBB2C8B, 0xBB2C96), (0xBB2F86, 0xBB2F87, 0xBB2F9A)]), # Pause Menu Song Display
            ]),
        ('Start Button Color', settings.start_button_color, start_button_colors, 
            [('Start Button Color', None, 
                [(0xAE9EC6, 0xAE9EC7, 0xAE9EDA)]),
            ]),
    ]

    for button, button_option, button_colors, patches in buttons:
        color_set = None
        # handle random
        if button_option == 'Random Choice':
            button_option = random.choice(button_colors.keys())
        # handle completely random
        if button_option == 'Completely Random':
            color = [random.getrandbits(8), random.getrandbits(8), random.getrandbits(8)]
        # grab the color from the list
        elif button_option in button_colors:
            color_set = [button_colors[button_option]] if isinstance(button_colors[button_option][0], int) else list(button_colors[button_option])
        # build color from hex code
        else:
            color = list(int(button_option[i:i+2], 16) for i in (0, 2, 4))
            button_option = 'Custom'

        # apply all button color patches
        i = 0
        for patch, symbol, byte_addresses in patches:
            if color_set != None:
                color = color_set[i]

            if symbol:
                rom.write_int16s(symbol, color)

            if byte_addresses:
                for r_addr, g_addr, b_addr in byte_addresses:
                    rom.write_byte(r_addr, color[0])
                    rom.write_byte(g_addr, color[1])
                    rom.write_byte(b_addr, color[2])

            i += 1

        log.button_colors[button] = dict(option=button_option, color=''.join(['{:02X}'.format(c) for c in color]))


def patch_sfx(rom, settings, log, symbols):
    # Configurable Sound Effects
    sfx_config = [
          (settings.sfx_navi_overworld, sfx.SoundHooks.NAVI_OVERWORLD),
          (settings.sfx_navi_enemy,     sfx.SoundHooks.NAVI_ENEMY),
          (settings.sfx_low_hp,         sfx.SoundHooks.HP_LOW),
          (settings.sfx_menu_cursor,    sfx.SoundHooks.MENU_CURSOR),
          (settings.sfx_menu_select,    sfx.SoundHooks.MENU_SELECT),
          (settings.sfx_nightfall,      sfx.SoundHooks.NIGHTFALL),
          (settings.sfx_horse_neigh,    sfx.SoundHooks.HORSE_NEIGH),
          (settings.sfx_hover_boots,    sfx.SoundHooks.BOOTS_HOVER),
    ]
    sound_dict = sfx.get_patch_dict()

    for selection, hook in sfx_config:
        if selection == 'default':
            for loc in hook.value.locations:
                sound_id = rom.original.read_int16(loc)
                rom.write_int16(loc, sound_id)
        else:
            if selection == 'random-choice':
                selection = random.choice(sfx.get_hook_pool(hook)).value.keyword
            elif selection == 'random-ear-safe':
                selection = random.choice(sfx.get_hook_pool(hook, "TRUE")).value.keyword
            elif selection == 'completely-random':
                selection = random.choice(sfx.standard).value.keyword
            sound_id  = sound_dict[selection]
            for loc in hook.value.locations:
                rom.write_int16(loc, sound_id)
        log.sfx[hook.value.name] = selection


def patch_instrument(rom, settings, log, symbols):
    # Player Instrument
    instruments = {
           #'none':            0x00,
            'ocarina':         0x01,
            'malon':           0x02,
            'whistle':         0x03,
            'harp':            0x04,
            'grind-organ':     0x05,
            'flute':           0x06,
           #'another_ocarina': 0x07,
            }
    if settings.sfx_ocarina != 'random-choice':
        choice = settings.sfx_ocarina
    else:
        choice = random.choice(list(instruments.keys()))
    rom.write_byte(0x00B53C7B, instruments[choice])
    # For Skull Kids' minigame in Lost Woods
    rom.write_byte(0x00B4BF6F, instruments[choice])
    log.sfx['Ocarina'] = choice


legacy_cosmetic_data_headers = [
    0x03481000,
    0x03480810,
]

global_patch_sets = [
    patch_targeting,
    patch_music,
    patch_tunic_colors,
    patch_navi_colors,
    patch_gauntlet_colors,
    patch_sfx,
    patch_instrument,    
]

patch_sets = {
    0x1F04FA62: {
        "patches": [
            patch_dpad,
            patch_sword_trails,
        ],
        "symbols": {    
            "CFG_DISPLAY_DPAD": 0x0004,
            "CFG_RAINBOW_SWORD_INNER_ENABLED": 0x0005,
            "CFG_RAINBOW_SWORD_OUTER_ENABLED": 0x0006,
        },
    },
    0x1F05D3F9: {
        "patches": [
            patch_dpad,
            patch_sword_trails,
        ],
        "symbols": {    
            "CFG_DISPLAY_DPAD": 0x0004,
            "CFG_RAINBOW_SWORD_INNER_ENABLED": 0x0005,
            "CFG_RAINBOW_SWORD_OUTER_ENABLED": 0x0006,
        },
    },
    0x1F0693FB: {
        "patches": [
            patch_dpad,
            patch_sword_trails,
            patch_heart_colors,
            patch_magic_colors,
        ],
        "symbols": {
            "CFG_MAGIC_COLOR": 0x0004,
            "CFG_HEART_COLOR": 0x000A,
            "CFG_DISPLAY_DPAD": 0x0010,
            "CFG_RAINBOW_SWORD_INNER_ENABLED": 0x0011,
            "CFG_RAINBOW_SWORD_OUTER_ENABLED": 0x0012,
        }
    },
    0x1F073FC9: {
        "patches": [
            patch_dpad,
            patch_sword_trails,
            patch_heart_colors,
            patch_magic_colors,
            patch_button_colors,
        ],
        "symbols": {
            "CFG_MAGIC_COLOR": 0x0004,
            "CFG_HEART_COLOR": 0x000A,
            "CFG_A_BUTTON_COLOR": 0x0010,
            "CFG_B_BUTTON_COLOR": 0x0016,
            "CFG_C_BUTTON_COLOR": 0x001C,
            "CFG_TEXT_CURSOR_COLOR": 0x0022,
            "CFG_SHOP_CURSOR_COLOR": 0x0028,
            "CFG_A_NOTE_COLOR": 0x002E,
            "CFG_C_NOTE_COLOR": 0x0034,
            "CFG_DISPLAY_DPAD": 0x003A,
            "CFG_RAINBOW_SWORD_INNER_ENABLED": 0x003B,
            "CFG_RAINBOW_SWORD_OUTER_ENABLED": 0x003C,
        }
    },
}


def patch_cosmetics(settings, rom):
    log = CosmeticsLog(settings)

    # re-seed for aesthetic effects. They shouldn't be affected by the generation seed
    random.seed()
    settings.resolve_random_settings(cosmetic=True)

    # patch cosmetics that use vanilla oot data, and always compatible
    for patch_func in global_patch_sets:
        patch_func(rom, settings, log, {})

    # try to detect the cosmetic patch data format
    versioned_patch_set = None
    cosmetic_context = rom.read_int32(rom.sym('RANDO_CONTEXT') + 4)
    if cosmetic_context >= 0x80000000:
        cosmetic_context = (cosmetic_context - 0x80400000) + 0x3480000 # convert from RAM to ROM address
        cosmetic_version = rom.read_int32(cosmetic_context)
        versioned_patch_set = patch_sets.get(cosmetic_version)
    else:
        # If cosmetic_context is not a valid pointer, then try to
        # search over all possible legacy header locations.
        for header in legacy_cosmetic_data_headers:
            cosmetic_context = header
            cosmetic_version = rom.read_int32(cosmetic_context)
            if cosmetic_version in patch_sets:
                versioned_patch_set = patch_sets[cosmetic_version]
                break

    # patch version specific patches
    if versioned_patch_set:
        # offset the cosmetic_context struct for absolute addressing
        cosmetic_context_symbols = {
            sym: address + cosmetic_context
            for sym, address in versioned_patch_set['symbols'].items()
        }

        # warn if patching a legacy format
        if cosmetic_version != rom.read_int32(rom.sym('COSMETIC_FORMAT_VERSION')):
            log.error = "ROM uses old cosmetic patch format."

        for patch_func in versioned_patch_set['patches']:
            patch_func(rom, settings, log, cosmetic_context_symbols)
    else:
        # Unknown patch format
        log.error = "Unable to patch some cosmetics. ROM uses unknown cosmetic patch format."

    return log


class CosmeticsLog(object):

    def __init__(self, settings):
        self.settings = settings
        self.tunic_colors = {}
        self.navi_colors = {}
        self.sword_colors = {}
        self.gauntlet_colors = {}
        self.heart_colors = {}
        self.magic_colors = {}
        self.button_colors = {}
        self.sfx = {}
        self.bgm = {}
        self.error = None


    def to_file(self, filename):
        with open(filename, 'w') as outfile:
            outfile.write(self.cosmetics_output())


    def cosmetics_output(self):
        output = ''
        output += 'OoT Randomizer Version %s - Cosmetics Log\n' % (__version__)

        if self.error:
            output += 'Error: %s\n' % self.error

        format_string = '\n{key:{width}} {value}'
        padding = 40

        output += format_string.format(key='Default Targeting Option:', value=self.settings.default_targeting, width=padding)
        output += format_string.format(key='Background Music:', value=self.settings.background_music, width=padding)
        output += format_string.format(key='Fanfares:', value=self.settings.fanfares, width=padding)
        if self.settings.fanfares == 'random':
            output += format_string.format(key='Ocarina Fanfares:', value=self.settings.ocarina_fanfares, width=padding)

        if 'display_dpad' in self.__dict__:
            output += format_string.format(key='Display D-Pad HUD:', value=self.display_dpad, width=padding)

        output += '\n\nColors:\n'
        for tunic, options in self.tunic_colors.items():
            color_option_string = '{option} (#{color})'
            output += format_string.format(key=tunic+':', value=color_option_string.format(option=options['option'], color=options['color']), width=padding)

        for navi_action, list in self.navi_colors.items():
            for i, options in enumerate(list):
                color_option_string = '{option1}, {option2} (#{color1}, #{color2})'
                output += format_string.format(key=(navi_action+':') if i == 0 else '', value=color_option_string.format(option1=options['option1'], color1=options['color1'], option2=options['option2'], color2=options['color2']), width=padding)

        if 'sword_colors' in self.__dict__:
            for sword_trail, list in self.sword_colors.items():
                for i, options in enumerate(list):
                    if options['option'] == 'Rainbow':
                        color_option_string = '{option}'
                    else:
                        color_option_string = '{option} (#{color})'
                    output += format_string.format(key=(sword_trail+':') if i == 0 else '', value=color_option_string.format(option=options['option'], color=options['color']), width=padding)

        if 'sword_trail_duration' in self.__dict__:
            output += format_string.format(key='Sword Trail Duration:', value=self.sword_trail_duration, width=padding)


        for gauntlet, options in self.gauntlet_colors.items():
            color_option_string = '{option} (#{color})'
            output += format_string.format(key=gauntlet+':', value=color_option_string.format(option=options['option'], color=options['color']), width=padding)
            
        for heart, options in self.heart_colors.items():
            color_option_string = '{option} (#{color})'
            output += format_string.format(key=heart+':', value=color_option_string.format(option=options['option'], color=options['color']), width=padding)

        for magic, options in self.magic_colors.items():
            color_option_string = '{option} (#{color})'
            output += format_string.format(key=magic+':', value=color_option_string.format(option=options['option'], color=options['color']), width=padding)

        for button, options in self.button_colors.items():
            color_option_string = '{option} (#{color})'
            output += format_string.format(key=button+':', value=color_option_string.format(option=options['option'], color=options['color']), width=padding)

        output += '\n\nSFX:\n'
        for key, value in self.sfx.items():
            output += format_string.format(key=key+':', value=value, width=padding)

        if self.settings.background_music == 'random' or self.settings.fanfares == 'random':
            #music_padding = 1 + len(max(self.bgm.keys(), key=len))
            music_padding = 40
            output += '\n\nBackground Music:\n'
            for key, value in self.bgm.items():
                output += format_string.format(key=key+':', value=value, width=music_padding)

        return output<|MERGE_RESOLUTION|>--- conflicted
+++ resolved
@@ -450,22 +450,14 @@
 def patch_heart_colors(rom, settings, log, symbols):
     # patch heart colors
     hearts = [
-<<<<<<< HEAD
-        ('Heart Colors', settings.heart_color, symbols['CFG_HEART_COLOR'],
+        ('Heart Colors', settings.heart_color, symbols['CFG_HEART_COLOR'], 0xBB0994,
             ([0x14DA474, 0x14DA594, 0x14B701C, 0x14B70DC], 
              [0x14B70FC, 0x14DA494, 0x14DA5B4, 0x14B700C, 0x14B702C, 0x14B703C, 0x14B704C, 0x14B705C, 
               0x14B706C, 0x14B707C, 0x14B708C, 0x14B709C, 0x14B70AC, 0x14B70BC, 0x14B70CC])), # GI Model DList colors
     ]
     heart_color_list = get_heart_colors()
 
-    for heart, heart_option, symbol, model_addresses in hearts:
-=======
-        ('Heart Colors', settings.heart_color, symbols['CFG_HEART_COLOR'], 0xBB0994),
-    ]
-    heart_color_list = get_heart_colors()
-
-    for heart, heart_option, symbol, file_select_address in hearts:
->>>>>>> dd67b002
+    for heart, heart_option, symbol, file_select_address, model_addresses in hearts:
         # handle random
         if heart_option == 'Random Choice':
             heart_option = random.choice(heart_color_list)
@@ -479,16 +471,12 @@
         else:
             color = list(int(heart_option[i:i+2], 16) for i in (0, 2, 4))
             heart_option = 'Custom'
-<<<<<<< HEAD
-        rom.write_int16s(symbol, color)
-        if settings.correct_model_colors:
-            patch_model_colors(rom, color, model_addresses)
-=======
         rom.write_int16s(symbol, color) # symbol for ingame HUD
         rom.write_int16s(file_select_address, color) # file select normal hearts
         if heart_option != 'Red':
             rom.write_int16s(file_select_address + 6, color) # file select DD hearts
->>>>>>> dd67b002
+        if settings.correct_model_colors:
+            patch_model_colors(rom, color, model_addresses) # heart model colors
         log.heart_colors[heart] = dict(option=heart_option, color=''.join(['{:02X}'.format(c) for c in color]))
 
 
