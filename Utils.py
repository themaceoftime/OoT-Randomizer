import io
import json
import os, os.path
import subprocess
import sys
import urllib.request
from urllib.error import URLError, HTTPError
import re
from version import __version__
import random
import itertools
import bisect
import logging

def is_bundled():
    return getattr(sys, 'frozen', False)

def local_path(path=''):
    if local_path.cached_path is not None:
        return os.path.join(local_path.cached_path, path)

    if is_bundled():
        # we are running in a bundle
        local_path.cached_path = os.path.dirname(os.path.realpath(sys.executable))
    else:
        # we are running in a normal Python environment
        local_path.cached_path = os.path.dirname(os.path.realpath(__file__))

    return os.path.join(local_path.cached_path, path)

local_path.cached_path = None


def data_path(path=''):
    if data_path.cached_path is not None:
        return os.path.join(data_path.cached_path, path)

    # Even if it's bundled we use __file__
    # if it's not bundled, then we want to use the source.py dir + Data
    # if it's bundled, then we want to use the extraction dir + Data
    data_path.cached_path = os.path.join(os.path.dirname(os.path.realpath(__file__)), "data")

    return os.path.join(data_path.cached_path, path)

data_path.cached_path = None


def default_output_path(path):
    if path == '':
        path = local_path('Output')

    if not os.path.exists(path):
        os.mkdir(path)
    return path


def read_json(file_path):
    json_string = ""
    with io.open(file_path, 'r') as file:
        for line in file.readlines():
            json_string += line.split('#')[0].replace('\n', ' ')
    json_string = re.sub(' +', ' ', json_string)
    try:
        return json.loads(json_string)
    except json.JSONDecodeError as error:
        raise Exception("JSON parse error around text:\n" + \
                        json_string[error.pos-35:error.pos+35] + "\n" + \
                        "                                   ^^\n")


def open_file(filename):
    if sys.platform == 'win32':
        os.startfile(filename)
    else:
        open_command = 'open' if sys.platform == 'darwin' else 'xdg-open'
        subprocess.call([open_command, filename])

def close_console():
    if sys.platform == 'win32':
        #windows
        import win32gui, win32con
        try:
            win32gui.ShowWindow(win32gui.GetForegroundWindow(), win32con.SW_HIDE)
        except Exception:
            pass

def get_version_bytes(a):
    version_bytes = [0x00, 0x00, 0x00, 0x00]
    if not a:
        return version_bytes
    sa = a.replace('R-', '').replace('v', '').replace(' ', '.').split('.')

    for i in range(0, min(len(sa), 4)):
        try:
            version_byte = int(sa[i])
        except ValueError:
            break
        version_bytes[i] = version_byte

    return version_bytes


def compare_version(a, b):
    if not a and not b:
        return 0
    elif a and not b:
        return 1
    elif not a and b:
        return -1

    sa = get_version_bytes(a)
    sb = get_version_bytes(b)

    for i in range(0, 4):
        if sa[i] > sb[i]:
            return 1
        if sa[i] < sb[i]:
            return -1
    return 0

class VersionError(Exception):
    pass

def check_version(checked_version):
    if compare_version(checked_version, __version__) < 0:
        try:
<<<<<<< HEAD
            with urllib.request.urlopen('http://raw.githubusercontent.com/Roman971/OoT-Randomizer/Dev-R/version.py') as versionurl:
=======
            with urllib.request.urlopen('https://raw.githubusercontent.com/TestRunnerSRL/OoT-Randomizer/Dev/version.py') as versionurl:
>>>>>>> 17ae959f
                version = versionurl.read()
                version = re.search(".__version__ = '(.+)'", str(version)).group(1)

                if compare_version(version, __version__) > 0:
                    raise VersionError("You are on version " + __version__ + ", and the latest is version " + version + ".")
        except (URLError, HTTPError) as e:
            logger = logging.getLogger('')
            logger.warning("Could not fetch latest version: " + str(e))

# Shim for the sole purpose of maintaining compatibility with older versions of Python 3.
def random_choices(population, weights=None, k=1):
    pop_size = len(population)
    if (weights is None):
        weights = [1] * pop_size
    else:
        assert (pop_size == len(weights)), "population and weights mismatch"

    CDF = list(itertools.accumulate(weights))

    result = []
    for i in range(k):
        x = random.random() * CDF[-1]
        result.append(population[bisect.bisect(CDF, x)])

    return result


# From the pyinstaller Wiki: https://github.com/pyinstaller/pyinstaller/wiki/Recipe-subprocess
# Create a set of arguments which make a ``subprocess.Popen`` (and
# variants) call work with or without Pyinstaller, ``--noconsole`` or
# not, on Windows and Linux. Typical use::
#   subprocess.call(['program_to_run', 'arg_1'], **subprocess_args())
def subprocess_args(include_stdout=True):
    # The following is true only on Windows.
    if hasattr(subprocess, 'STARTUPINFO'):
        # On Windows, subprocess calls will pop up a command window by default
        # when run from Pyinstaller with the ``--noconsole`` option. Avoid this
        # distraction.
        si = subprocess.STARTUPINFO()
        si.dwFlags |= subprocess.STARTF_USESHOWWINDOW
        # Windows doesn't search the path by default. Pass it an environment so
        # it will.
        env = os.environ
    else:
        si = None
        env = None

    # ``subprocess.check_output`` doesn't allow specifying ``stdout``::
    # So, add it only if it's needed.
    if include_stdout:
        ret = {'stdout': subprocess.PIPE}
    else:
        ret = {}

    # On Windows, running this from the binary produced by Pyinstaller
    # with the ``--noconsole`` option requires redirecting everything
    # (stdin, stdout, stderr) to avoid an OSError exception
    # "[Error 6] the handle is invalid."
    ret.update({'stdin': subprocess.PIPE,
                'stderr': subprocess.PIPE,
                'startupinfo': si,
                'env': env })
    return ret


def check_python_version():
    python_version = '.'.join([str(num) for num in sys.version_info[0:3]])
    if compare_version(python_version, '3.6.0') < 0:
        raise VersionError('Randomizer requires at least version 3.6 and you are using %s' % python_version, "https://www.python.org/downloads/")<|MERGE_RESOLUTION|>--- conflicted
+++ resolved
@@ -124,11 +124,7 @@
 def check_version(checked_version):
     if compare_version(checked_version, __version__) < 0:
         try:
-<<<<<<< HEAD
-            with urllib.request.urlopen('http://raw.githubusercontent.com/Roman971/OoT-Randomizer/Dev-R/version.py') as versionurl:
-=======
-            with urllib.request.urlopen('https://raw.githubusercontent.com/TestRunnerSRL/OoT-Randomizer/Dev/version.py') as versionurl:
->>>>>>> 17ae959f
+            with urllib.request.urlopen('https://raw.githubusercontent.com/Roman971/OoT-Randomizer/Dev-R/version.py') as versionurl:
                 version = versionurl.read()
                 version = re.search(".__version__ = '(.+)'", str(version)).group(1)
 
