--- conflicted
+++ resolved
@@ -524,12 +524,7 @@
 
         this.globalEmitter.emit({ name: "local_version_checked", version: res });
 
-<<<<<<< HEAD
         var remoteFile = await this.http.get("https://raw.githubusercontent.com/Roman971/OoT-Randomizer/Dev-R/version.py", { responseType: "text" }).toPromise();
-=======
-        let branch = res.includes("Release") ? "master" : "Dev";
-        var remoteFile = await this.http.get("https://raw.githubusercontent.com/TestRunnerSRL/OoT-Randomizer/" + branch + "/version.py", { responseType: "text" }).toPromise();
->>>>>>> 5ec7d519
 
         let remoteVersion = remoteFile.substr(remoteFile.indexOf("'") + 1);
         remoteVersion = remoteVersion.substr(0, remoteVersion.indexOf("'"));
