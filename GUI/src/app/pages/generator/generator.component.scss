@import '../../../app/@theme/styles/themes';

@include nb-install-component() {
  .pageContainer {
    height: 100%;
  }

  nb-card { //Electron
    height: 97%;
    overflow: inherit;
  }

  .webLayout { //Web
    nb-card {
      height: 100%;
    }
  }

  nb-card {
    line-height: 1.25;
  }

  nb-card {
    margin-top: 0 !important;
    margin-bottom: 0 !important;
  }

  nb-card-body {
    padding: 0;
  }

  ::ng-deep .tabset {
    li.disabled {
      opacity: 0.4 !important;
    }

    li {
      line-height: 0;
      padding-top: 0;
      padding-bottom: 0;

      @media (max-width: 995px) {
        line-height: 15px;
      }
    }

    a {

      @media (max-width: 770px) {
        padding-right: 0.5rem !important;
        padding-left: 0.5rem !important;
      }

      @media (max-width: 550px) {
        padding-right: 0.2rem !important;
        padding-left: 0.2rem !important;
      }
    }

    span {
      @media (max-width: 770px) {
        font-size: 1rem;
      }

      @media (max-width: 693px) {
        font-size: 0.9rem;
      }

      @media (max-width: 510px) {
        font-size: 0.8rem;
      }
    }
  }

  ::ng-deep nb-spinner {
    background-color: nb-theme(spinner-background-color) !important;
  }

  .settingsTabset {
    height: 68%;
    padding: 0 0.5rem !important;

    @media (max-width: 700px) {
      height: 71%;
    }

    @media (max-width: 700px) and (max-height: 910px) {
      height: 68%;
    }

    @media (max-width: 400px) and (max-height: 770px) {
      height: 67%;
    }

    nb-tab {
      height: 102.5%; //adjust for top offset
      padding: nb-theme(padding-top-nb-tab) 0.25rem 0 0.25rem;
    }
  }


  .footerTabset {
    position: absolute;
    bottom: 0;
    width: 100%;
    height: nb-theme(footer-height);
    margin: 0 auto;
    margin-top: 5px;

    @media (max-width: 700px) {
      height: 210px;
    }

    nb-tab {
      padding: 1.25rem;

      @media (max-width: 680px) {
        padding: 0.5rem;
      }
    }
  }

  mat-grid-list {
    height: 100% !important;
  }

  mat-grid-tile {
    border: 1px solid nb-theme(color-info-100);
  }

  mat-grid-tile-header {
    height: 25px;
  }

  .mat-slide-toggle {
    margin-right: 2rem;
  }

  nb-input {
    margin-right: 2rem;
  }

  .input-sm {
    padding-top: 0.15rem;
    padding-bottom: 0.15rem;
    margin-right: 2rem;
  }

  .btn-small {
    padding: 0.275rem 1.5rem;
  }

  .radioGroupLabel {
    margin-bottom: 0.8rem;
  }

  .oneLineComboBox {
    display: inline-block !important;
    margin-bottom: 10px;
  }

  //One line combobox (e.g. Navi color options)
  .oLCBLabelFirst {
    width: 160px;
    left: 0px;
    text-align: left;

    @media (max-width: 1248px) {
      width: 110px;
    }
  }

  .oLCBLabelSecond {
    width: 106px;
    left: 0px;
    text-align: right;
    margin-right: 12px;

    @media (max-width: 1536px) {
      width: 104px;
      margin-right: 8px;
    }

    @media (max-width: 1248px) {
      width: 58px;
      margin-right: 6px;
    }
  }

  .oLCBSelect {
    width: 21%;
    margin-right: 10px;

    @media (max-width: 1290px) {
      margin-right: 2px;
      width: 23%;
    }

    @media (max-width: 1248px) {
      margin-right: 2px;
      width: 27%;
    }

    @media (max-width: 1000px) {
      margin-right: 2px;
      width: 28%;
    }

    @media (max-width: 970px) {
      margin-right: 2px;
      width: 29%;
    }

    @media (max-width: 920px) {
      margin-right: 2px;
      width: 23%;
    }
  }

  .tileContainer {
    position: relative;
    width: 100%;
    height: 100%;
    top: 0px;
    overflow: hidden;
    overflow-y: auto;

    .tileContent {
      position: relative;
      height: calc(100% - 15px);
      left: 7px;
      top: 7px;
      margin-right: 13px;
      padding: nb-theme(tile-padding);

      ::ng-deep span {

        white-space: pre-line;
        line-height: 1.2;

        @media (max-width: 1350px) {
          font-size: 0.95rem;
        }

        @media (max-width: 1000px) {
          font-size: 0.9rem;
        }

        @media (max-width: 400px) {
          font-size: 0.8rem;
        }

        @media (max-width: 340px) {
          font-size: 0.7rem;
        }
      }
    }
  }

  .tileContainerWithHeader {
    height: calc(100% - 25px);
    top: 13px;

    .tileContent {
      height: calc(100% - 7px);
    }
  }

  .subheaderLabel {
    position: relative;
    left: 10px;
    line-height: 15px;
  }

  .comboBoxLabel {
    position: relative;
    left: 10px;

    &.oneLineComboBox {
      left: 0;
    }
  }

  .radioGroupLabel {
    position: relative;
    left: 10px;
  }

  .radioButton {
    margin-right: 10px;
  }

  .selectXSmall {
    max-width: 300px;
  }

  p.numberTextInputLabel {
    position: relative;
    left: 10px;
    line-height: 0;
    margin-bottom: 0;
    margin-top: 8px !important;
  }

  mat-grid-tile div .numberTextInput {
    position: relative;
    left: 15px;
    max-width: 36px;
    text-align: center;
    padding-left: 0.375rem !important;
    padding-right: 0.375rem !important;
    margin-right: 2rem;
  }

  .numberTextInputSmall {
    max-width: 50px;
  }

  .numberTextInputMedium {
    max-width: 120px;
  }

  .numberTextInputFull {
    left: 0px;
    width: 100%;
    max-width: initial !important;
    text-align: left;
    padding-right: initial !important;
    margin-top: 1.0rem !important;
    margin-right: 1.0rem !important;
  }

  .colorPickerContainer {
    height: 0px;
    width: 0px;
    overflow: hidden;
  }

  .scale {
    position: relative;
    top: -7px;
    min-width: 100%;
  }

  .ioInputLabel {
    position: relative;
    left: 10px;
    line-height: 0;
    margin-bottom: 0;
    margin-top: 8px !important;
  }
<<<<<<< HEAD
}

.tileContainerWithHeader {
  height: calc(100% - 25px);
  top: 13px;

  .tileContent {
    height: calc(100% - 7px);
  }
}

//Scrollbar style for tileContainers
.tileContainer {
  &::-webkit-scrollbar {
    width: 8px;
  }

  &::-webkit-scrollbar-track {
    background: #eee;
    box-shadow: 0px 0px 3px #dfdfdf inset;
  }

  &::-webkit-scrollbar-thumb {
    background: #337ab7;
  }
}

.subheaderLabel {
  position: relative;
  left: 10px;
  line-height: 15px;
}

.comboBoxLabel {
  position: relative;
  left: 10px;
}

.radioGroupLabel {
  position: relative;
  left: 10px;
}

.radioButton {
  margin-right: 10px;
}

.selectXSmall {
  max-width: 300px;
}

.numberTextInputLabel {
  position: relative;
  left: 10px;
  line-height: 0px;
  margin-bottom: 0px;
  margin-top: 8px;
}

mat-grid-tile div .numberTextInput {
  position: relative;
  left: 15px;
  max-width: 36px;
  text-align: center;
  padding-left: 0.375rem !important;
  padding-right: 0.375rem !important;
  margin-right: 2rem;
}

.numberTextInputSmall {
  max-width: 50px;
}

.numberTextInputMedium {
  max-width: 120px;
}

.numberTextInputFull {
  left: 0px;
  width: 100%;
  max-width: initial !important;
  text-align: left;
  padding-right: initial !important;
  margin-top: 1.0rem !important;
  margin-right: 1.0rem !important;
}

.colorPickerContainer {
  height: 0px;
  width: 0px;
  overflow: hidden;
}

.scale {
  position: relative;
  top: -10px;
  height: 32px;
  min-width: 100%;
}

.ioInputLabel {
  position: relative;
  left: 10px;
  line-height: 0px;
  margin-bottom: 0px;
  margin-top: 8px;
}

.ioInput {
  position: relative;
  left: 0px;
  width: calc(100% - 120px);
  text-align: left;
  padding-left: 0.375rem !important;
  margin-top: 1.0rem !important;
  margin-right: 1.0rem !important;
}

.ioInputWeb {
  position: relative;
  left: 0px;
  width: calc(100% - 230px);
  text-align: left;
  padding-left: 0.375rem !important;
  margin-top: 1.0rem !important;
  margin-right: 1.0rem !important;
}

.ioInputBrowseButton {
  margin-right: 6px !important;
}

.presetButton {
  margin-top: 1.0rem !important;
  margin-right: 6px !important;
}

.settingButton {
  margin-top: 1.0rem !important;
  margin-right: 6px !important;
}

.footerInputLabel {
  position: relative;
  left: 10px;
  line-height: 0px;
  margin-bottom: 0px;
  margin-top: 3px;
}

.footerInput {
  position: relative;
  left: 0px;
  width: calc(100% - 200px);
  text-align: left;
  padding-left: 0.375rem !important;
  margin-top: 1.0rem !important;
  margin-right: 1.0rem !important;

  @media (max-width: 550px) {
=======

  .ioInput {
    position: relative;
    left: 0px;
>>>>>>> 9f8d13c6
    width: calc(100% - 120px);
    text-align: left;
    padding-left: 0.375rem !important;
    margin-top: 1.0rem !important;
    margin-right: 1.0rem !important;
  }

  .ioInputWeb {
    position: relative;
    left: 0px;
    width: calc(100% - 230px);
    text-align: left;
    padding-left: 0.375rem !important;
    margin-top: 1.0rem !important;
    margin-right: 1.0rem !important;
  }

  .ioInputBrowseButton {
    margin-right: 6px !important;
  }

  .presetButton {
    margin-top: 1.0rem !important;
    margin-right: 6px !important;
  }

  .settingButton {
    margin-top: 1.0rem !important;
    margin-right: 6px !important;
  }

  .footerInputLabel {
    position: relative;
    left: 10px;
    line-height: 0px;
    margin-bottom: 0px;
    margin-top: 3px;
  }

  .footerInput {
    position: relative;
    left: 0px;
    width: calc(100% - 200px);
    text-align: left;
    padding-left: 0.375rem !important;
    margin-top: 1.0rem !important;
    margin-right: 1.0rem !important;

    @media (max-width: 550px) {
      width: calc(100% - 120px);
      margin-right: 0.5rem !important;
    }

    @media (max-width: 430px) {
      width: calc(100% - 90px);
      margin-right: 0.2rem !important;
    }
  }

  .footerInputWeb {
    position: relative;
    left: 0px;
    width: calc(100% - 290px);
    text-align: left;
    padding-left: 0.375rem !important;
    margin-top: 1.0rem !important;
    margin-right: 1.0rem !important;

    @media (max-width: 550px) {
      width: calc(100% - 210px);
      margin-right: 0.5rem !important;
    }

    @media (max-width: 430px) {
      width: calc(100% - 180px);
      margin-right: 0.2rem !important;
    }
  }

  .footerInputShort {
    position: relative;
    left: 0px;
    width: calc(100% - 290px);
    text-align: left;
    padding-left: 0.375rem !important;
    margin-top: 1.0rem !important;
    margin-right: 1.0rem !important;

    @media (max-width: 550px) {
      width: calc(100% - 190px);
      margin-right: 0.5rem !important;
    }

    @media (max-width: 430px) {
      width: calc(100% - 150px);
      margin-right: 0.2rem !important;
    }
  }

  .footerButton {
    margin-right: 6px !important;

    @media (max-width: 550px) {
      width: 50px;
      font-size: 0.8rem !important;
      margin-right: 3px !important;
      padding-right: 0rem !important;
      padding-left: 0rem !important;
    }

    @media (max-width: 430px) {
      width: 40px;
      font-size: 0.7rem !important;
      margin-right: 2px !important;
    }
  }

  .footerButtonPatchFileBrowse {
    margin-right: 6px !important;

    @media (max-width: 550px) {
      width: 90px;
      font-size: 0.83rem !important;
      margin-right: 3px !important;
      padding-right: 0rem !important;
      padding-left: 0rem !important;
    }

    @media (max-width: 430px) {
      width: 70px;
      font-size: 0.7rem !important;
      margin-right: 2px !important;
    }
  }

  .footerGenerateButton {
    position: absolute;
    width: calc(100% - 40px) !important;
    bottom: 13px;

    @media (max-width: 680px) {
      width: calc(100% - 15px) !important;
    }
  }

  .footerGenerateButtonNormalSmall {
    position: absolute;
    width: calc(50% - 20px) !important;
    bottom: 13px;
    margin-right: 6px !important;

    @media (max-width: 680px) {
      width: calc(50% - 25px) !important;
    }

    @media (max-width: 450px) {
      width: calc(50% - 15px) !important;
      left: 10px;
      font-size: 0.7rem !important;
    }
  }

  .footerGenerateButtonRaceSmall {
    position: absolute;
    width: calc(50% - 20px) !important;
    left: calc(50% - 20px + 25px) !important;
    bottom: 13px;
    margin-right: 6px !important;

    @media (max-width: 680px) {
      width: calc(50% - 25px) !important;
      left: calc(50% - 25px + 40px) !important;
    }

    @media (max-width: 450px) {
      width: calc(50% - 15px) !important;
      left: calc(50% - 15px + 20px) !important;
      font-size: 0.7rem !important;
    }
  }

  .webLayout { //Use slightly bigger padding to accommodate mobile better
    .footerGenerateButton {
      bottom: 5px;
    }

    .footerGenerateButtonNormalSmall {
      bottom: 5px;
    }

    .footerGenerateButtonRaceSmall {
      bottom: 5px;
    }
  }

  .tabsetPadding {
    height: 30px;
  }

  .settingPadding {
    height: 8px;
  }

  .settingCBPadding {
    height: 13px;
  }

  //Disabled elements
  p.disabled {
    opacity: 0.38;
  }

  span.disabled {
    opacity: 0.38;
  }

  input:disabled {
    opacity: 0.38;
  }
}<|MERGE_RESOLUTION|>--- conflicted
+++ resolved
@@ -349,173 +349,10 @@
     margin-bottom: 0;
     margin-top: 8px !important;
   }
-<<<<<<< HEAD
-}
-
-.tileContainerWithHeader {
-  height: calc(100% - 25px);
-  top: 13px;
-
-  .tileContent {
-    height: calc(100% - 7px);
-  }
-}
-
-//Scrollbar style for tileContainers
-.tileContainer {
-  &::-webkit-scrollbar {
-    width: 8px;
-  }
-
-  &::-webkit-scrollbar-track {
-    background: #eee;
-    box-shadow: 0px 0px 3px #dfdfdf inset;
-  }
-
-  &::-webkit-scrollbar-thumb {
-    background: #337ab7;
-  }
-}
-
-.subheaderLabel {
-  position: relative;
-  left: 10px;
-  line-height: 15px;
-}
-
-.comboBoxLabel {
-  position: relative;
-  left: 10px;
-}
-
-.radioGroupLabel {
-  position: relative;
-  left: 10px;
-}
-
-.radioButton {
-  margin-right: 10px;
-}
-
-.selectXSmall {
-  max-width: 300px;
-}
-
-.numberTextInputLabel {
-  position: relative;
-  left: 10px;
-  line-height: 0px;
-  margin-bottom: 0px;
-  margin-top: 8px;
-}
-
-mat-grid-tile div .numberTextInput {
-  position: relative;
-  left: 15px;
-  max-width: 36px;
-  text-align: center;
-  padding-left: 0.375rem !important;
-  padding-right: 0.375rem !important;
-  margin-right: 2rem;
-}
-
-.numberTextInputSmall {
-  max-width: 50px;
-}
-
-.numberTextInputMedium {
-  max-width: 120px;
-}
-
-.numberTextInputFull {
-  left: 0px;
-  width: 100%;
-  max-width: initial !important;
-  text-align: left;
-  padding-right: initial !important;
-  margin-top: 1.0rem !important;
-  margin-right: 1.0rem !important;
-}
-
-.colorPickerContainer {
-  height: 0px;
-  width: 0px;
-  overflow: hidden;
-}
-
-.scale {
-  position: relative;
-  top: -10px;
-  height: 32px;
-  min-width: 100%;
-}
-
-.ioInputLabel {
-  position: relative;
-  left: 10px;
-  line-height: 0px;
-  margin-bottom: 0px;
-  margin-top: 8px;
-}
-
-.ioInput {
-  position: relative;
-  left: 0px;
-  width: calc(100% - 120px);
-  text-align: left;
-  padding-left: 0.375rem !important;
-  margin-top: 1.0rem !important;
-  margin-right: 1.0rem !important;
-}
-
-.ioInputWeb {
-  position: relative;
-  left: 0px;
-  width: calc(100% - 230px);
-  text-align: left;
-  padding-left: 0.375rem !important;
-  margin-top: 1.0rem !important;
-  margin-right: 1.0rem !important;
-}
-
-.ioInputBrowseButton {
-  margin-right: 6px !important;
-}
-
-.presetButton {
-  margin-top: 1.0rem !important;
-  margin-right: 6px !important;
-}
-
-.settingButton {
-  margin-top: 1.0rem !important;
-  margin-right: 6px !important;
-}
-
-.footerInputLabel {
-  position: relative;
-  left: 10px;
-  line-height: 0px;
-  margin-bottom: 0px;
-  margin-top: 3px;
-}
-
-.footerInput {
-  position: relative;
-  left: 0px;
-  width: calc(100% - 200px);
-  text-align: left;
-  padding-left: 0.375rem !important;
-  margin-top: 1.0rem !important;
-  margin-right: 1.0rem !important;
-
-  @media (max-width: 550px) {
-=======
 
   .ioInput {
     position: relative;
     left: 0px;
->>>>>>> 9f8d13c6
     width: calc(100% - 120px);
     text-align: left;
     padding-left: 0.375rem !important;
