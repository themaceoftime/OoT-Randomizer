<div class="pageContainer">
  <nb-card [ngClass]="{webLayout: !global.getGlobalVar('electronAvailable')}" [nbSpinner]="generatorBusy" nbSpinnerStatus="danger" nbSpinnerSize="large" nbSpinnerMessage="Please wait...">
    <nb-card-body *ngIf="global.getGlobalVar('appReady')">
      <nb-tabset *ngIf="global.getGlobalVar('generatorSettingsArray') && global.getGlobalVar('generatorSettingsArray').length > 0" #refTabSet class="settingsTabset" fullWidth>
        <nb-tab *ngFor="let tab of global.getGlobalVar('generatorSettingsArray'); index as tabIndex" [disabled]="!global.generator_tabsVisibilityMap[tab.name]" [tabTitle]="tab.text" [active]="tabIndex==0" [nbSpinner]="settingsBusy" nbSpinnerStatus="primary" nbSpinnerSize="medium" nbSpinnerMessage="">
          <mat-grid-list #refList [responsiveCols]="{xs: 1, sm: 2, md: 12, lg: 12, xl: 12}" gutterSize="0.5%" [rowHeight]="calculateRowHeight(refList, tab)">
            <mat-grid-tile #refEl *ngFor="let section of tab.sections; index as sectionIndex" [colspan]="getColumnWidth(refEl, tab.sections, sectionIndex, tab.sections.length, section['col_span'] ? section['col_span'] : 0)" [rowspan]="getColumnHeight(refEl, section)">
              <mat-grid-tile-header *ngIf="section.text && section.text.length > 0">
                <h3>{{section.text}}</h3>
              </mat-grid-tile-header>
              <div class="tileContainer" [ngClass]="section.text && section.text.length > 0 ? 'tileContainerWithHeader' : null">
                <div class="tileContent">
                  <p *ngIf="section.subheader && section.subheader.length > 0" class="subheaderLabel" [innerHTML]="section.subheader"></p>
                  <!--Auto Parsed Tabs based on JSON-->
                  <ng-template ngFor let-setting [ngForOf]="section.settings" let-itemIndex="index">
                    <ng-container *ngIf="global.generator_settingsVisibilityMap[setting.name] || !setting.hide_when_disabled">
                      <ng-container [ngSwitch]="setting.type">
                        <!--Toggle-->
                        <ng-container *ngSwitchCase="'Checkbutton'">
                          <mat-slide-toggle [disabled]="!global.generator_settingsVisibilityMap[setting.name]" labelPosition="after" [(ngModel)]="global.generator_settingsMap[setting.name]" (ngModelChange)="checkVisibility($event, setting, findOption(setting.options, $event))" 
                                            [nbPopover]="tooltipComponent" [nbPopoverContext]="{tooltip: setting.tooltip}" [nbPopoverTrigger]="setting.tooltip && setting.tooltip.length > 0 ? 'hint' : 'noop'" nbPopoverPlacement="right" nbPopoverAdjustment="clockwise">{{setting.text}}</mat-slide-toggle>
                        </ng-container>
                        <!--Radio-->
                        <ng-container *ngSwitchCase="'Radiobutton'">
                          <p class="radioGroupLabel" [ngClass]="{'disabled': !global.generator_settingsVisibilityMap[setting.name]}">{{setting.text}}</p>
                          <mat-radio-group [disabled]="!global.generator_settingsVisibilityMap[setting.name]" labelPosition="after" [(ngModel)]="global.generator_settingsMap[setting.name]" (ngModelChange)="checkVisibility($event, setting, findOption(setting.options, $event))"
                                           [nbPopover]="tooltipComponent" [nbPopoverContext]="{tooltip: setting.tooltip}" [nbPopoverTrigger]="setting.tooltip && setting.tooltip.length > 0 ? 'hint' : 'noop'" nbPopoverPlacement="top" nbPopoverAdjustment="clockwise">
                            <mat-radio-button *ngFor="let option of setting.options; index as optionIndex" class="radioButton" [value]="option.name">
                              {{option.text}}
                            </mat-radio-button>
                          </mat-radio-group>
                        </ng-container>
                        <!--Combo-->
                        <ng-container *ngSwitchCase="'Combobox'">
                          <span *ngIf="section.is_colors && global.generator_settingsMap[setting.name] === 'Custom Color' && global.generator_customColorMap[setting.name].length > 0" class="comboBoxLabel" [ngClass]="{'disabled': !global.generator_settingsVisibilityMap[setting.name], 'oneLineComboBox': getColumnCount(refEl) > 2 && (setting.no_line_break || (itemIndex > 0 && section.settings[itemIndex-1].no_line_break)), 'oLCBLabelFirst': getColumnCount(refEl) > 2 && setting.no_line_break, 'oLCBLabelSecond': getColumnCount(refEl) > 2 && itemIndex > 0 && section.settings[itemIndex-1].no_line_break}">{{setting.text}} ({{global.generator_customColorMap[setting.name]}})</span>
                          <span *ngIf="!section.is_colors || global.generator_settingsMap[setting.name] != 'Custom Color' || global.generator_customColorMap[setting.name].length == 0" class="comboBoxLabel" [ngClass]="{'disabled': !global.generator_settingsVisibilityMap[setting.name], 'oneLineComboBox': getColumnCount(refEl) > 2 && (setting.no_line_break || (itemIndex > 0 && section.settings[itemIndex-1].no_line_break)), 'oLCBLabelFirst': getColumnCount(refEl) > 2 && setting.no_line_break, 'oLCBLabelSecond': getColumnCount(refEl) > 2 && itemIndex > 0 && section.settings[itemIndex-1].no_line_break}">{{setting.text}}</span>
                          <!--Combobox with Custom Color Picker for Cosmetics-->
                          <ng-container *ngIf="section.is_colors">
                            <div class="colorPickerContainer" [ngClass]="{'oneLineComboBox oLCBPicker': getColumnCount(refEl) > 2 && (setting.no_line_break || (itemIndex > 0 && section.settings[itemIndex-1].no_line_break))}">
                              <input #refColorPicker [(colorPicker)]="global.generator_customColorMap[setting.name]" [cpAlphaChannel]="disabled" [cpOutputFormat]="hex" [cpUseRootViewContainer]="true" [cpAddColorButton]="true" [cpPresetColors]="['#fff', '#000']" [cpMaxPresetColorsLength]="5"
                                     (colorPickerClose)="afterSettingChange(true)" />
                            </div>
                            <nb-select class="selectXSmall" [ngClass]="{'oneLineComboBox oLCBSelect': getColumnCount(refEl) > 2 && (setting.no_line_break || (itemIndex > 0 && section.settings[itemIndex-1].no_line_break)) }" [disabled]="!global.generator_settingsVisibilityMap[setting.name]" [(selected)]="global.generator_settingsMap[setting.name]" (selectedChange)="checkVisibility($event, setting, findOption(setting.options, $event), refColorPicker)"
                                       [nbPopover]="tooltipComponent" [nbPopoverContext]="{tooltip: setting.tooltip}" [nbPopoverTrigger]="setting.tooltip && setting.tooltip.length > 0 ? 'click' : 'noop'" nbPopoverPlacement="right" nbPopoverAdjustment="counterclockwise" size="xsmall">
                              <nb-option *ngFor="let option of setting.options; index as optionIndex" [value]="option.name">{{option.text}}</nb-option>
                            </nb-select>
                          </ng-container>
                          <!--Normal Combobox-->
                          <ng-container *ngIf="!section.is_colors">
                            <nb-select class="selectXSmall" [ngClass]="{'oneLineComboBox oLCBSelect': getColumnCount(refEl) > 2 && setting.no_line_break}" [disabled]="!global.generator_settingsVisibilityMap[setting.name]" [(selected)]="global.generator_settingsMap[setting.name]" (selectedChange)="checkVisibility($event, setting, findOption(setting.options, $event))"
                                       [nbPopover]="tooltipComponent" [nbPopoverContext]="{tooltip: setting.tooltip}" [nbPopoverTrigger]="setting.tooltip && setting.tooltip.length > 0 ? 'click' : 'noop'" nbPopoverPlacement="right" nbPopoverAdjustment="counterclockwise" size="xsmall">
                              <nb-option *ngFor="let option of setting.options; index as optionIndex" [value]="option.name">{{option.text}}</nb-option>
                            </nb-select>
                          </ng-container>
                        </ng-container>
                        <!--Scale-->
                        <ng-container *ngSwitchCase="'Scale'">
                          <span *ngIf="!setting.size || setting.size == 'small' || setting.size == 'medium'" class="numberTextInputLabel" [ngClass]="{'disabled': !global.generator_settingsVisibilityMap[setting.name]}">{{setting.text}}:</span>
                          <p *ngIf="setting.size == 'full'" class="numberTextInputLabel" [ngClass]="{'disabled': !global.generator_settingsVisibilityMap[setting.name]}">{{setting.text}}</p>
                          <input class="numberTextInput" [ngClass]="{numberTextInputSmall: setting.size == 'small', numberTextInputMedium: setting.size == 'medium', numberTextInputFull: setting.size == 'full'}" nbInput [disabled]="!global.generator_settingsVisibilityMap[setting.name]" type="text" [maxlength]="setting.max.length" fieldSize="small"
                                 (ngModelChange)="numberInputChange($event, setting)" [(ngModel)]="global.generator_settingsMap[setting.name]" [nbPopover]="tooltipComponent" [nbPopoverContext]="{tooltip: setting.tooltip}" [nbPopoverTrigger]="setting.tooltip && setting.tooltip.length > 0 ? 'hint' : 'noop'" nbPopoverPlacement="right" nbPopoverAdjustment="counterclockwise">
                          <mat-slider class="scale" [disabled]="!global.generator_settingsVisibilityMap[setting.name]" [min]="setting.min" [max]="setting.max" step="1" [(ngModel)]="global.generator_settingsMap[setting.name]"
                                      (ngModelChange)="afterSettingChange()" tickInterval="1" thumbLabel [nbPopover]="tooltipComponent" [nbPopoverContext]="{tooltip: setting.tooltip}" [nbPopoverTrigger]="setting.tooltip && setting.tooltip.length > 0 ? 'hint' : 'noop'" nbPopoverPlacement="right" nbPopoverAdjustment="counterclockwise"></mat-slider>
                        </ng-container>
                        <!--Text-->
                        <ng-container *ngSwitchCase="'Textinput'">
                          <span *ngIf="!setting.size || setting.size == 'small' || setting.size == 'medium'" class="numberTextInputLabel" [ngClass]="{'disabled': !global.generator_settingsVisibilityMap[setting.name]}">{{setting.text}}:</span>
                          <p *ngIf="setting.size == 'full'" class="numberTextInputLabel" [ngClass]="{'disabled': !global.generator_settingsVisibilityMap[setting.name]}">{{setting.text}}</p>
                          <input class="numberTextInput" [ngClass]="{numberTextInputSmall: setting.size == 'small', numberTextInputMedium: setting.size == 'medium', numberTextInputFull: setting.size == 'full'}" nbInput [disabled]="!global.generator_settingsVisibilityMap[setting.name]" type="text" [maxlength]="setting.max_length ? setting.max_length : 260" fieldSize="small" (ngModelChange)="afterSettingChange()"
                                 [(ngModel)]="global.generator_settingsMap[setting.name]" [nbPopover]="tooltipComponent" [nbPopoverContext]="{tooltip: setting.tooltip}" [nbPopoverTrigger]="setting.tooltip && setting.tooltip.length > 0 ? 'hint' : 'noop'" nbPopoverPlacement="right" nbPopoverAdjustment="counterclockwise">
                        </ng-container>
                        <!--Number-->
                        <ng-container *ngSwitchCase="'Numberinput'">
                          <span *ngIf="!setting.size || setting.size == 'small' || setting.size == 'medium'" class="numberTextInputLabel" [ngClass]="{'disabled': !global.generator_settingsVisibilityMap[setting.name]}">{{setting.text}}:</span>
                          <p *ngIf="setting.size == 'full'" class="numberTextInputLabel" [ngClass]="{'disabled': !global.generator_settingsVisibilityMap[setting.name]}">{{setting.text}}</p>
                          <input class="numberTextInput" [ngClass]="{numberTextInputSmall: setting.size == 'small', numberTextInputMedium: setting.size == 'medium', numberTextInputFull: setting.size == 'full'}" nbInput [disabled]="!global.generator_settingsVisibilityMap[setting.name]" type="text" [maxlength]="setting.max ? setting.max.length : 6" fieldSize="small" (ngModelChange)="numberInputChange($event, setting)"
                                 [(ngModel)]="global.generator_settingsMap[setting.name]" [nbPopover]="tooltipComponent" [nbPopoverContext]="{tooltip: setting.tooltip}" [nbPopoverTrigger]="setting.tooltip && setting.tooltip.length > 0 ? 'hint' : 'noop'" nbPopoverPlacement="right" nbPopoverAdjustment="counterclockwise">
                        </ng-container>
                        <!--Exclusive to Main Tab-->
                        <ng-container *ngSwitchCase="'Fileinput'">
                          <p class="ioInputLabel" [ngClass]="{'disabled': !global.generator_settingsVisibilityMap[setting.name]}">{{setting.text}}</p>
                          <!--Electron-->
                          <ng-container *ngIf="global.getGlobalVar('electronAvailable')">
                            <input class="ioInput" nbInput [disabled]="!global.generator_settingsVisibilityMap[setting.name]" type="text" maxlength="260" fieldSize="small" [(ngModel)]="global.generator_settingsMap[setting.name]"
                                   (ngModelChange)="afterSettingChange()" [nbPopover]="tooltipComponent" [nbPopoverContext]="{tooltip: setting.tooltip}" [nbPopoverTrigger]="setting.tooltip && setting.tooltip.length > 0 ? 'hint' : 'noop'" nbPopoverPlacement="top" nbPopoverAdjustment="clockwise">
                            <button class="ioInputBrowseButton" [disabled]="!global.generator_settingsVisibilityMap[setting.name]" nbButton status="info" size="small" (click)="browseForFile(setting)">Browse</button>
                          </ng-container>
                          <!--Web-->
                          <ng-container *ngIf="!global.getGlobalVar('electronAvailable')">
                            <!--Visible: Drag Enabled-->
                            <ng-container *ngIf="global.generator_settingsVisibilityMap[setting.name]">
                              <input class="ioInputWeb" nbInput [disabled]="!global.generator_settingsVisibilityMap[setting.name]" readonly type="text" maxlength="260" fieldSize="small" [(ngModel)]="getVariableType(global.generator_settingsMap[setting.name]) == 'string' ? global.generator_settingsMap[setting.name] : global.generator_settingsMap[setting.name].name"
                                     (ngModelChange)="afterSettingChange()" [nbPopover]="tooltipComponent" [nbPopoverContext]="{tooltip: setting.tooltip}" [nbPopoverTrigger]="setting.tooltip && setting.tooltip.length > 0 ? 'hint' : 'noop'" nbPopoverPlacement="top" nbPopoverAdjustment="clockwise" ngfDrop [(file)]="global.generator_settingsMap[setting.name]">
                            </ng-container>
                            <!--Not Visible: Drag Disabled-->
                            <ng-container *ngIf="!global.generator_settingsVisibilityMap[setting.name]">
                              <input class="ioInputWeb" nbInput [disabled]="!global.generator_settingsVisibilityMap[setting.name]" readonly type="text" maxlength="260" fieldSize="small" [(ngModel)]="getVariableType(global.generator_settingsMap[setting.name]) == 'string' ? global.generator_settingsMap[setting.name] : global.generator_settingsMap[setting.name].name"
                                     (ngModelChange)="afterSettingChange()" [nbPopover]="tooltipComponent" [nbPopoverContext]="{tooltip: setting.tooltip}" [nbPopoverTrigger]="setting.tooltip && setting.tooltip.length > 0 ? 'hint' : 'noop'" nbPopoverPlacement="top" nbPopoverAdjustment="clockwise">
                            </ng-container>
                            <button class="ioInputBrowseButton" [disabled]="!global.generator_settingsVisibilityMap[setting.name]" nbButton status="info" size="small" ngfSelect [(file)]="global.generator_settingsMap[setting.name]">Browse</button>
                            <button class="ioInputBrowseButton" [disabled]="!global.generator_settingsVisibilityMap[setting.name]" nbButton status="info" size="small" (click)="global.generator_settingsMap[setting.name] = ''">Clear</button>
                          </ng-container>
                        </ng-container>
                        <ng-container *ngSwitchCase="'Directoryinput'">
                          <p class="ioInputLabel" [ngClass]="{'disabled': !global.generator_settingsVisibilityMap[setting.name]}">{{setting.text}}</p>
                          <input class="ioInput" nbInput [disabled]="!global.generator_settingsVisibilityMap[setting.name]" type="text" maxlength="260" fieldSize="small" [(ngModel)]="global.generator_settingsMap[setting.name]"
                                 (ngModelChange)="afterSettingChange()" [nbPopover]="tooltipComponent" [nbPopoverContext]="{tooltip: setting.tooltip}" [nbPopoverTrigger]="setting.tooltip && setting.tooltip.length > 0 ? 'hint' : 'noop'" nbPopoverPlacement="top" nbPopoverAdjustment="clockwise">
                          <button class="ioInputBrowseButton" [disabled]="!global.generator_settingsVisibilityMap[setting.name]" nbButton status="info" size="small" (click)="browseForDirectory(setting)">Browse</button>
                        </ng-container>
                        <ng-container *ngSwitchCase="'Presetinput'">
                          <nb-select #refPresetSelect class="selectXSmall" [disabled]="!global.generator_settingsVisibilityMap[setting.name]" [(selected)]="global.generator_settingsMap[setting.name]" [nbPopover]="tooltipComponent" [nbPopoverContext]="{tooltip: setting.tooltip}" [nbPopoverTrigger]="setting.tooltip && setting.tooltip.length > 0 ? 'click' : 'noop'" nbPopoverPlacement="right"
                                     nbPopoverAdjustment="counterclockwise" size="xsmall">
                            <nb-option *ngFor="let preset of global.generator_presets | keyvalue:presetKeyOrder; index as presetIndex" [value]="preset.key">{{preset.key}}</nb-option>
                          </nb-select>
                          <button class="presetButton" [disabled]="!global.generator_settingsVisibilityMap[setting.name]" nbButton status="info" size="small" (click)="loadPreset()">Load</button>
                          <button class="presetButton" [disabled]="!global.generator_settingsVisibilityMap[setting.name]" nbButton status="info" size="small" (click)="savePreset(refPresetSelect)">Save</button>
                          <button class="presetButton" [disabled]="!global.generator_settingsVisibilityMap[setting.name]" nbButton status="info" size="small" (click)="deletePreset()">Remove</button>
                        </ng-container>
                        <ng-container *ngSwitchCase="'Outputdirbutton'">
                          <button class="outputDirButton" [disabled]="!global.generator_settingsVisibilityMap[setting.name]" nbButton status="info" size="small" (click)="openOutputDir()">{{setting.text}}</button>
                        </ng-container>
                        <!--Exclusive to Detailed Tab-->
                        <ng-container *ngSwitchCase="'SearchBox'">
                          <gui-listbox [disabled]="!global.generator_settingsVisibilityMap[setting.name]" [source]="setting.options" [(destination)]="global.generator_settingsMap[setting.name]" (destinationChange)="afterSettingChange()"
                                       height="100%" key="name" display="text" filter="true" [tagFilter]="setting.tags && setting.tags.length > 0 ? setting.tags : null" [tooltipComponent]="tooltipComponent" tooltip="tooltip" [nbPopover]="tooltipComponent" [nbPopoverContext]="{tooltip: setting.tooltip}" [nbPopoverTrigger]="setting.tooltip && setting.tooltip.length > 0 ? 'click' : 'noop'" nbPopoverPlacement="right" nbPopoverAdjustment="counterclockwise">
                          </gui-listbox>
                        </ng-container>
                      </ng-container>
                      <!--Padding-->
<<<<<<< HEAD
                      <div *ngIf="section.settings.length > itemIndex + 1 && !setting.no_line_break" class="settingPadding" [ngClass]="{'settingCBPadding': setting.type != 'Checkbutton' && setting.type != 'Scale' && section.settings[itemIndex + 1].type == 'Checkbutton'}"></div>
=======
                      <div *ngIf="getNextVisibleSetting(section.settings, itemIndex + 1) && !setting.no_line_break" class="settingPadding" [ngClass]="{'settingCBPadding': setting.type != 'Checkbutton' && getNextVisibleSetting(section.settings, itemIndex + 1).type == 'Checkbutton'}"></div>
>>>>>>> 9d50fb5c
                    </ng-container>
                  </ng-template>
                </div>
              </div>
            </mat-grid-tile>
          </mat-grid-list>
        </nb-tab>
      </nb-tabset>
      <div class="tabsetPadding"></div>
      <!--Static Footer Tabset-->
      <nb-tabset #refTabFooter class="footerTabset" (changeTab)="changeFooterTabSelection($event)" [nbPopover]="tooltipComponent" [nbPopoverContext]="{tooltip: '\'Generate From Seed\': Generate a fresh seed with your provided settings.<br><br>\'Generate From File\': Use your pre-existing patch file to generate your ROM.'}" [nbPopoverTrigger]="global.getGlobalVar('electronAvailable') || global.getGlobalVar('appType') == 'patcher' || global.getGlobalVar('appType') == 'patcher_only' ? 'noop' : 'hint'" nbPopoverPlacement="top" nbPopoverAdjustment="clockwise">
        <nb-tab *ngIf="global.getGlobalVar('appType') == 'generator'" tabTitle="Generate From Seed" active>
          <p class="footerInputLabel">Settings String</p>
          <!--Electron-->
          <ng-container *ngIf="global.getGlobalVar('electronAvailable')">
            <input class="footerInput" nbInput type="text" maxlength="260" fieldSize="small" [(ngModel)]="global.generator_settingsMap['settings_string']" (ngModelChange)="afterSettingChange(true)">
            <button class="footerButton" nbButton status="info" size="small" (click)="copySettingsString()">Copy</button>
            <button class="footerButton" nbButton status="info" size="small" (click)="importSettingsString()">Import</button>
            <!--Padding-->
            <div class="settingPadding"></div>
            <p class="footerInputLabel">Seed</p>
            <input class="footerInput" nbInput type="text" maxlength="260" fieldSize="small" [(ngModel)]="seedString">
            <!--Padding-->
            <div class="tabsetPadding"></div>
            <button class="footerGenerateButton" nbButton fullWidth status="success" [disabled]="!generateSeedButtonEnabled" (click)="generateSeed()">Generate!</button>
          </ng-container>
          <!--Web-->
          <ng-container *ngIf="!global.getGlobalVar('electronAvailable')">
            <input class="footerInputShort" nbInput type="text" maxlength="260" fieldSize="small" [(ngModel)]="global.generator_settingsMap['settings_string']" (ngModelChange)="afterSettingChange(true)">
            <button class="footerButton" nbButton status="info" size="small" (click)="copySettingsString()">Copy</button>
            <button class="footerButton" nbButton status="info" size="small" (click)="settingsBusy = true; getSettingsString()">Get</button>
            <button class="footerButton" nbButton status="info" size="small" (click)="importSettingsString()">Import</button>
            <!--Padding-->
            <div class="settingPadding"></div>
            <p class="footerInputLabel">Seed</p>
            <input class="footerInputShort" nbInput type="text" maxlength="260" fieldSize="small" [(ngModel)]="seedString">
            <!--Padding-->
            <div class="tabsetPadding"></div>
            <!--Release Versions Only-->
            <ng-container *ngIf="global.getGlobalVar('webIsMasterVersion')">
              <button class="footerGenerateButtonNormalSmall" nbButton status="success" [disabled]="!generateSeedButtonEnabled" (click)="generateSeed()">Generate Seed!</button>
              <button class="footerGenerateButtonRaceSmall" nbButton status="info" [disabled]="!generateSeedButtonEnabled" (click)="generateSeed(false, true)">Generate Race Seed!</button>
            </ng-container>
            <!--Dev Version-->
            <ng-container *ngIf="!global.getGlobalVar('webIsMasterVersion')">
              <button class="footerGenerateButton" nbButton fullWidth status="success" [disabled]="!generateSeedButtonEnabled" (click)="generateSeed()">Generate Seed!</button>
            </ng-container>
          </ng-container>
        </nb-tab>
        <nb-tab tabTitle="Generate From File" [active]="global.getGlobalVar('appType') != 'generator'">
          <!--Electron-->
          <ng-container *ngIf="global.getGlobalVar('electronAvailable')">
            <p class="footerInputLabel">Patch File</p>
            <input class="footerInput" nbInput type="text" maxlength="260" fieldSize="small" [(ngModel)]="global.generator_settingsMap['patch_file']" (ngModelChange)="afterSettingChange(true)">
            <button class="footerButtonPatchFileBrowse" nbButton status="info" size="small" (click)="browseForPatchFile()">Select File</button>
            <!--Padding-->
            <div class="settingPadding"></div>
            <mat-slide-toggle labelPosition="after" [(ngModel)]="global.generator_settingsMap['repatch_cosmetics']" (ngModelChange)="updateCosmeticsCheckboxChange($event)">Update Cosmetics</mat-slide-toggle>
            <!--Padding-->
            <div class="tabsetPadding"></div>
            <button class="footerGenerateButton" nbButton fullWidth status="success" [disabled]="!generateSeedButtonEnabled" (click)="generateSeed(true)">Generate!</button>
          </ng-container>
          <!--Web-->
          <ng-container *ngIf="!global.getGlobalVar('electronAvailable')">
            <!--Generator-->
            <ng-container *ngIf="global.getGlobalVar('appType') == 'generator'">
              <p class="footerInputLabel">Patch File</p>
              <input class="footerInputWeb" nbInput readonly type="text" maxlength="260" fieldSize="small" [(ngModel)]="getVariableType(global.generator_settingsMap['patch_file']) == 'string' ? global.generator_settingsMap['patch_file'] : global.generator_settingsMap['patch_file'].name" (ngModelChange)="afterSettingChange(true)" ngfDrop [(file)]="global.generator_settingsMap['patch_file']">
              <button class="footerButtonPatchFileBrowse" nbButton status="info" size="small" ngfSelect [(file)]="global.generator_settingsMap['patch_file']">Select File</button>
              <button class="footerButtonPatchFileBrowse" nbButton status="info" size="small" (click)="global.generator_settingsMap['patch_file'] = ''">Clear</button>
              <!--Padding-->
              <div class="settingPadding"></div>
              <mat-slide-toggle labelPosition="after" [(ngModel)]="global.generator_settingsMap['repatch_cosmetics']" (ngModelChange)="updateCosmeticsCheckboxChange($event)">Update Cosmetics</mat-slide-toggle>
              <mat-slide-toggle labelPosition="after" [(ngModel)]="global.generator_settingsMap['web_persist_in_cache']" (ngModelChange)="afterSettingChange(true)">Persist Files in Cache</mat-slide-toggle>
              <!--Padding-->
              <div class="tabsetPadding"></div>
              <button class="footerGenerateButton" nbButton fullWidth status="success" [disabled]="!generateSeedButtonEnabled" (click)="patchROM()">Patch ROM!</button>
            </ng-container>
            <!--Patcher-->
            <ng-container *ngIf="global.getGlobalVar('appType') == 'patcher' || global.getGlobalVar('appType') == 'patcher_only'">
              <mat-slide-toggle *ngIf="global.getGlobalVar('appType') == 'patcher'" labelPosition="after" [(ngModel)]="global.generator_settingsMap['repatch_cosmetics']" (ngModelChange)="updateCosmeticsCheckboxChange($event)">Update Cosmetics</mat-slide-toggle>
              <mat-slide-toggle labelPosition="after" [(ngModel)]="global.generator_settingsMap['web_persist_in_cache']" (ngModelChange)="afterSettingChange(true)">Persist Files in Cache</mat-slide-toggle>
              <!--Padding-->
              <div class="tabsetPadding"></div>
              <button class="footerGenerateButton" nbButton fullWidth status="success" [disabled]="!generateSeedButtonEnabled" (click)="patchROM()">Patch ROM!</button>
            </ng-container>
          </ng-container>
        </nb-tab>
      </nb-tabset>
    </nb-card-body>
  </nb-card>
</div><|MERGE_RESOLUTION|>--- conflicted
+++ resolved
@@ -127,11 +127,7 @@
                         </ng-container>
                       </ng-container>
                       <!--Padding-->
-<<<<<<< HEAD
-                      <div *ngIf="section.settings.length > itemIndex + 1 && !setting.no_line_break" class="settingPadding" [ngClass]="{'settingCBPadding': setting.type != 'Checkbutton' && setting.type != 'Scale' && section.settings[itemIndex + 1].type == 'Checkbutton'}"></div>
-=======
                       <div *ngIf="getNextVisibleSetting(section.settings, itemIndex + 1) && !setting.no_line_break" class="settingPadding" [ngClass]="{'settingCBPadding': setting.type != 'Checkbutton' && getNextVisibleSetting(section.settings, itemIndex + 1).type == 'Checkbutton'}"></div>
->>>>>>> 9d50fb5c
                     </ng-container>
                   </ng-template>
                 </div>
