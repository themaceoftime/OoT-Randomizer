--- conflicted
+++ resolved
@@ -1243,11 +1243,7 @@
         symbol = rom.sym('JABU_ELEVATOR_ENABLE')
         rom.write_byte(symbol, 0x01)
 
-<<<<<<< HEAD
-    if world.no_first_minigame_phases:
-=======
     if world.settings.skip_some_minigame_phases:
->>>>>>> 5bc53159
         save_context.write_bits(0x00D4 + 0x48 * 0x1C + 0x08 + 0x3, 0x10) # Beat First Dampe Race (& Chest Spawned)
         rom.write_byte(rom.sym('CHAIN_HBA_REWARDS'), 1)
         # Update the first horseback archery text to make it clear both rewards are available from the start
