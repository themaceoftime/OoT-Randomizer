--- conflicted
+++ resolved
@@ -2037,7 +2037,6 @@
 
     write_shop_items(rom, shop_item_file.start + 0x1DEC, shop_items)
 
-<<<<<<< HEAD
     # Remove age requirements on most equipment and items
     # More information at https://wiki.cloudmodding.com/oot/Item_Usability_Table
     rom.write_byte(rom.sym('CFG_AGELESS_BOOTS'), 0x00)
@@ -2092,7 +2091,7 @@
         rom.write_byte(0xBC7794 + 0x5F, 0x09)
         # D-pad boots as both ages
         rom.write_byte(rom.sym('CFG_AGELESS_BOOTS'), 0x01)
-=======
+
     if world.settings.credits_autoscroll:
         # set end credits text to automatically fade without player input,
         # with timing depending on the number of lines in the text box
@@ -2111,7 +2110,6 @@
                         lines_in_section += 1
                     text_codes.append(code)
             update_message_by_id(messages, message_id, ''.join(code.get_string() for code in text_codes))
->>>>>>> 058f5045
 
     permutation = None
 
