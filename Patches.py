--- conflicted
+++ resolved
@@ -989,13 +989,6 @@
     rom.write_int16(0x00E1F3CC, 0x5036)
 
     # Make the Kakariko Gate not open with the MS
-<<<<<<< HEAD
-    if not world.open_kakariko:
-        rom.write_int32(0xDD3538, 0x34190000) # li t9, 0
-        rom.write_byte(rom.sym('OPEN_KAKARIKO'), 0)
-    else:
-        rom.write_byte(rom.sym('OPEN_KAKARIKO'), 1)
-=======
     if world.open_kakariko != 'open':
         rom.write_int32(0xDD3538, 0x34190000) # li t9, 0
     if world.open_kakariko == 'closed':
@@ -1007,7 +1000,6 @@
         rom.write_byte(rom.sym('COMPLETE_MASK_QUEST'), 1)
     else:
         rom.write_byte(rom.sym('COMPLETE_MASK_QUEST'), 0)
->>>>>>> c5f9e155
 
     if world.zora_fountain == 'open':
         save_context.write_bits(0x0EDB, 0x08) # "Moved King Zora"
