import random
import struct
import itertools
import re
import zlib
from collections import defaultdict

from World import World
from Rom import Rom
from Spoiler import Spoiler
from LocationList import business_scrubs
from Hints import writeGossipStoneHints, buildAltarHints, \
        buildGanonText, getSimpleHintNoPrefix
from Utils import data_path
from Messages import read_messages, update_message_by_id, read_shop_items, \
        write_shop_items, remove_unused_messages, make_player_message, \
        add_item_messages, repack_messages, shuffle_messages, \
        get_message_by_id
from OcarinaSongs import replace_songs
from MQ import patch_files, File, update_dmadata, insert_space, add_relocations
from SaveContext import SaveContext
import StartingItems


def patch_rom(spoiler:Spoiler, world:World, rom:Rom):
    with open(data_path('generated/rom_patch.txt'), 'r') as stream:
        for line in stream:
            address, value = [int(x, 16) for x in line.split(',')]
            rom.write_int32(address, value)
    rom.scan_dmadata_update()

    # Write Randomizer title screen logo
    with open(data_path('title.bin'), 'rb') as stream:
        writeAddress = 0x01795300
        titleBytesComp = stream.read()
        titleBytesDiff = zlib.decompress(titleBytesComp)

        originalBytes = rom.original.buffer[writeAddress: writeAddress+ len(titleBytesDiff)]
        titleBytes = bytearray([a ^ b for a, b in zip(titleBytesDiff, originalBytes)])
        rom.write_bytes(writeAddress, titleBytes)

    # Fixes the typo of keatan mask in the item select screen
    with open(data_path('keaton.bin'), 'rb') as stream:
        writeAddress = 0x8A7C00
        keatonBytesComp = stream.read()
        keatonBytesDiff = zlib.decompress(keatonBytesComp)

        originalBytes = rom.original.buffer[writeAddress: writeAddress+ len(keatonBytesDiff)]
        keatonBytes = bytearray([a ^ b for a, b in zip(keatonBytesDiff, originalBytes)])
        rom.write_bytes(writeAddress, keatonBytes)

    # Load Triforce model into a file
    triforce_obj_file = File({ 'Name': 'object_gi_triforce' })
    triforce_obj_file.copy(rom)
    with open(data_path('triforce.bin'), 'rb') as stream:
        obj_data = stream.read()
        rom.write_bytes(triforce_obj_file.start, obj_data)
        triforce_obj_file.end = triforce_obj_file.start + len(obj_data)
    update_dmadata(rom, triforce_obj_file)
    # Add it to the extended object table
    add_to_extended_object_table(rom, 0x193, triforce_obj_file)

    # Build a Double Defense model from the Heart Container model
    dd_obj_file = File({
        'Name': 'object_gi_hearts',
        'Start': '014D9000',
        'End': '014DA590',
    })
    dd_obj_file.copy(rom)
    # Update colors for the Double Defense variant
    rom.write_bytes(dd_obj_file.start + 0x1294, [0xFF, 0xCF, 0x0F]) # Exterior Primary Color
    rom.write_bytes(dd_obj_file.start + 0x12B4, [0xFF, 0x46, 0x32]) # Exterior Env Color
    rom.write_int32s(dd_obj_file.start + 0x12A8, [0xFC173C60, 0x150C937F]) # Exterior Combine Mode
    rom.write_bytes(dd_obj_file.start + 0x1474, [0xFF, 0xFF, 0xFF]) # Interior Primary Color
    rom.write_bytes(dd_obj_file.start + 0x1494, [0xFF, 0xFF, 0xFF]) # Interior Env Color
    update_dmadata(rom, dd_obj_file)
    # Add it to the extended object table
    add_to_extended_object_table(rom, 0x194, dd_obj_file)

    # Create an option so that recovery hearts no longer drop by changing the code which checks Link's health when an item is spawned.
    if world.settings.no_collectible_hearts:
        rom.write_byte(0xA895B7, 0x2E)

    # Force language to be English in the event a Japanese rom was submitted
    rom.write_byte(0x3E, 0x45)
    rom.force_patch.append(0x3E)

    # Increase the instance size of Bombchus prevent the heap from becoming corrupt when
    # a Dodongo eats a Bombchu. Does not fix stale pointer issues with the animation
    rom.write_int32(0xD6002C, 0x1F0)

    # Can always return to youth
    rom.write_byte(0xCB6844, 0x35)
    rom.write_byte(0x253C0E2, 0x03) # Moves sheik from pedestal

    # Fix Ice Cavern Alcove Camera
    if not world.dungeon_mq['Ice Cavern']:
        rom.write_byte(0x2BECA25,0x01);
        rom.write_byte(0x2BECA2D,0x01);

    # Fix GS rewards to be static
    rom.write_int32(0xEA3934, 0)
    rom.write_bytes(0xEA3940, [0x10, 0x00])

    # Fix horseback archery rewards to be static
    rom.write_byte(0xE12BA5, 0x00)
    rom.write_byte(0xE12ADD, 0x00)

    # Fix deku theater rewards to be static
    rom.write_bytes(0xEC9A7C, [0x00, 0x00, 0x00, 0x00]) #Sticks
    rom.write_byte(0xEC9CD5, 0x00) #Nuts

    # Fix deku scrub who sells stick upgrade
    rom.write_bytes(0xDF8060, [0x00, 0x00, 0x00, 0x00])

    # Fix deku scrub who sells nut upgrade
    rom.write_bytes(0xDF80D4, [0x00, 0x00, 0x00, 0x00])

    # Fix rolling goron as child reward to be static
    rom.write_bytes(0xED2960, [0x00, 0x00, 0x00, 0x00])

    # Fix proximity text boxes (Navi) (Part 1)
    rom.write_bytes(0xDF8B84, [0x00, 0x00, 0x00, 0x00])

    # Fix final magic bean to cost 99
    rom.write_byte(0xE20A0F, 0x63)
    rom.write_bytes(0x94FCDD, [0x08, 0x39, 0x39])

    # Remove locked door to Boss Key Chest in Fire Temple
    if not world.keysanity and not world.dungeon_mq['Fire Temple']:
        rom.write_byte(0x22D82B7, 0x3F)
    # Remove the unused locked door in water temple
    if not world.dungeon_mq['Water Temple']:
        rom.write_byte(0x25B8197, 0x3F)

    if world.settings.bombchus_in_logic:
        rom.write_int32(rom.sym('BOMBCHUS_IN_LOGIC'), 1)

    # Change graveyard graves to not allow grabbing on to the ledge
    rom.write_byte(0x0202039D, 0x20)
    rom.write_byte(0x0202043C, 0x24)


    # Fix Castle Courtyard to check for meeting Zelda, not Zelda fleeing, to block you
    rom.write_bytes(0xCD5E76, [0x0E, 0xDC])
    rom.write_bytes(0xCD5E12, [0x0E, 0xDC])

    # Cutscene for all medallions never triggers when leaving shadow or spirit temples(hopefully stops warp to colossus on shadow completion with boss reward shuffle)
    rom.write_byte(0xACA409, 0xAD)
    rom.write_byte(0xACA49D, 0xCE)

    # Speed Zelda's Letter scene
    rom.write_bytes(0x290E08E, [0x05, 0xF0])
    rom.write_byte(0xEFCBA7, 0x08)
    rom.write_byte(0xEFE7C7, 0x05)
    #rom.write_byte(0xEFEAF7, 0x08)
    #rom.write_byte(0xEFE7C7, 0x05)
    rom.write_bytes(0xEFE938, [0x00, 0x00, 0x00, 0x00])
    rom.write_bytes(0xEFE948, [0x00, 0x00, 0x00, 0x00])
    rom.write_bytes(0xEFE950, [0x00, 0x00, 0x00, 0x00])

    # Speed Zelda escaping from Hyrule Castle
    Block_code = [0x00, 0x00, 0x00, 0x01, 0x00, 0x21, 0x00, 0x01, 0x00, 0x02, 0x00, 0x02]
    rom.write_bytes(0x1FC0CF8, Block_code)

    # songs as items flag
    songs_as_items = world.settings.shuffle_song_items != 'song' or \
                     world.distribution.song_as_items or \
                     world.settings.starting_songs

    if songs_as_items:
        rom.write_byte(rom.sym('SONGS_AS_ITEMS'), 1)

    # Speed learning Zelda's Lullaby
    rom.write_int32s(0x02E8E90C, [0x000003E8, 0x00000001]) # Terminator Execution
    if songs_as_items:
        rom.write_int16s(None, [0x0073, 0x001, 0x0002, 0x0002]) # ID, start, end, end
    else:
        rom.write_int16s(None, [0x0073, 0x003B, 0x003C, 0x003C]) # ID, start, end, end


    rom.write_int32s(0x02E8E91C, [0x00000013, 0x0000000C]) # Textbox, Count
    if songs_as_items:
        rom.write_int16s(None, [0xFFFF, 0x0000, 0x0010, 0xFFFF, 0xFFFF, 0xFFFF]) # ID, start, end, type, alt1, alt2
    else:
        rom.write_int16s(None, [0x0017, 0x0000, 0x0010, 0x0002, 0x088B, 0xFFFF]) # ID, start, end, type, alt1, alt2
    rom.write_int16s(None, [0x00D4, 0x0011, 0x0020, 0x0000, 0xFFFF, 0xFFFF]) # ID, start, end, type, alt1, alt2

    # Speed learning Sun's Song
    if songs_as_items:
        rom.write_int32(0x0332A4A4, 0xFFFFFFFF) # Header: frame_count
    else:
        rom.write_int32(0x0332A4A4, 0x0000003C) # Header: frame_count

    rom.write_int32s(0x0332A868, [0x00000013, 0x00000008]) # Textbox, Count
    rom.write_int16s(None, [0x0018, 0x0000, 0x0010, 0x0002, 0x088B, 0xFFFF]) # ID, start, end, type, alt1, alt2
    rom.write_int16s(None, [0x00D3, 0x0011, 0x0020, 0x0000, 0xFFFF, 0xFFFF]) # ID, start, end, type, alt1, alt2

    # Speed learning Saria's Song
    if songs_as_items:
        rom.write_int32(0x020B1734, 0xFFFFFFFF) # Header: frame_count
    else:
        rom.write_int32(0x020B1734, 0x0000003C) # Header: frame_count

    rom.write_int32s(0x20B1DA8, [0x00000013, 0x0000000C]) # Textbox, Count
    rom.write_int16s(None, [0x0015, 0x0000, 0x0010, 0x0002, 0x088B, 0xFFFF]) # ID, start, end, type, alt1, alt2
    rom.write_int16s(None, [0x00D1, 0x0011, 0x0020, 0x0000, 0xFFFF, 0xFFFF]) # ID, start, end, type, alt1, alt2

    rom.write_int32s(0x020B19C0, [0x0000000A, 0x00000006]) # Link, Count
    rom.write_int16s(0x020B19C8, [0x0011, 0x0000, 0x0010, 0x0000]) #action, start, end, ????
    rom.write_int16s(0x020B19F8, [0x003E, 0x0011, 0x0020, 0x0000]) #action, start, end, ????
    rom.write_int32s(None,         [0x80000000,                          # ???
                                     0x00000000, 0x000001D4, 0xFFFFF731,  # start_XYZ
                                     0x00000000, 0x000001D4, 0xFFFFF712]) # end_XYZ

    # Speed learning Epona's Song
    rom.write_int32s(0x029BEF60, [0x000003E8, 0x00000001]) # Terminator Execution
    if songs_as_items:
        rom.write_int16s(None, [0x005E, 0x0001, 0x0002, 0x0002]) # ID, start, end, end
    else:
        rom.write_int16s(None, [0x005E, 0x000A, 0x000B, 0x000B]) # ID, start, end, end

    rom.write_int32s(0x029BECB0, [0x00000013, 0x00000002]) # Textbox, Count
    if songs_as_items:
        rom.write_int16s(None, [0xFFFF, 0x0000, 0x0009, 0xFFFF, 0xFFFF, 0xFFFF]) # ID, start, end, type, alt1, alt2
    else:
        rom.write_int16s(None, [0x00D2, 0x0000, 0x0009, 0x0000, 0xFFFF, 0xFFFF]) # ID, start, end, type, alt1, alt2
    rom.write_int16s(None, [0xFFFF, 0x000A, 0x003C, 0xFFFF, 0xFFFF, 0xFFFF]) # ID, start, end, type, alt1, alt2

    # Speed learning Song of Time
    rom.write_int32s(0x0252FB98, [0x000003E8, 0x00000001]) # Terminator Execution
    if songs_as_items:
        rom.write_int16s(None, [0x0035, 0x0001, 0x0002, 0x0002]) # ID, start, end, end
    else:
        rom.write_int16s(None, [0x0035, 0x003B, 0x003C, 0x003C]) # ID, start, end, end

    rom.write_int32s(0x0252FC80, [0x00000013, 0x0000000C]) # Textbox, Count
    if songs_as_items:
        rom.write_int16s(None, [0xFFFF, 0x0000, 0x0010, 0xFFFF, 0xFFFF, 0xFFFF]) # ID, start, end, type, alt1, alt2
    else:
        rom.write_int16s(None, [0x0019, 0x0000, 0x0010, 0x0002, 0x088B, 0xFFFF]) # ID, start, end, type, alt1, alt2
    rom.write_int16s(None, [0x00D5, 0x0011, 0x0020, 0x0000, 0xFFFF, 0xFFFF]) # ID, start, end, type, alt1, alt2

    rom.write_int32(0x01FC3B84, 0xFFFFFFFF) # Other Header?: frame_count

    # Speed learning Song of Storms
    if songs_as_items:
        rom.write_int32(0x03041084, 0xFFFFFFFF) # Header: frame_count
    else:
        rom.write_int32(0x03041084, 0x0000000A) # Header: frame_count

    rom.write_int32s(0x03041088, [0x00000013, 0x00000002]) # Textbox, Count
    rom.write_int16s(None, [0x00D6, 0x0000, 0x0009, 0x0000, 0xFFFF, 0xFFFF]) # ID, start, end, type, alt1, alt2
    rom.write_int16s(None, [0xFFFF, 0x00BE, 0x00C8, 0xFFFF, 0xFFFF, 0xFFFF]) # ID, start, end, type, alt1, alt2

    # Speed learning Minuet of Forest
    if songs_as_items:
        rom.write_int32(0x020AFF84, 0xFFFFFFFF) # Header: frame_count
    else:
        rom.write_int32(0x020AFF84, 0x0000003C) # Header: frame_count

    rom.write_int32s(0x020B0800, [0x00000013, 0x0000000A]) # Textbox, Count
    rom.write_int16s(None, [0x000F, 0x0000, 0x0010, 0x0002, 0x088B, 0xFFFF]) # ID, start, end, type, alt1, alt2
    rom.write_int16s(None, [0x0073, 0x0011, 0x0020, 0x0000, 0xFFFF, 0xFFFF]) # ID, start, end, type, alt1, alt2

    rom.write_int32s(0x020AFF88, [0x0000000A, 0x00000005]) # Link, Count
    rom.write_int16s(0x020AFF90, [0x0011, 0x0000, 0x0010, 0x0000]) #action, start, end, ????
    rom.write_int16s(0x020AFFC1, [0x003E, 0x0011, 0x0020, 0x0000]) #action, start, end, ????

    rom.write_int32s(0x020B0488, [0x00000056, 0x00000001]) # Music Change, Count
    rom.write_int16s(None, [0x003F, 0x0021, 0x0022, 0x0000]) #action, start, end, ????

    rom.write_int32s(0x020B04C0, [0x0000007C, 0x00000001]) # Music Fade Out, Count
    rom.write_int16s(None, [0x0004, 0x0000, 0x0000, 0x0000]) #action, start, end, ????

    # Speed learning Bolero of Fire
    if songs_as_items:
        rom.write_int32(0x0224B5D4, 0xFFFFFFFF) # Header: frame_count
    else:
        rom.write_int32(0x0224B5D4, 0x0000003C) # Header: frame_count

    rom.write_int32s(0x0224D7E8, [0x00000013, 0x0000000A]) # Textbox, Count
    rom.write_int16s(None, [0x0010, 0x0000, 0x0010, 0x0002, 0x088B, 0xFFFF]) # ID, start, end, type, alt1, alt2
    rom.write_int16s(None, [0x0074, 0x0011, 0x0020, 0x0000, 0xFFFF, 0xFFFF]) # ID, start, end, type, alt1, alt2

    rom.write_int32s(0x0224B5D8, [0x0000000A, 0x0000000B]) # Link, Count
    rom.write_int16s(0x0224B5E0, [0x0011, 0x0000, 0x0010, 0x0000]) #action, start, end, ????
    rom.write_int16s(0x0224B610, [0x003E, 0x0011, 0x0020, 0x0000]) #action, start, end, ????

    rom.write_int32s(0x0224B7F0, [0x0000002F, 0x0000000E]) # Sheik, Count
    rom.write_int16s(0x0224B7F8, [0x0000]) #action
    rom.write_int16s(0x0224B828, [0x0000]) #action
    rom.write_int16s(0x0224B858, [0x0000]) #action
    rom.write_int16s(0x0224B888, [0x0000]) #action

    # Speed learning Serenade of Water
    if songs_as_items:
        rom.write_int32(0x02BEB254, 0xFFFFFFFF) # Header: frame_count
    else:
        rom.write_int32(0x02BEB254, 0x0000003C) # Header: frame_count

    rom.write_int32s(0x02BEC880, [0x00000013, 0x00000010]) # Textbox, Count
    rom.write_int16s(None, [0x0011, 0x0000, 0x0010, 0x0002, 0x088B, 0xFFFF]) # ID, start, end, type, alt1, alt2
    rom.write_int16s(None, [0x0075, 0x0011, 0x0020, 0x0000, 0xFFFF, 0xFFFF]) # ID, start, end, type, alt1, alt2

    rom.write_int32s(0x02BEB258, [0x0000000A, 0x0000000F]) # Link, Count
    rom.write_int16s(0x02BEB260, [0x0011, 0x0000, 0x0010, 0x0000]) #action, start, end, ????
    rom.write_int16s(0x02BEB290, [0x003E, 0x0011, 0x0020, 0x0000]) #action, start, end, ????

    rom.write_int32s(0x02BEB530, [0x0000002F, 0x00000006]) # Sheik, Count
    rom.write_int16s(0x02BEB538, [0x0000, 0x0000, 0x018A, 0x0000]) #action, start, end, ????
    rom.write_int32s(None,         [0x1BBB0000,                          # ???
                                     0xFFFFFB10, 0x8000011A, 0x00000330,  # start_XYZ
                                     0xFFFFFB10, 0x8000011A, 0x00000330]) # end_XYZ

    rom.write_int32s(0x02BEC848, [0x00000056, 0x00000001]) # Music Change, Count
    rom.write_int16s(None, [0x0059, 0x0021, 0x0022, 0x0000]) #action, start, end, ????

    # Speed learning Nocturne of Shadow
    rom.write_int32s(0x01FFE458, [0x000003E8, 0x00000001]) # Other Scene? Terminator Execution
    rom.write_int16s(None, [0x002F, 0x0001, 0x0002, 0x0002]) # ID, start, end, end

    rom.write_int32(0x01FFFDF4, 0x0000003C) # Header: frame_count

    rom.write_int32s(0x02000FD8, [0x00000013, 0x0000000E]) # Textbox, Count
    if songs_as_items:
        rom.write_int16s(None, [0xFFFF, 0x0000, 0x0010, 0xFFFF, 0xFFFF, 0xFFFF]) # ID, start, end, type, alt1, alt2
    else:
        rom.write_int16s(None, [0x0013, 0x0000, 0x0010, 0x0002, 0x088B, 0xFFFF]) # ID, start, end, type, alt1, alt2
    rom.write_int16s(None, [0x0077, 0x0011, 0x0020, 0x0000, 0xFFFF, 0xFFFF]) # ID, start, end, type, alt1, alt2

    rom.write_int32s(0x02000128, [0x000003E8, 0x00000001]) # Terminator Execution
    if songs_as_items:
        rom.write_int16s(None, [0x0032, 0x0001, 0x0002, 0x0002]) # ID, start, end, end
    else:
        rom.write_int16s(None, [0x0032, 0x003A, 0x003B, 0x003B]) # ID, start, end, end

    # Speed learning Requiem of Spirit
    rom.write_int32(0x0218AF14, 0x0000003C) # Header: frame_count

    rom.write_int32s(0x0218C574, [0x00000013, 0x00000008]) # Textbox, Count
    if songs_as_items:
        rom.write_int16s(None, [0xFFFF, 0x0000, 0x0010, 0xFFFF, 0xFFFF, 0xFFFF]) # ID, start, end, type, alt1, alt2
    else:
        rom.write_int16s(None, [0x0012, 0x0000, 0x0010, 0x0002, 0x088B, 0xFFFF]) # ID, start, end, type, alt1, alt2
    rom.write_int16s(None, [0x0076, 0x0011, 0x0020, 0x0000, 0xFFFF, 0xFFFF]) # ID, start, end, type, alt1, alt2

    rom.write_int32s(0x0218B478, [0x000003E8, 0x00000001]) # Terminator Execution
    if songs_as_items:
        rom.write_int16s(None, [0x0030, 0x0001, 0x0002, 0x0002]) # ID, start, end, end
    else:
        rom.write_int16s(None, [0x0030, 0x003A, 0x003B, 0x003B]) # ID, start, end, end

    rom.write_int32s(0x0218AF18, [0x0000000A, 0x0000000B]) # Link, Count
    rom.write_int16s(0x0218AF20, [0x0011, 0x0000, 0x0010, 0x0000]) #action, start, end, ????
    rom.write_int32s(None,         [0x40000000,                          # ???
                                     0xFFFFFAF9, 0x00000008, 0x00000001,  # start_XYZ
                                     0xFFFFFAF9, 0x00000008, 0x00000001,  # end_XYZ
                                     0x0F671408, 0x00000000, 0x00000001]) # normal_XYZ
    rom.write_int16s(0x0218AF50, [0x003E, 0x0011, 0x0020, 0x0000]) #action, start, end, ????

    # Speed learning Prelude of Light
    if songs_as_items:
        rom.write_int32(0x0252FD24, 0xFFFFFFFF) # Header: frame_count
    else:
        rom.write_int32(0x0252FD24, 0x0000004A) # Header: frame_count

    rom.write_int32s(0x02531320, [0x00000013, 0x0000000E]) # Textbox, Count
    rom.write_int16s(None, [0x0014, 0x0000, 0x0010, 0x0002, 0x088B, 0xFFFF]) # ID, start, end, type, alt1, alt2
    rom.write_int16s(None, [0x0078, 0x0011, 0x0020, 0x0000, 0xFFFF, 0xFFFF]) # ID, start, end, type, alt1, alt2

    rom.write_int32s(0x0252FF10, [0x0000002F, 0x00000009]) # Sheik, Count
    rom.write_int16s(0x0252FF18, [0x0006, 0x0000, 0x0000, 0x0000]) #action, start, end, ????

    rom.write_int32s(0x025313D0, [0x00000056, 0x00000001]) # Music Change, Count
    rom.write_int16s(None, [0x003B, 0x0021, 0x0022, 0x0000]) #action, start, end, ????

    # Speed scene after Deku Tree
    rom.write_bytes(0x2077E20, [0x00, 0x07, 0x00, 0x01, 0x00, 0x02, 0x00, 0x02])
    rom.write_bytes(0x2078A10, [0x00, 0x0E, 0x00, 0x1F, 0x00, 0x20, 0x00, 0x20])
    Block_code = [0x00, 0x80, 0x00, 0x00, 0x00, 0x1E, 0x00, 0x00, 0xFF, 0xFF, 0xFF, 0xFF,
                  0xFF, 0xFF, 0x00, 0x1E, 0x00, 0x28, 0xFF, 0xFF, 0xFF, 0xFF, 0xFF, 0xFF]
    rom.write_bytes(0x2079570, Block_code)

    # Speed scene after Dodongo's Cavern
    rom.write_bytes(0x2221E88, [0x00, 0x0C, 0x00, 0x3B, 0x00, 0x3C, 0x00, 0x3C])
    rom.write_bytes(0x2223308, [0x00, 0x81, 0x00, 0x00, 0x00, 0x3A, 0x00, 0x00])

    # Speed scene after Jabu Jabu's Belly
    rom.write_bytes(0xCA3530, [0x00, 0x00, 0x00, 0x00])
    rom.write_bytes(0x2113340, [0x00, 0x0D, 0x00, 0x3B, 0x00, 0x3C, 0x00, 0x3C])
    rom.write_bytes(0x2113C18, [0x00, 0x82, 0x00, 0x00, 0x00, 0x3A, 0x00, 0x00])
    rom.write_bytes(0x21131D0, [0x00, 0x01, 0x00, 0x00, 0x00, 0x3C, 0x00, 0x3C])

    # Speed scene after Forest Temple
    rom.write_bytes(0xD4ED68, [0x00, 0x45, 0x00, 0x3B, 0x00, 0x3C, 0x00, 0x3C])
    rom.write_bytes(0xD4ED78, [0x00, 0x3E, 0x00, 0x00, 0x00, 0x3A, 0x00, 0x00])
    rom.write_bytes(0x207B9D4, [0xFF, 0xFF, 0xFF, 0xFF])

    # Speed scene after Fire Temple
    rom.write_bytes(0x2001848, [0x00, 0x1E, 0x00, 0x01, 0x00, 0x02, 0x00, 0x02])
    rom.write_bytes(0xD100B4, [0x00, 0x62, 0x00, 0x3B, 0x00, 0x3C, 0x00, 0x3C])
    rom.write_bytes(0xD10134, [0x00, 0x3C, 0x00, 0x00, 0x00, 0x3A, 0x00, 0x00])

    # Speed scene after Water Temple
    rom.write_bytes(0xD5A458, [0x00, 0x15, 0x00, 0x3B, 0x00, 0x3C, 0x00, 0x3C])
    rom.write_bytes(0xD5A3A8, [0x00, 0x3D, 0x00, 0x00, 0x00, 0x3A, 0x00, 0x00])
    rom.write_bytes(0x20D0D20, [0x00, 0x29, 0x00, 0xC7, 0x00, 0xC8, 0x00, 0xC8])

    # Speed scene after Shadow Temple
    rom.write_bytes(0xD13EC8, [0x00, 0x61, 0x00, 0x3B, 0x00, 0x3C, 0x00, 0x3C])
    rom.write_bytes(0xD13E18, [0x00, 0x41, 0x00, 0x00, 0x00, 0x3A, 0x00, 0x00])

    # Speed scene after Spirit Temple
    rom.write_bytes(0xD3A0A8, [0x00, 0x60, 0x00, 0x3B, 0x00, 0x3C, 0x00, 0x3C])
    rom.write_bytes(0xD39FF0, [0x00, 0x3F, 0x00, 0x00, 0x00, 0x3A, 0x00, 0x00])

    # Speed Nabooru defeat scene
    rom.write_bytes(0x2F5AF84, [0x00, 0x00, 0x00, 0x05])
    rom.write_bytes(0x2F5C7DA, [0x00, 0x01, 0x00, 0x02])
    rom.write_bytes(0x2F5C7A2, [0x00, 0x03, 0x00, 0x04])
    rom.write_byte(0x2F5B369, 0x09)
    rom.write_byte(0x2F5B491, 0x04)
    rom.write_byte(0x2F5B559, 0x04)
    rom.write_byte(0x2F5B621, 0x04)
    rom.write_byte(0x2F5B761, 0x07)
    rom.write_bytes(0x2F5B840, [0x00, 0x05, 0x00, 0x01, 0x00, 0x05, 0x00, 0x05]) #shorten white flash

    # Speed scene with all medallions
    rom.write_bytes(0x2512680, [0x00, 0x74, 0x00, 0x01, 0x00, 0x02, 0x00, 0x02])

    # Speed collapse of Ganon's Tower
    rom.write_bytes(0x33FB328, [0x00, 0x76, 0x00, 0x01, 0x00, 0x02, 0x00, 0x02])

    # Speed Phantom Ganon defeat scene
    rom.write_bytes(0xC944D8, [0x00, 0x00, 0x00, 0x00])
    rom.write_bytes(0xC94548, [0x00, 0x00, 0x00, 0x00])
    rom.write_bytes(0xC94730, [0x00, 0x00, 0x00, 0x00])
    rom.write_bytes(0xC945A8, [0x00, 0x00, 0x00, 0x00])
    rom.write_bytes(0xC94594, [0x00, 0x00, 0x00, 0x00])

    # Speed Twinrova defeat scene
    rom.write_bytes(0xD678CC, [0x24, 0x01, 0x03, 0xA2, 0xA6, 0x01, 0x01, 0x42])
    rom.write_bytes(0xD67BA4, [0x10, 0x00])

    # Speed scenes during final battle
    # Ganondorf battle end
    rom.write_byte(0xD82047, 0x09)
    # Zelda descends
    rom.write_byte(0xD82AB3, 0x66)
    rom.write_byte(0xD82FAF, 0x65)
    rom.write_int16s(0xD82D2E, [0x041F])
    rom.write_int16s(0xD83142, [0x006B])
    rom.write_bytes(0xD82DD8, [0x00, 0x00, 0x00, 0x00])
    rom.write_bytes(0xD82ED4, [0x00, 0x00, 0x00, 0x00])
    rom.write_byte(0xD82FDF, 0x33)
    # After tower collapse
    rom.write_byte(0xE82E0F, 0x04)
    # Ganon intro
    rom.write_bytes(0xE83D28, [0x00, 0x00, 0x00, 0x00])
    rom.write_bytes(0xE83B5C, [0x00, 0x00, 0x00, 0x00])
    rom.write_bytes(0xE84C80, [0x10, 0x00])

    # Speed completion of the trials in Ganon's Castle
    rom.write_int16s(0x31A8090, [0x006B, 0x0001, 0x0002, 0x0002]) #Forest
    rom.write_int16s(0x31A9E00, [0x006E, 0x0001, 0x0002, 0x0002]) #Fire
    rom.write_int16s(0x31A8B18, [0x006C, 0x0001, 0x0002, 0x0002]) #Water
    rom.write_int16s(0x31A9430, [0x006D, 0x0001, 0x0002, 0x0002]) #Shadow
    rom.write_int16s(0x31AB200, [0x0070, 0x0001, 0x0002, 0x0002]) #Spirit
    rom.write_int16s(0x31AA830, [0x006F, 0x0001, 0x0002, 0x0002]) #Light

    # Speed obtaining Fairy Ocarina
    rom.write_bytes(0x2151230, [0x00, 0x72, 0x00, 0x3C, 0x00, 0x3D, 0x00, 0x3D])
    Block_code = [0x00, 0x4A, 0x00, 0x00, 0x00, 0x3A, 0x00, 0x00, 0xFF, 0xFF, 0xFF, 0xFF,
                  0xFF, 0xFF, 0x00, 0x3C, 0x00, 0x81, 0xFF, 0xFF]
    rom.write_bytes(0x2151240, Block_code)
    rom.write_bytes(0x2150E20, [0xFF, 0xFF, 0xFA, 0x4C])

    if world.settings.shuffle_ocarinas:
        symbol = rom.sym('OCARINAS_SHUFFLED')
        rom.write_byte(symbol,0x01)

    # Speed Zelda Light Arrow cutscene
    rom.write_bytes(0x2531B40, [0x00, 0x28, 0x00, 0x01, 0x00, 0x02, 0x00, 0x02])
    rom.write_bytes(0x2532FBC, [0x00, 0x75])
    rom.write_bytes(0x2532FEA, [0x00, 0x75, 0x00, 0x80])
    rom.write_byte(0x2533115, 0x05)
    rom.write_bytes(0x2533141, [0x06, 0x00, 0x06, 0x00, 0x10])
    rom.write_bytes(0x2533171, [0x0F, 0x00, 0x11, 0x00, 0x40])
    rom.write_bytes(0x25331A1, [0x07, 0x00, 0x41, 0x00, 0x65])
    rom.write_bytes(0x2533642, [0x00, 0x50])
    rom.write_byte(0x253389D, 0x74)
    rom.write_bytes(0x25338A4, [0x00, 0x72, 0x00, 0x75, 0x00, 0x79])
    rom.write_bytes(0x25338BC, [0xFF, 0xFF])
    rom.write_bytes(0x25338C2, [0xFF, 0xFF, 0xFF, 0xFF, 0xFF, 0xFF])
    rom.write_bytes(0x25339C2, [0x00, 0x75, 0x00, 0x76])
    rom.write_bytes(0x2533830, [0x00, 0x31, 0x00, 0x81, 0x00, 0x82, 0x00, 0x82])

    # Speed Bridge of Light cutscene
    rom.write_bytes(0x292D644, [0x00, 0x00, 0x00, 0xA0])
    rom.write_bytes(0x292D680, [0x00, 0x02, 0x00, 0x0A, 0x00, 0x6C, 0x00, 0x00])
    rom.write_bytes(0x292D6E8, [0x00, 0x27])
    rom.write_bytes(0x292D718, [0x00, 0x32])
    rom.write_bytes(0x292D810, [0x00, 0x02, 0x00, 0x3C])
    rom.write_bytes(0x292D924, [0xFF, 0xFF, 0x00, 0x14, 0x00, 0x96, 0xFF, 0xFF])

    #Speed Pushing of All Pushable Objects
    rom.write_bytes(0xDD2B86, [0x40, 0x80])             #block speed
    rom.write_bytes(0xDD2D26, [0x00, 0x01])             #block delay
    rom.write_bytes(0xDD9682, [0x40, 0x80])             #milk crate speed
    rom.write_bytes(0xDD981E, [0x00, 0x01])             #milk crate delay
    rom.write_bytes(0xCE1BD0, [0x40, 0x80, 0x00, 0x00]) #amy puzzle speed
    rom.write_bytes(0xCE0F0E, [0x00, 0x01])             #amy puzzle delay
    rom.write_bytes(0xC77CA8, [0x40, 0x80, 0x00, 0x00]) #fire block speed
    rom.write_bytes(0xC770C2, [0x00, 0x01])             #fire block delay
    rom.write_bytes(0xCC5DBC, [0x29, 0xE1, 0x00, 0x01]) #forest basement puzzle delay
    rom.write_bytes(0xDBCF70, [0x2B, 0x01, 0x00, 0x00]) #spirit cobra mirror startup
    rom.write_bytes(0xDBCF70, [0x2B, 0x01, 0x00, 0x01]) #spirit cobra mirror delay
    rom.write_bytes(0xDBA230, [0x28, 0x41, 0x00, 0x19]) #truth spinner speed
    rom.write_bytes(0xDBA3A4, [0x24, 0x18, 0x00, 0x00]) #truth spinner delay

    #Speed Deku Seed Upgrade Scrub Cutscene
    rom.write_bytes(0xECA900, [0x24, 0x03, 0xC0, 0x00]) #scrub angle
    rom.write_bytes(0xECAE90, [0x27, 0x18, 0xFD, 0x04]) #skip straight to giving item
    rom.write_bytes(0xECB618, [0x25, 0x6B, 0x00, 0xD4]) #skip straight to digging back in
    rom.write_bytes(0xECAE70, [0x00, 0x00, 0x00, 0x00]) #never initialize cs camera
    rom.write_bytes(0xE5972C, [0x24, 0x08, 0x00, 0x01]) #timer set to 1 frame for giving item

    # Remove remaining owls
    rom.write_bytes(0x1FE30CE, [0x01, 0x4B])
    rom.write_bytes(0x1FE30DE, [0x01, 0x4B])
    rom.write_bytes(0x1FE30EE, [0x01, 0x4B])
    rom.write_bytes(0x205909E, [0x00, 0x3F])
    rom.write_byte(0x2059094, 0x80)

    # Darunia won't dance
    rom.write_bytes(0x22769E4, [0xFF, 0xFF, 0xFF, 0xFF])

    # Zora moves quickly
    rom.write_bytes(0xE56924, [0x00, 0x00, 0x00, 0x00])

    # Speed Jabu Jabu swallowing Link
    rom.write_bytes(0xCA0784, [0x00, 0x18, 0x00, 0x01, 0x00, 0x02, 0x00, 0x02])

    # Ruto no longer points to Zora Sapphire
    rom.write_bytes(0xD03BAC, [0xFF, 0xFF, 0xFF, 0xFF])

    # Ruto never disappears from Jabu Jabu's Belly
    rom.write_byte(0xD01EA3, 0x00)

    #Shift octorock in jabu forward
    rom.write_bytes(0x275906E, [0xFF, 0xB3, 0xFB, 0x20, 0xF9, 0x56])

    #Move fire/forest temple switches down 1 unit to make it easier to press
    rom.write_bytes(0x24860A8, [0xFC, 0xF4]) #forest basement 1
    rom.write_bytes(0x24860C8, [0xFC, 0xF4]) #forest basement 2
    rom.write_bytes(0x24860E8, [0xFC, 0xF4]) #forest basement 3
    rom.write_bytes(0x236C148, [0x11, 0x93]) #fire hammer room

    # Speed up Epona race start
    rom.write_bytes(0x29BE984, [0x00, 0x00, 0x00, 0x02])
    rom.write_bytes(0x29BE9CA, [0x00, 0x01, 0x00, 0x02])

    # Speed start of Horseback Archery
    #rom.write_bytes(0x21B2064, [0x00, 0x00, 0x00, 0x02])
    #rom.write_bytes(0x21B20AA, [0x00, 0x01, 0x00, 0x02])

    # Speed up Epona escape
    rom.write_bytes(0x1FC8B36, [0x00, 0x2A])

    # Speed up draining the well
    rom.write_bytes(0xE0A010, [0x00, 0x2A, 0x00, 0x01, 0x00, 0x02, 0x00, 0x02])
    rom.write_bytes(0x2001110, [0x00, 0x2B, 0x00, 0xB7, 0x00, 0xB8, 0x00, 0xB8])

    # Speed up opening the royal tomb for both child and adult
    rom.write_bytes(0x2025026, [0x00, 0x01])
    rom.write_bytes(0x2023C86, [0x00, 0x01])
    rom.write_byte(0x2025159, 0x02)
    rom.write_byte(0x2023E19, 0x02)

    #Speed opening of Door of Time
    rom.write_bytes(0xE0A176, [0x00, 0x02])
    rom.write_bytes(0xE0A35A, [0x00, 0x01, 0x00, 0x02])

    # Speed up Lake Hylia Owl Flight
    rom.write_bytes(0x20E60D2, [0x00, 0x01])

    # Speed up Death Mountain Trail Owl Flight
    rom.write_bytes(0x223B6B2, [0x00, 0x01])

    # Poacher's Saw no longer messes up Forest Stage
    rom.write_bytes(0xAE72CC, [0x00, 0x00, 0x00, 0x00])

    # Change Prelude CS to check for medallion
    rom.write_bytes(0x00C805E6, [0x00, 0xA6])
    rom.write_bytes(0x00C805F2, [0x00, 0x01])

    # Change Nocturne CS to check for medallions
    rom.write_bytes(0x00ACCD8E, [0x00, 0xA6])
    rom.write_bytes(0x00ACCD92, [0x00, 0x01])
    rom.write_bytes(0x00ACCD9A, [0x00, 0x02])
    rom.write_bytes(0x00ACCDA2, [0x00, 0x04])

    # Change King Zora to move even if Zora Sapphire is in inventory
    rom.write_bytes(0x00E55BB0, [0x85, 0xCE, 0x8C, 0x3C])
    rom.write_bytes(0x00E55BB4, [0x84, 0x4F, 0x0E, 0xDA])

    # Remove extra Forest Temple medallions
    rom.write_bytes(0x00D4D37C, [0x00, 0x00, 0x00, 0x00])

    # Remove extra Fire Temple medallions
    rom.write_bytes(0x00AC9754, [0x00, 0x00, 0x00, 0x00])
    rom.write_bytes(0x00D0DB8C, [0x00, 0x00, 0x00, 0x00])

    # Remove extra Water Temple medallions
    rom.write_bytes(0x00D57F94, [0x00, 0x00, 0x00, 0x00])

    # Remove extra Spirit Temple medallions
    rom.write_bytes(0x00D370C4, [0x00, 0x00, 0x00, 0x00])
    rom.write_bytes(0x00D379C4, [0x00, 0x00, 0x00, 0x00])

    # Remove extra Shadow Temple medallions
    rom.write_bytes(0x00D116E0, [0x00, 0x00, 0x00, 0x00])

    # Change Mido, Saria, and Kokiri to check for Deku Tree complete flag
    # bitwise pointer for 0x80
    kokiriAddresses = [0xE52836, 0xE53A56, 0xE51D4E, 0xE51F3E, 0xE51D96, 0xE51E1E, 0xE51E7E, 0xE51EDE, 0xE51FC6, 0xE51F96, 0xE293B6, 0xE29B8E, 0xE62EDA, 0xE630D6, 0xE633AA, 0xE6369E]
    for kokiri in kokiriAddresses:
        rom.write_bytes(kokiri, [0x8C, 0x0C])
    # Kokiri
    rom.write_bytes(0xE52838, [0x94, 0x48, 0x0E, 0xD4])
    rom.write_bytes(0xE53A58, [0x94, 0x49, 0x0E, 0xD4])
    rom.write_bytes(0xE51D50, [0x94, 0x58, 0x0E, 0xD4])
    rom.write_bytes(0xE51F40, [0x94, 0x4B, 0x0E, 0xD4])
    rom.write_bytes(0xE51D98, [0x94, 0x4B, 0x0E, 0xD4])
    rom.write_bytes(0xE51E20, [0x94, 0x4A, 0x0E, 0xD4])
    rom.write_bytes(0xE51E80, [0x94, 0x59, 0x0E, 0xD4])
    rom.write_bytes(0xE51EE0, [0x94, 0x4E, 0x0E, 0xD4])
    rom.write_bytes(0xE51FC8, [0x94, 0x49, 0x0E, 0xD4])
    rom.write_bytes(0xE51F98, [0x94, 0x58, 0x0E, 0xD4])
    # Saria
    rom.write_bytes(0xE293B8, [0x94, 0x78, 0x0E, 0xD4])
    rom.write_bytes(0xE29B90, [0x94, 0x68, 0x0E, 0xD4])
    # Mido
    rom.write_bytes(0xE62EDC, [0x94, 0x6F, 0x0E, 0xD4])
    rom.write_bytes(0xE630D8, [0x94, 0x4F, 0x0E, 0xD4])
    rom.write_bytes(0xE633AC, [0x94, 0x68, 0x0E, 0xD4])
    rom.write_bytes(0xE636A0, [0x94, 0x48, 0x0E, 0xD4])

    # Change adult Kokiri Forest to check for Forest Temple complete flag
    rom.write_bytes(0xE5369E, [0xB4, 0xAC])
    rom.write_bytes(0xD5A83C, [0x80, 0x49, 0x0E, 0xDC])

    # Change adult Goron City to check for Fire Temple complete flag
    rom.write_bytes(0xED59DC, [0x80, 0xC9, 0x0E, 0xDC])

    # Change Pokey to check DT complete flag
    rom.write_bytes(0xE5400A, [0x8C, 0x4C])
    rom.write_bytes(0xE5400E, [0xB4, 0xA4])
    if world.settings.open_forest != 'closed':
        rom.write_bytes(0xE5401C, [0x14, 0x0B])

    # Fix Shadow Temple to check for different rewards for scene
    rom.write_bytes(0xCA3F32, [0x00, 0x00, 0x25, 0x4A, 0x00, 0x10])

    # Fix Spirit Temple to check for different rewards for scene
    rom.write_bytes(0xCA3EA2, [0x00, 0x00, 0x25, 0x4A, 0x00, 0x08])

    # Fix Biggoron to check a different flag.
    rom.write_byte(0xED329B, 0x72)
    rom.write_byte(0xED43E7, 0x72)
    rom.write_bytes(0xED3370, [0x3C, 0x0D, 0x80, 0x12])
    rom.write_bytes(0xED3378, [0x91, 0xB8, 0xA6, 0x42, 0xA1, 0xA8, 0xA6, 0x42])
    rom.write_bytes(0xED6574, [0x00, 0x00, 0x00, 0x00])

    # Remove the check on the number of days that passed for claim check.
    rom.write_bytes(0xED4470, [0x00, 0x00, 0x00, 0x00])
    rom.write_bytes(0xED4498, [0x00, 0x00, 0x00, 0x00])

    # Fixed reward order for Bombchu Bowling
    rom.write_bytes(0xE2E698, [0x80, 0xAA, 0xE2, 0x64])
    rom.write_bytes(0xE2E6A0, [0x80, 0xAA, 0xE2, 0x4C])
    rom.write_bytes(0xE2D440, [0x24, 0x19, 0x00, 0x00])

    # Offset kakariko carpenter starting position
    rom.write_bytes(0x1FF93A4, [0x01, 0x8D, 0x00, 0x11, 0x01, 0x6C, 0xFF, 0x92, 0x00, 0x00, 0x01, 0x78, 0xFF, 0x2E, 0x00, 0x00, 0x00, 0x03, 0xFD, 0x2B, 0x00, 0xC8, 0xFF, 0xF9, 0xFD, 0x03, 0x00, 0xC8, 0xFF, 0xA9, 0xFD, 0x5D, 0x00, 0xC8, 0xFE, 0x5F]) # re order the carpenter's path
    rom.write_byte(0x1FF93D0, 0x06) # set the path points to 6
    rom.write_bytes(0x20160B6, [0x01, 0x8D, 0x00, 0x11, 0x01, 0x6C]) # set the carpenter's start position

    # Give hp after first ocarina minigame round
    rom.write_bytes(0xDF2204, [0x24, 0x03, 0x00, 0x02])

    # Allow owl to always carry the kid down Death Mountain
    rom.write_bytes(0xE304F0, [0x24, 0x0E, 0x00, 0x01])

    # Fix Vanilla Dodongo's Cavern Gossip Stone to not use a permanent flag for the fairy
    if not world.dungeon_mq['Dodongos Cavern']:
        rom.write_byte(0x1F281FE, 0x38)

    # Fix "...???" textbox outside Child Colossus Fairy to use the right flag and disappear once the wall is destroyed
    rom.write_byte(0x21A026F, 0xDD)

    # Remove the "...???" textbox outside the Crater Fairy (change it to an actor that does nothing)
    rom.write_int16s(0x225E7DC, [0x00B5, 0x0000, 0x0000, 0x0000, 0x0000, 0x0000, 0x0000, 0xFFFF])

    # Forbid Sun's Song from a bunch of cutscenes
    Suns_scenes = [0x2016FC9, 0x2017219, 0x20173D9, 0x20174C9, 0x2017679, 0x20C1539, 0x20C15D9, 0x21A0719, 0x21A07F9, 0x2E90129, 0x2E901B9, 0x2E90249, 0x225E829, 0x225E939, 0x306D009]
    for address in Suns_scenes:
        rom.write_byte(address,0x01)

    # Allow Warp Songs in additional places
    rom.write_byte(0xB6D3D2, 0x00) # Gerudo Training Ground
    rom.write_byte(0xB6D42A, 0x00) # Inside Ganon's Castle

    #Tell Sheik at Ice Cavern we are always an Adult
    rom.write_int32(0xC7B9C0, 0x00000000)
    rom.write_int32(0xC7BAEC, 0x00000000)
    rom.write_int32(0xc7BCA4, 0x00000000)

    # Allow Farore's Wind in dungeons where it's normally forbidden
    rom.write_byte(0xB6D3D3, 0x00) # Gerudo Training Ground
    rom.write_byte(0xB6D42B, 0x00) # Inside Ganon's Castle

    # Remove disruptive text from Gerudo Training Ground and early Shadow Temple (vanilla)
    Wonder_text = [0x27C00BC, 0x27C00CC, 0x27C00DC, 0x27C00EC, 0x27C00FC, 0x27C010C, 0x27C011C, 0x27C012C, 0x27CE080,
                   0x27CE090, 0x2887070, 0x2887080, 0x2887090, 0x2897070, 0x28C7134, 0x28D91BC, 0x28A60F4, 0x28AE084,
                   0x28B9174, 0x28BF168, 0x28BF178, 0x28BF188, 0x28A1144, 0x28A6104, 0x28D0094]
    for address in Wonder_text:
        rom.write_byte(address, 0xFB)

    # Speed dig text for Dampe
    rom.write_bytes(0x9532F8, [0x08, 0x08, 0x08, 0x59])

    # Make item descriptions into a single box
    Short_item_descriptions = [0x92EC84, 0x92F9E3, 0x92F2B4, 0x92F37A, 0x92F513, 0x92F5C6, 0x92E93B, 0x92EA12]
    for address in Short_item_descriptions:
        rom.write_byte(address,0x02)

    et_original = rom.read_bytes(0xB6FBF0, 4 * 0x0614)

    exit_updates = []

    def copy_entrance_record(source_index, destination_index, count=4):
        ti = source_index * 4
        rom.write_bytes(0xB6FBF0 + destination_index * 4, et_original[ti:ti+(4 * count)])

    def generate_exit_lookup_table():
        # Assumes that the last exit on a scene's exit list cannot be 0000
        exit_table = {
            0x0028: [0xAC95C2] #Jabu with the fish is entered from a cutscene hardcode
            }

        def add_scene_exits(scene_start, offset = 0):
            current = scene_start + offset
            exit_list_start_off = 0
            exit_list_end_off = 0
            command = 0

            while command != 0x14:
                command = rom.read_byte(current)
                if command == 0x18: # Alternate header list
                    header_list = scene_start + (rom.read_int32(current + 4) & 0x00FFFFFF)
                    for alt_id in range(0,3):
                        header_offset = rom.read_int32(header_list) & 0x00FFFFFF
                        if header_offset != 0:
                            add_scene_exits(scene_start, header_offset)
                        header_list += 4
                if command == 0x13: # Exit List
                    exit_list_start_off = rom.read_int32(current + 4) & 0x00FFFFFF
                if command == 0x0F: # Lighting list, follows exit list
                    exit_list_end_off = rom.read_int32(current + 4) & 0x00FFFFFF
                current += 8

            if exit_list_start_off == 0 or exit_list_end_off == 0:
                return

            # calculate the exit list length
            list_length = (exit_list_end_off - exit_list_start_off) // 2
            last_id = rom.read_int16(scene_start + exit_list_end_off - 2)
            if last_id == 0:
                list_length -= 1

            # update
            addr = scene_start + exit_list_start_off
            for _ in range(0, list_length):
                index = rom.read_int16(addr)
                if index not in exit_table:
                    exit_table[index] = []
                exit_table[index].append(addr)
                addr += 2

        scene_table = 0x00B71440
        for scene in range(0x00, 0x65):
            scene_start = rom.read_int32(scene_table + (scene * 0x14));
            add_scene_exits(scene_start)

        return exit_table


    def set_entrance_updates(entrances):
        for entrance in entrances:
            new_entrance = entrance.data
            replaced_entrance = entrance.replaces.data

            exit_updates.append((new_entrance['index'], replaced_entrance['index']))

            for address in new_entrance.get('addresses', []):
                rom.write_int16(address, replaced_entrance['index'])

            if "blue_warp" in new_entrance:
                if "blue_warp" in replaced_entrance:
                    blue_out_data =  replaced_entrance["blue_warp"]
                else:
                    blue_out_data = replaced_entrance["index"]
                # Blue warps have multiple hardcodes leading to them. The good news is
                # the blue warps (excluding deku sprout and lake fill special cases) each
                # have a nice consistent 4-entry in the table we can just shuffle. So just
                # catch all the hardcode with entrance table rewrite. This covers the
                # Forest temple and Water temple blue warp revisits. Deku sprout remains
                # vanilla as it never took you to the exit and the lake fill is handled
                # above by removing the cutscene completely. Child has problems with Adult
                # blue warps, so always use the return entrance if a child.
                copy_entrance_record(blue_out_data + 2, new_entrance["blue_warp"] + 2, 2)
                copy_entrance_record(replaced_entrance["index"], new_entrance["blue_warp"], 2)

    exit_table = generate_exit_lookup_table()

    if world.entrance_shuffle:
        # Disable the fog state entirely to avoid fog glitches
        rom.write_byte(rom.sym('NO_FOG_STATE'), 1)

    if world.disable_trade_revert:
        # Disable trade quest timers and prevent trade items from ever reverting
        rom.write_byte(rom.sym('DISABLE_TIMERS'), 0x01)
        rom.write_int16s(0xB6D460, [0x0030, 0x0035, 0x0036]) # Change trade items revert table to prevent all reverts

    if world.settings.shuffle_overworld_entrances:
        rom.write_byte(rom.sym('OVERWORLD_SHUFFLED'), 1)

        # Prevent the ocarina cutscene from leading straight to hyrule field
        rom.write_byte(rom.sym('OCARINAS_SHUFFLED'), 1)

        # Combine all fence hopping LLR exits to lead to the main LLR exit
        for k in [0x028A, 0x028E, 0x0292]: # Southern, Western, Eastern Gates
            exit_table[0x01F9] += exit_table[k] # Hyrule Field entrance from Lon Lon Ranch (main land entrance)
            del exit_table[k]
        exit_table[0x01F9].append(0xD52722) # 0x0476, Front Gate

        # Combine the water exits between Hyrule Field and Zora River to lead to the land entrance instead of the water entrance
        exit_table[0x00EA] += exit_table[0x01D9] # Hyrule Field -> Zora River
        exit_table[0x0181] += exit_table[0x0311] # Zora River -> Hyrule Field
        del exit_table[0x01D9]
        del exit_table[0x0311]

        # Change Impa escorts to bring link at the hyrule castle grounds entrance from market, instead of hyrule field
        rom.write_int16(0xACAA2E, 0x0138) # 1st Impa escort
        rom.write_int16(0xD12D6E, 0x0138) # 2nd+ Impa escort

    if world.settings.shuffle_dungeon_entrances:
        rom.write_byte(rom.sym('DUNGEONS_SHUFFLED'), 1)

        # Connect lake hylia fill exit to revisit exit
        rom.write_int16(0xAC995A, 0x060C)

        # Tell the well water we are always a child.
        rom.write_int32(0xDD5BF4, 0x00000000)

        # Make the Adult well blocking stone dissappear if the well has been drained by
        # checking the well drain event flag instead of links age. This actor doesn't need a
        # code check for links age as the stone is absent for child via the scene alternate
        # lists. So replace the age logic with drain logic.
        rom.write_int32(0xE2887C, rom.read_int32(0xE28870)) # relocate this to nop delay slot
        rom.write_int32(0xE2886C, 0x95CEB4B0) # lhu
        rom.write_int32(0xE28870, 0x31CE0080) # andi

        remove_entrance_blockers(rom)

        # Purge temp flags on entrance to spirit from colossus through the front door.
        rom.write_byte(0x021862E3, 0xC2)

    if world.settings.shuffle_overworld_entrances or world.settings.shuffle_dungeon_entrances:
        # Remove deku sprout and drop player at SFM after forest completion
        rom.write_int16(0xAC9F96, 0x0608)

    if world.settings.spawn_positions:
        # Fix save warping inside Link's House to not be a special case
        rom.write_int32(0xB06318, 0x00000000)

    # Set entrances to update, except grotto entrances which are handled on their own at a later point
    set_entrance_updates(filter(lambda entrance: entrance.type != 'Grotto', world.get_shuffled_entrances()))

    for k, v in [(k,v) for k, v in exit_updates if k in exit_table]:
        for addr in exit_table[k]:
            rom.write_int16(addr, v)

    # Fix text for Pocket Cucco.
    rom.write_byte(0xBEEF45, 0x0B)

    # Fix stupid alcove cameras in Ice Cavern -- thanks to krim and mzx for the help
    rom.write_byte(0x2BECA25,0x01)
    rom.write_byte(0x2BECA2D,0x01)

    configure_dungeon_info(rom, world)

    hash_icons = 0
    for i,icon in enumerate(spoiler.file_hash):
        hash_icons |= (icon << (5 * i))
    rom.write_int32(rom.sym('cfg_file_select_hash'), hash_icons)

    save_context = SaveContext()

    # Initial Save Data
    if not world.settings.useful_cutscenes:
        save_context.write_bits(0x00D4 + 0x03 * 0x1C + 0x04 + 0x0, 0x08) # Forest Temple switch flag (Poe Sisters cutscene)
    save_context.write_bits(0x00D4 + 0x05 * 0x1C + 0x04 + 0x1, 0x01) # Water temple switch flag (Ruto)
    save_context.write_bits(0x00D4 + 0x51 * 0x1C + 0x04 + 0x2, 0x08) # Hyrule Field switch flag (Owl)
    save_context.write_bits(0x00D4 + 0x55 * 0x1C + 0x04 + 0x0, 0x80) # Kokiri Forest switch flag (Owl)
    save_context.write_bits(0x00D4 + 0x56 * 0x1C + 0x04 + 0x2, 0x40) # Sacred Forest Meadow switch flag (Owl)
    save_context.write_bits(0x00D4 + 0x5B * 0x1C + 0x04 + 0x2, 0x01) # Lost Woods switch flag (Owl)
    save_context.write_bits(0x00D4 + 0x5B * 0x1C + 0x04 + 0x3, 0x80) # Lost Woods switch flag (Owl)
    save_context.write_bits(0x00D4 + 0x5C * 0x1C + 0x04 + 0x0, 0x80) # Desert Colossus switch flag (Owl)
    save_context.write_bits(0x00D4 + 0x5F * 0x1C + 0x04 + 0x3, 0x20) # Hyrule Castle switch flag (Owl)

    save_context.write_bits(0x0ED4, 0x10) # "Met Deku Tree"
    save_context.write_bits(0x0ED5, 0x20) # "Deku Tree Opened Mouth"
    save_context.write_bits(0x0ED6, 0x08) # "Rented Horse From Ingo"
    save_context.write_bits(0x0ED6, 0x10) # "Spoke to Mido After Deku Tree's Death"
    save_context.write_bits(0x0EDA, 0x08) # "Began Nabooru Battle"
    save_context.write_bits(0x0EDC, 0x80) # "Entered the Master Sword Chamber"
    save_context.write_bits(0x0EDD, 0x20) # "Pulled Master Sword from Pedestal"
    save_context.write_bits(0x0EE0, 0x80) # "Spoke to Kaepora Gaebora by Lost Woods"
    save_context.write_bits(0x0EE7, 0x20) # "Nabooru Captured by Twinrova"
    save_context.write_bits(0x0EE7, 0x10) # "Spoke to Nabooru in Spirit Temple"
    save_context.write_bits(0x0EED, 0x20) # "Sheik, Spawned at Master Sword Pedestal as Adult"
    save_context.write_bits(0x0EED, 0x01) # "Nabooru Ordered to Fight by Twinrova"
    save_context.write_bits(0x0EED, 0x80) # "Watched Ganon's Tower Collapse / Caught by Gerudo"
    save_context.write_bits(0x0EF9, 0x01) # "Greeted by Saria"
    save_context.write_bits(0x0F0A, 0x04) # "Spoke to Ingo Once as Adult"
    save_context.write_bits(0x0F0F, 0x40) # "Met Poe Collector in Ruined Market"
    if not world.settings.useful_cutscenes:
        save_context.write_bits(0x0F1A, 0x04) # "Met Darunia in Fire Temple"

    save_context.write_bits(0x0ED7, 0x01) # "Spoke to Child Malon at Castle or Market"
    save_context.write_bits(0x0ED7, 0x20) # "Spoke to Child Malon at Ranch"
    save_context.write_bits(0x0ED7, 0x40) # "Invited to Sing With Child Malon"
    save_context.write_bits(0x0F09, 0x10) # "Met Child Malon at Castle or Market"
    save_context.write_bits(0x0F09, 0x20) # "Child Malon Said Epona Was Scared of You"

    save_context.write_bits(0x0F21, 0x04) # "Ruto in JJ (M3) Talk First Time"
    save_context.write_bits(0x0F21, 0x02) # "Ruto in JJ (M2) Meet Ruto"

    save_context.write_bits(0x0EE2, 0x01) # "Began Ganondorf Battle"
    save_context.write_bits(0x0EE3, 0x80) # "Began Bongo Bongo Battle"
    save_context.write_bits(0x0EE3, 0x40) # "Began Barinade Battle"
    save_context.write_bits(0x0EE3, 0x20) # "Began Twinrova Battle"
    save_context.write_bits(0x0EE3, 0x10) # "Began Morpha Battle"
    save_context.write_bits(0x0EE3, 0x08) # "Began Volvagia Battle"
    save_context.write_bits(0x0EE3, 0x04) # "Began Phantom Ganon Battle"
    save_context.write_bits(0x0EE3, 0x02) # "Began King Dodongo Battle"
    save_context.write_bits(0x0EE3, 0x01) # "Began Gohma Battle"

    save_context.write_bits(0x0EE8, 0x01) # "Entered Deku Tree"
    save_context.write_bits(0x0EE9, 0x80) # "Entered Temple of Time"
    save_context.write_bits(0x0EE9, 0x40) # "Entered Goron City"
    save_context.write_bits(0x0EE9, 0x20) # "Entered Hyrule Castle"
    save_context.write_bits(0x0EE9, 0x10) # "Entered Zora's Domain"
    save_context.write_bits(0x0EE9, 0x08) # "Entered Kakariko Village"
    save_context.write_bits(0x0EE9, 0x02) # "Entered Death Mountain Trail"
    save_context.write_bits(0x0EE9, 0x01) # "Entered Hyrule Field"
    save_context.write_bits(0x0EEA, 0x04) # "Entered Ganon's Castle (Exterior)"
    save_context.write_bits(0x0EEA, 0x02) # "Entered Death Mountain Crater"
    save_context.write_bits(0x0EEA, 0x01) # "Entered Desert Colossus"
    save_context.write_bits(0x0EEB, 0x80) # "Entered Zora's Fountain"
    save_context.write_bits(0x0EEB, 0x40) # "Entered Graveyard"
    save_context.write_bits(0x0EEB, 0x20) # "Entered Jabu-Jabu's Belly"
    save_context.write_bits(0x0EEB, 0x10) # "Entered Lon Lon Ranch"
    save_context.write_bits(0x0EEB, 0x08) # "Entered Gerudo's Fortress"
    save_context.write_bits(0x0EEB, 0x04) # "Entered Gerudo Valley"
    save_context.write_bits(0x0EEB, 0x02) # "Entered Lake Hylia"
    save_context.write_bits(0x0EEB, 0x01) # "Entered Dodongo's Cavern"
    save_context.write_bits(0x0F08, 0x08) # "Entered Hyrule Castle"

    # Set the number of chickens to collect
    rom.write_byte(0x00E1E523, world.settings.chicken_count)

    # Change Anju to always say how many chickens are needed
    # Does not affect text for collecting item or afterwards
    rom.write_int16(0x00E1F3C2, 0x5036)
    rom.write_int16(0x00E1F3C4, 0x5036)
    rom.write_int16(0x00E1F3C6, 0x5036)
    rom.write_int16(0x00E1F3C8, 0x5036)
    rom.write_int16(0x00E1F3CA, 0x5036)
    rom.write_int16(0x00E1F3CC, 0x5036)

    # Make the Kakariko Gate not open with the MS
    if world.settings.open_kakariko != 'open':
        rom.write_int32(0xDD3538, 0x34190000) # li t9, 0
    if world.settings.open_kakariko != 'closed':
        rom.write_byte(rom.sym('OPEN_KAKARIKO'), 1)

    if world.settings.complete_mask_quest:
        rom.write_byte(rom.sym('COMPLETE_MASK_QUEST'), 1)

    if world.settings.skip_child_zelda:
        save_context.give_item('Zeldas Letter')
        for w in spoiler.worlds:
            item = w.get_location('Song from Impa').item
            if world.id == item.world.id:
                save_context.give_raw_item(item.name)
        save_context.write_bits(0x0ED7, 0x04) # "Obtained Malon's Item"
        save_context.write_bits(0x0ED7, 0x08) # "Woke Talon in castle"
        save_context.write_bits(0x0ED7, 0x10) # "Talon has fled castle"
        save_context.write_bits(0x0EDD, 0x01) # "Obtained Zelda's Letter"
        save_context.write_bits(0x0EDE, 0x02) # "Learned Zelda's Lullaby"
        save_context.write_bits(0x00D4 + 0x5F * 0x1C + 0x04 + 0x3, 0x10) # "Moved crates to access the courtyard"
        if world.settings.open_kakariko != 'closed':
            save_context.write_bits(0x0F07, 0x40) # "Spoke to Gate Guard About Mask Shop"
        if world.settings.complete_mask_quest:
            save_context.write_bits(0x0F07, 0x80) # "Soldier Wears Keaton Mask"
            save_context.write_bits(0x0EF6, 0x8F) # "Sold Masks & Unlocked Masks" / "Obtained Mask of Truth"
            save_context.write_bits(0x0EE4, 0xF0) # "Paid Back Mask Fees"

    if world.settings.zora_fountain == 'open':
        save_context.write_bits(0x0EDB, 0x08) # "Moved King Zora"
    elif world.settings.zora_fountain == 'adult':
        rom.write_byte(rom.sym('MOVED_ADULT_KING_ZORA'), 1)

    # Make all chest opening animations fast
    rom.write_byte(rom.sym('FAST_CHESTS'), int(world.settings.fast_chests))


    # Set up Rainbow Bridge conditions
    symbol = rom.sym('RAINBOW_BRIDGE_CONDITION')
    count_symbol = rom.sym('RAINBOW_BRIDGE_COUNT')
    if world.settings.bridge == 'open':
        rom.write_int32(symbol, 0)
        save_context.write_bits(0xEDC, 0x20) # "Rainbow Bridge Built by Sages"
    elif world.settings.bridge == 'medallions':
        rom.write_int32(symbol, 1)
        rom.write_int16(count_symbol, world.settings.bridge_medallions)
    elif world.settings.bridge == 'dungeons':
        rom.write_int32(symbol, 2)
        rom.write_int16(count_symbol, world.settings.bridge_rewards)
    elif world.settings.bridge == 'stones':
        rom.write_int32(symbol, 3)
        rom.write_int16(count_symbol, world.settings.bridge_stones)
    elif world.settings.bridge == 'vanilla':
        rom.write_int32(symbol, 4)
    elif world.settings.bridge == 'tokens':
        rom.write_int32(symbol, 5)
        rom.write_int16(count_symbol, world.settings.bridge_tokens)

    if world.settings.triforce_hunt:
        rom.write_int16(rom.sym('triforce_pieces_requied'), world.triforce_goal)
        rom.write_int16(rom.sym('triforce_hunt_enabled'), 1)

    # Set up LACS conditions.
    symbol = rom.sym('LACS_CONDITION')
    count_symbol = rom.sym('LACS_CONDITION_COUNT')
    if world.settings.lacs_condition == 'medallions':
        rom.write_int32(symbol, 1)
        rom.write_int16(count_symbol, world.settings.lacs_medallions)
    elif world.settings.lacs_condition == 'dungeons':
        rom.write_int32(symbol, 2)
        rom.write_int16(count_symbol, world.settings.lacs_rewards)
    elif world.settings.lacs_condition == 'stones':
        rom.write_int32(symbol, 3)
        rom.write_int16(count_symbol, world.settings.lacs_stones)
    elif world.settings.lacs_condition == 'tokens':
        rom.write_int32(symbol, 4)
        rom.write_int16(count_symbol, world.settings.lacs_tokens)
    else:
        rom.write_int32(symbol, 0)

    if world.settings.open_forest == 'open':
        save_context.write_bits(0xED5, 0x10) # "Showed Mido Sword & Shield"

    if world.settings.open_door_of_time:
        save_context.write_bits(0xEDC, 0x08) # "Opened the Door of Time"

    # "fast-ganon" stuff
    symbol = rom.sym('NO_ESCAPE_SEQUENCE')
    if world.settings.no_escape_sequence:
        rom.write_bytes(0xD82A12, [0x05, 0x17]) # Sets exit from Ganondorf fight to entrance to Ganon fight
        rom.write_bytes(0xB139A2, [0x05, 0x17]) # Sets Ganon deathwarp back to Ganon
        rom.write_byte(symbol, 0x01)
    else:
        rom.write_byte(symbol, 0x00)
    if world.skipped_trials['Forest']:
        save_context.write_bits(0x0EEA, 0x08) # "Completed Forest Trial"
    if world.skipped_trials['Fire']:
        save_context.write_bits(0x0EEA, 0x40) # "Completed Fire Trial"
    if world.skipped_trials['Water']:
        save_context.write_bits(0x0EEA, 0x10) # "Completed Water Trial"
    if world.skipped_trials['Spirit']:
        save_context.write_bits(0x0EE8, 0x20) # "Completed Spirit Trial"
    if world.skipped_trials['Shadow']:
        save_context.write_bits(0x0EEA, 0x20) # "Completed Shadow Trial"
    if world.skipped_trials['Light']:
        save_context.write_bits(0x0EEA, 0x80) # "Completed Light Trial"
    if world.settings.trials == 0:
        save_context.write_bits(0x0EED, 0x08) # "Dispelled Ganon's Tower Barrier"

    # open gerudo fortress
    if world.settings.gerudo_fortress == 'open':
        if not world.settings.shuffle_gerudo_card:
            save_context.write_bits(0x00A5, 0x40) # Give Gerudo Card
        save_context.write_bits(0x0EE7, 0x0F) # Free all 4 carpenters
        save_context.write_bits(0x00D4 + 0x0C * 0x1C + 0x04 + 0x1, 0x0F) # Thieves' Hideout switch flags (started all fights)
        save_context.write_bits(0x00D4 + 0x0C * 0x1C + 0x04 + 0x2, 0x01) # Thieves' Hideout switch flags (heard yells/unlocked doors)
        save_context.write_bits(0x00D4 + 0x0C * 0x1C + 0x04 + 0x3, 0xFE) # Thieves' Hideout switch flags (heard yells/unlocked doors)
        save_context.write_bits(0x00D4 + 0x0C * 0x1C + 0x0C + 0x2, 0xD4) # Thieves' Hideout collection flags (picked up keys, marks fights finished as well)
    elif world.settings.gerudo_fortress == 'fast':
        save_context.write_bits(0x0EE7, 0x0E) # Free 3 carpenters
        save_context.write_bits(0x00D4 + 0x0C * 0x1C + 0x04 + 0x1, 0x0D) # Thieves' Hideout switch flags (started all fights)
        save_context.write_bits(0x00D4 + 0x0C * 0x1C + 0x04 + 0x2, 0x01) # Thieves' Hideout switch flags (heard yells/unlocked doors)
        save_context.write_bits(0x00D4 + 0x0C * 0x1C + 0x04 + 0x3, 0xDC) # Thieves' Hideout switch flags (heard yells/unlocked doors)
        save_context.write_bits(0x00D4 + 0x0C * 0x1C + 0x0C + 0x2, 0xC4) # Thieves' Hideout collection flags (picked up keys, marks fights finished as well)

    # Add a gate-opening guard on the Wasteland side of the Gerudo gate when the card is shuffled or certain levels of ER.
    # Overrides the generic guard at the bottom of the ladder in Gerudo Fortress
    if world.settings.shuffle_gerudo_card or world.settings.shuffle_overworld_entrances or \
       world.shuffle_special_interior_entrances or world.settings.spawn_positions:
        # Add a gate opening guard on the Wasteland side of the Gerudo Fortress' gate
        new_gate_opening_guard = [0x0138, 0xFAC8, 0x005D, 0xF448, 0x0000, 0x95B0, 0x0000, 0x0301]
        rom.write_int16s(0x21BD3EC, new_gate_opening_guard)  # Adult Day
        rom.write_int16s(0x21BD62C, new_gate_opening_guard)  # Adult Night

    # start with maps/compasses
    if world.settings.shuffle_mapcompass == 'startwith':
        for dungeon in ['deku', 'dodongo', 'jabu', 'forest', 'fire', 'water', 'spirit', 'shadow', 'botw', 'ice']:
            save_context.addresses['dungeon_items'][dungeon]['compass'].value = True
            save_context.addresses['dungeon_items'][dungeon]['map'].value = True

    if world.settings.shuffle_smallkeys == 'vanilla':
        if world.dungeon_mq['Spirit Temple']:
            save_context.addresses['keys']['spirit'].value = 3

    if world.settings.start_with_rupees:
        rom.write_byte(rom.sym('MAX_RUPEES'), 0x01)

    # Set starting time of day
    if world.settings.starting_tod != 'default':
        tod = {
             'sunrise':       0x4555,
             'morning':       0x6000,
             'noon':          0x8001,
             'afternoon':     0xA000,
             'sunset':        0xC001,
             'evening':       0xE000,
             'midnight':      0x0000,
             'witching-hour': 0x2000,

        }
        save_context.addresses['time_of_day'].value = tod[world.settings.starting_tod]

    if world.settings.starting_age == 'adult':
        save_context.addresses['link_age'].value = False                    # Set link's age to adult
        save_context.addresses['scene_index'].value = 0x43                  # Set the scene index to Temple of Time
        save_context.addresses['equip_items']['master_sword'].value = True  # Equip Master Sword by default
        save_context.addresses['equip_items']['kokiri_tunic'].value = True  # Equip Kokiri Tunic & Kokiri Boots by default
        save_context.addresses['equip_items']['kokiri_boots'].value = True  # (to avoid issues when going back child for the first time)
        save_context.write_byte(0x0F33, 0x00)                               # Unset Swordless Flag (to avoid issues with sword getting unequipped)

    # Revert change that Skips the Epona Race
    if not world.settings.no_epona_race:
        rom.write_int32(0xA9E838, 0x03E00008)
    else:
        save_context.write_bits(0xF0E, 0x01) # Set talked to Malon flag

    # skip castle guard stealth sequence
    if world.settings.no_guard_stealth:
        # change the exit at child/day crawlspace to the end of zelda's goddess cutscene
        rom.write_bytes(0x21F60DE, [0x05, 0xF0])

    # patch mq scenes
    mq_scenes = []
    if world.dungeon_mq['Deku Tree']:
        mq_scenes.append(0)
    if world.dungeon_mq['Dodongos Cavern']:
        mq_scenes.append(1)
    if world.dungeon_mq['Jabu Jabus Belly']:
        mq_scenes.append(2)
    if world.dungeon_mq['Forest Temple']:
        mq_scenes.append(3)
    if world.dungeon_mq['Fire Temple']:
        mq_scenes.append(4)
    if world.dungeon_mq['Water Temple']:
        mq_scenes.append(5)
    if world.dungeon_mq['Spirit Temple']:
        mq_scenes.append(6)
    if world.dungeon_mq['Shadow Temple']:
        mq_scenes.append(7)
    if world.dungeon_mq['Bottom of the Well']:
        mq_scenes.append(8)
    if world.dungeon_mq['Ice Cavern']:
        mq_scenes.append(9)
    # Scene 10 has no layout changes, so it doesn't need to be patched
    if world.dungeon_mq['Gerudo Training Ground']:
        mq_scenes.append(11)
    if world.dungeon_mq['Ganons Castle']:
        mq_scenes.append(13)

    patch_files(rom, mq_scenes)

    ### Load Shop File
    # Move shop actor file to free space
    shop_item_file = File({
            'Name':'En_GirlA',
            'Start':'00C004E0',
            'End':'00C02E00',
        })
    shop_item_file.relocate(rom)

    # Increase the shop item table size
    shop_item_vram_start = rom.read_int32(0x00B5E490 + (0x20 * 4) + 0x08)
    insert_space(rom, shop_item_file, shop_item_vram_start, 1, 0x3C + (0x20 * 50), 0x20 * 50)

    # Add relocation entries for shop item table
    new_relocations = []
    for i in range(50, 100):
        new_relocations.append(shop_item_file.start + 0x1DEC + (i * 0x20) + 0x04)
        new_relocations.append(shop_item_file.start + 0x1DEC + (i * 0x20) + 0x14)
        new_relocations.append(shop_item_file.start + 0x1DEC + (i * 0x20) + 0x1C)
    add_relocations(rom, shop_item_file, new_relocations)

    # update actor table
    rom.write_int32s(0x00B5E490 + (0x20 * 4),
        [shop_item_file.start,
        shop_item_file.end,
        shop_item_vram_start,
        shop_item_vram_start + (shop_item_file.end - shop_item_file.start)])

    # Update DMA Table
    update_dmadata(rom, shop_item_file)

    # Create 2nd Bazaar Room
    bazaar_room_file = File({
            'Name':'shop1_room_1',
            'Start':'028E4000',
            'End':'0290D7B0',
        })
    bazaar_room_file.copy(rom)

    # Add new Bazaar Room to Bazaar Scene
    rom.write_int32s(0x28E3030, [0x00010000, 0x02000058]) #reduce position list size
    rom.write_int32s(0x28E3008, [0x04020000, 0x02000070]) #expand room list size

    rom.write_int32s(0x28E3070, [0x028E4000, 0x0290D7B0,
                     bazaar_room_file.start, bazaar_room_file.end]) #room list
    rom.write_int16s(0x28E3080, [0x0000, 0x0001]) # entrance list
    rom.write_int16(0x28E4076, 0x0005) # Change shop to Kakariko Bazaar
    #rom.write_int16(0x3489076, 0x0005) # Change shop to Kakariko Bazaar

    # Load Message and Shop Data
    messages = read_messages(rom)
    remove_unused_messages(messages)
    shop_items = read_shop_items(rom, shop_item_file.start + 0x1DEC)

    # Set Big Poe count to get reward from buyer
    poe_points = world.settings.big_poe_count * 100
    rom.write_int16(0xEE69CE, poe_points)
    # update dialogue
    new_message = "\x08Hey, young man. What's happening \x01today? If you have a \x05\x41Poe\x05\x40, I will \x01buy it.\x04\x1AIf you earn \x05\x41%d points\x05\x40, you'll\x01be a happy man! Heh heh.\x04\x08Your card now has \x05\x45\x1E\x01 \x05\x40points.\x01Come back again!\x01Heh heh heh!\x02" % poe_points
    update_message_by_id(messages, 0x70F5, new_message)
    if world.settings.big_poe_count != 10:
        new_message = "\x1AOh, you brought a Poe today!\x04\x1AHmmmm!\x04\x1AVery interesting!\x01This is a \x05\x41Big Poe\x05\x40!\x04\x1AI'll buy it for \x05\x4150 Rupees\x05\x40.\x04On top of that, I'll put \x05\x41100\x01points \x05\x40on your card.\x04\x1AIf you earn \x05\x41%d points\x05\x40, you'll\x01be a happy man! Heh heh." % poe_points
        update_message_by_id(messages, 0x70f7, new_message)
        new_message = "\x1AWait a minute! WOW!\x04\x1AYou have earned \x05\x41%d points\x05\x40!\x04\x1AYoung man, you are a genuine\x01\x05\x41Ghost Hunter\x05\x40!\x04\x1AIs that what you expected me to\x01say? Heh heh heh!\x04\x1ABecause of you, I have extra\x01inventory of \x05\x41Big Poes\x05\x40, so this will\x01be the last time I can buy a \x01ghost.\x04\x1AYou're thinking about what I \x01promised would happen when you\x01earned %d points. Heh heh.\x04\x1ADon't worry, I didn't forget.\x01Just take this." % (poe_points, poe_points)
        update_message_by_id(messages, 0x70f8, new_message)

    # Update Child Anju's dialogue
    new_message = "\x08What should I do!?\x01My \x05\x41Cuccos\x05\x40 have all flown away!\x04You, little boy, please!\x01Please gather at least \x05\x41%d Cuccos\x05\x40\x01for me.\x02" % world.settings.chicken_count
    update_message_by_id(messages, 0x5036, new_message)

    # Update "Princess Ruto got the Spiritual Stone!" text before the midboss in Jabu
    reward_text = {'Kokiri Emerald':   "\x05\x42Kokiri Emerald\x05\x40",
                   'Goron Ruby':       "\x05\x41Goron Ruby\x05\x40",
                   'Zora Sapphire':    "\x05\x43Zora Sapphire\x05\x40",
                   'Forest Medallion': "\x05\x42Forest Medallion\x05\x40",
                   'Fire Medallion':   "\x05\x41Fire Medallion\x05\x40",
                   'Water Medallion':  "\x05\x43Water Medallion\x05\x40",
                   'Spirit Medallion': "\x05\x46Spirit Medallion\x05\x40",
                   'Shadow Medallion': "\x05\x45Shadow Medallion\x05\x40",
                   'Light Medallion':  "\x05\x44Light Medallion\x05\x40"
    }
    new_message = "\x1a\x08Princess Ruto got the \x01%s!\x09\x01\x14\x02But\x14\x00 why Princess Ruto?\x02" % reward_text[world.get_location('Barinade').item.name]
    update_message_by_id(messages, 0x4050, new_message)

    # use faster jabu elevator
    if not world.dungeon_mq['Jabu Jabus Belly'] and world.settings.shuffle_scrubs == 'off':
        symbol = rom.sym('JABU_ELEVATOR_ENABLE')
        rom.write_byte(symbol, 0x01)

    if world.settings.skip_some_minigame_phases:
        save_context.write_bits(0x00D4 + 0x48 * 0x1C + 0x08 + 0x3, 0x10) # Beat First Dampe Race (& Chest Spawned)
        rom.write_byte(rom.sym('CHAIN_HBA_REWARDS'), 1)
        # Update the first horseback archery text to make it clear both rewards are available from the start
        update_message_by_id(messages, 0x6040, "Hey newcomer, you have a fine \x01horse!\x04I don't know where you stole \x01it from, but...\x04OK, how about challenging this \x01\x05\x41horseback archery\x05\x40?\x04Once the horse starts galloping,\x01shoot the targets with your\x01arrows. \x04Let's see how many points you \x01can score. You get 20 arrows.\x04If you can score \x05\x411,000 points\x05\x40, I will \x01give you something good! And even \x01more if you score \x05\x411,500 points\x05\x40!\x0B\x02")

    # Sets hooks for gossip stone changes

    symbol = rom.sym("GOSSIP_HINT_CONDITION");

    if world.settings.hints == 'none':
        rom.write_int32(symbol, 0)
    else:
        writeGossipStoneHints(spoiler, world, messages)

        if world.settings.hints == 'mask':
            rom.write_int32(symbol, 0)
        elif world.settings.hints == 'always':
            rom.write_int32(symbol, 2)
        else:
            rom.write_int32(symbol, 1)


    # build silly ganon lines
    if world.settings.misc_hints:
        buildGanonText(world, messages)

    # Write item overrides
    override_table = get_override_table(world)
    rom.write_bytes(rom.sym('cfg_item_overrides'), get_override_table_bytes(override_table))
    rom.write_byte(rom.sym('PLAYER_ID'), world.id + 1) # Write player ID

    # Revert Song Get Override Injection
    if not songs_as_items:
        # general get song
        rom.write_int32(0xAE5DF8, 0x240200FF)
        rom.write_int32(0xAE5E04, 0xAD0F00A4)
        # requiem of spirit
        rom.write_int32s(0xAC9ABC, [0x3C010001, 0x00300821])
        # sun song
        rom.write_int32(0xE09F68, 0x8C6F00A4)
        rom.write_int32(0xE09F74, 0x01CFC024)
        rom.write_int32(0xE09FB0, 0x240F0001)
        # song of time
        rom.write_int32(0xDB532C, 0x24050003)


    # Set damage multiplier
    if world.settings.damage_multiplier == 'half':
        rom.write_byte(rom.sym('CFG_DAMAGE_MULTIPLYER'), 0xFF)
    if world.settings.damage_multiplier == 'normal':
        rom.write_byte(rom.sym('CFG_DAMAGE_MULTIPLYER'), 0)
    if world.settings.damage_multiplier == 'double':
        rom.write_byte(rom.sym('CFG_DAMAGE_MULTIPLYER'), 1)
    if world.settings.damage_multiplier == 'quadruple':
        rom.write_byte(rom.sym('CFG_DAMAGE_MULTIPLYER'), 2)
    if world.settings.damage_multiplier == 'ohko':
        rom.write_byte(rom.sym('CFG_DAMAGE_MULTIPLYER'), 3)

    # Patch songs and boss rewards
    for location in world.get_filled_locations():
        item = location.item
        special = item.special
        locationaddress = location.address
        secondaryaddress = location.address2

        if location.type == 'Song' and not songs_as_items:
            bit_mask_pointer = 0x8C34 + ((special['item_id'] - 0x65) * 4)
            rom.write_byte(locationaddress, special['song_id'])
            next_song_id = special['song_id'] + 0x0D
            rom.write_byte(secondaryaddress, next_song_id)
            if location.name == 'Song from Impa':
                rom.write_byte(0x0D12ECB, special['item_id'])
                rom.write_byte(0x2E8E931, special['text_id']) #Fix text box
            elif location.name == 'Song from Malon':
                rom.write_byte(rom.sym('MALON_TEXT_ID'), special['text_id'])
            elif location.name == 'Song from Composers Grave':
                rom.write_int16(0xE09F66, bit_mask_pointer)
                rom.write_byte(0x332A87D, special['text_id']) #Fix text box
            elif location.name == 'Song from Saria':
                rom.write_byte(0x0E2A02B, special['item_id'])
                rom.write_byte(0x20B1DBD, special['text_id']) #Fix text box
            elif location.name == 'Song from Ocarina of Time':
                rom.write_byte(0x252FC95, special['text_id']) #Fix text box
            elif location.name == 'Song from Windmill':
                rom.write_byte(rom.sym('WINDMILL_SONG_ID'), next_song_id)
                rom.write_byte(rom.sym('WINDMILL_TEXT_ID'), special['text_id'])
            elif location.name == 'Sheik in Forest':
                rom.write_byte(0x0C7BAA3, special['item_id'])
                rom.write_byte(0x20B0815, special['text_id']) #Fix text box
            elif location.name == 'Sheik at Temple':
                rom.write_byte(0x0C805EF, special['item_id'])
                rom.write_byte(0x2531335, special['text_id']) #Fix text box
            elif location.name == 'Sheik in Crater':
                rom.write_byte(0x0C7BC57, special['item_id'])
                rom.write_byte(0x224D7FD, special['text_id']) #Fix text box
            elif location.name == 'Sheik in Ice Cavern':
                rom.write_byte(0x0C7BD77, special['item_id'])
                rom.write_byte(0x2BEC895, special['text_id']) #Fix text box
            elif location.name == 'Sheik in Kakariko':
                rom.write_byte(0x0AC9A5B, special['item_id'])
                rom.write_byte(0x2000FED, special['text_id']) #Fix text box
            elif location.name == 'Sheik at Colossus':
                rom.write_byte(0x218C589, special['text_id']) #Fix text box
        elif location.type == 'Boss':
            if location.name == 'Links Pocket':
                save_context.give_item(item.name)
            else:
                rom.write_byte(locationaddress, special['item_id'])
                rom.write_byte(secondaryaddress, special['addr2_data'])
                bit_mask_hi = special['bit_mask'] >> 16
                bit_mask_lo = special['bit_mask'] & 0xFFFF
                if location.name == 'Bongo Bongo':
                    rom.write_int16(0xCA3F32, bit_mask_hi)
                    rom.write_int16(0xCA3F36, bit_mask_lo)
                elif location.name == 'Twinrova':
                    rom.write_int16(0xCA3EA2, bit_mask_hi)
                    rom.write_int16(0xCA3EA6, bit_mask_lo)

    # add a cheaper bombchu pack to the bombchu shop
    # describe
    update_message_by_id(messages, 0x80FE, '\x08\x05\x41Bombchu   (5 pieces)   60 Rupees\x01\x05\x40This looks like a toy mouse, but\x01it\'s actually a self-propelled time\x01bomb!\x09\x0A', 0x03)
    # purchase
    update_message_by_id(messages, 0x80FF, '\x08Bombchu    5 Pieces    60 Rupees\x01\x01\x1B\x05\x42Buy\x01Don\'t buy\x05\x40\x09', 0x03)
    rbl_bombchu = shop_items[0x0018]
    rbl_bombchu.price = 60
    rbl_bombchu.pieces = 5
    rbl_bombchu.get_item_id = 0x006A
    rbl_bombchu.description_message = 0x80FE
    rbl_bombchu.purchase_message = 0x80FF

    # Reduce 10 Pack Bombchus from 100 to 99 Rupees
    shop_items[0x0015].price = 99
    shop_items[0x0019].price = 99
    shop_items[0x001C].price = 99
    update_message_by_id(messages, shop_items[0x001C].description_message, "\x08\x05\x41Bombchu  (10 pieces)  99 Rupees\x01\x05\x40This looks like a toy mouse, but\x01it's actually a self-propelled time\x01bomb!\x09\x0A")
    update_message_by_id(messages, shop_items[0x001C].purchase_message, "\x08Bombchu  10 pieces   99 Rupees\x09\x01\x01\x1B\x05\x42Buy\x01Don't buy\x05\x40")

    shuffle_messages.shop_item_messages = []

    # kokiri shop
    shop_objs = place_shop_items(rom, world, shop_items, messages,
        world.get_region('KF Kokiri Shop').locations, True)
    shop_objs |= {0x00FC, 0x00B2, 0x0101, 0x0102, 0x00FD, 0x00C5} # Shop objects
    rom.write_byte(0x2587029, len(shop_objs))
    rom.write_int32(0x258702C, 0x0300F600)
    rom.write_int16s(0x2596600, list(shop_objs))

    # kakariko bazaar
    shop_objs = place_shop_items(rom, world, shop_items, messages,
        world.get_region('Kak Bazaar').locations)
    shop_objs |= {0x005B, 0x00B2, 0x00C5, 0x0107, 0x00C9, 0x016B} # Shop objects
    rom.write_byte(0x28E4029, len(shop_objs))
    rom.write_int32(0x28E402C, 0x03007A40)
    rom.write_int16s(0x28EBA40, list(shop_objs))

    # castle town bazaar
    shop_objs = place_shop_items(rom, world, shop_items, messages,
        world.get_region('Market Bazaar').locations)
    shop_objs |= {0x005B, 0x00B2, 0x00C5, 0x0107, 0x00C9, 0x016B} # Shop objects
    rom.write_byte(bazaar_room_file.start + 0x29, len(shop_objs))
    rom.write_int32(bazaar_room_file.start + 0x2C, 0x03007A40)
    rom.write_int16s(bazaar_room_file.start + 0x7A40, list(shop_objs))

    # goron shop
    shop_objs = place_shop_items(rom, world, shop_items, messages,
        world.get_region('GC Shop').locations)
    shop_objs |= {0x00C9, 0x00B2, 0x0103, 0x00AF} # Shop objects
    rom.write_byte(0x2D33029, len(shop_objs))
    rom.write_int32(0x2D3302C, 0x03004340)
    rom.write_int16s(0x2D37340, list(shop_objs))

    # zora shop
    shop_objs = place_shop_items(rom, world, shop_items, messages,
        world.get_region('ZD Shop').locations)
    shop_objs |= {0x005B, 0x00B2, 0x0104, 0x00FE} # Shop objects
    rom.write_byte(0x2D5B029, len(shop_objs))
    rom.write_int32(0x2D5B02C, 0x03004B40)
    rom.write_int16s(0x2D5FB40, list(shop_objs))

    # kakariko potion shop
    shop_objs = place_shop_items(rom, world, shop_items, messages,
        world.get_region('Kak Potion Shop Front').locations)
    shop_objs |= {0x0159, 0x00B2, 0x0175, 0x0122} # Shop objects
    rom.write_byte(0x2D83029, len(shop_objs))
    rom.write_int32(0x2D8302C, 0x0300A500)
    rom.write_int16s(0x2D8D500, list(shop_objs))

    # market potion shop
    shop_objs = place_shop_items(rom, world, shop_items, messages,
        world.get_region('Market Potion Shop').locations)
    shop_objs |= {0x0159, 0x00B2, 0x0175, 0x00C5, 0x010C, 0x016B} # Shop objects
    rom.write_byte(0x2DB0029, len(shop_objs))
    rom.write_int32(0x2DB002C, 0x03004E40)
    rom.write_int16s(0x2DB4E40, list(shop_objs))

    # bombchu shop
    shop_objs = place_shop_items(rom, world, shop_items, messages,
        world.get_region('Market Bombchu Shop').locations)
    shop_objs |= {0x0165, 0x00B2} # Shop objects
    rom.write_byte(0x2DD8029, len(shop_objs))
    rom.write_int32(0x2DD802C, 0x03006A40)
    rom.write_int16s(0x2DDEA40, list(shop_objs))

    # Scrub text stuff.
    def update_scrub_text(message, text_replacement, default_price, price, item_name=None):
        scrub_strip_text = ["some ", "1 piece   ", "5 pieces   ", "30 pieces   "]
        for text in scrub_strip_text:
            message = message.replace(text.encode(), b'')
        message = message.replace(text_replacement[0].encode(), text_replacement[1].encode())
        message = message.replace(b'they are', b'it is')
        if default_price != price:
            message = message.replace(('%d Rupees' % default_price).encode(), ('%d Rupees' % price).encode())
        if item_name is not None:
            message = message.replace(b'mysterious item', item_name.encode())
        return message

    single_item_scrubs = {
        0x3E: world.get_location("HF Deku Scrub Grotto"),
        0x77: world.get_location("LW Deku Scrub Near Bridge"),
        0x79: world.get_location("LW Deku Scrub Grotto Front"),
    }

    scrub_message_dict = {}
    if world.settings.shuffle_scrubs == 'off':
        # Revert Deku Scrubs changes
        rom.write_int32s(0xEBB85C, [
            0x24010002, # addiu at, zero, 2
            0x3C038012, # lui v1, 0x8012
            0x14410004, # bne v0, at, 0xd8
            0x2463A5D0, # addiu v1, v1, -0x5a30
            0x94790EF0])# lhu t9, 0xef0(v1)
        rom.write_int32(0xDF7CB0,
            0xA44F0EF0)  # sh t7, 0xef0(v0)

        # Replace scrub text for 3 default shuffled scrubs.
        for (scrub_item, default_price, text_id, text_replacement) in business_scrubs:
            if scrub_item not in single_item_scrubs.keys():
                continue
            scrub_message_dict[text_id] = update_scrub_text(get_message_by_id(messages, text_id).raw_text, text_replacement, default_price, default_price)
    else:
        # Rebuild Business Scrub Item Table
        rom.seek_address(0xDF8684)
        for (scrub_item, default_price, text_id, text_replacement) in business_scrubs:
            price = world.scrub_prices[scrub_item]
            rom.write_int16(None, price)       # Price
            rom.write_int16(None, 1)           # Count
            rom.write_int32(None, scrub_item)  # Item
            rom.write_int32(None, 0x80A74FF8)  # Can_Buy_Func
            rom.write_int32(None, 0x80A75354)  # Buy_Func

            scrub_message_dict[text_id] = update_scrub_text(get_message_by_id(messages, text_id).raw_text, text_replacement, default_price, price)

        # update actor IDs
        set_deku_salesman_data(rom)

    # Update scrub messages.
    shuffle_messages.scrubs_message_ids = []
    for text_id, message in scrub_message_dict.items():
        update_message_by_id(messages, text_id, message)
        if world.shuffle_scrubs == 'random':
            shuffle_messages.scrubs_message_ids.append(text_id)

    if world.settings.shuffle_grotto_entrances:
        # Build the Grotto Load Table based on grotto entrance data
        for entrance in world.get_shuffled_entrances(type='Grotto'):
            if entrance.primary:
                load_table_pointer = rom.sym('GROTTO_LOAD_TABLE') + 4 * entrance.data['grotto_id']
                rom.write_int16(load_table_pointer, entrance.data['entrance'])
                rom.write_byte(load_table_pointer + 2, entrance.data['content'])

        # Update grotto actors based on their new entrance
        set_grotto_shuffle_data(rom, world)

    if world.settings.shuffle_cows:
        rom.write_byte(rom.sym('SHUFFLE_COWS'), 0x01)
        # Move some cows because they are too close from each other in vanilla
        rom.write_bytes(0x33650CA, [0xFE, 0xD3, 0x00, 0x00, 0x00, 0x6E, 0x00, 0x00, 0x4A, 0x34]) # LLR Tower right cow
        rom.write_bytes(0x2C550AE, [0x00, 0x82]) # LLR Stable right cow
        set_cow_id_data(rom, world)

    if world.settings.shuffle_beans:
        rom.write_byte(rom.sym('SHUFFLE_BEANS'), 0x01)
        # Update bean salesman messages to better fit the fact that he sells a randomized item
        update_message_by_id(messages, 0x405E, "\x1AChomp chomp chomp...\x01We have... \x05\x41a mysterious item\x05\x40! \x01Do you want it...huh? Huh?\x04\x05\x41\x0860 Rupees\x05\x40 and it's yours!\x01Keyahahah!\x01\x1B\x05\x42Yes\x01No\x05\x40\x02")
        update_message_by_id(messages, 0x4069, "You don't have enough money.\x01I can't sell it to you.\x01Chomp chomp...\x02")
        update_message_by_id(messages, 0x406C, "We hope you like it!\x01Chomp chomp chomp.\x02")
        # Change first magic bean to cost 60 (is used as the price for the one time item when beans are shuffled)
        rom.write_byte(0xE209FD, 0x3C)

    if world.settings.shuffle_medigoron_carpet_salesman:
        rom.write_byte(rom.sym('SHUFFLE_CARPET_SALESMAN'), 0x01)
        # Update carpet salesman messages to better fit the fact that he sells a randomized item
        update_message_by_id(messages, 0x6077, "\x06\x41Well Come!\x04I am selling stuff, strange and \x01rare, from all over the world to \x01everybody.\x01Today's special is...\x04A mysterious item! \x01Intriguing! \x01I won't tell you what it is until \x01I see the money....\x04How about \x05\x41200 Rupees\x05\x40?\x01\x01\x1B\x05\x42Buy\x01Don't buy\x05\x40\x02")
        update_message_by_id(messages, 0x6078, "Thank you very much!\x04The mark that will lead you to\x01the Spirit Temple is the \x05\x41flag on\x01the left \x05\x40outside the shop.\x01Be seeing you!\x02")

        rom.write_byte(rom.sym('SHUFFLE_MEDIGORON'), 0x01)
        # Update medigoron messages to better fit the fact that he sells a randomized item
        update_message_by_id(messages, 0x304C, "I have something cool right here.\x01How about it...\x07\x30\x4F\x02")
        update_message_by_id(messages, 0x304D, "How do you like it?\x02")
        update_message_by_id(messages, 0x304F, "How about buying this cool item for \x01200 Rupees?\x01\x1B\x05\x42Buy\x01Don't buy\x05\x40\x02")

    if world.settings.shuffle_smallkeys == 'remove' or world.settings.shuffle_bosskeys == 'remove' or world.settings.shuffle_ganon_bosskey == 'remove':
        locked_doors = get_locked_doors(rom, world)
        for _,[door_byte, door_bits] in locked_doors.items():
            save_context.write_bits(door_byte, door_bits)

    # Fix chest animations
    if world.settings.bombchus_in_logic:
        bombchu_ids = [0x6A, 0x03, 0x6B]
        for i in bombchu_ids:
            item = read_rom_item(rom, i)
            item['chest_type'] = 0
            write_rom_item(rom, i, item)
    if world.settings.bridge == 'tokens' or world.settings.lacs_condition == 'tokens':
        item = read_rom_item(rom, 0x5B)
        item['chest_type'] = 0
        write_rom_item(rom, 0x5B, item)

    # Update chest type sizes
    if world.settings.correct_chest_sizes:
        symbol = rom.sym('CHEST_SIZE_MATCH_CONTENTS')
        rom.write_int32(symbol, 0x00000001)
        # Move Ganon's Castle's Zelda's Lullaby Chest back so is reachable if large
        if not world.dungeon_mq['Ganons Castle']:
            rom.write_int16(0x321B176, 0xFC40) # original 0xFC48

        # Move Spirit Temple Compass Chest if it is a small chest so it is reachable with hookshot
        if not world.dungeon_mq['Spirit Temple']:
            chest_name = 'Spirit Temple Compass Chest'
            chest_address = 0x2B6B07C
            location = world.get_location(chest_name)
            item = read_rom_item(rom, location.item.index)
            if item['chest_type'] in (1, 3):
                rom.write_int16(chest_address + 2, 0x0190) # X pos
                rom.write_int16(chest_address + 6, 0xFABC) # Z pos

        # Move Silver Gauntlets chest if it is small so it is reachable from Spirit Hover Seam
        if world.settings.logic_rules != 'glitchless':
            chest_name = 'Spirit Temple Silver Gauntlets Chest'
            chest_address_0 = 0x21A02D0  # Address in setup 0
            chest_address_2 = 0x21A06E4  # Address in setup 2
            location = world.get_location(chest_name)
            item = read_rom_item(rom, location.item.index)
            if item['chest_type'] in (1, 3):
                rom.write_int16(chest_address_0 + 6, 0x0172)  # Z pos
                rom.write_int16(chest_address_2 + 6, 0x0172)  # Z pos

    # give dungeon items the correct messages
    add_item_messages(messages, shop_items, world)
    if world.settings.enhance_map_compass:
        reward_list = {'Kokiri Emerald':   "\x05\x42Kokiri Emerald\x05\x40",
                       'Goron Ruby':       "\x05\x41Goron Ruby\x05\x40",
                       'Zora Sapphire':    "\x05\x43Zora Sapphire\x05\x40",
                       'Forest Medallion': "\x05\x42Forest Medallion\x05\x40",
                       'Fire Medallion':   "\x05\x41Fire Medallion\x05\x40",
                       'Water Medallion':  "\x05\x43Water Medallion\x05\x40",
                       'Spirit Medallion': "\x05\x46Spirit Medallion\x05\x40",
                       'Shadow Medallion': "\x05\x45Shadow Medallion\x05\x40",
                       'Light Medallion':  "\x05\x44Light Medallion\x05\x40"
        }
        dungeon_list = {'Deku Tree':          ("the \x05\x42Deku Tree", 'Queen Gohma', 0x62, 0x88),
                        'Dodongos Cavern':    ("\x05\x41Dodongo\'s Cavern", 'King Dodongo', 0x63, 0x89),
                        'Jabu Jabus Belly':   ("\x05\x43Jabu Jabu\'s Belly", 'Barinade', 0x64, 0x8a),
                        'Forest Temple':      ("the \x05\x42Forest Temple", 'Phantom Ganon', 0x65, 0x8b),
                        'Fire Temple':        ("the \x05\x41Fire Temple", 'Volvagia', 0x7c, 0x8c),
                        'Water Temple':       ("the \x05\x43Water Temple", 'Morpha', 0x7d, 0x8e),
                        'Spirit Temple':      ("the \x05\x46Spirit Temple", 'Twinrova', 0x7e, 0x8f),
                        'Ice Cavern':         ("the \x05\x44Ice Cavern", None, 0x87, 0x92),
                        'Bottom of the Well': ("the \x05\x45Bottom of the Well", None, 0xa2, 0xa5),
                        'Shadow Temple':      ("the \x05\x45Shadow Temple", 'Bongo Bongo', 0x7f, 0xa3),
        }
        for dungeon in world.dungeon_mq:
            if dungeon in ['Gerudo Training Ground', 'Ganons Castle']:
                pass
            elif dungeon in ['Bottom of the Well', 'Ice Cavern']:
                dungeon_name, boss_name, compass_id, map_id = dungeon_list[dungeon]
                if world.settings.world_count > 1:
                    map_message = "\x13\x76\x08\x05\x42\x0F\x05\x40 found the \x05\x41Dungeon Map\x05\x40\x01for %s\x05\x40!\x09" % (dungeon_name)
                else:
                    map_message = "\x13\x76\x08You found the \x05\x41Dungeon Map\x05\x40\x01for %s\x05\x40!\x01It\'s %s!\x09" % (dungeon_name, "masterful" if world.dungeon_mq[dungeon] else "ordinary")

                if world.settings.mq_dungeons_random or world.settings.mq_dungeons != 0 and world.settings.mq_dungeons != 12:
                    update_message_by_id(messages, map_id, map_message)
            else:
                dungeon_name, boss_name, compass_id, map_id = dungeon_list[dungeon]
                dungeon_reward = reward_list[world.get_location(boss_name).item.name]
                if world.settings.world_count > 1:
                    compass_message = "\x13\x75\x08\x05\x42\x0F\x05\x40 found the \x05\x41Compass\x05\x40\x01for %s\x05\x40!\x09" % (dungeon_name)
                else:
                    compass_message = "\x13\x75\x08You found the \x05\x41Compass\x05\x40\x01for %s\x05\x40!\x01It holds the %s!\x09" % (dungeon_name, dungeon_reward)
                update_message_by_id(messages, compass_id, compass_message)
                if world.settings.mq_dungeons_random or world.settings.mq_dungeons != 0 and world.settings.mq_dungeons != 12:
                    if world.settings.world_count > 1:
                        map_message = "\x13\x76\x08\x05\x42\x0F\x05\x40 found the \x05\x41Dungeon Map\x05\x40\x01for %s\x05\x40!\x09" % (dungeon_name)
                    else:
                        map_message = "\x13\x76\x08You found the \x05\x41Dungeon Map\x05\x40\x01for %s\x05\x40!\x01It\'s %s!\x09" % (dungeon_name, "masterful" if world.dungeon_mq[dungeon] else "ordinary")
                    update_message_by_id(messages, map_id, map_message)

    # Set hints on the altar inside ToT
    rom.write_int16(0xE2ADB2, 0x707A)
    rom.write_int16(0xE2ADB6, 0x7057)
    buildAltarHints(world, messages, include_rewards=world.settings.misc_hints and not world.settings.enhance_map_compass, include_wincons=world.settings.misc_hints)

    # Set Dungeon Reward actors in Jabu Jabu to be accurate
    jabu_actor_type = world.get_location('Barinade').item.special['actor_type']
    set_jabu_stone_actors(rom, jabu_actor_type)
    # Also set the right object for the actor, since medallions and stones require different objects
    # MQ is handled separately, as we include both objects in the object list in mqu.json (Scene 2, Room 6)
    if not world.dungeon_mq['Jabu Jabus Belly']:
        jabu_stone_object = world.get_location('Barinade').item.special['object_id']
        rom.write_int16(0x277D068, jabu_stone_object)
        rom.write_int16(0x277D168, jabu_stone_object)

    # update happy mask shop to use new SOLD OUT text id
    rom.write_int16(shop_item_file.start + 0x1726, shop_items[0x26].description_message)

    # Add 3rd Wallet Upgrade
    rom.write_int16(0xB6D57E, 0x0003)
    rom.write_int16(0xB6EC52, 999)
    tycoon_message = "\x08\x13\x57You got a \x05\x43Tycoon's Wallet\x05\x40!\x01Now you can hold\x01up to \x05\x46999\x05\x40 \x05\x46Rupees\x05\x40."
    if world.settings.world_count > 1:
       tycoon_message = make_player_message(tycoon_message)
    update_message_by_id(messages, 0x00F8, tycoon_message, 0x23)

    write_shop_items(rom, shop_item_file.start + 0x1DEC, shop_items)

    permutation = None

    # text shuffle
    if world.settings.text_shuffle == 'except_hints':
        permutation = shuffle_messages(messages, except_hints=True)
    elif world.settings.text_shuffle == 'complete':
        permutation = shuffle_messages(messages, except_hints=False)

    repack_messages(rom, messages, permutation)

    # output a text dump, for testing...
    #with open('keysanity_' + str(world.settings.seed) + '_dump.txt', 'w', encoding='utf-16') as f:
    #     messages = read_messages(rom)
    #     f.write('item_message_strings = {\n')
    #     for m in messages:
    #        f.write("\t0x%04X: \"%s\",\n" % (m.id, m.get_python_string()))
    #     f.write('}\n')

    if world.settings.free_scarecrow:
        # Played song as adult
        save_context.write_bits(0x0EE6, 0x10)
        # Direct scarecrow behavior
        symbol = rom.sym('FREE_SCARECROW_ENABLED')
        rom.write_byte(symbol, 0x01)

    # Enable MM-like Bunny Hood behavior (1.5× speed)
    if world.settings.fast_bunny_hood:
        symbol = rom.sym('FAST_BUNNY_HOOD_ENABLED')
        rom.write_byte(symbol, 0x01)

<<<<<<< HEAD
    if world.settings.ocarina_songs:
        replace_songs(rom)
=======
    if world.ocarina_songs:
        replace_songs(world, rom)
>>>>>>> 95500b80

    # actually write the save table to rom
    world.distribution.give_items(save_context)
    if world.settings.starting_age == 'adult':
        # When starting as adult, the pedestal doesn't handle child default equips when going back child the first time, so we have to equip them ourselves
        save_context.equip_default_items('child')
    save_context.equip_current_items(world.settings.starting_age)
    save_context.write_save_table(rom)

    return rom


NUM_VANILLA_OBJECTS = 0x192
def add_to_extended_object_table(rom, object_id, object_file):
    extended_id = object_id - NUM_VANILLA_OBJECTS - 1
    extended_object_table = rom.sym('EXTENDED_OBJECT_TABLE')
    rom.write_int32s(extended_object_table + extended_id * 8, [object_file.start, object_file.end])


item_row_struct = struct.Struct('>BBHHBBIIhh') # Match item_row_t in item_table.h
item_row_fields = [
    'base_item_id', 'action_id', 'text_id', 'object_id', 'graphic_id', 'chest_type',
    'upgrade_fn', 'effect_fn', 'effect_arg1', 'effect_arg2',
]


def read_rom_item(rom, item_id):
    addr = rom.sym('item_table') + (item_id * item_row_struct.size)
    row_bytes = rom.read_bytes(addr, item_row_struct.size)
    row = item_row_struct.unpack(row_bytes)
    return { item_row_fields[i]: row[i] for i in range(len(item_row_fields)) }


def write_rom_item(rom, item_id, item):
    addr = rom.sym('item_table') + (item_id * item_row_struct.size)
    row = [item[f] for f in item_row_fields]
    row_bytes = item_row_struct.pack(*row)
    rom.write_bytes(addr, row_bytes)



def get_override_table(world):
    return list(filter(lambda val: val != None, map(get_override_entry, world.get_filled_locations())))


override_struct = struct.Struct('>xBBBHBB') # match override_t in get_items.c
def get_override_table_bytes(override_table):
    return b''.join(sorted(itertools.starmap(override_struct.pack, override_table)))


def get_override_entry(location):
    scene = location.scene
    default = location.default
    item_id = location.item.index
    if None in [scene, default, item_id]:
        return None

    player_id = location.item.world.id + 1
    if location.item.looks_like_item is not None:
        looks_like_item_id = location.item.looks_like_item.index
    else:
        looks_like_item_id = 0

    if location.type in ['NPC', 'BossHeart']:
        type = 0
    elif location.type == 'Chest':
        type = 1
        default &= 0x1F
    elif location.type == 'Collectable':
        type = 2
    elif location.type == 'GS Token':
        type = 3
    elif location.type == 'Shop' and location.item.type != 'Shop':
        type = 0
    elif location.type == 'GrottoNPC' and location.item.type != 'Shop':
        type = 4
    elif location.type in ['Song', 'Cutscene']:
        type = 5
    else:
        return None

    return (scene, type, default, item_id, player_id, looks_like_item_id)


chestTypeMap = {
        #    small   big     boss
    0x0000: [0x5000, 0x0000, 0x2000], #Large
    0x1000: [0x7000, 0x1000, 0x1000], #Large, Appears, Clear Flag
    0x2000: [0x5000, 0x0000, 0x2000], #Boss Key’s Chest
    0x3000: [0x8000, 0x3000, 0x3000], #Large, Falling, Switch Flag
    0x4000: [0x6000, 0x4000, 0x4000], #Large, Invisible
    0x5000: [0x5000, 0x0000, 0x2000], #Small
    0x6000: [0x6000, 0x4000, 0x4000], #Small, Invisible
    0x7000: [0x7000, 0x1000, 0x1000], #Small, Appears, Clear Flag
    0x8000: [0x8000, 0x3000, 0x3000], #Small, Falling, Switch Flag
    0x9000: [0x9000, 0x9000, 0x9000], #Large, Appears, Zelda's Lullaby
    0xA000: [0xA000, 0xA000, 0xA000], #Large, Appears, Sun's Song Triggered
    0xB000: [0xB000, 0xB000, 0xB000], #Large, Appears, Switch Flag
    0xC000: [0x5000, 0x0000, 0x2000], #Large
    0xD000: [0x5000, 0x0000, 0x2000], #Large
    0xE000: [0x5000, 0x0000, 0x2000], #Large
    0xF000: [0x5000, 0x0000, 0x2000], #Large
}


def room_get_actors(rom, actor_func, room_data, scene, alternate=None):
    actors = {}
    room_start = alternate if alternate else room_data
    command = 0
    while command != 0x14: # 0x14 = end header
        command = rom.read_byte(room_data)
        if command == 0x01: # actor list
            actor_count = rom.read_byte(room_data + 1)
            actor_list = room_start + (rom.read_int32(room_data + 4) & 0x00FFFFFF)
            for _ in range(0, actor_count):
                actor_id = rom.read_int16(actor_list)
                entry = actor_func(rom, actor_id, actor_list, scene)
                if entry:
                    actors[actor_list] = entry
                actor_list = actor_list + 16
        if command == 0x18: # Alternate header list
            header_list = room_start + (rom.read_int32(room_data + 4) & 0x00FFFFFF)
            for alt_id in range(0,3):
                header_data = room_start + (rom.read_int32(header_list) & 0x00FFFFFF)
                if header_data != 0 and not alternate:
                    actors.update(room_get_actors(rom, actor_func, header_data, scene, room_start))
                header_list = header_list + 4
        room_data = room_data + 8
    return actors


def scene_get_actors(rom, actor_func, scene_data, scene, alternate=None, processed_rooms=None):
    if processed_rooms == None:
        processed_rooms = []
    actors = {}
    scene_start = alternate if alternate else scene_data
    command = 0
    while command != 0x14: # 0x14 = end header
        command = rom.read_byte(scene_data)
        if command == 0x04: #room list
            room_count = rom.read_byte(scene_data + 1)
            room_list = scene_start + (rom.read_int32(scene_data + 4) & 0x00FFFFFF)
            for _ in range(0, room_count):
                room_data = rom.read_int32(room_list);

                if not room_data in processed_rooms:
                    actors.update(room_get_actors(rom, actor_func, room_data, scene))
                    processed_rooms.append(room_data)
                room_list = room_list + 8
        if command == 0x0E: #transition actor list
            actor_count = rom.read_byte(scene_data + 1)
            actor_list = scene_start + (rom.read_int32(scene_data + 4) & 0x00FFFFFF)
            for _ in range(0, actor_count):
                actor_id = rom.read_int16(actor_list + 4)
                entry = actor_func(rom, actor_id, actor_list, scene)
                if entry:
                    actors[actor_list] = entry
                actor_list = actor_list + 16
        if command == 0x18: # Alternate header list
            header_list = scene_start + (rom.read_int32(scene_data + 4) & 0x00FFFFFF)
            for alt_id in range(0,3):
                header_data = scene_start + (rom.read_int32(header_list) & 0x00FFFFFF)
                if header_data != 0 and not alternate:
                    actors.update(scene_get_actors(rom, actor_func, header_data, scene, scene_start, processed_rooms))
                header_list = header_list + 4

        scene_data = scene_data + 8
    return actors


def get_actor_list(rom, actor_func):
    actors = {}
    scene_table = 0x00B71440
    for scene in range(0x00, 0x65):
        scene_data = rom.read_int32(scene_table + (scene * 0x14));
        actors.update(scene_get_actors(rom, actor_func, scene_data, scene))
    return actors


def get_override_itemid(override_table, scene, type, flags):
    for entry in override_table:
        if entry[0] == scene and (entry[1] & 0x07) == type and entry[2] == flags:
            return entry[4]
    return None

def remove_entrance_blockers(rom):
    def remove_entrance_blockers_do(rom, actor_id, actor, scene):
        if actor_id == 0x014E and scene == 97:
            actor_var = rom.read_int16(actor + 14);
            if actor_var == 0xFF01:
                rom.write_int16(actor + 14, 0x0700)
    get_actor_list(rom, remove_entrance_blockers_do)

def set_cow_id_data(rom, world):
    def set_cow_id(rom, actor_id, actor, scene):
        nonlocal last_scene
        nonlocal cow_count
        nonlocal last_actor

        if actor_id == 0x01C6: #Cow
            if scene == last_scene and last_actor != actor:
                cow_count += 1
            else:
                cow_count = 1

            last_scene = scene
            last_actor = actor
            if world.dungeon_mq['Jabu Jabus Belly'] and scene == 2: #If its an MQ jabu cow
                rom.write_int16(actor + 0x8, 1 if cow_count == 17 else 0) #Give all wall cows ID 0, and set cow 11's ID to 1
            else:
                rom.write_int16(actor + 0x8, cow_count)

    last_actor = -1
    last_scene = -1
    cow_count = 1

    get_actor_list(rom, set_cow_id)


def set_grotto_shuffle_data(rom, world):
    def override_grotto_data(rom, actor_id, actor, scene):
        if actor_id == 0x009B: #Grotto
            actor_zrot = rom.read_int16(actor + 12)
            actor_var = rom.read_int16(actor + 14)
            grotto_type = (actor_var >> 8) & 0x0F
            grotto_actor_id = (scene << 8) + (actor_var & 0x00FF)

            rom.write_int16(actor + 12, grotto_entrances_override[grotto_actor_id])
            rom.write_byte(actor + 14, grotto_type + 0x20)

    # Build the override table based on shuffled grotto entrances
    grotto_entrances_override = {}
    for entrance in world.get_shuffled_entrances(type='Grotto'):
        if entrance.primary:
            grotto_actor_id = (entrance.data['scene'] << 8) + entrance.data['content']
            grotto_entrances_override[grotto_actor_id] = entrance.replaces.data['index']
        else:
            rom.write_int16(rom.sym('GROTTO_EXIT_LIST') + 2 * entrance.data['grotto_id'], entrance.replaces.data['index'])

    # Override grotto actors data with the new data
    get_actor_list(rom, override_grotto_data)


def set_deku_salesman_data(rom):
    def set_deku_salesman(rom, actor_id, actor, scene):
        if actor_id == 0x0195: #Salesman
            actor_var = rom.read_int16(actor + 14)
            if actor_var == 6:
                rom.write_int16(actor + 14, 0x0003)

    get_actor_list(rom, set_deku_salesman)


def set_jabu_stone_actors(rom, jabu_actor_type):
    def set_jabu_stone_actor(rom, actor_id, actor, scene):
        if scene == 2 and actor_id == 0x008B: # Demo_Effect in Jabu Jabu
            actor_type = rom.read_byte(actor + 15)
            if actor_type == 0x15:
                rom.write_byte(actor + 15, jabu_actor_type)

    get_actor_list(rom, set_jabu_stone_actor)


def get_locked_doors(rom, world):
    def locked_door(rom, actor_id, actor, scene):
        actor_var = rom.read_int16(actor + 14)
        actor_type = actor_var >> 6
        actor_flag = actor_var & 0x003F

        flag_id = (1 << actor_flag)
        flag_byte = 3 - (actor_flag >> 3)
        flag_bits = 1 << (actor_flag & 0x07)

        # If locked door, set the door's unlock flag
        if world.settings.shuffle_smallkeys == 'remove':
            if actor_id == 0x0009 and actor_type == 0x02:
                return [0x00D4 + scene * 0x1C + 0x04 + flag_byte, flag_bits]
            if actor_id == 0x002E and actor_type == 0x0B:
                return [0x00D4 + scene * 0x1C + 0x04 + flag_byte, flag_bits]

        # If boss door, set the door's unlock flag
        if (world.settings.shuffle_bosskeys == 'remove' and scene != 0x0A) or (world.settings.shuffle_ganon_bosskey == 'remove' and scene == 0x0A):
            if actor_id == 0x002E and actor_type == 0x05:
                return [0x00D4 + scene * 0x1C + 0x04 + flag_byte, flag_bits]

    return get_actor_list(rom, locked_door)


def create_fake_name(name):
    vowels = 'aeiou'
    list_name = list(name)
    vowel_indexes = [i for i,c in enumerate(list_name) if c in vowels]
    for i in random.sample(vowel_indexes, min(2, len(vowel_indexes))):
        c = list_name[i]
        list_name[i] = random.choice([v for v in vowels if v != c])

    # keeping the game E...
    new_name = ''.join(list_name)
    censor = ['cum', 'cunt', 'dike', 'penis', 'puss', 'rape', 'shit']
    new_name_az = re.sub(r'[^a-zA-Z]', '', new_name.lower(), re.UNICODE)
    for cuss in censor:
        if cuss in new_name_az:
            return create_fake_name(name)
    return new_name


def place_shop_items(rom, world, shop_items, messages, locations, init_shop_id=False):
    if init_shop_id:
        place_shop_items.shop_id = 0x32

    shop_objs = { 0x0148 } # "Sold Out" object
    for location in locations:
        if location.item.type == 'Shop':
            shop_objs.add(location.item.special['object'])
            rom.write_int16(location.address, location.item.index)
        else:
            if location.item.looks_like_item is not None:
                item_display = location.item.looks_like_item
            else:
                item_display = location.item

            # bottles in shops should look like empty bottles
            # so that that are different than normal shop refils
            if 'shop_object' in item_display.special:
                rom_item = read_rom_item(rom, item_display.special['shop_object'])
            else:
                rom_item = read_rom_item(rom, item_display.index)

            shop_objs.add(rom_item['object_id'])
            shop_id = place_shop_items.shop_id
            rom.write_int16(location.address, shop_id)
            shop_item = shop_items[shop_id]

            shop_item.object = rom_item['object_id']
            shop_item.model = rom_item['graphic_id'] - 1
            shop_item.price = location.price
            shop_item.pieces = 1
            shop_item.get_item_id = location.default
            shop_item.func1 = 0x808648CC
            shop_item.func2 = 0x808636B8
            shop_item.func3 = 0x00000000
            shop_item.func4 = 0x80863FB4

            message_id = (shop_id - 0x32) * 2
            shop_item.description_message = 0x8100 + message_id
            shop_item.purchase_message = 0x8100 + message_id + 1

            shuffle_messages.shop_item_messages.extend(
                [shop_item.description_message, shop_item.purchase_message])

            if item_display.dungeonitem:
                split_item_name = item_display.name.split('(')
                split_item_name[1] = '(' + split_item_name[1]

                if location.item.name == 'Ice Trap':
                    split_item_name[0] = create_fake_name(split_item_name[0])

                if world.settings.world_count > 1:
                    description_text = '\x08\x05\x41%s  %d Rupees\x01%s\x01\x05\x42Player %d\x05\x40\x01Special deal! ONE LEFT!\x09\x0A\x02' % (split_item_name[0], location.price, split_item_name[1], location.item.world.id + 1)
                else:
                    description_text = '\x08\x05\x41%s  %d Rupees\x01%s\x01\x05\x40Special deal! ONE LEFT!\x01Get it while it lasts!\x09\x0A\x02' % (split_item_name[0], location.price, split_item_name[1])
                purchase_text = '\x08%s  %d Rupees\x09\x01%s\x01\x1B\x05\x42Buy\x01Don\'t buy\x05\x40\x02' % (split_item_name[0], location.price, split_item_name[1])
            else:
                shop_item_name = getSimpleHintNoPrefix(item_display)
                if location.item.name == 'Ice Trap':
                    shop_item_name = create_fake_name(shop_item_name)

                if world.settings.world_count > 1:
                    description_text = '\x08\x05\x41%s  %d Rupees\x01\x05\x42Player %d\x05\x40\x01Special deal! ONE LEFT!\x09\x0A\x02' % (shop_item_name, location.price, location.item.world.id + 1)
                else:
                    description_text = '\x08\x05\x41%s  %d Rupees\x01\x05\x40Special deal! ONE LEFT!\x01Get it while it lasts!\x09\x0A\x02' % (shop_item_name, location.price)
                purchase_text = '\x08%s  %d Rupees\x09\x01\x01\x1B\x05\x42Buy\x01Don\'t buy\x05\x40\x02' % (shop_item_name, location.price)

            update_message_by_id(messages, shop_item.description_message, description_text, 0x03)
            update_message_by_id(messages, shop_item.purchase_message, purchase_text, 0x03)

            place_shop_items.shop_id += 1

    return shop_objs


def boss_reward_index(world, boss_name):
    code = world.get_location(boss_name).item.special['item_id']
    if code >= 0x6C:
        return code - 0x6C
    else:
        return 3 + code - 0x66


def configure_dungeon_info(rom, world):
    mq_enable = (world.settings.mq_dungeons_random or world.settings.mq_dungeons != 0 and world.settings.mq_dungeons != 12)
    enhance_map_compass = world.settings.enhance_map_compass

    bosses = ['Queen Gohma', 'King Dodongo', 'Barinade', 'Phantom Ganon',
            'Volvagia', 'Morpha', 'Twinrova', 'Bongo Bongo']
    dungeon_rewards = [boss_reward_index(world, boss) for boss in bosses]

    codes = ['Deku Tree', 'Dodongos Cavern', 'Jabu Jabus Belly', 'Forest Temple',
             'Fire Temple', 'Water Temple', 'Spirit Temple', 'Shadow Temple',
             'Bottom of the Well', 'Ice Cavern', 'Tower (N/A)',
             'Gerudo Training Ground', 'Hideout (N/A)', 'Ganons Castle']
    dungeon_is_mq = [1 if world.dungeon_mq.get(c) else 0 for c in codes]

    rom.write_int32(rom.sym('cfg_dungeon_info_enable'), 1)
    rom.write_int32(rom.sym('cfg_dungeon_info_mq_enable'), int(mq_enable))
    rom.write_int32(rom.sym('cfg_dungeon_info_mq_need_map'), int(enhance_map_compass))
    rom.write_int32(rom.sym('cfg_dungeon_info_reward_enable'), int(world.settings.misc_hints or enhance_map_compass))
    rom.write_int32(rom.sym('cfg_dungeon_info_reward_need_compass'), int(enhance_map_compass))
    rom.write_int32(rom.sym('cfg_dungeon_info_reward_need_altar'), int(not enhance_map_compass))
    rom.write_bytes(rom.sym('cfg_dungeon_rewards'), dungeon_rewards)
    rom.write_bytes(rom.sym('cfg_dungeon_is_mq'), dungeon_is_mq)<|MERGE_RESOLUTION|>--- conflicted
+++ resolved
@@ -1552,7 +1552,7 @@
     shuffle_messages.scrubs_message_ids = []
     for text_id, message in scrub_message_dict.items():
         update_message_by_id(messages, text_id, message)
-        if world.shuffle_scrubs == 'random':
+        if world.settings.shuffle_scrubs == 'random':
             shuffle_messages.scrubs_message_ids.append(text_id)
 
     if world.settings.shuffle_grotto_entrances:
@@ -1749,13 +1749,8 @@
         symbol = rom.sym('FAST_BUNNY_HOOD_ENABLED')
         rom.write_byte(symbol, 0x01)
 
-<<<<<<< HEAD
     if world.settings.ocarina_songs:
-        replace_songs(rom)
-=======
-    if world.ocarina_songs:
         replace_songs(world, rom)
->>>>>>> 95500b80
 
     # actually write the save table to rom
     world.distribution.give_items(save_context)
