--- conflicted
+++ resolved
@@ -1037,14 +1037,10 @@
         rom.write_int16(0xACAA2E, 0x0138) # 1st Impa escort
         rom.write_int16(0xD12D6E, 0x0138) # 2nd+ Impa escort
 
-<<<<<<< HEAD
-    if world.shuffle_dungeon_entrances:
-=======
     if world.settings.shuffle_hideout_entrances:
         rom.write_byte(rom.sym('HIDEOUT_SHUFFLED'), 1)
 
-    if world.settings.shuffle_dungeon_entrances:
->>>>>>> e9d5488c
+    if world.shuffle_dungeon_entrances:
         rom.write_byte(rom.sym('DUNGEONS_SHUFFLED'), 1)
 
         # Connect lake hylia fill exit to revisit exit
