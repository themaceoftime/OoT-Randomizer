--- conflicted
+++ resolved
@@ -878,15 +878,9 @@
         # Remove deku sprout and drop player at SFM after forest completion
         rom.write_int16(0xAC9F96, 0x0608)
 
-<<<<<<< HEAD
     if world.spawn_positions:
         # Fix save warping inside Link's House to not be a special case
         rom.write_int32(0xB06318, 0x00000000)
-=======
-    if world.shuffle_interior_entrances:
-        # Change the Happy Mask Shop "throw out" entrance index to the new one (hardcode located in the shop actor)
-        rom.write_int16(0xC6DA5E, world.get_entrance('Market Mask Shop -> Market').replaces.data['index'])
->>>>>>> dd113530
 
     # Set entrances to update, except grotto entrances which are handled on their own at a later point
     set_entrance_updates(filter(lambda entrance: entrance.type != 'Grotto', world.get_shuffled_entrances()))
