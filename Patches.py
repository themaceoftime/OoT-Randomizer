--- conflicted
+++ resolved
@@ -1871,21 +1871,12 @@
         item = read_rom_item(rom, 0x5B)
         item['chest_type'] = SKULL_CHEST_BIG
         write_rom_item(rom, 0x5B, item)
-<<<<<<< HEAD
-    if world.settings.correct_chest_appearances == 'classic':
-        key_ids = [0xAF, 0xB0, 0xB1, 0xB2, 0xB3, 0xB4, 0xB5, 0xB6, 0xB7]
-        for i in key_ids:
-            item = read_rom_item (rom, i)
-            item['chest_type'] = GOLD_CHEST_SMALL
-            write_rom_item(rom, i, item)
     if world.settings.bridge == 'hearts' or world.settings.lacs_condition == 'hearts' or world.settings.shuffle_ganon_bosskey == 'hearts':
         heart_ids = [0x3D, 0x3E, 0x76]
         for i in heart_ids:
             item = read_rom_item(rom, i)
             item['chest_type'] = GILDED_CHEST
             write_rom_item(rom, i, item)
-=======
->>>>>>> 12a84a3b
 
     # Update chest type appearance
     if world.settings.correct_chest_appearances == 'textures':
