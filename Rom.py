import io
import itertools
import json
import logging
import os
import platform
import struct
import subprocess
import random
import copy
from Utils import is_bundled, subprocess_args, local_path, data_path, default_output_path, get_version_bytes
from ntype import BigStream, uint32
from crc import calculate_crc
from version import __version__

DMADATA_START = 0x7430

class Rom(BigStream):

    def __init__(self, file=None):
        super().__init__([])

        self.original = None
        self.changed_address = {}
        self.changed_dma = {}
        self.force_patch = []

        if file is None:
            return

        decomp_file = local_path('ZOOTDEC.z64')

        os.chdir(local_path())

        with open(data_path('generated/symbols.json'), 'r') as stream:
            symbols = json.load(stream)
            self.symbols = { name: int(addr, 16) for name, addr in symbols.items() }

        if file == '':
            # if not specified, try to read from the previously decompressed rom
            file = decomp_file
            try:
                self.read_rom(file)
            except FileNotFoundError:
                # could not find the decompressed rom either
                raise FileNotFoundError('Must specify path to base ROM')
        else:
            self.read_rom(file)

        # decompress rom, or check if it's already decompressed
        self.decompress_rom_file(file, decomp_file)

        # Add file to maximum size
        self.buffer.extend(bytearray([0x00] * (0x4000000 - len(self.buffer))))
        self.original = self.copy()

        # Add version number to header.
        self.write_bytes(0x35, get_version_bytes(__version__))
        self.force_patch.extend([0x35, 0x36, 0x37])


    def copy(self):
        new_rom = Rom()
        new_rom.buffer = copy.copy(self.buffer)
        new_rom.changed_address = copy.copy(self.changed_address)
        new_rom.changed_dma = copy.copy(self.changed_dma)
        new_rom.force_patch = copy.copy(self.force_patch)
        return new_rom


    def decompress_rom_file(self, file, decomp_file):
        validCRC = [
            [0xEC, 0x70, 0x11, 0xB7, 0x76, 0x16, 0xD7, 0x2B], # Compressed
            [0x70, 0xEC, 0xB7, 0x11, 0x16, 0x76, 0x2B, 0xD7], # Byteswap compressed
            [0x93, 0x52, 0x2E, 0x7B, 0xE5, 0x06, 0xD4, 0x27], # Decompressed
        ]

        # Validate ROM file
        file_name = os.path.splitext(file)
        romCRC = list(self.buffer[0x10:0x18])
        if romCRC not in validCRC:
            # Bad CRC validation
            raise RuntimeError('ROM file %s is not a valid OoT 1.0 US ROM.' % file)
        elif len(self.buffer) < 0x2000000 or len(self.buffer) > (0x4000000) or file_name[1] not in ['.z64', '.n64']:
            # ROM is too big, or too small, or not a bad type
            raise RuntimeError('ROM file %s is not a valid OoT 1.0 US ROM.' % file)
        elif len(self.buffer) == 0x2000000:
            # If Input ROM is compressed, then Decompress it
            subcall = []

            if is_bundled():
                sub_dir = "."
            else:
                sub_dir = "Decompress"

            if platform.system() == 'Windows':
                if 8 * struct.calcsize("P") == 64:
                    subcall = [sub_dir + "\\Decompress.exe", file, decomp_file]
                else:
                    subcall = [sub_dir + "\\Decompress32.exe", file, decomp_file]
            elif platform.system() == 'Linux':
                if platform.uname()[4] == 'aarch64' or platform.uname()[4] == 'arm64':
                    subcall = [sub_dir + "/Decompress_ARM64", file, decomp_file]
                else:
                    subcall = [sub_dir + "/Decompress", file, decomp_file]
            elif platform.system() == 'Darwin':
                subcall = [sub_dir + "/Decompress.out", file, decomp_file]
            else:
                raise RuntimeError('Unsupported operating system for decompression. Please supply an already decompressed ROM.')

            subprocess.call(subcall, **subprocess_args())
            self.read_rom(decomp_file)
        else:
            # ROM file is a valid and already uncompressed
            pass


    def write_byte(self, address, value):
        super().write_byte(address, value)
        self.changed_address[self.last_address-1] = value


    def write_bytes(self, address, values):
        super().write_bytes(address, values)
        self.changed_address.update(zip(range(address, address+len(values)), values))


    def restore(self):
        self.buffer = copy.copy(self.original.buffer)
        self.changed_address = {}
        self.changed_dma = {}
        self.force_patch = []
        self.last_address = None
        self.write_bytes(0x35, get_version_bytes(__version__))
        self.force_patch.extend([0x35, 0x36, 0x37])


    def sym(self, symbol_name):
        return self.symbols.get(symbol_name)


    def write_to_file(self, file):
        self.verify_dmadata()
        self.update_header()
        with open(file, 'wb') as outfile:
            outfile.write(self.buffer)


    def update_header(self):
<<<<<<< HEAD
        version_bytes = get_version_bytes(__version__)
        self.write_bytes(0x35, version_bytes[:3])
=======
>>>>>>> 9eb1fc26
        crc = calculate_crc(self)
        self.write_bytes(0x10, crc)


    def read_rom(self, file):
        # "Reads rom into bytearray"
        try:
            with open(file, 'rb') as stream:
                self.buffer = bytearray(stream.read())
        except FileNotFoundError as ex:
            raise FileNotFoundError('Invalid path to Base ROM: "' + file + '"')


    # dmadata/file management helper functions

    def _get_dmadata_record(self, cur):
        start = self.read_int32(cur)
        end = self.read_int32(cur+0x04)
        size = end-start
        return start, end, size


    def get_dmadata_record_by_key(self, key):
        cur = DMADATA_START
        dma_start, dma_end, dma_size = self._get_dmadata_record(cur)
        while True:
            if dma_start == 0 and dma_end == 0:
                return None
            if dma_start == key:
                return dma_start, dma_end, dma_size
            cur += 0x10
            dma_start, dma_end, dma_size = self._get_dmadata_record(cur)


    def verify_dmadata(self):
        cur = DMADATA_START
        overlapping_records = []
        dma_data = []

        while True:
            this_start, this_end, this_size = self._get_dmadata_record(cur)

            if this_start == 0 and this_end == 0:
                break

            dma_data.append((this_start, this_end, this_size))
            cur += 0x10

        dma_data.sort(key=lambda v: v[0])

        for i in range(0, len(dma_data) - 1):
            this_start, this_end, this_size = dma_data[i]
            next_start, next_end, next_size = dma_data[i + 1]

            if this_end > next_start:
                overlapping_records.append(
                        '0x%08X - 0x%08X (Size: 0x%04X)\n0x%08X - 0x%08X (Size: 0x%04X)' % \
                         (this_start, this_end, this_size, next_start, next_end, next_size)
                    )

        if len(overlapping_records) > 0:
            raise Exception("Overlapping DMA Data Records!\n%s" % \
                '\n-------------------------------------\n'.join(overlapping_records))


    # update dmadata record with start vrom address "key"
    # if key is not found, then attempt to add a new dmadata entry
    def update_dmadata_record(self, key, start, end, from_file=None):
        cur, dma_data_end = self.get_dma_table_range()
        dma_index = 0
        dma_start, dma_end, dma_size = self._get_dmadata_record(cur)
        while dma_start != key:
            if dma_start == 0 and dma_end == 0:
                break

            cur += 0x10
            dma_index += 1
            dma_start, dma_end, dma_size = self._get_dmadata_record(cur)

        if cur >= (dma_data_end - 0x10):
            raise Exception('dmadata update failed: key {0:x} not found in dmadata and dma table is full.'.format(key))
        else:
            self.write_int32s(cur, [start, end, start, 0])
            if from_file == None:
                if key == None:
                    from_file = -1
                else:
                    from_file = key
            self.changed_dma[dma_index] = (from_file, start, end - start)


    def get_dma_table_range(self):
        cur = DMADATA_START
        dma_start, dma_end, dma_size = self._get_dmadata_record(cur)
        while True:
            if dma_start == 0 and dma_end == 0:
                raise Exception('Bad DMA Table: DMA Table entry missing.')

            if dma_start == DMADATA_START:
                return (DMADATA_START, dma_end)

            cur += 0x10
            dma_start, dma_end, dma_size = self._get_dmadata_record(cur)


    # This will scan for any changes that have been made to the DMA table
    # This assumes any changes here are new files, so this should only be called
    # after patching in the new files, but before vanilla files are repointed
    def scan_dmadata_update(self):
        cur = DMADATA_START
        dma_data_end = None
        dma_index = 0
        dma_start, dma_end, dma_size = self._get_dmadata_record(cur)
        old_dma_start, old_dma_end, old_dma_size = self.original._get_dmadata_record(cur)

        while True:
            if (dma_start == 0 and dma_end == 0) and \
            (old_dma_start == 0 and old_dma_end == 0):
                break

            # If the entries do not match, the flag the changed entry
            if not (dma_start == old_dma_start and dma_end == old_dma_end):
                self.changed_dma[dma_index] = (-1, dma_start, dma_end - dma_start)

            cur += 0x10
            dma_index += 1
            dma_start, dma_end, dma_size = self._get_dmadata_record(cur)
            old_dma_start, old_dma_end, old_dma_size = self.original._get_dmadata_record(cur)


    # gets the last used byte of rom defined in the DMA table
    def free_space(self):
        cur = DMADATA_START
        max_end = 0

        while True:
            this_start, this_end, this_size = self._get_dmadata_record(cur)

            if this_start == 0 and this_end == 0:
                break

            max_end = max(max_end, this_end)
            cur += 0x10
        max_end = ((max_end + 0x0F) >> 4) << 4
        return max_end<|MERGE_RESOLUTION|>--- conflicted
+++ resolved
@@ -55,7 +55,7 @@
         self.original = self.copy()
 
         # Add version number to header.
-        self.write_bytes(0x35, get_version_bytes(__version__))
+        self.write_bytes(0x35, get_version_bytes(__version__)[:3])
         self.force_patch.extend([0x35, 0x36, 0x37])
 
 
@@ -131,7 +131,7 @@
         self.changed_dma = {}
         self.force_patch = []
         self.last_address = None
-        self.write_bytes(0x35, get_version_bytes(__version__))
+        self.write_bytes(0x35, get_version_bytes(__version__)[:3])
         self.force_patch.extend([0x35, 0x36, 0x37])
 
 
@@ -147,11 +147,6 @@
 
 
     def update_header(self):
-<<<<<<< HEAD
-        version_bytes = get_version_bytes(__version__)
-        self.write_bytes(0x35, version_bytes[:3])
-=======
->>>>>>> 9eb1fc26
         crc = calculate_crc(self)
         self.write_bytes(0x10, crc)
 
