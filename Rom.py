--- conflicted
+++ resolved
@@ -11,12 +11,8 @@
 from Utils import is_bundled, subprocess_args, local_path, data_path, default_output_path, get_version_bytes
 from ntype import BigStream, uint32
 from crc import calculate_crc
-<<<<<<< HEAD
 from Models import restrictiveBytes
-from version import __version__
-=======
 from version import base_version, branch_identifier, supplementary_version
->>>>>>> ef810492
 
 DMADATA_START = 0x7430
 
