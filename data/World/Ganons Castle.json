[
    {
        "region_name": "Ganons Castle Lobby",
        "dungeon": "Ganons Castle",
        "exits": {
            "Ganons Castle Grounds": "True",
            "Ganons Castle Forest Trial": "True",
            "Ganons Castle Fire Trial": "True",
            "Ganons Castle Water Trial": "True",
            "Ganons Castle Shadow Trial": "True",
            "Ganons Castle Spirit Trial": "True",
            "Ganons Castle Light Trial": "can_use(Golden_Gauntlets)",
            "Ganons Castle Tower": "
                (skipped_trials[Forest] or 'Forest Trial Clear') and 
                (skipped_trials[Fire] or 'Fire Trial Clear') and 
                (skipped_trials[Water] or 'Water Trial Clear') and 
                (skipped_trials[Shadow] or 'Shadow Trial Clear') and 
                (skipped_trials[Spirit] or 'Spirit Trial Clear') and 
                (skipped_trials[Light] or 'Light Trial Clear')",
            "Ganons Castle Deku Scrubs": "logic_lens_castle or can_use(Lens_of_Truth)"
        }
    },
    {
        "region_name": "Ganons Castle Deku Scrubs",
        "dungeon": "Ganons Castle",
        "locations": {
            "Ganons Castle Deku Scrub Center-Left": "True",
            "Ganons Castle Deku Scrub Center-Right": "True",
            "Ganons Castle Deku Scrub Right": "True",
            "Ganons Castle Deku Scrub Left": "True",
            "Free Fairies": "has_bottle"
        }
    },
    {
        "region_name": "Ganons Castle Forest Trial",
        "dungeon": "Ganons Castle",
        "events": {
            "Forest Trial Clear": "can_use(Light_Arrows) and (Fire_Arrows or Dins_Fire)"
        },
        "locations": {
            "Ganons Castle Forest Trial Chest": "True"
        }
    },
    {
        "region_name": "Ganons Castle Fire Trial",
        "dungeon": "Ganons Castle",
        "events": {
            "Fire Trial Clear": "
                can_use(Goron_Tunic) and can_use(Golden_Gauntlets) and 
                can_use(Light_Arrows) and can_use(Longshot)"
        }
    },
    {
        "region_name": "Ganons Castle Water Trial",
        "dungeon": "Ganons Castle",
        "events": {
            "Water Trial Clear": "Blue_Fire and Megaton_Hammer and can_use(Light_Arrows)"
        },
        "locations": {
            "Ganons Castle Water Trial Left Chest": "True",
            "Ganons Castle Water Trial Right Chest": "True",
            "Fairy Pot": "Blue_Fire and has_bottle",
            "Blue Fire": "has_bottle"
        }
    },
    {
        "region_name": "Ganons Castle Shadow Trial",
        "dungeon": "Ganons Castle",
        "events": {
            "Shadow Trial Clear": "
<<<<<<< HEAD
                can_use(Light_Arrows) and Megaton_Hammer and 
                ((Fire_Arrows and can_see_with_lens) or 
                    (can_use(Longshot) and (Hover_Boots or (Dins_Fire and can_see_with_lens))))"
=======
                can_use(Light_Arrows) and Hammer and 
                ((Fire_Arrows and (logic_lens_castle or can_use(Lens_of_Truth))) or 
                    (can_use(Longshot) and (Hover_Boots or (Dins_Fire and (logic_lens_castle or can_use(Lens_of_Truth))))))"
>>>>>>> 8be3eeb1
        },
        "locations": {
            "Ganons Castle Shadow Trial Front Chest": "
                can_use(Fire_Arrows) or Progressive_Hookshot or 
                Hover_Boots or can_play(Song_of_Time)",
            "Ganons Castle Shadow Trial Golden Gauntlets Chest": "
                can_use(Fire_Arrows) or 
                (can_use(Longshot) and (Hover_Boots or can_use(Dins_Fire)))"
        }
    },
    {
        "region_name": "Ganons Castle Spirit Trial",
        "dungeon": "Ganons Castle",
        "events": {
            "Spirit Trial Clear": "
                can_use(Light_Arrows) and Mirror_Shield and has_bombchus and
                (logic_spirit_trial_hookshot or Progressive_Hookshot)"
        },
        "locations": {
            "Ganons Castle Spirit Trial Crystal Switch Chest": "
                (logic_spirit_trial_hookshot or Progressive_Hookshot)",
            "Ganons Castle Spirit Trial Invisible Chest": "
                (logic_spirit_trial_hookshot or Progressive_Hookshot) and
                has_bombchus and (logic_lens_castle or can_use(Lens_of_Truth))",
            "Nut Pot": "
                (logic_spirit_trial_hookshot or Progressive_Hookshot) and
                has_bombchus and Bow and Mirror_Shield"
        }
    },
    {
        "region_name": "Ganons Castle Light Trial",
        "dungeon": "Ganons Castle",
        "events": {
            "Light Trial Clear": "
                can_use(Light_Arrows) and Progressive_Hookshot and 
                (Small_Key_Ganons_Castle, 2) and (logic_lens_castle or can_use(Lens_of_Truth))"
        },
        "locations": {
            "Ganons Castle Light Trial First Left Chest": "True",
            "Ganons Castle Light Trial Second Left Chest": "True",
            "Ganons Castle Light Trial Third Left Chest": "True",
            "Ganons Castle Light Trial First Right Chest": "True",
            "Ganons Castle Light Trial Second Right Chest": "True",
            "Ganons Castle Light Trial Third Right Chest": "True",
            "Ganons Castle Light Trial Invisible Enemies Chest": "logic_lens_castle or can_use(Lens_of_Truth)",
            "Ganons Castle Light Trial Lullaby Chest": "
                can_play(Zeldas_Lullaby) and (Small_Key_Ganons_Castle, 1)"
        }
    }
]<|MERGE_RESOLUTION|>--- conflicted
+++ resolved
@@ -68,15 +68,9 @@
         "dungeon": "Ganons Castle",
         "events": {
             "Shadow Trial Clear": "
-<<<<<<< HEAD
                 can_use(Light_Arrows) and Megaton_Hammer and 
-                ((Fire_Arrows and can_see_with_lens) or 
-                    (can_use(Longshot) and (Hover_Boots or (Dins_Fire and can_see_with_lens))))"
-=======
-                can_use(Light_Arrows) and Hammer and 
                 ((Fire_Arrows and (logic_lens_castle or can_use(Lens_of_Truth))) or 
                     (can_use(Longshot) and (Hover_Boots or (Dins_Fire and (logic_lens_castle or can_use(Lens_of_Truth))))))"
->>>>>>> 8be3eeb1
         },
         "locations": {
             "Ganons Castle Shadow Trial Front Chest": "
