--- conflicted
+++ resolved
@@ -38,15 +38,9 @@
         "dungeon": "Jabu Jabus Belly",
         "locations": {
             "Jabu Jabus Belly MQ Falling Like Like Room Chest": "True",
-<<<<<<< HEAD
             "Jabu Jabus Belly MQ GS Tailpasaran Room": "Sticks or can_use(Dins_Fire)",
             "Jabu Jabus Belly MQ GS Invisible Enemies Room": "
-                can_see_with_lens or
-=======
-            "GS Jabu Jabu MQ Tailpasaran Room": "Sticks or can_use(Dins_Fire)",
-            "GS Jabu Jabu MQ Invisible Enemies Room": "
                 (logic_lens_jabu_mq or can_use(Lens_of_Truth)) or
->>>>>>> 8be3eeb1
                 at('Jabu Jabus Belly Main', can_use(Hover_Boots))"
         },
         "exits": {
