[
    {
<<<<<<< HEAD
        "region_name": "Adult Ice Cavern",
        "dungeon": "Ice Cavern",
        "exits": {
            "Ice Cavern": "True"
        }
    },
    {
        "region_name": "Child Ice Cavern",
        "dungeon": "Ice Cavern",
        "exits": {
            "Ice Cavern": "Kokiri_Sword or can_reach(Adult_Ice_Cavern)"
=======
        "region_name": "Ice Cavern Beginning",
        "dungeon": "Ice Cavern",
        "exits": {
            "Ice Cavern": "Adult_Ice_Cavern or has_explosives or can_use(Dins_Fire)"
>>>>>>> 6d4685a4
        }
    },
    {
        "region_name": "Ice Cavern",
        "dungeon": "Ice Cavern",
        "locations": {
<<<<<<< HEAD
            "Ice Cavern Map Chest": "has_bottle and can_reach(Adult_Ice_Cavern)",
            "Ice Cavern Compass Chest": "has_bottle and can_reach(Adult_Ice_Cavern)",
            "Ice Cavern Iron Boots Chest": "has_bottle and can_reach(Adult_Ice_Cavern)",
            "Ice Cavern Freestanding PoH": "has_bottle and can_reach(Adult_Ice_Cavern)",
            "Sheik in Ice Cavern": "has_bottle and can_reach(Adult_Ice_Cavern)",
            "GS Ice Cavern Spinning Scythe Room": "
                (can_reach(Adult_Ice_Cavern) and can_use(Hookshot)) or
                (can_reach(Child_Ice_Cavern) and can_use(Boomerang))",
            "GS Ice Cavern Heart Piece Room": "
                has_bottle and can_reach(Adult_Ice_Cavern) and
                (can_use(Hookshot) or (can_reach(Child_Ice_Cavern) and can_use(Boomerang)))",
            "GS Ice Cavern Push Block Room": "
                has_bottle and can_reach(Adult_Ice_Cavern) and
                (can_use(Hookshot) or (can_reach(Child_Ice_Cavern) and can_use(Boomerang)))"
=======
            "Ice Cavern Map Chest": "has_bottle and Adult_Ice_Cavern",
            "Ice Cavern Compass Chest": "has_blue_fire",
            "Ice Cavern Iron Boots Chest": "has_blue_fire",
            "Ice Cavern Freestanding PoH": "has_blue_fire",
            "Sheik in Ice Cavern": "has_blue_fire and Adult_Ice_Cavern",
            "GS Ice Cavern Spinning Scythe Room": "
                (Adult_Ice_Cavern and can_use(Hookshot)) or
                (Child_Ice_Cavern and can_use(Boomerang))",
            "GS Ice Cavern Heart Piece Room": "
                has_blue_fire and
                ((Adult_Ice_Cavern and can_use(Hookshot)) or
                 (Child_Ice_Cavern and can_use(Boomerang)))",
            "GS Ice Cavern Push Block Room": "
                has_blue_fire and
                ((Adult_Ice_Cavern and can_use(Hookshot)) or
                 (Child_Ice_Cavern and can_use(Boomerang)))"
>>>>>>> 6d4685a4
        }
    }
]<|MERGE_RESOLUTION|>--- conflicted
+++ resolved
@@ -1,45 +1,15 @@
 [
     {
-<<<<<<< HEAD
-        "region_name": "Adult Ice Cavern",
-        "dungeon": "Ice Cavern",
-        "exits": {
-            "Ice Cavern": "True"
-        }
-    },
-    {
-        "region_name": "Child Ice Cavern",
-        "dungeon": "Ice Cavern",
-        "exits": {
-            "Ice Cavern": "Kokiri_Sword or can_reach(Adult_Ice_Cavern)"
-=======
         "region_name": "Ice Cavern Beginning",
         "dungeon": "Ice Cavern",
         "exits": {
             "Ice Cavern": "Adult_Ice_Cavern or has_explosives or can_use(Dins_Fire)"
->>>>>>> 6d4685a4
         }
     },
     {
         "region_name": "Ice Cavern",
         "dungeon": "Ice Cavern",
         "locations": {
-<<<<<<< HEAD
-            "Ice Cavern Map Chest": "has_bottle and can_reach(Adult_Ice_Cavern)",
-            "Ice Cavern Compass Chest": "has_bottle and can_reach(Adult_Ice_Cavern)",
-            "Ice Cavern Iron Boots Chest": "has_bottle and can_reach(Adult_Ice_Cavern)",
-            "Ice Cavern Freestanding PoH": "has_bottle and can_reach(Adult_Ice_Cavern)",
-            "Sheik in Ice Cavern": "has_bottle and can_reach(Adult_Ice_Cavern)",
-            "GS Ice Cavern Spinning Scythe Room": "
-                (can_reach(Adult_Ice_Cavern) and can_use(Hookshot)) or
-                (can_reach(Child_Ice_Cavern) and can_use(Boomerang))",
-            "GS Ice Cavern Heart Piece Room": "
-                has_bottle and can_reach(Adult_Ice_Cavern) and
-                (can_use(Hookshot) or (can_reach(Child_Ice_Cavern) and can_use(Boomerang)))",
-            "GS Ice Cavern Push Block Room": "
-                has_bottle and can_reach(Adult_Ice_Cavern) and
-                (can_use(Hookshot) or (can_reach(Child_Ice_Cavern) and can_use(Boomerang)))"
-=======
             "Ice Cavern Map Chest": "has_bottle and Adult_Ice_Cavern",
             "Ice Cavern Compass Chest": "has_blue_fire",
             "Ice Cavern Iron Boots Chest": "has_blue_fire",
@@ -56,7 +26,6 @@
                 has_blue_fire and
                 ((Adult_Ice_Cavern and can_use(Hookshot)) or
                  (Child_Ice_Cavern and can_use(Boomerang)))"
->>>>>>> 6d4685a4
         }
     }
 ]