--- conflicted
+++ resolved
@@ -1227,20 +1227,13 @@
             "GC Rolling Goron as Child": "
                 is_child and 
                 (has_explosives or (Progressive_Strength_Upgrade and logic_child_rolling_with_strength))",
-<<<<<<< HEAD
-            "Link the Goron": "'Stop Link the Goron'",
             "Medigoron": "
                 is_adult and Progressive_Wallet and 
                 (can_blast_or_smash or Progressive_Strength_Upgrade)",
-            "GS Goron City Boulder Maze": "is_child and has_explosives",
-            "GS Goron City Center Platform": "is_adult",
-            "Goron City Maze Gossip Stone": "
-=======
             "GC Rolling Goron as Adult": "'Stop GC Rolling Goron as Adult'",
             "GC GS Boulder Maze": "is_child and has_explosives",
             "GC GS Center Platform": "is_adult",
             "GC Maze Gossip Stone": "
->>>>>>> 001d7823
                 can_blast_or_smash or can_use(Silver_Gauntlets)",
             "GC Medigoron Gossip Stone": "
                 can_blast_or_smash or Progressive_Strength_Upgrade",
