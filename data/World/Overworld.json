[
    {
        "region_name": "Root",
        "hint": "Link's Pocket",
        "locations": {
            "Links Pocket": "True"
        },
        "exits": {
            "Root Exits": "is_starting_age or Time_Travel"
        }
    },
    {
        "region_name": "Root Exits",
        "exits": {
            "Child Spawn": "is_child",
            "Adult Spawn": "is_adult",
            "Prelude of Light Warp": "can_play(Prelude_of_Light) and can_leave_forest",
            "Minuet of Forest Warp": "can_play(Minuet_of_Forest)",
            "Bolero of Fire Warp": "can_play(Bolero_of_Fire) and can_leave_forest",
            "Serenade of Water Warp": "can_play(Serenade_of_Water) and can_leave_forest",
            "Nocturne of Shadow Warp": "can_play(Nocturne_of_Shadow) and can_leave_forest",
            "Requiem of Spirit Warp": "can_play(Requiem_of_Spirit) and can_leave_forest"
        }
    },
    {
        "region_name": "Child Spawn",
        "exits": {
            "Links House": "True"
        }
    },
    {
        "region_name": "Adult Spawn",
        "exits": {
            "Temple of Time": "True"
        }
    },
    {
        "region_name": "Prelude of Light Warp",
        "exits": {
            "Temple of Time": "True"
        }
    },
    {
        "region_name": "Minuet of Forest Warp",
        "exits": {
            "Sacred Forest Meadow": "True"
        }
    },
    {
        "region_name": "Bolero of Fire Warp",
        "exits": {
            "Death Mountain Crater Central Local": "True"
        }
    },
    {
        "region_name": "Serenade of Water Warp",
        "exits": {
            "Lake Hylia": "True"
        }
    },
    {
        "region_name": "Nocturne of Shadow Warp",
        "exits": {
            "Shadow Temple Warp Region": "True"
        }
    },
    {
        "region_name": "Requiem of Spirit Warp",
        "exits": {
            "Desert Colossus": "True"
        }
    },
    {
        "region_name": "Kokiri Forest",
        "scene": "Kokiri Forest",
        "hint": "Kokiri Forest",
        "events": {
            "Showed Mido Sword & Shield": "open_forest == 'open' or (is_child and Kokiri_Sword and Buy_Deku_Shield)"
        },
        "locations": {
            "Kokiri Sword Chest": "is_child",
            "GS Kokiri Know It All House": "
                is_child and can_child_attack and at_night and
                (had_night_start or can_leave_forest or can_play(Suns_Song))",
            "GS Kokiri Bean Patch": "
                can_plant_bugs and can_child_attack",
            "GS Kokiri House of Twins": "
                is_adult and at_night and 
                (can_use(Hookshot) or (logic_adult_kokiri_gs and can_use(Hover_Boots)))",
            "Kokiri Forest Gossip Stone": "True",
            "Gossip Stone Fairy": "can_summon_gossip_fairy_without_suns and has_bottle",
            "Bean Plant Fairy": "can_plant_bean and can_play(Song_of_Storms) and has_bottle"
        },
        "exits": {
            "Links House": "True",
            "Mido House": "True",
            "Saria House": "True",
            "House of Twins": "True",
            "Know It All House": "True",
            "Kokiri Shop": "True",
            "Outside Deku Tree": "is_adult or 'Showed Mido Sword & Shield'",
            "Lost Woods": "True",
            "Lost Woods Bridge From Forest": "can_leave_forest",
            "Kokiri Forest Storms Grotto": "can_play(Song_of_Storms)"
        }
    },
    {
        "region_name": "Outside Deku Tree",
        "scene": "Kokiri Forest",
        "hint": "Kokiri Forest",
        "locations": {
            #The Babas despawn for Adult on forest temple completion. For vanilla forest temple
            #placement this is not an issue as Adult can go back to forest for the Baba's there.
            #Entrance rando cannot rely on this for the case forest completion was done on non
            #repeatable access.
            "Deku Baba Sticks": "(is_adult and not entrance_shuffle) or Kokiri_Sword or Boomerang",
            "Deku Baba Nuts": "
                (is_adult and not entrance_shuffle) or has_slingshot or has_sticks or 
                has_explosives or Kokiri_Sword or can_use(Dins_Fire)",
            "Deku Tree Gossip Stone (Left)": "True",
            "Deku Tree Gossip Stone (Right)": "True"
        },
        "exits": {
            "Deku Tree Lobby": "is_child or (shuffle_dungeon_entrances and 'Showed Mido Sword & Shield')",
            "Kokiri Forest": "True"
        }
    },
    {
        "region_name": "Links House",
        "scene": "Links House",
        "locations": {
            "Links House Cow": "is_adult and can_play(Eponas_Song) and 'Links Cow'"
        },
        "exits": {
            "Kokiri Forest": "True"
        }
    },
    {
        "region_name": "Mido House",
        "scene": "Mido House",
        "locations": {
            "Mido Chest Top Left": "True",
            "Mido Chest Top Right": "True",
            "Mido Chest Bottom Left": "True",
            "Mido Chest Bottom Right": "True"
        },
        "exits": {
            "Kokiri Forest": "True"
        }
    },
    {
        "region_name": "Saria House",
        "scene": "Saria House",
        "exits": {
            "Kokiri Forest": "True"
        }
    },
    {
        "region_name": "House of Twins",
        "scene": "House of Twins",
        "exits": {
            "Kokiri Forest": "True"
        }
    },
    {
        "region_name": "Know It All House",
        "scene": "Know it All House",
        "exits": {
            "Kokiri Forest": "True"
        }
    },
    {
        "region_name": "Kokiri Shop",
        "scene": "Kokiri Shop",
        "locations": {
            "Kokiri Shop Item 1": "True",
            "Kokiri Shop Item 2": "True",
            "Kokiri Shop Item 3": "True",
            "Kokiri Shop Item 4": "True",
            "Kokiri Shop Item 5": "True",
            "Kokiri Shop Item 6": "True",
            "Kokiri Shop Item 7": "True",
            "Kokiri Shop Item 8": "True"
        },
        "exits": {
            "Kokiri Forest": "True"
        }
    },
    {
        "region_name": "Lost Woods Forest Exit",
        "scene": "Lost Woods",
        "hint": "the Lost Woods",
        "exits": {
            "Kokiri Forest": "True"
        }
    },
    {
        "region_name": "Lost Woods",
        "scene": "Lost Woods",
        "hint": "the Lost Woods",
        "events": {
            "Odd Mushroom Access": "is_adult and ('Cojiro Access' or Cojiro)",
            "Poachers Saw Access": "is_adult and 'Odd Potion Access'"
        },
        "locations": {
            "Skull Kid": "is_child and can_play(Sarias_Song)",
            "Ocarina Memory Game": "is_child and has_ocarina",
            "Target in Woods": "can_use(Slingshot)",
            "LW Deku Scrub Deku Stick Upgrade": "is_child and can_stun_deku",
            "GS Lost Woods Bean Patch Near Bridge": "can_plant_bugs and can_child_attack",
            "Lost Woods Gossip Stone": "True",
            "Gossip Stone Fairy": "can_summon_gossip_fairy_without_suns and has_bottle",
            "Bean Plant Fairy": "can_plant_bean and can_play(Song_of_Storms) and has_bottle",
            "Bug Shrub": "is_child and can_cut_shrubs and has_bottle"
        },
        "exits": {
            "Lost Woods Forest Exit": "True",
            "Goron City Woods Warp": "True",
            "Lost Woods Bridge": "
                is_adult and
                (can_use(Hover_Boots) or can_use(Longshot) or
                    here(can_plant_bean) or logic_lost_woods_bridge)",
            "Zora River": "can_leave_forest and (can_dive or can_use(Iron_Boots))",
            "Lost Woods Beyond Mido": "is_child or logic_mido_backflip or can_play(Sarias_Song)",
            "Lost Woods Generic Grotto": "here(can_blast_or_smash)"
        }
    },
    {
        "region_name": "Lost Woods Beyond Mido",
        "scene": "Lost Woods",
        "hint": "the Lost Woods",
        "locations": {
            "LW Deku Scrub Deku Nuts": "is_child and can_stun_deku",
            "LW Deku Scrub Deku Sticks": "is_child and can_stun_deku",
            "GS Lost Woods Above Stage": "
                is_adult and at_night and
                (here(can_plant_bean) or
                     (logic_lost_woods_gs_bean and can_use(Hookshot) and
                     (can_use(Longshot) or can_use(Bow) or has_bombchus or can_use(Dins_Fire))))",
            "GS Lost Woods Bean Patch Near Stage": "
                can_plant_bugs and 
                (can_child_attack or (shuffle_scrubs == 'off' and Buy_Deku_Shield))",
            "Butterfly Fairy": "can_use(Sticks) and has_bottle"
        },
        "exits": {
            "Lost Woods Forest Exit": "True",
            "Lost Woods": "is_child or can_play(Sarias_Song)",
            "Sacred Forest Meadow Entryway": "True",
            "Deku Theater": "True",
            "Lost Woods Sales Grotto": "here(can_blast_or_smash)"
        }
    },
    {
        "region_name": "Lost Woods Mushroom Timeout",
        "scene": "Lost Woods",
        "hint": "the Lost Woods",
        "exits": {
            "Lost Woods": "True"
        }
    },
    {
        "region_name": "Sacred Forest Meadow Entryway",
        "scene": "Sacred Forest Meadow",
        "hint": "Sacred Forest Meadow",
        "exits": {
            "Lost Woods Beyond Mido": "True",
            "Sacred Forest Meadow": "
                is_adult or has_slingshot or has_sticks or 
                Kokiri_Sword or can_use(Dins_Fire)",
            "Front of Meadow Grotto": "can_blast_or_smash"
        }
    },
    {
        "region_name": "Sacred Forest Meadow",
        "scene": "Sacred Forest Meadow",
        "hint": "Sacred Forest Meadow",
        "locations": {
            "Song from Saria": "is_child and Zeldas_Letter",
            "Sheik Forest Song": "is_adult",
            "GS Sacred Forest Meadow": "can_use(Hookshot) and at_night",
            "Sacred Forest Meadow Maze Gossip Stone (Lower)": "True",
            "Sacred Forest Meadow Maze Gossip Stone (Upper)": "True",
            "Sacred Forest Meadow Saria Gossip Stone": "True",
            "Gossip Stone Fairy": "can_summon_gossip_fairy_without_suns and has_bottle"
        },
        "exits": {
            "Sacred Forest Meadow Entryway": "True",
            "Forest Temple Entrance Ledge": "can_use(Hookshot)",
            "Meadow Fairy Grotto": "True",
            "Meadow Storms Grotto": "can_play(Song_of_Storms)"
        }
    },
    {
        "region_name": "Forest Temple Entrance Ledge",
        "scene": "Sacred Forest Meadow",
        "hint": "Sacred Forest Meadow",
        "exits": {
            "Sacred Forest Meadow": "True",
            "Forest Temple Lobby": "True"
        }
    },
    {
        "region_name": "Lost Woods Bridge From Forest",
        "scene": "Lost Woods",
        "hint": "the Lost Woods",
        "locations": {
            "Gift from Saria": "True"
        },
        "exits": {
            "Lost Woods Bridge": "True"
        }
    },
    {
        "region_name": "Lost Woods Bridge",
        "scene": "Lost Woods",
        "hint": "the Lost Woods",
        "exits": {
            "Kokiri Forest": "True",
            "Hyrule Field": "True",
            "Lost Woods": "can_use(Longshot)"
        }
    },
    {
        "region_name": "Hyrule Field",
        "scene": "Hyrule Field",
        "hint": "Hyrule Field",
        "time_passes": true,
        "locations": {
<<<<<<< HEAD
            "Ocarina of Time": "
                is_child and has_all_stones and guarantee_hint",
            "Song from Ocarina of Time": "
                is_child and has_all_stones and guarantee_hint",
=======
            "Ocarina of Time": "is_child and Kokiri_Emerald and Goron_Ruby and Zora_Sapphire",
            "Song from Ocarina of Time": "is_child and Kokiri_Emerald and Goron_Ruby and Zora_Sapphire",
>>>>>>> b0f2b5f7
            "Big Poe Kill": "can_use(Bow) and can_use(Epona) and has_bottle"
        },
        "exits": {
            "Lost Woods Bridge": "True",
            "Lake Hylia": "True",
            "Gerudo Valley": "True",
            "Castle Town Entrance": "True",
            "Kakariko Village": "True",
            "Zora River Front": "True",
            "Lon Lon Ranch": "True",
            "Remote Southern Grotto": "here(can_blast_or_smash)",
            "Field Near Lake Outside Fence Grotto": "True",
            "Field Near Lake Inside Fence Grotto": "can_blast_or_smash",
            "Field Valley Grotto": "can_use(Hammer) or (is_child and has_explosives)",
                                   # There is a hammerable boulder as adult which is not there as child
            "Field West Castle Town Grotto": "here(can_blast_or_smash)",
            "Field Far West Castle Town Grotto": "here(can_blast_or_smash)",
            "Field Kakariko Grotto": "can_blast_or_smash",
            "Field North Lon Lon Grotto": "can_blast_or_smash"
        }
    },
    {
        "region_name": "Lake Hylia",
        "scene": "Lake Hylia",
        "hint": "Lake Hylia",
        "time_passes": true,
        "events": {
            "Bonooru": "is_child and has_ocarina"
        },
        "locations": {
            "Pierre": "is_adult and Bonooru and not free_scarecrow",
            "Underwater Bottle": "is_child and can_dive",
            "Lake Hylia Sun": "
                is_adult and 
                (can_use(Distant_Scarecrow) or 'Water Temple Clear') and can_use(Bow)",
            "Lake Hylia Freestanding PoH": "
                is_adult and (can_use(Scarecrow) or here(can_plant_bean))",
            "GS Lake Hylia Bean Patch": "can_plant_bugs and can_child_attack",
            "GS Lake Hylia Lab Wall": "
                is_child and (Boomerang or 
                    (logic_lab_wall_gs and (has_sticks or Kokiri_Sword))) and at_night",
            "GS Lake Hylia Small Island": "is_child and can_child_attack and at_night",
            "GS Lake Hylia Giant Tree": "can_use(Longshot) and at_night",
            "Lake Hylia Lab Gossip Stone": "True",
            "Lake Hylia Gossip Stone (Southeast)": "True",
            "Lake Hylia Gossip Stone (Southwest)": "True",
            "Gossip Stone Fairy": "can_summon_gossip_fairy and has_bottle",
            "Bean Plant Fairy": "can_plant_bean and can_play(Song_of_Storms) and has_bottle",
            "Butterfly Fairy": "can_use(Sticks) and has_bottle",
            "Bug Shrub": "is_child and can_cut_shrubs and has_bottle"
        },
        "exits": {
            "Hyrule Field": "True",
            "Zoras Domain": "is_child and can_dive",
            "Lake Hylia Owl Flight": "is_child",
            "Lake Hylia Lab": "True",
            "Lake Hylia Fishing Island": "
                is_child or can_use(Scarecrow) or
                here(can_plant_bean) or 'Water Temple Clear'",
            "Water Temple Lobby": "
                can_use(Hookshot) and
                (can_use(Iron_Boots) or
                    ((can_use(Longshot) or logic_water_hookshot_entry) and (Progressive_Scale, 2)))",
            "Lake Hylia Grotto": "True"
        }
    },
    {
        "region_name": "Lake Hylia Fishing Island",
        "scene": "Lake Hylia",
        "hint": "Lake Hylia",
        "exits": {
            "Lake Hylia": "True",
            "Fishing Hole": "True"
        }
    },
    {
        "region_name": "Lake Hylia Owl Flight",
        "scene": "Lake Hylia",
        "exits": {
            "Hyrule Field": "True"
        }
    },
    {
        "region_name": "Lake Hylia Lab",
        "scene": "Lake Hylia Lab",
        "events": {
            "Eyedrops Access": "
                is_adult and 
                ('Eyeball Frog Access' or (Eyeball_Frog and disable_trade_revert))"
        },
        "locations": {
            "Diving in the Lab": "
                (Progressive_Scale, 2) or
                (logic_lab_diving and Iron_Boots and can_use(Hookshot))",
            "GS Lab Underwater Crate": "Iron_Boots and can_use(Hookshot)"
        },
        "exits": {
            "Lake Hylia": "True"
        }
    },
    {
        "region_name": "Fishing Hole",
        "scene": "Fishing Hole",
        "locations": {
            "Child Fishing": "is_child",
            "Adult Fishing": "is_adult"
        },
        "exits": {
            "Lake Hylia Fishing Island": "True"
        }
    },
    {
        "region_name": "Gerudo Valley",
        "scene": "Gerudo Valley",
        "hint": "Gerudo Valley",
        "time_passes": true,
        "locations": {
            "GS Gerudo Valley Small Bridge": "can_use(Boomerang) and at_night",
            "Bug Rock": "is_child and has_bottle"
        },
        "exits": {
            "Hyrule Field": "True",
            "Gerudo Valley Upper Stream": "True",
            "Gerudo Valley Crate Ledge": "is_child",
            "Gerudo Valley Grotto Ledge": "True",
            "Gerudo Valley Far Side": "
                is_adult and 
                (can_use(Epona) or can_use(Longshot) or gerudo_fortress == 'open' or 'Carpenter Rescue')"
        }
    },
    {
        "region_name": "Gerudo Valley Upper Stream",
        "scene": "Gerudo Valley",
        "hint": "Gerudo Valley",
        "time_passes": true,
        "locations": {
            "Gerudo Valley Waterfall Freestanding PoH": "True",
            "GS Gerudo Valley Bean Patch": "can_plant_bugs and can_child_attack",
            "Gerudo Valley Cow": "is_child and can_play(Eponas_Song)",
            "Gerudo Valley Gossip Stone": "True",
            "Gossip Stone Fairy": "can_summon_gossip_fairy and has_bottle",
            "Bean Plant Fairy": "can_plant_bean and can_play(Song_of_Storms) and has_bottle"
        },
        "exits": {
            "Gerudo Valley Lower Stream": "True"
        }
    },
    {
        "region_name": "Gerudo Valley Lower Stream",
        "scene": "Gerudo Valley",
        "hint": "Gerudo Valley",
        "time_passes": true,
        "exits": {
            "Lake Hylia": "True"
        }
    },
    {
        "region_name": "Gerudo Valley Grotto Ledge",
        "scene": "Gerudo Valley",
        "hint": "Gerudo Valley",
        "time_passes": true,
        "exits": {
            "Gerudo Valley Lower Stream": "True",
            "Gerudo Valley Octorok Grotto": "can_use(Silver_Gauntlets)",
            "Gerudo Valley Crate Ledge": "can_use(Longshot)"
        }
    },
    {
        "region_name": "Gerudo Valley Crate Ledge",
        "scene": "Gerudo Valley",
        "hint": "Gerudo Valley",
        "time_passes": true,
        "locations": {
            "Gerudo Valley Crate Freestanding PoH": "True"
        },
        "exits": {
            "Gerudo Valley Lower Stream": "True"
        }
    },
    {
        "region_name": "Gerudo Valley Far Side",
        "scene": "Gerudo Valley",
        "hint": "Gerudo Valley",
        "time_passes": true,
        "events": {
            "Broken Sword Access": "is_adult and ('Poachers Saw Access' or Poachers_Saw)"
        },
        "locations": {
            "Gerudo Valley Hammer Rocks Chest": "can_use(Hammer)",
            "GS Gerudo Valley Behind Tent": "can_use(Hookshot) and at_night",
            "GS Gerudo Valley Pillar": "can_use(Hookshot) and at_night"
        },
        "exits": {
            "Gerudo Fortress": "True",
            "Gerudo Valley Upper Stream": "True",
            "Gerudo Valley Crate Ledge": "
                logic_valley_crate_hovers and can_use(Hover_Boots) and
                (damage_multiplier != 'ohko' or has_fairy or can_use(Nayrus_Love))",
            "Gerudo Valley": "
                is_child or can_use(Epona) or can_use(Longshot) or
                gerudo_fortress == 'open' or 'Carpenter Rescue'",
            "Carpenter Tent": "is_adult", # Invisible as child so not in logic
            "Gerudo Valley Storms Grotto": "is_adult and can_play(Song_of_Storms)" # Not there as child
        }
    },
    {
        "region_name": "Carpenter Tent",
        "scene": "Carpenter Tent",
        "exits": {
            "Gerudo Valley Far Side": "True"
        }
    },
    {
        "region_name": "Gerudo Fortress",
        "scene": "Gerudo Fortress",
        "hint": "Gerudo's Fortress",
        "events": {
            "Carpenter Rescue": "can_finish_GerudoFortress",
            "Gerudo Fortress Gate Open": "is_adult and Gerudo_Membership_Card"
        },
        "locations": {
            "Gerudo Fortress Rooftop Chest": "
                can_use(Hover_Boots) or can_use(Scarecrow) or can_use(Longshot)",
            "Horseback Archery 1000 Points": "
                Gerudo_Membership_Card and can_use(Epona) and Bow and at_day",
            "Horseback Archery 1500 Points": "
                Gerudo_Membership_Card and can_use(Epona) and Bow and at_day",
            "Gerudo Fortress North F1 Carpenter": "is_adult or Kokiri_Sword",
            "Gerudo Fortress North F2 Carpenter": "
                (is_adult or Kokiri_Sword) and 
                (Gerudo_Membership_Card or can_use(Bow) or can_use(Hookshot)
                    or can_use(Hover_Boots) or logic_gerudo_kitchen)",
            "Gerudo Fortress South F1 Carpenter": "is_adult or Kokiri_Sword",
            "Gerudo Fortress South F2 Carpenter": "is_adult or Kokiri_Sword",
            "Gerudo Fortress Membership Card": "can_finish_GerudoFortress",
            "GS Gerudo Fortress Archery Range": "
                can_use(Hookshot) and Gerudo_Membership_Card and at_night",
            "GS Gerudo Fortress Top Floor": "
                is_adult and at_night and 
                (Gerudo_Membership_Card or can_use(Bow) or can_use(Hookshot) or
                    can_use(Hover_Boots) or logic_gerudo_kitchen)"
        },
        "exits": {
            "Gerudo Valley Far Side": "True",
            "Gerudo Fortress Outside Gate": "'Gerudo Fortress Gate Open'",
            "Gerudo Training Grounds Lobby": "Gerudo_Membership_Card and is_adult",
            "Gerudo Fortress Storms Grotto": "is_adult and can_play(Song_of_Storms)" # Not there as child
        }
    },
    {
        "region_name": "Gerudo Fortress Outside Gate",
        "scene": "Gerudo Fortress",
        "hint": "Gerudo's Fortress",
        "exits": {
            "Gerudo Fortress": "is_adult or (shuffle_overworld_entrances and 'Gerudo Fortress Gate Open')",
            "Haunted Wasteland Near Fortress": "True"
        }
    },
    {
        "region_name": "Haunted Wasteland Near Fortress",
        "scene": "Haunted Wasteland",
        "hint": "Haunted Wasteland",
        "exits": {
            "Gerudo Fortress Outside Gate": "True",
            "Haunted Wasteland": "
                logic_wasteland_crossing or can_use(Hover_Boots) or can_use(Longshot)"
        }
    },
    {
        "region_name": "Haunted Wasteland",
        "scene": "Haunted Wasteland",
        "hint": "Haunted Wasteland",
        "locations": {
            "Haunted Wasteland Structure Chest": "has_fire_source",
            "Haunted Wasteland Bombchu Salesman": "
                Progressive_Wallet and 
                (is_adult or has_sticks or Kokiri_Sword)",
            "GS Wasteland Ruins": "can_use(Hookshot) or can_use(Boomerang)",
            "Fairy Pot": "has_bottle",
            "Nut Pot": "True"
        },
        "exits": {
            "Haunted Wasteland Near Colossus": "(logic_lens == 'chest') or can_use(Lens_of_Truth)",
            "Haunted Wasteland Near Fortress": "
                logic_wasteland_crossing or can_use(Hover_Boots) or can_use(Longshot)"
        }
    },
    {
        "region_name": "Haunted Wasteland Near Colossus",
        "scene": "Haunted Wasteland",
        "hint": "Haunted Wasteland",
        "exits": {
            "Desert Colossus": "True",
            "Haunted Wasteland": "logic_reverse_wasteland"
        }
    },
    {
        "region_name": "Desert Colossus",
        "scene": "Desert Colossus",
        "hint": "Desert Colossus",
        "time_passes": true,
        "locations": {
            "Colossus Freestanding PoH": "is_adult and here(can_plant_bean)",
            "GS Desert Colossus Bean Patch": "can_plant_bugs and can_child_attack",
            "GS Desert Colossus Tree": "can_use(Hookshot) and at_night",
            "GS Desert Colossus Hill": "
                is_adult and at_night and
                    (here(can_plant_bean) or can_use(Longshot) or
                        (logic_colossus_gs and can_use(Hookshot)))",
            "Desert Colossus Gossip Stone": "True",
            "Gossip Stone Fairy": "can_summon_gossip_fairy and has_bottle",
            "Fairy Pond": "can_play(Song_of_Storms) and has_bottle",
            "Bug Rock": "has_bottle"
        },
        "exits": {
            "Colossus Fairy": "has_explosives",
            "Spirit Temple Lobby": "True",
            "Haunted Wasteland Near Colossus": "True",
            "Desert Colossus Grotto": "can_use(Silver_Gauntlets)"
        }
    },
    {
        "region_name": "Desert Colossus From Spirit Lobby",
        "scene": "Desert Colossus",
        "hint": "Desert Colossus",
        "locations": {
            "Sheik at Colossus": "True"
        },
        "exits": {
            "Desert Colossus": "True"
        }
    },
    {
        "region_name": "Colossus Fairy",
        "scene": "Colossus Fairy",
        "locations": {
            "Desert Colossus Fairy Reward": "can_play(Zeldas_Lullaby)"
        },
        "exits": {
            "Desert Colossus": "True"
        }
    },
    {
        "region_name": "Castle Town Entrance",
        "scene": "Castle Town Entrance",
        "hint": "the Market",
        "exits": {
            "Hyrule Field": "is_adult or at_day",
            "Castle Town": "True",
            "Castle Town Rupee Room": "True"
        }
    },
    {
        "region_name": "Castle Town",
        "scene": "Castle Town",
        "hint": "the Market",
        "exits": {
            "Castle Town Entrance": "True",
            "Temple of Time Exterior": "True",
            "Castle Grounds": "True",
            "Castle Town Bazaar": "is_child and at_day",
            "Castle Town Mask Shop": "is_child and at_day",
            "Castle Town Shooting Gallery": "is_child and at_day",
            "Castle Town Bombchu Bowling": "is_child",
            "Castle Town Potion Shop": "is_child and at_day",
            "Castle Town Treasure Chest Game": "is_child and at_night",
            "Castle Town Back Alley": "is_child"
        }
    },
    {
        "region_name": "Castle Town Back Alley",
        "scene": "Castle Town",
        "hint": "the Market",
        "exits": {
            "Castle Town": "True",
            "Castle Town Bombchu Shop": "at_night",
            "Castle Town Dog Lady": "True",
            "Castle Town Man in Green House": "at_night"
        }
    },
    {
        "region_name": "Temple of Time Exterior",
        "scene": "Temple of Time Exterior",
        "hint": "the Market",
        "locations": {
            "Temple of Time Gossip Stone (Left)": "True",
            "Temple of Time Gossip Stone (Left-Center)": "True",
            "Temple of Time Gossip Stone (Right)": "True",
            "Temple of Time Gossip Stone (Right-Center)": "True",
            "Gossip Stone Fairy": "can_summon_gossip_fairy_without_suns and has_bottle"
        },
        "exits": {
            "Castle Town": "True",
            "Temple of Time": "True"
        }
    },
    {
        "region_name": "Temple of Time",
        "scene": "Temple of Time",
        "hint": "Temple of Time",
        "locations": {
            "Zelda": "is_adult and can_trigger_lacs"
        },
        "exits": {
            "Temple of Time Exterior": "True",
            "Beyond Door of Time": "can_play(Song_of_Time) or open_door_of_time"
        }
    },
    {
        "region_name": "Beyond Door of Time",
        "scene": "Temple of Time",
        "hint": "Temple of Time",
        "locations": {
            "Master Sword Pedestal": "True",
            "Sheik at Temple": "Forest_Medallion and is_adult"
        },
        "exits": {
            "Temple of Time": "True"
        }
    },
    {
        "region_name": "Castle Grounds",
        "scene": "Castle Grounds",
        "exits": {
            "Castle Town": "is_child or at_dampe_time",
            "Hyrule Castle Grounds": "is_child",
            "Ganons Castle Grounds": "is_adult"
        }
    },
    {
        "region_name": "Hyrule Castle Grounds",
        "scene": "Castle Grounds",
        "hint": "Hyrule Castle",
        "time_passes": true,
        "locations": {
            "Malon Egg": "True",
            "GS Hyrule Castle Tree": "can_child_attack",
            "Hyrule Castle Malon Gossip Stone": "True",
            "Hyrule Castle Rock Wall Gossip Stone": "True",
            "Gossip Stone Fairy": "can_summon_gossip_fairy and has_bottle",
            "Butterfly Fairy": "can_use(Sticks) and has_bottle",
            "Bug Rock": "has_bottle"
        },
        "exits": {
            "Castle Grounds": "True",
            "Hyrule Castle Garden": "Weird_Egg or (not shuffle_weird_egg)",
            "Hyrule Castle Fairy": "has_explosives",
            "Castle Storms Grotto": "can_play(Song_of_Storms)"
        }
    },
    {
        "region_name": "Hyrule Castle Garden",
        "scene": "Castle Grounds",
        "hint": "Hyrule Castle",
        "locations": {
            "Zeldas Letter": "True",
            "Impa at Castle": "True"
        },
        "exits": {
            "Hyrule Castle Grounds": "True"
        }
    },
    {
        "region_name": "Hyrule Castle Fairy",
        "scene": "Hyrule Castle Fairy",
        "locations": {
            "Hyrule Castle Fairy Reward": "can_play(Zeldas_Lullaby)"
        },
        "exits": {
            "Castle Grounds": "True"
        }
    },
    {
        "region_name": "Ganons Castle Grounds",
        "scene": "Castle Grounds",
        "hint": "outside Ganon's Castle",
        "locations": {
            "GS Outside Ganon's Castle": "True"
        },
        "exits": {
            "Castle Grounds": "True",
            "Ganons Castle Fairy": "can_use(Golden_Gauntlets) and at_dampe_time",
            "Ganons Castle Lobby": "can_build_rainbow_bridge and at_dampe_time"
        }
    },
    {
        "region_name": "Ganons Castle Fairy",
        "scene": "Ganons Castle Fairy",
        "locations": {
            "Ganons Castle Fairy Reward": "can_play(Zeldas_Lullaby)"
        },
        "exits": {
            "Castle Grounds": "True"
        }
    },
    {
        "region_name": "Castle Town Rupee Room",
        "scene": "Castle Town Rupee Room",
        "events": {
            "Sell Big Poe": "is_adult and Bottle_with_Big_Poe"
        },
        "locations": {
            "10 Big Poes": "
                is_adult and 
                (Big_Poe or (Bottle_with_Big_Poe, big_poe_count))",
            "GS Castle Market Guard House": "is_child"
        },
        "exits": {
            "Castle Town Entrance": "True"
        }
    },
    {
        "region_name": "Castle Town Bazaar",
        "scene": "Castle Town Bazaar",
        "locations": {
            "Castle Town Bazaar Item 1": "True",
            "Castle Town Bazaar Item 2": "True",
            "Castle Town Bazaar Item 3": "True",
            "Castle Town Bazaar Item 4": "True",
            "Castle Town Bazaar Item 5": "True",
            "Castle Town Bazaar Item 6": "True",
            "Castle Town Bazaar Item 7": "True",
            "Castle Town Bazaar Item 8": "True"
        },
        "exits": {
            "Castle Town": "True"
        }
    },
    {
        "region_name": "Castle Town Mask Shop",
        "scene": "Castle Town Mask Shop",
        "events": {
            "Skull Mask": "at('Kakariko Village', is_child and Zeldas_Letter)",
            "Mask of Truth": "'Skull Mask' and
                at('Lost Woods', is_child and can_play(Sarias_Song)) and
                at('Graveyard', is_child and at_day) and
                at('Hyrule Field', is_child and has_all_stones)"
        },
        "exits": {
            "Castle Town": "True"
        }
    },
    {
        "region_name": "Castle Town Shooting Gallery",
        "scene": "Castle Town Shooting Gallery",
        "locations": {
            "Child Shooting Gallery": "is_child"
        },
        "exits": {
            "Castle Town": "True"
        }
    },
    {
        "region_name": "Castle Town Bombchu Bowling",
        "scene": "Castle Town Bombchu Bowling",
        "locations": {
            "Bombchu Bowling Bomb Bag": "has_bombchus_item",
            "Bombchu Bowling Piece of Heart": "has_bombchus_item",
            "Bombchu Bowling Bombchus": "has_bombchus_item"
        },
        "exits": {
            "Castle Town": "True"
        }
    },
    {
        "region_name": "Castle Town Potion Shop",
        "scene": "Castle Town Potion Shop",
        "locations": {
            "Castle Town Potion Shop Item 1": "True",
            "Castle Town Potion Shop Item 2": "True",
            "Castle Town Potion Shop Item 3": "True",
            "Castle Town Potion Shop Item 4": "True",
            "Castle Town Potion Shop Item 5": "True",
            "Castle Town Potion Shop Item 6": "True",
            "Castle Town Potion Shop Item 7": "True",
            "Castle Town Potion Shop Item 8": "True"
        },
        "exits": {
            "Castle Town": "True"
        }
    },
    {
        "region_name": "Castle Town Treasure Chest Game",
        "scene": "Castle Town Treasure Chest Game",
        "locations": {
            "Treasure Chest Game": "can_use(Lens_of_Truth)"
        },
        "exits": {
            "Castle Town": "True"
        }
    },
    {
        "region_name": "Castle Town Bombchu Shop",
        "scene": "Castle Town Bombchu Shop",
        "locations": {
            "Bombchu Shop Item 1": "True",
            "Bombchu Shop Item 2": "True",
            "Bombchu Shop Item 3": "True",
            "Bombchu Shop Item 4": "True",
            "Bombchu Shop Item 5": "True",
            "Bombchu Shop Item 6": "True",
            "Bombchu Shop Item 7": "True",
            "Bombchu Shop Item 8": "True"
        },
        "exits": {
            "Castle Town Back Alley": "True"
        }
    },
    {
        "region_name": "Castle Town Dog Lady",
        "scene": "Castle Town Dog Lady",
        "locations": {
            "Dog Lady": "is_child and at_night"
        },
        "exits": {
            "Castle Town Back Alley": "True"
        }
    },
    {
        "region_name": "Castle Town Man in Green House",
        "scene": "Castle Town Man in Green House",
        "exits": {
            "Castle Town Back Alley": "True"
        }
    },
    {
        "region_name": "Kakariko Village",
        "scene": "Kakariko Village",
        "hint": "Kakariko Village",
        "events": {
            "Cojiro Access": "is_adult and 'Wake Up Adult Talon'",
            "Kakariko Village Gate Open": "is_child and Zeldas_Letter"
        },
        "locations": {
            "Sheik in Kakariko": "
                is_adult and Forest_Medallion and Fire_Medallion and Water_Medallion",
            "Anju as Adult": "is_adult and at_day",
            "Anjus Chickens": "is_child and at_day",
            "GS Kakariko House Under Construction": "is_child and at_night",
            "GS Kakariko Skulltula House": "is_child and at_night",
            "GS Kakariko Guard's House": "is_child and at_night",
            "GS Kakariko Tree": "is_child and at_night",
            "GS Kakariko Watchtower": "
                is_child and (has_slingshot or has_bombchus or 
                    (logic_kakariko_tower_gs and (has_sticks or Kokiri_Sword) and
                    (damage_multiplier != 'ohko' or has_fairy or can_use(Nayrus_Love)))) and at_night",
            "GS Kakariko Above Impa's House": "can_use(Hookshot) and at_night",
            "Bug Rock": "has_bottle"
        },
        "exits": {
            "Hyrule Field": "True",
            "Carpenter Boss House": "True",
            "House of Skulltula": "True",
            "Impas House": "True",
            "Windmill": "True",
            "Kakariko Bazaar": "is_adult and at_day",
            "Kakariko Shooting Gallery": "is_adult and at_day",
            "Bottom of the Well": "
                'Drain Well' and (is_child or shuffle_dungeon_entrances)",
            "Kakariko Potion Shop Front": "is_child or at_day",
            "Kakariko Bombable Grotto": "can_blast_or_smash",
            "Kakariko Impa Ledge": "
                (is_child and at_day) or (is_adult and logic_visible_collisions) or can_use(Hookshot)",
            "Odd Medicine Rooftop": "
                can_use(Hookshot) or 
                (logic_man_on_roof and 
                    (is_adult or at_day or has_slingshot or has_bombchus or 
                        (logic_kakariko_tower_gs and (has_sticks or Kokiri_Sword) and
                            (damage_multiplier != 'ohko' or has_fairy or can_use(Nayrus_Love)))))",
            "Kakariko Village Backyard": "is_adult or at_day",
            "Graveyard": "True",
            "Kakariko Village Behind Gate": "is_adult or open_kakariko or 'Kakariko Village Gate Open'"
        }
    },
    {
        "region_name": "Kakariko Impa Ledge",
        "scene": "Kakariko Village",
        "hint": "Kakariko Village",
        "exits": {
            "Impas House Back": "True",
            "Kakariko Village": "True"
        }
    },
    {
        "region_name": "Odd Medicine Rooftop",
        "scene": "Kakariko Village",
        "hint": "Kakariko Village",
        "locations": {
            "Man on Roof": "True"
        },
        "exits": {
            "Kakariko Village": "True",
            "Kakariko Village Backyard": "True"
        }
    },
    {
        "region_name": "Kakariko Village Backyard",
        "scene": "Kakariko Village",
        "hint": "Kakariko Village",
        "exits": {
            "Kakariko Village": "True",
            "Kakariko Back Grotto": "True",
            "Odd Medicine Building": "is_adult",
            "Kakariko Potion Shop Back": "is_adult and at_day"
        }
    },
    {
        "region_name": "Carpenter Boss House",
        "scene": "Carpenter Boss House",
        "events": {
            "Wake Up Adult Talon": "is_adult and (Pocket_Egg or Pocket_Cucco)"
        },
        "exits": {
            "Kakariko Village": "True"
        }
    },
    {
        "region_name": "House of Skulltula",
        "scene": "House of Skulltula",
        "locations": {
            "10 Gold Skulltula Reward": "(Gold_Skulltula_Token, 10)",
            "20 Gold Skulltula Reward": "(Gold_Skulltula_Token, 20)",
            "30 Gold Skulltula Reward": "(Gold_Skulltula_Token, 30)",
            "40 Gold Skulltula Reward": "(Gold_Skulltula_Token, 40)",
            "50 Gold Skulltula Reward": "(Gold_Skulltula_Token, 50)"
        },
        "exits": {
            "Kakariko Village": "True"
        }
    },
    {
        "region_name": "Impas House",
        "scene": "Impas House",
        "exits": {
            "Kakariko Village": "True",
            "Impas House Near Cow": "True"
        }
    },
    {
        "region_name": "Impas House Back",
        "scene": "Impas House",
        "locations": {
            "Impa House Freestanding PoH": "True"
        },
        "exits": {
            "Kakariko Impa Ledge": "True",
            "Impas House Near Cow": "True"
        }
    },
    {
        "region_name": "Impas House Near Cow",
        "locations": {
            "Impas House Cow": "can_play(Eponas_Song)"
        },
        "exits": {
            #For hints purposes
            "Impas House Back": "False"
        }
    },
    {
        "region_name": "Windmill",
        "scene": "Windmill and Dampes Grave",
        "events": {
            "Drain Well": "is_child and can_play(Song_of_Storms)"
        },
        "locations": {
            "Windmill Freestanding PoH": "
                can_use(Boomerang) or
                (logic_windmill_poh and is_adult) or 'Dampes Windmill Access'",
            "Song at Windmill": "is_adult and has_ocarina"
        },
        "exits": {
            "Kakariko Village": "True"
        }
    },
    {
        "region_name": "Kakariko Bazaar",
        "scene": "Kakariko Bazaar",
        "locations": {
            "Kakariko Bazaar Item 1": "True",
            "Kakariko Bazaar Item 2": "True",
            "Kakariko Bazaar Item 3": "True",
            "Kakariko Bazaar Item 4": "True",
            "Kakariko Bazaar Item 5": "True",
            "Kakariko Bazaar Item 6": "True",
            "Kakariko Bazaar Item 7": "True",
            "Kakariko Bazaar Item 8": "True"
        },
        "exits": {
            "Kakariko Village": "True"
        }
    },
    {
        "region_name": "Kakariko Shooting Gallery",
        "scene": "Kakariko Shooting Gallery",
        "locations": {
            "Adult Shooting Gallery": "is_adult and Bow"
        },
        "exits": {
            "Kakariko Village": "True"
        }
    },
    {
        "region_name": "Kakariko Potion Shop Front",
        "scene": "Kakariko Potion Shop",
        "locations": {
            "Kakariko Potion Shop Item 1": "is_adult",
            "Kakariko Potion Shop Item 2": "is_adult",
            "Kakariko Potion Shop Item 3": "is_adult",
            "Kakariko Potion Shop Item 4": "is_adult",
            "Kakariko Potion Shop Item 5": "is_adult",
            "Kakariko Potion Shop Item 6": "is_adult",
            "Kakariko Potion Shop Item 7": "is_adult",
            "Kakariko Potion Shop Item 8": "is_adult"
        },
        "exits": {
            "Kakariko Village": "True",
            "Kakariko Potion Shop Back": "is_adult"
        }
    },
    {
        "region_name": "Kakariko Potion Shop Back",
        "scene": "Kakariko Potion Shop",
        "exits": {
            "Kakariko Village Backyard": "is_adult",
            "Kakariko Potion Shop Front": "True"
        }
    },
    {
        "region_name": "Odd Medicine Building",
        "scene": "Odd Medicine Building",
        "events": {
            "Odd Potion Access": "
                is_adult and
                ('Odd Mushroom Access' or (Odd_Mushroom and disable_trade_revert))"
        },
        "exits": {
            "Kakariko Village Backyard": "True"
        }
    },
    {
        "region_name": "Graveyard",
        "scene": "Graveyard",
        "hint": "the Graveyard",
        "locations": {
            "Graveyard Freestanding PoH": "
                (is_adult and (here(can_plant_bean) or can_use(Longshot))) or
                (logic_graveyard_poh and can_use(Boomerang))",
            "Gravedigging Tour": "is_child and at_dampe_time",
            "GS Graveyard Wall": "can_use(Boomerang) and at_night",
            "GS Graveyard Bean Patch": "can_plant_bugs and can_child_attack",
            "Butterfly Fairy": "can_use(Sticks) and at_day and has_bottle",
            "Bean Plant Fairy": "can_plant_bean and can_play(Song_of_Storms) and has_bottle",
            "Bug Rock": "has_bottle"
        },
        "exits": {
            "Shield Grave": "is_adult or at_night",
            "Composer Grave": "can_play(Zeldas_Lullaby)",
            "Heart Piece Grave": "is_adult or at_night",
            "Dampes Grave": "is_adult",
            "Dampes House": "is_adult or at_dampe_time",
            "Kakariko Village": "True"
        }
    },
    {
        "region_name": "Shield Grave",
        "scene": "Shield Grave",
        "locations": {
            "Shield Grave Chest": "True",
            "Free Fairies": "can_blast_or_smash and has_bottle"
        },
        "exits": {
            "Graveyard": "True"
        }
    },
    {
        "region_name": "Heart Piece Grave",
        "scene": "Heart Piece Grave",
        "locations": {
            "Heart Piece Grave Chest": "can_play(Suns_Song)"
        },
        "exits": {
            "Graveyard": "True"
        }
    },
    {
        "region_name": "Composer Grave",
        "scene": "Composer Grave",
        "locations": {
            "Composer Grave Chest": "has_fire_source",
            "Song from Composer Grave": "
                is_adult or 
                (has_slingshot or Boomerang or has_sticks or 
                    has_explosives or Kokiri_Sword)"
        },
        "exits": {
            "Graveyard": "True"
        }
    },
    {
        "region_name": "Dampes Grave",
        "scene": "Windmill and Dampes Grave",
        "events": {
            "Dampes Windmill Access": "is_adult and can_play(Song_of_Time)"
        },
        "locations": {
            "Hookshot Chest": "True",
            "Dampe Race Freestanding PoH": "is_adult or logic_child_dampe_race_poh",
            "Nut Pot": "True"
        },
        "exits": {
            "Graveyard": "True",
            "Windmill": "is_adult and can_play(Song_of_Time)"
        }
    },
    {
        "region_name": "Dampes House",
        "scene": "Dampes House",
        "exits": {
            "Graveyard": "True"
        }
    },
    {
        "region_name": "Shadow Temple Warp Region",
        "scene": "Graveyard",
        "hint": "the Graveyard",
        "locations": {
            "Graveyard Gossip Stone": "True",
            "Gossip Stone Fairy": "can_summon_gossip_fairy_without_suns and has_bottle"
        },
        "exits": {
            "Graveyard": "True",
            "Shadow Temple Entryway": "
                can_use(Dins_Fire) or
                (logic_shadow_fire_arrow_entry and can_use(Fire_Arrows))"
        }
    },
    {
        "region_name": "Kakariko Village Behind Gate",
        "scene": "Kakariko Village",
        "hint": "Kakariko Village",
        "exits": {
            "Kakariko Village": "
                is_adult or logic_visible_collisions or open_kakariko or 'Kakariko Village Gate Open'",
            "Death Mountain": "True"
        }
    },
    {
        "region_name": "Death Mountain",
        "scene": "Death Mountain",
        "hint": "Death Mountain Trail",
        "time_passes": true,
        "locations": {
            "Death Mountain Bombable Chest": "
                can_blast_or_smash or 
                (logic_dmt_bombable and is_child and Progressive_Strength_Upgrade)",
            "DM Trail Freestanding PoH": "
                (damage_multiplier != 'ohko') or can_use(Nayrus_Love) or has_fairy or can_use(Hover_Boots) or
                (is_adult and here(can_plant_bean and (has_explosives or Progressive_Strength_Upgrade)))",
            "GS Mountain Trail Bean Patch": "
                can_plant_bugs and
                    (has_explosives or Progressive_Strength_Upgrade or
                    (logic_dmt_soil_gs and can_use(Boomerang)))",
            "GS Mountain Trail Bomb Alcove": "can_blast_or_smash",
            "GS Mountain Trail Above Dodongo's Cavern": "
                is_adult and at_night and
                (can_use(Hammer) or (logic_trail_gs_lower_hookshot and can_use(Hookshot)) or
                    (logic_trail_gs_lower_bean and here(can_plant_bean and (has_explosives or Progressive_Strength_Upgrade))))",
            "Bean Plant Fairy": "
                can_plant_bean and can_play(Song_of_Storms) and has_bottle and
                (has_explosives or Progressive_Strength_Upgrade)"
        },
        "exits": {
            "Kakariko Village Behind Gate": "True",
            "Goron City": "True",
            "Death Mountain Summit": "
                here(can_blast_or_smash) or (is_adult and here(can_plant_bean and Progressive_Strength_Upgrade))",
            "Dodongos Cavern Beginning": "has_explosives or Progressive_Strength_Upgrade or is_adult",
            "Mountain Storms Grotto": "can_play(Song_of_Storms)"
        }
    },
    {
        "region_name": "Death Mountain Summit",
        "scene": "Death Mountain",
        "hint": "Death Mountain Trail",
        "time_passes": true,
        "events": {
            "Prescription Access": "is_adult and ('Broken Sword Access' or Broken_Sword)"
        },
        "locations": {
            "Biggoron": "
                is_adult and 
                (Claim_Check or 
                    (guarantee_trade_path and 
                    ('Eyedrops Access' or (Eyedrops and disable_trade_revert))))",
            "GS Mountain Trail Path to Crater": "
                is_adult and (can_use(Hammer) or logic_trail_gs_upper) and at_night",
            "Death Mountain Trail Gossip Stone": "True",
            "Gossip Stone Fairy": "can_summon_gossip_fairy and has_bottle",
            "Bug Rock": "is_child and has_bottle"
        },
        "exits": {
            "Death Mountain": "True",
            "Death Mountain Crater Upper Local": "True",
            "Death Mountain Owl Flight": "is_child",
            "Mountain Bombable Grotto": "here(can_blast_or_smash)",
            "Mountain Summit Fairy": "here(can_blast_or_smash)"
        }
    },
    {
        "region_name": "Death Mountain Owl Flight",
        "scene": "Death Mountain",
        "exits": {
            "Kakariko Impa Ledge": "True"
        }
    },
    {
        "region_name": "Goron City",
        "scene": "Goron City",
        "hint": "Goron City",
        "events": {
            "Goron City Child Fire": "is_child and can_use(Dins_Fire)",
            "Goron City Woods Warp Open": "
                can_blast_or_smash or can_use(Dins_Fire) or can_use(Bow) or 
                Progressive_Strength_Upgrade or 'Goron City Child Fire'",
            "Stop Link the Goron": "
                is_adult and 
                (Progressive_Strength_Upgrade or has_explosives or has_bow or
                    (logic_link_goron_dins and can_use(Dins_Fire)))"
        },
        "locations": {
            "Goron City Leftmost Maze Chest": "
                can_use(Hammer) or can_use(Silver_Gauntlets) or
                (logic_goron_city_leftmost and has_explosives and can_use(Hover_Boots))",
            "Goron City Left Maze Chest": "
                can_blast_or_smash or can_use(Silver_Gauntlets)",
            "Goron City Right Maze Chest": "
                can_blast_or_smash or can_use(Silver_Gauntlets)",
            "Goron City Pot Freestanding PoH": "
                is_child and 'Goron City Child Fire' and
                (has_bombs or Progressive_Strength_Upgrade or (has_bombchus and logic_goron_city_pot))",
            "Rolling Goron as Child": "
                is_child and 
                (has_explosives or (Progressive_Strength_Upgrade and logic_child_rolling_with_strength))",
            "Link the Goron": "'Stop Link the Goron'",
            "GS Goron City Boulder Maze": "is_child and has_explosives",
            "GS Goron City Center Platform": "is_adult",
            "Goron City Maze Gossip Stone": "
                can_blast_or_smash or can_use(Silver_Gauntlets)",
            "Goron City Medigoron Gossip Stone": "
                can_blast_or_smash or Progressive_Strength_Upgrade",
            "Gossip Stone Fairy": "
                can_summon_gossip_fairy_without_suns and has_bottle and
                (can_blast_or_smash or Progressive_Strength_Upgrade)",
            "Bug Rock": "(can_blast_or_smash or can_use(Silver_Gauntlets)) and has_bottle",
            "Stick Pot": "is_child"
        },
        "exits": {
            "Death Mountain": "True",
            "Goron City Woods Warp": "'Goron City Woods Warp Open'",
            "Goron Shop": "
                (is_adult and 'Stop Link the Goron') or 
                (is_child and (has_explosives or Progressive_Strength_Upgrade or 'Goron City Child Fire'))",
            "Darunias Chamber": "
                (is_adult and 'Stop Link the Goron') or
                (is_child and can_play(Zeldas_Lullaby))",
            "Goron City Grotto Platform": "
                is_adult and 
                ((can_play(Song_of_Time) and 
                    ((damage_multiplier != 'ohko' and damage_multiplier != 'quadruple') or 
                        can_use(Goron_Tunic) or can_use(Longshot) or can_use(Nayrus_Love))) or 
                (damage_multiplier != 'ohko' and can_use(Goron_Tunic) and can_use(Hookshot)) or 
                (can_use(Nayrus_Love) and can_use(Hookshot)))"
        }
    },
    {
        "region_name": "Goron City Woods Warp",
        "scene": "Goron City",
        "hint": "Goron City",
        "events": {
            "Goron City Woods Warp Open": "can_blast_or_smash or can_use(Dins_Fire)"
        },
        "exits": {
            "Goron City": "can_leave_forest and 'Goron City Woods Warp Open'",
            "Lost Woods": "True"
        }
    },
    {
        "region_name": "Darunias Chamber",
        "scene": "Goron City",
        "hint": "Goron City",
        "events": {
            "Goron City Child Fire": "can_use(Sticks)"
        },
        "locations": {
            "Darunias Joy": "is_child and can_play(Sarias_Song)"
        },
        "exits": {
            "Goron City": "True",
            "Death Mountain Crater Lower Local": "is_adult"
        }
    },
    {
        "region_name": "Goron City Grotto Platform",
        "scene": "Goron City",
        "hint": "Goron City",
        "exits": {
            "Goron City Grotto": "True",
            "Goron City": "
                (damage_multiplier != 'ohko' and damage_multiplier != 'quadruple') or 
                can_use(Goron_Tunic) or can_use(Nayrus_Love) or 
                (can_play(Song_of_Time) and can_use(Longshot))"
        }
    },
    {
        "region_name": "Goron Shop",
        "scene": "Goron Shop",
        "locations": {
            "Goron Shop Item 1": "True",
            "Goron Shop Item 2": "True",
            "Goron Shop Item 3": "True",
            "Goron Shop Item 4": "True",
            "Goron Shop Item 5": "True",
            "Goron Shop Item 6": "True",
            "Goron Shop Item 7": "True",
            "Goron Shop Item 8": "True"
        },
        "exits": {
            "Goron City": "True"
        }
    },
    {
        "region_name": "Death Mountain Crater Upper Nearby",
        "scene": "Death Mountain Crater",
        "hint": "Death Mountain Crater",
        "exits": {
            "Death Mountain Crater Upper Local": "can_use(Goron_Tunic)",
            "Death Mountain Summit": "True",
            "Top of Crater Grotto": "here(can_blast_or_smash)"
        }
    },
    {
        "region_name": "Death Mountain Crater Upper Local",
        "scene": "Death Mountain Crater",
        "hint": "Death Mountain Crater",
        "locations": {
            "DM Crater Wall Freestanding PoH": "True",
            "GS Death Mountain Crater Crate": "is_child and can_child_attack",
            "Death Mountain Crater Gossip Stone": "has_explosives",
            "Gossip Stone Fairy": "
                has_explosives and can_summon_gossip_fairy_without_suns and has_bottle"
        },
        "exits": {
            "Death Mountain Crater Upper Nearby": "True",
            "Death Mountain Crater Ladder Area Nearby": "True",
            "Death Mountain Crater Central Nearby": "
                can_use(Goron_Tunic) and can_use(Longshot) and 
                ((damage_multiplier != 'ohko' and damage_multiplier != 'quadruple') or 
                    (has_fairy and not shuffle_dungeon_entrances) or can_use(Nayrus_Love))"
        }
    },
    {
        "region_name": "Death Mountain Crater Ladder Area Nearby",
        "scene": "Death Mountain Crater",
        "hint": "Death Mountain Crater",
        "locations": {
            "DMC Deku Scrub Bombs": "is_child and can_stun_deku"
        },
        "exits": {
            "Death Mountain Crater Upper Nearby": "is_adult",
            "Death Mountain Crater Lower Nearby": "
                can_use(Hover_Boots) or
                (logic_crater_upper_to_lower and can_use(Hammer))"
        }
    },
    {
        "region_name": "Death Mountain Crater Lower Nearby",
        "scene": "Death Mountain Crater",
        "hint": "Death Mountain Crater",
        "exits": {
            "Death Mountain Crater Lower Local": "can_use(Goron_Tunic)",
            "Darunias Chamber": "True",
            "Crater Fairy": "can_use(Hammer)",
            "DMC Hammer Grotto": "can_use(Hammer)"
        }
    },
    {
        "region_name": "Death Mountain Crater Lower Local",
        "scene": "Death Mountain Crater",
        "hint": "Death Mountain Crater",
        "exits": {
            "Death Mountain Crater Lower Nearby": "True",
            "Death Mountain Crater Ladder Area Nearby": "True",
            "Death Mountain Crater Central Nearby": "can_use(Hover_Boots) or can_use(Hookshot)",
            "Fire Temple Entrance": "
                (can_use(Hover_Boots) or can_use(Hookshot)) and
                (logic_fewer_tunic_requirements or can_use(Goron_Tunic))"
        }
    },
    {
        "region_name": "Death Mountain Crater Central Nearby",
        "scene": "Death Mountain Crater",
        "hint": "Death Mountain Crater",
        "locations": {
            "DM Crater Volcano Freestanding PoH": "
                is_adult and
                (here(can_plant_bean) or 
                    (logic_crater_bean_poh_with_hovers and Hover_Boots))",
            "Sheik in Crater": "is_adult"
        },
        "exits": {
            "Death Mountain Crater Central Local": "can_use(Goron_Tunic)"
        }
    },
    {
        "region_name": "Death Mountain Crater Central Local",
        "scene": "Death Mountain Crater",
        "hint": "Death Mountain Crater",
        "locations": {
            "GS Mountain Crater Bean Patch": "can_plant_bugs and can_child_attack",
            "Bean Plant Fairy": "can_plant_bean and can_play(Song_of_Storms) and has_bottle"
        },
        "exits": {
            "Death Mountain Crater Central Nearby": "True",
            "Death Mountain Crater Lower Nearby": "
                is_adult and
                (can_use(Hover_Boots) or can_use(Hookshot) or here(can_plant_bean))",
            "Death Mountain Crater Upper Nearby": "is_adult and here(can_plant_bean)",
            "Fire Temple Entrance": "
                (is_child and shuffle_dungeon_entrances) or
                (is_adult and (logic_fewer_tunic_requirements or can_use(Goron_Tunic)))"
        }
    },
    {
        "region_name": "Fire Temple Entrance",
        "scene": "Death Mountain Crater",
        "hint": "Death Mountain Crater",
        "exits": {
            "Fire Temple Lower": "True",
            "Death Mountain Crater Central Nearby": "can_use(Goron_Tunic)"
        }
    },
    {
        "region_name": "Crater Fairy",
        "scene": "Crater Fairy",
        "locations": {
            "Crater Fairy Reward": "can_play(Zeldas_Lullaby)"
        },
        "exits": {
            "Death Mountain Crater Lower Local": "True"
        }
    },
    {
        "region_name": "Mountain Summit Fairy",
        "scene": "Mountain Summit Fairy",
        "locations": {
            "Mountain Summit Fairy Reward": "can_play(Zeldas_Lullaby)"
        },
        "exits": {
            "Death Mountain Summit": "True"
        }
    },
    {
        "region_name": "Zora River Front",
        "scene": "Zora River",
        "hint": "Zora's River",
        "time_passes": true,
        "locations": {
            "GS Zora River Tree": "is_child and can_child_attack"
        },
        "exits": {
            "Zora River": "is_adult or has_explosives",
            "Hyrule Field": "True"
        }
    },
    {
        "region_name": "Zora River",
        "scene": "Zora River",
        "hint": "Zora's River",
        "time_passes": true,
        "locations": {
            "Magic Bean Salesman": "is_child",
            "Frog Ocarina Game": "
                is_child and can_play(Zeldas_Lullaby) and can_play(Sarias_Song) and 
                can_play(Suns_Song) and can_play(Eponas_Song) and 
                can_play(Song_of_Time) and can_play(Song_of_Storms)",
            "Frogs in the Rain": "is_child and can_play(Song_of_Storms)",
            "Zora River Lower Freestanding PoH": "
                is_child or can_use(Hover_Boots) or (is_adult and logic_zora_river_lower)",
            "Zora River Upper Freestanding PoH": "
                is_child or can_use(Hover_Boots) or (is_adult and logic_zora_river_upper)",
            "GS Zora River Ladder": "is_child and at_night and can_child_attack",
            "GS Zora River Near Raised Grottos": "can_use(Hookshot) and at_night",
            "GS Zora River Above Bridge": "can_use(Hookshot) and at_night",
            "Zoras River Plateau Gossip Stone": "True",
            "Zoras River Waterfall Gossip Stone": "True",
            "Gossip Stone Fairy": "can_summon_gossip_fairy and has_bottle",
            "Bean Plant Fairy": "can_plant_bean and can_play(Song_of_Storms) and has_bottle",
            "Butterfly Fairy": "can_use(Sticks) and has_bottle",
            "Bug Shrub": "can_cut_shrubs and has_bottle"
        },
        "exits": {
            "Zora River Front": "True",
            "Zora River Plateau Open Grotto": "True",
            "Zora River Plateau Bombable Grotto": "here(can_blast_or_smash)",
            "Lost Woods": "can_dive or can_use(Iron_Boots)",
            "Zora River Storms Grotto": "can_play(Song_of_Storms)",
            "Zora River Behind Waterfall": "
                can_play(Zeldas_Lullaby) or
                (can_use(Hover_Boots) and logic_zora_with_hovers) or
                (is_child and logic_zora_with_cucco)"
        }
    },
    {
        "region_name": "Zora River Behind Waterfall",
        "scene": "Zora River",
        "hint": "Zora's River",
        "exits": {
            "Zora River": "True",
            "Zoras Domain": "True"
        }
    },
    {
        "region_name": "Zora River Top of Waterfall",
        "scene": "Zora River",
        "hint": "Zora's River",
        "exits": {
            "Zora River": "True"
        }
    },
    {
        "region_name": "Zoras Domain",
        "scene": "Zoras Domain",
        "hint": "Zora's Domain",
        "events": {
            "Zora Thawed": "is_adult and has_blue_fire",
            "Eyeball Frog Access": "
                is_adult and 'Zora Thawed' and 
                (Eyedrops or Eyeball_Frog or Prescription or 'Prescription Access')"
        },
        "locations": {
            "Diving Minigame": "is_child",
            "Zoras Domain Torch Run": "can_use(Sticks)",
            "Deliver Ruto's Letter": "
                is_child and Bottle_with_Letter and zora_fountain != 'open'",
            "King Zora Thawed": "'Zora Thawed'",
            "GS Zora's Domain Frozen Waterfall": "
                is_adult and at_night and (Progressive_Hookshot or has_bow or Magic_Meter)",
            "Zoras Domain Gossip Stone": "True",
            "Gossip Stone Fairy": "can_summon_gossip_fairy_without_suns and has_bottle",
            "Fish Group": "is_child and has_bottle",
            "Stick Pot": "is_child",
            "Nut Pot": "True"
        },
        "exits": {
            "Zora River Behind Waterfall": "True",
            "Lake Hylia": "is_child and can_dive",
            "Zoras Domain Behind King Zora": "
                Deliver_Letter or zora_fountain == 'open' or
                (zora_fountain == 'adult' and is_adult)",
            "Zora Shop": "is_child or has_blue_fire",
            "Zoras Domain Storms Grotto": "can_play(Song_of_Storms)"
        }
    },
    {
        "region_name": "Zoras Domain Behind King Zora",
        "scene": "Zoras Domain",
        "hint": "Zora's Domain",
        "exits": {
            "Zoras Domain": "
                Deliver_Letter or zora_fountain == 'open' or
                (zora_fountain == 'adult' and is_adult)",
            "Zoras Fountain": "True"
        }
    },
    {
        "region_name": "Zoras Domain Eyeball Frog Timeout",
        "scene": "Zoras Domain",
        "hint": "Zora's Domain",
        "exits": {
            "Zoras Domain": "True"
        }
    },
    {
        "region_name": "Zoras Fountain",
        "scene": "Zoras Fountain",
        "hint": "Zora's Fountain",
        "locations": {
            "Zoras Fountain Iceberg Freestanding PoH": "is_adult",
            "Zoras Fountain Bottom Freestanding PoH": "
                is_adult and Iron_Boots and (logic_fewer_tunic_requirements or can_use(Zora_Tunic))",
            "GS Zora's Fountain Tree": "is_child",
            "GS Zora's Fountain Above the Log": "can_use(Boomerang) and at_night",
            "GS Zora's Fountain Hidden Cave": "
                can_use(Silver_Gauntlets) and can_blast_or_smash and 
                can_use(Hookshot) and at_night",
            "Zoras Fountain Fairy Gossip Stone": "True",
            "Zoras Fountain Jabu Gossip Stone": "True",
            "Gossip Stone Fairy": "can_summon_gossip_fairy_without_suns and has_bottle",
            "Butterfly Fairy": "can_use(Sticks) and at_day and has_bottle"
        },
        "exits": {
            "Zoras Domain Behind King Zora": "True",
            "Jabu Jabus Belly Beginning": "is_child and has_fish",
            "Zoras Fountain Ice Ledge": "is_adult",
            "Zoras Fountain Fairy": "has_explosives"
        }
    },
    {
        "region_name": "Zoras Fountain Ice Ledge",
        "scene": "Zoras Fountain",
        "hint": "Zora's Fountain",
        "exits": {
            "Zoras Fountain": "True",
            "Ice Cavern Beginning": "True"
        }
    },
    {
        "region_name": "Zora Shop",
        "scene": "Zora Shop",
        "locations": {
            "Zora Shop Item 1": "True",
            "Zora Shop Item 2": "True",
            "Zora Shop Item 3": "True",
            "Zora Shop Item 4": "True",
            "Zora Shop Item 5": "True",
            "Zora Shop Item 6": "True",
            "Zora Shop Item 7": "True",
            "Zora Shop Item 8": "True"
        },
        "exits": {
            "Zoras Domain": "True"
        }
    },
    {
        "region_name": "Zoras Fountain Fairy",
        "scene": "Zoras Fountain Fairy",
        "locations": {
            "Zoras Fountain Fairy Reward": "can_play(Zeldas_Lullaby)"
        },
        "exits": {
            "Zoras Fountain": "True"
        }
    },
    {
        "region_name": "Lon Lon Ranch",
        "scene": "Lon Lon Ranch",
        "hint": "Lon Lon Ranch",
        "events": {
            "Epona": "can_play(Eponas_Song) and is_adult and at_day",
            "Links Cow": "can_play(Eponas_Song) and is_adult and at_day"
        },
        "locations": {
            "Song from Malon": "is_child and Zeldas_Letter and has_ocarina and at_day",
            "GS Lon Lon Ranch Tree": "is_child",
            "GS Lon Lon Ranch Rain Shed": "is_child and at_night",
            "GS Lon Lon Ranch House Window": "can_use(Boomerang) and at_night",
            "GS Lon Lon Ranch Back Wall": "can_use(Boomerang) and at_night"
        },
        "exits": {
            "Hyrule Field": "True",
            "Talon House": "is_adult or at_day",
            "Ingo Barn": "True",
            "Lon Lon Corner Tower": "True",
            "Lon Lon Grotto": "is_child"
        }
    },
    {
        "region_name": "Talon House",
        "scene": "Talon House",
        "locations": {
            "Talons Chickens": "is_child and at_day and Zeldas_Letter"
        },
        "exits": {
            "Lon Lon Ranch": "True"
        }
    },
    {
        "region_name": "Ingo Barn",
        "scene": "Ingo Barn",
		"locations": {
            "LLR Stables Left Cow": "can_play(Eponas_Song)",
            "LLR Stables Right Cow": "can_play(Eponas_Song)"
        },
        "exits": {
            "Lon Lon Ranch": "True"
        }
    },
    {
        "region_name": "Lon Lon Corner Tower",
        "scene": "Lon Lon Corner Tower",
        "locations": {
            "Lon Lon Tower Freestanding PoH": "is_child",
            "LLR Tower Left Cow": "can_play(Eponas_Song)",
            "LLR Tower Right Cow": "can_play(Eponas_Song)"
        },
        "exits": {
            "Lon Lon Ranch": "True"
        }
    },
    {
        "region_name": "Ganons Castle Tower",
        "dungeon": "Ganons Castle",
        "locations": {
            "Ganons Tower Boss Key Chest": "True",
            "Ganon": "Boss_Key_Ganons_Castle and can_use(Light_Arrows)"
        }
    },
    {
        "region_name": "Gerudo Fortress Storms Grotto",
        "scene": "Gerudo Fortress Storms Grotto",
        "locations": {
            "Free Fairies": "has_bottle"
        },
        "exits": {
            "Gerudo Fortress": "True"
        }
    },
    {
        "region_name": "Zoras Domain Storms Grotto",
        "scene": "Zoras Domain Storms Grotto",
        "locations": {
            "Free Fairies": "has_bottle"
        },
        "exits": {
            "Zoras Domain": "True"
        }
    },
    {
        "region_name": "Kokiri Forest Storms Grotto",
        "scene": "Kokiri Forest Storms Grotto",
        "locations": {
            "Kokiri Forest Storms Grotto Chest": "True",
            "Kokiri Forest Storms Grotto Gossip Stone": "True",
            "Gossip Stone Fairy": "can_summon_gossip_fairy and has_bottle",
            "Butterfly Fairy": "can_use(Sticks) and has_bottle",
            "Bug Shrub": "can_cut_shrubs and has_bottle",
            "Lone Fish": "has_bottle"
        },
        "exits": {
            "Kokiri Forest": "True"
        }
    },
    {
        "region_name": "Lost Woods Generic Grotto",
        "scene": "Lost Woods Generic Grotto",
        "locations": {
            "Lost Woods Generic Grotto Chest": "True",
            "Lost Woods Generic Grotto Gossip Stone": "True",
            "Gossip Stone Fairy": "can_summon_gossip_fairy and has_bottle",
            "Butterfly Fairy": "can_use(Sticks) and has_bottle",
            "Bug Shrub": "can_cut_shrubs and has_bottle",
            "Lone Fish": "has_bottle"
        },
        "exits": {
            "Lost Woods": "True"
        }
    },
    {
        "region_name": "Deku Theater",
        "scene": "Deku Theater",
        "locations": {
            "Deku Theater Skull Mask": "is_child and 'Skull Mask'",
            "Deku Theater Mask of Truth": "is_child and 'Mask of Truth'"
        },
        "exits": {
            "Lost Woods Beyond Mido": "True"
        }
    },
    {
        "region_name": "Lost Woods Sales Grotto",
        "scene": "Lost Woods Sales Grotto",
        "locations": {
            "LW Grotto Deku Scrub Arrows": "can_stun_deku",
            "LW Grotto Deku Scrub Deku Nut Upgrade": "can_stun_deku"
        },
        "exits": {
            "Lost Woods Beyond Mido": "True"
        }
    },
    {
        "region_name": "Meadow Fairy Grotto",
        "scene": "Meadow Fairy Grotto",
        "locations": {
            "Free Fairies": "has_bottle"
        },
        "exits": {
            "Sacred Forest Meadow": "True"
        }
    },
    {
        "region_name": "Meadow Storms Grotto",
        "scene": "Meadow Storms Grotto",
        "locations": {
            "SFM Grotto Deku Scrub Red Potion": "can_stun_deku",
            "SFM Grotto Deku Scrub Green Potion": "can_stun_deku"
        },
        "exits": {
            "Sacred Forest Meadow": "True"
        }
    },
    {
        "region_name": "Front of Meadow Grotto",
        "scene": "Front of Meadow Grotto",
        "locations": {
            "Wolfos Grotto Chest": "
                is_adult or has_slingshot or has_sticks or 
                Kokiri_Sword or can_use(Dins_Fire)"
        },
        "exits": {
            "Sacred Forest Meadow Entryway": "True"
        }
    },
    {
        "region_name": "Lon Lon Grotto",
        "scene": "Lon Lon Grotto",
        "locations": {
            "LLR Grotto Deku Scrub Deku Nuts": "can_stun_deku",
            "LLR Grotto Deku Scrub Bombs": "can_stun_deku",
            "LLR Grotto Deku Scrub Arrows": "can_stun_deku"
        },
        "exits": {
            "Lon Lon Ranch": "True"
        }
    },
    {
        "region_name": "Remote Southern Grotto",
        "scene": "Remote Southern Grotto",
        "locations": {
            "Remote Southern Grotto Chest": "True",
            "Remote Southern Grotto Gossip Stone": "True",
            "Gossip Stone Fairy": "can_summon_gossip_fairy and has_bottle",
            "Butterfly Fairy": "can_use(Sticks) and has_bottle",
            "Bug Shrub": "can_cut_shrubs and has_bottle",
            "Lone Fish": "has_bottle"
        },
        "exits": {
            "Hyrule Field": "True"
        }
    },
    {
        "region_name": "Field Near Lake Outside Fence Grotto",
        "scene": "Field Near Lake Outside Fence Grotto",
        "locations": {
            "Field Near Lake Outside Fence Grotto Chest": "True",
            "Field Near Lake Outside Fence Grotto Gossip Stone": "True",
            "Gossip Stone Fairy": "can_summon_gossip_fairy and has_bottle",
            "Butterfly Fairy": "can_use(Sticks) and has_bottle",
            "Bug Shrub": "can_cut_shrubs and has_bottle",
            "Lone Fish": "has_bottle"
        },
        "exits": {
            "Hyrule Field": "True"
        }
    },
    {
        "region_name": "Field Near Lake Inside Fence Grotto",
        "scene": "Field Near Lake Inside Fence Grotto",
        "locations": {
            "HF Grotto Deku Scrub Piece of Heart": "can_stun_deku"
        },
        "exits": {
            "Hyrule Field": "True"
        }
    },
    {
        "region_name": "Field Valley Grotto",
        "scene": "Field Valley Grotto",
        "locations": {
            "GS Hyrule Field Near Gerudo Valley": "
                has_fire_source and (can_use(Hookshot) or can_use(Boomerang))",
            "HF Grotto Cow": "has_fire_source and can_play(Eponas_Song)",
            "Field Valley Grotto Gossip Stone": "has_fire_source",
            "Gossip Stone Fairy": "has_fire_source and can_summon_gossip_fairy and has_bottle",
            "Bug Shrub": "has_fire_source and can_cut_shrubs and has_bottle",
            "Nut Pot": "has_fire_source"
        },
        "exits": {
            "Hyrule Field": "True"
        }
    },
    {
        "region_name": "Field West Castle Town Grotto",
        "scene": "Field West Castle Town Grotto",
        "locations": {
            "Field West Castle Town Grotto Chest": "True",
            "Field West Castle Town Grotto Gossip Stone": "True",
            "Gossip Stone Fairy": "can_summon_gossip_fairy and has_bottle",
            "Butterfly Fairy": "can_use(Sticks) and has_bottle",
            "Bug Shrub": "can_cut_shrubs and has_bottle",
            "Lone Fish": "has_bottle"
        },
        "exits": {
            "Hyrule Field": "True"
        }
    },
    {
        "region_name": "Field Far West Castle Town Grotto",
        "scene": "Field Far West Castle Town Grotto",
        "locations": {
            "Free Fairies": "has_bottle"
        },
        "exits": {
            "Hyrule Field": "True"
        }
    },
    {
        "region_name": "Field Kakariko Grotto",
        "scene": "Field Kakariko Grotto",
        "locations": {
            "GS Hyrule Field near Kakariko": "can_use(Boomerang) or can_use(Hookshot)"
        },
        "exits": {
            "Hyrule Field": "True"
        }
    },
    {
        "region_name": "Field North Lon Lon Grotto",
        "scene": "Field North Lon Lon Grotto",
        "locations": {
            "Tektite Grotto Freestanding PoH": "
                (Progressive_Scale, 2) or can_use(Iron_Boots)"
        },
        "exits": {
            "Hyrule Field": "True"
        }
    },
    {
        "region_name": "Castle Storms Grotto",
        "scene": "Castle Storms Grotto",
        "locations": {
            "GS Hyrule Castle Grotto": "can_blast_or_smash and (can_use(Boomerang) or can_use(Hookshot))",
            "Castle Storms Grotto Gossip Stone": "can_blast_or_smash",
            "Gossip Stone Fairy": "can_blast_or_smash and can_summon_gossip_fairy and has_bottle",
            "Wandering Bugs": "can_blast_or_smash and has_bottle",
            "Nut Pot": "can_blast_or_smash"
        },
        "exits": {
            "Castle Grounds": "True"
        }
    },
    {
        "region_name": "Kakariko Bombable Grotto",
        "scene": "Kakariko Bombable Grotto",
        "locations": {
            "Redead Grotto Chest": "
                is_adult or 
                (has_sticks or Kokiri_Sword or can_use(Dins_Fire))"
        },
        "exits": {
            "Kakariko Village": "True"
        }
    },
    {
        "region_name": "Kakariko Back Grotto",
        "scene": "Kakariko Back Grotto",
        "locations": {
            "Kakariko Back Grotto Chest": "True",
            "Kakariko Back Grotto Gossip Stone": "True",
            "Gossip Stone Fairy": "can_summon_gossip_fairy and has_bottle",
            "Butterfly Fairy": "can_use(Sticks) and has_bottle",
            "Bug Shrub": "can_cut_shrubs and has_bottle",
            "Lone Fish": "has_bottle"
        },
        "exits": {
            "Kakariko Village Backyard": "True"
        }
    },
    {
        "region_name": "Mountain Bombable Grotto",
        "scene": "Mountain Bombable Grotto",
		 "locations": {
            "DMT Grotto Cow": "can_play(Eponas_Song)"
        },
        "exits": {
            "Death Mountain Summit": "True"
        }
    },
    {
        "region_name": "Mountain Storms Grotto",
        "scene": "Mountain Storms Grotto",
        "locations": {
            "Mountain Storms Grotto Chest": "True",
            "Mountain Storms Grotto Gossip Stone": "True",
            "Gossip Stone Fairy": "can_summon_gossip_fairy and has_bottle",
            "Butterfly Fairy": "can_use(Sticks) and has_bottle",
            "Bug Shrub": "can_cut_shrubs and has_bottle",
            "Lone Fish": "has_bottle"
        },
        "exits": {
            "Death Mountain": "True"
        }
    },
    {
        "region_name": "Goron City Grotto",
        "scene": "Goron City Grotto",
        "locations": {
            "Goron Grotto Deku Scrub Deku Nuts": "can_stun_deku",
            "Goron Grotto Deku Scrub Bombs": "can_stun_deku",
            "Goron Grotto Deku Scrub Arrows": "can_stun_deku"
        },
        "exits": {
            "Goron City Grotto Platform": "True"
        }
    },
    {
        "region_name": "Top of Crater Grotto",
        "scene": "Top of Crater Grotto",
        "locations": {
            "Top of Crater Grotto Chest": "True",
            "Top of Crater Grotto Gossip Stone": "True",
            "Gossip Stone Fairy": "can_summon_gossip_fairy and has_bottle",
            "Butterfly Fairy": "can_use(Sticks) and has_bottle",
            "Bug Shrub": "can_cut_shrubs and has_bottle",
            "Lone Fish": "has_bottle"
        },
        "exits": {
            "Death Mountain Crater Upper Local": "True"
        }
    },
    {
        "region_name": "DMC Hammer Grotto",
        "scene": "DMC Hammer Grotto",
        "locations": {
            "DMC Grotto Deku Scrub Deku Nuts": "can_stun_deku",
            "DMC Grotto Deku Scrub Bombs": "can_stun_deku",
            "DMC Grotto Deku Scrub Arrows": "can_stun_deku"
        },
        "exits": {
            "Death Mountain Crater Lower Local": "True"
        }
    },
    {
        "region_name": "Zora River Plateau Open Grotto",
        "scene": "Zora River Plateau Open Grotto",
        "locations": {
            "Zora River Plateau Open Grotto Chest": "True",
            "Zora River Plateau Open Grotto Gossip Stone": "True",
            "Gossip Stone Fairy": "can_summon_gossip_fairy and has_bottle",
            "Butterfly Fairy": "can_use(Sticks) and has_bottle",
            "Bug Shrub": "can_cut_shrubs and has_bottle",
            "Lone Fish": "has_bottle"
        },
        "exits": {
            "Zora River": "True"
        }
    },
    {
        "region_name": "Zora River Plateau Bombable Grotto",
        "scene": "Zora River Plateau Bombable Grotto",
        "locations": {
            "Free Fairies": "has_bottle"
        },
        "exits": {
            "Zora River": "True"
        }
    },
    {
        "region_name": "Zora River Storms Grotto",
        "scene": "Zora River Storms Grotto",
        "locations": {
            "ZR Grotto Deku Scrub Red Potion": "can_stun_deku",
            "ZR Grotto Deku Scrub Green Potion": "can_stun_deku"
        },
        "exits": {
            "Zora River": "True"
        }
    },
    {
        "region_name": "Lake Hylia Grotto",
        "scene": "Lake Hylia Grotto",
        "locations": {
            "LH Grotto Deku Scrub Deku Nuts": "can_stun_deku",
            "LH Grotto Deku Scrub Bombs": "can_stun_deku",
            "LH Grotto Deku Scrub Arrows": "can_stun_deku"
        },
        "exits": {
            "Lake Hylia": "True"
        }
    },
    {
        "region_name": "Desert Colossus Grotto",
        "scene": "Desert Colossus Grotto",
        "locations": {
            "Desert Grotto Deku Scrub Red Potion": "can_stun_deku",
            "Desert Grotto Deku Scrub Green Potion": "can_stun_deku"
        },
        "exits": {
            "Desert Colossus": "True"
        }
    },
    {
        "region_name": "Gerudo Valley Octorok Grotto",
        "scene": "Gerudo Valley Octorok Grotto",
        "exits": {
            "Gerudo Valley Grotto Ledge": "True"
        }
    },
    {
        "region_name": "Gerudo Valley Storms Grotto",
        "scene": "Gerudo Valley Storms Grotto",
        "locations": {
            "Valley Grotto Deku Scrub Red Potion": "can_stun_deku",
            "Valley Grotto Deku Scrub Green Potion": "can_stun_deku"
        },
        "exits": {
            "Gerudo Valley Far Side": "True"
        }
    }
]<|MERGE_RESOLUTION|>--- conflicted
+++ resolved
@@ -326,15 +326,8 @@
         "hint": "Hyrule Field",
         "time_passes": true,
         "locations": {
-<<<<<<< HEAD
-            "Ocarina of Time": "
-                is_child and has_all_stones and guarantee_hint",
-            "Song from Ocarina of Time": "
-                is_child and has_all_stones and guarantee_hint",
-=======
-            "Ocarina of Time": "is_child and Kokiri_Emerald and Goron_Ruby and Zora_Sapphire",
-            "Song from Ocarina of Time": "is_child and Kokiri_Emerald and Goron_Ruby and Zora_Sapphire",
->>>>>>> b0f2b5f7
+            "Ocarina of Time": "is_child and has_all_stones",
+            "Song from Ocarina of Time": "is_child and has_all_stones",
             "Big Poe Kill": "can_use(Bow) and can_use(Epona) and has_bottle"
         },
         "exits": {
