<<<<<<< HEAD
[
    {
        "region_name": "Kokiri Forest",
        "locations": {
            "Kokiri Sword Chest": "True",
            "GS Kokiri Know It All House": "
                nighttime and (can_leave_forest or can_play(Suns_Song)) and 
                can_child_attack",
            "GS Kokiri Bean Patch": "
                has_bottle and can_child_attack and 
                (can_leave_forest or Kokiri_Sword or has_sticks or 
                    Boomerang or has_explosives or Buy_Bottle_Bug)",
            "GS Kokiri House of Twins": "
                (can_use(Hookshot) or 
                    (logic_tricks and can_use(Hover_Boots))) and nighttime",
            "Deku Baba Sticks": "
                (Kokiri_Sword and Buy_Deku_Shield) or 
                (open_forest and (is_adult or Kokiri_Sword or Boomerang))",
            "Deku Baba Nuts": "
                (Kokiri_Sword and Buy_Deku_Shield) or 
                (open_forest and 
                    (is_adult or has_slingshot or has_sticks or 
                        has_explosives or Kokiri_Sword or can_use(Dins_Fire)))",
            "Kokiri Forest Gossip Stone": "True"
        },
        "exits": {
            "Links House": "True",
            "Mido House": "True",
            "Saria House": "True",
            "House of Twins": "True",
            "Know It All House": "True",
            "Kokiri Shop": "True",
            "Deku Tree Lobby": "(Kokiri_Sword and Buy_Deku_Shield) or open_forest",
            "Lost Woods": "True",
            "Lost Woods Bridge": "can_leave_forest",
            "Kokiri Forest Storms Grotto": "can_play(Song_of_Storms)"
        }
    },
    {
        "region_name": "Links House",
        "locations": {
            "Links Pocket": "True"
        },
        "exits": {
            "Kokiri Forest": "True",
            "Sacred Forest Meadow": "can_play(Minuet_of_Forest)",
            "Forest Temple Entry Area": "can_play(Minuet_of_Forest) and is_adult",
            "Temple of Time": "can_play(Prelude_of_Light) and can_leave_forest",
            "Death Mountain Crater Central": "
                can_play(Bolero_of_Fire) and can_leave_forest",
            "Lake Hylia": "can_play(Serenade_of_Water) and can_leave_forest",
            "Shadow Temple Warp Region": "
                can_play(Nocturne_of_Shadow) and can_leave_forest",
            "Desert Colossus": "can_play(Requiem_of_Spirit) and can_leave_forest"
        }
    },
    {
        "region_name": "Mido House",
        "locations": {
            "Mido Chest Top Left": "True",
            "Mido Chest Top Right": "True",
            "Mido Chest Bottom Left": "True",
            "Mido Chest Bottom Right": "True"
        },
        "exits": {
            "Kokiri Forest": "True"
        }
    },
    {
        "region_name": "Saria House",
        "exits": {
            "Kokiri Forest": "True"
        }
    },
    {
        "region_name": "House of Twins",
        "exits": {
            "Kokiri Forest": "True"
        }
    },
    {
        "region_name": "Know It All House",
        "exits": {
            "Kokiri Forest": "True"
        }
    },
    {
        "region_name": "Kokiri Shop",
        "locations": {
            "Kokiri Shop Item 1": "True",
            "Kokiri Shop Item 2": "True",
            "Kokiri Shop Item 3": "True",
            "Kokiri Shop Item 4": "True",
            "Kokiri Shop Item 5": "True",
            "Kokiri Shop Item 6": "True",
            "Kokiri Shop Item 7": "True",
            "Kokiri Shop Item 8": "True"
        },
        "exits": {
            "Kokiri Forest": "True"
        }
    },
    {
        "region_name": "Lost Woods",
        "locations": {
            "Skull Kid": "can_play(Sarias_Song)",
            "Ocarina Memory Game": "has_ocarina",
            "Target in Woods": "has_slingshot",
            "LW Deku Scrub Deku Stick Upgrade": "can_stun_deku",
            "GS Lost Woods Bean Patch Near Bridge": "
                has_bottle and can_child_attack and 
                (can_leave_forest or Kokiri_Sword or has_sticks or 
                    Boomerang or has_explosives or Buy_Bottle_Bug)",
            "GS Lost Woods Bean Patch Near Stage": "
                has_bottle and 
                (can_child_attack or (shuffle_scrubs == 'off' and Buy_Deku_Shield)) and 
                (can_leave_forest or Kokiri_Sword or has_sticks or 
                    Boomerang or has_explosives or Buy_Bottle_Bug)",
            "LW Deku Scrub Deku Nuts": "can_stun_deku",
            "LW Deku Scrub Deku Sticks": "can_stun_deku",
            "Lost Woods Gossip Stone": "True"
        },
        "exits": {
            "Kokiri Forest": "True",
            "Sacred Forest Meadow Entryway": "True",
            "Goron City Woods Warp": "True",
            "Zora River Child": "can_dive and can_leave_forest",
            "Forest Temple Entry Area": "can_play(Sarias_Song) and is_adult",
            "Lost Woods Generic Grotto": "can_blast_or_smash",
            "Deku Theater": "True",
            "Lost Woods Sales Grotto": "
                has_explosives or (can_use(Hammer) and 
                    (can_play(Minuet_of_Forest) or can_play(Sarias_Song)))"
        }
    },
    {
        "region_name": "Sacred Forest Meadow Entryway",
        "exits": {
            "Lost Woods": "True",
            "Sacred Forest Meadow": "
                has_slingshot or has_sticks or has_explosives or 
                Kokiri_Sword or can_use(Dins_Fire)",
            "Front of Meadow Grotto": "
                has_explosives or (can_use(Hammer) and 
                    (can_play(Minuet_of_Forest) or can_play(Sarias_Song)))"
        }
    },
    {
        "region_name": "Sacred Forest Meadow",
        "locations": {
            "Song from Saria": "Zeldas_Letter"
        },
        "exits": {
            "Sacred Forest Meadow Entryway": "True",
            "Meadow Fairy Grotto": "True",
            "Meadow Storms Grotto": "
                can_play(Song_of_Storms) and 
                (can_child_attack or has_nuts or Buy_Deku_Shield)",
            "Sacred Forest Meadow Gossip Stones": "True"
        }
    },
    {
        "region_name": "Sacred Forest Meadow Gossip Stones",
        "locations": {
            "Sacred Forest Meadow Maze Gossip Stone (Lower)": "True",
            "Sacred Forest Meadow Maze Gossip Stone (Upper)": "True",
            "Sacred Forest Meadow Saria Gossip Stone": "True"
        }
    },
    {
        "region_name": "Lost Woods Bridge",
        "locations": {
            "Gift from Saria": "True"
        },
        "exits": {
            "Kokiri Forest": "True",
            "Hyrule Field": "True"
        }
    },
    {
        "region_name": "Hyrule Field",
        "locations": {
            "Ocarina of Time": "
                Kokiri_Emerald and Goron_Ruby and Zora_Sapphire and guarantee_hint",
            "Song from Ocarina of Time": "
                Kokiri_Emerald and Goron_Ruby and Zora_Sapphire and guarantee_hint",
            "Generic Grotto Gossip Stone": "True"
        },
        "exits": {
            "Lost Woods Bridge": "True",
            "Lake Hylia": "True",
            "Gerudo Valley": "True",
            "Castle Town": "True",
            "Kakariko Village": "True",
            "Zora River Front": "True",
            "Lon Lon Ranch": "True",
            "Remote Southern Grotto": "can_blast_or_smash",
            "Field Near Lake Outside Fence Grotto": "True",
            "Field Near Lake Inside Fence Grotto": "can_blast_or_smash",
            "Field Valley Grotto": "can_blast_or_smash",
            "Field West Castle Town Grotto": "can_blast_or_smash",
            "Field Far West Castle Town Grotto": "can_blast_or_smash",
            "Field Kakariko Grotto": "can_blast_or_smash",
            "Field North Lon Lon Grotto": "can_blast_or_smash"
        }
    },
    {
        "region_name": "Lake Hylia",
        "locations": {
            "Underwater Bottle": "can_dive",
            "Lake Hylia Sun": "
                (can_use(Distant_Scarecrow) or can_reach(Morpha, Location)) and 
                can_use(Bow)",
            "Lake Hylia Freestanding PoH": "can_use(Scarecrow) or can_use(Magic_Bean)",
            "GS Lake Hylia Bean Patch": "has_bottle and can_child_attack",
            "GS Lake Hylia Lab Wall": "Boomerang and nighttime",
            "GS Lake Hylia Small Island": "nighttime and can_child_attack",
            "GS Lake Hylia Giant Tree": "can_use(Longshot)",
            "Lake Hylia Lab Gossip Stone": "True",
            "Lake Hylia Gossip Stone (Southeast)": "True",
            "Lake Hylia Gossip Stone (Southwest)": "True"
        },
        "exits": {
            "Hyrule Field": "True",
            "Zoras Domain": "can_dive",
            "Lake Hylia Lab": "True",
            "Fishing Hole": "True",
            "Water Temple Lobby": "
                (Iron_Boots or (logic_morpha_with_scale and (Progressive_Scale, 2))) and 
                can_use(Hookshot) and (logic_fewer_tunic_requirements or has_ZoraTunic)",
            "Lake Hylia Grotto": "can_stun_deku"
        }
    },
    {
        "region_name": "Lake Hylia Lab",
        "locations": {
            "Diving in the Lab": "(Progressive_Scale, 2)",
            "GS Lab Underwater Crate": "Iron_Boots and can_use(Hookshot)"
        }
    },
    {
        "region_name": "Fishing Hole",
        "locations": {
            "Child Fishing": "Kokiri_Sword",
            "Adult Fishing": "
                (can_use(Scarecrow) or can_use(Magic_Bean) or can_reach(Morpha, Location))"
        }
    },
    {
        "region_name": "Gerudo Valley",
        "locations": {
            "Gerudo Valley Waterfall Freestanding PoH": "True",
            "Gerudo Valley Crate Freestanding PoH": "True",
            "GS Gerudo Valley Small Bridge": "Boomerang and nighttime",
            "GS Gerudo Valley Bean Patch": "has_bottle and can_child_attack",
            "Gerudo Valley Gossip Stone": "True"
        },
        "exits": {
            "Hyrule Field": "True",
            "Lake Hylia": "True",
            "Gerudo Valley Far Side": "
                Epona or can_use(Longshot) or ((gerudo_fortress == 'open') and is_adult)"
        }
    },
    {
        "region_name": "Gerudo Valley Far Side",
        "locations": {
            "Gerudo Valley Hammer Rocks Chest": "can_use(Hammer)",
            "GS Gerudo Valley Behind Tent": "can_use(Hookshot) and nighttime",
            "GS Gerudo Valley Pillar": "can_use(Hookshot) and nighttime"
        },
        "exits": {
            "Gerudo Fortress": "True",
            "Gerudo Valley Storms Grotto": "can_play(Song_of_Storms)"
        }
    },
    {
        "region_name": "Gerudo Fortress",
        "locations": {
            "Gerudo Fortress Rooftop Chest": "
                can_use(Hover_Boots) or can_use(Scarecrow) or can_use(Longshot)",
            "Horseback Archery 1000 Points": "
                Carpenter_Rescue and Epona and Bow and is_adult",
            "Horseback Archery 1500 Points": "
                Carpenter_Rescue and Epona and Bow and is_adult",
            "Gerudo Fortress North F1 Carpenter": "True",
            "Gerudo Fortress North F2 Carpenter": "
                can_use(Bow) or can_use(Hookshot) or can_use(Hover_Boots) or logic_tricks",
            "Gerudo Fortress South F1 Carpenter": "True",
            "Gerudo Fortress South F2 Carpenter": "True",
            "Gerudo Fortress Carpenter Rescue": "can_finish_GerudoFortress",
            "Gerudo Fortress Membership Card": "can_finish_GerudoFortress",
            "GS Gerudo Fortress Archery Range": "
                can_use(Hookshot) and Carpenter_Rescue and nighttime",
            "GS Gerudo Fortress Top Floor": "
                nighttime and (can_use(Bow) or can_use(Hookshot) or 
                    can_use(Hover_Boots) or logic_tricks)"
        },
        "exits": {
            "Haunted Wasteland": "
                Carpenter_Rescue and (can_use(Hover_Boots) or can_use(Longshot))",
            "Gerudo Training Grounds Lobby": "
                Carpenter_Rescue and Gerudo_Membership_Card and is_adult"
        }
    },
    {
        "region_name": "Haunted Wasteland",
        "locations": {
            "Haunted Wasteland Structure Chest": "has_fire_source",
            "Haunted Wasteland Bombchu Salesman": "Progressive_Wallet",
            "GS Wasteland Ruins": "can_use(Hookshot)"
        },
        "exits": {
            "Desert Colossus": "(logic_lens == 'chest') or can_use(Lens_of_Truth)"
        }
    },
    {
        "region_name": "Desert Colossus",
        "locations": {
            "Colossus Freestanding PoH": "
                can_play(Requiem_of_Spirit) and can_use(Magic_Bean)",
            "Sheik at Colossus": "True",
            "GS Desert Colossus Bean Patch": "
                has_bottle and can_play(Requiem_of_Spirit) and can_child_attack",
            "GS Desert Colossus Tree": "can_use(Hookshot) and nighttime",
            "GS Desert Colossus Hill": "
                ((can_use(Magic_Bean) and can_play(Requiem_of_Spirit)) or 
                    can_use(Longshot)) and nighttime"
        },
        "exits": {
            "Colossus Fairy": "has_explosives",
            "Spirit Temple Lobby": "True",
            "Desert Colossus Grotto": "can_use(Silver_Gauntlets)",
            "Desert Colossus Gossip Stone": "
                hints != 'mask' or can_play(Requiem_of_Spirit)"
        }
    },
    {
        "region_name": "Colossus Fairy",
        "locations": {
            "Desert Colossus Fairy Reward": "can_play(Zeldas_Lullaby)"
        }
    },
    {
        "region_name": "Desert Colossus Gossip Stone",
        "locations": {
            "Desert Colossus Gossip Stone": "True"
        }
    },
    {
        "region_name": "Castle Town",
        "locations": {
            "Temple of Time Gossip Stone (Left)": "True",
            "Temple of Time Gossip Stone (Left-Center)": "True",
            "Temple of Time Gossip Stone (Right)": "True",
            "Temple of Time Gossip Stone (Right-Center)": "True"
        },
        "exits": {
            "Hyrule Field": "True",
            "Temple of Time": "True",
            "Hyrule Castle Grounds": "True",
            "Castle Town Rupee Room": "True",
            "Castle Town Bazaar": "True",
            "Castle Town Mask Shop": "True",
            "Castle Town Shooting Gallery": "True",
            "Ganons Castle Grounds": "is_adult",
            "Castle Town Bombchu Bowling": "True",
            "Castle Town Potion Shop": "True",
            "Castle Town Treasure Chest Game": "True",
            "Castle Town Bombchu Shop": "True",
            "Castle Town Dog Lady": "True",
            "Castle Town Man in Green House": "True"
        }
    },
    {
        "region_name": "Temple of Time",
        "locations": {
            "Zelda": "Shadow_Medallion and Spirit_Medallion and is_adult"
        },
        "exits": {
            "Castle Town": "True",
            "Beyond Door of Time": "can_play(Song_of_Time) or open_door_of_time"
        }
    },
    {
        "region_name": "Beyond Door of Time",
        "locations": {
            "Master Sword Pedestal": "True",
            "Sheik at Temple": "Forest_Medallion and is_adult"
        },
        "exits": {
            "Temple of Time": "True"
        }
    },
    {
        "region_name": "Hyrule Castle Grounds",
        "locations": {
            "Malon Egg": "True",
            "GS Hyrule Castle Tree": "can_child_attack",
            "Hyrule Castle Malon Gossip Stone": "True",
            "Hyrule Castle Rock Wall Gossip Stone": "True"
        },
        "exits": {
            "Castle Town": "True",
            "Hyrule Castle Garden": "Weird_Egg or (not shuffle_weird_egg)",
            "Hyrule Castle Fairy": "has_explosives",
            "Castle Storms Grotto": "can_play(Song_of_Storms)"
        }
    },
    {
        "region_name": "Hyrule Castle Garden",
        "locations": {
            "Zeldas Letter": "True",
            "Impa at Castle": "True"
        },
        "exits": {
            "Hyrule Castle Grounds": "True"
        }
    },
    {
        "region_name": "Hyrule Castle Fairy",
        "locations": {
            "Hyrule Castle Fairy Reward": "can_play(Zeldas_Lullaby)"
        }
    },
    {
        "region_name": "Ganons Castle Grounds",
        "locations": {
            "GS Outside Ganon's Castle": "True"
        },
        "exits": {
            "Castle Town": "True",
            "Ganons Castle Fairy": "can_use(Golden_Gauntlets)",
            "Ganons Castle Lobby": "
                (bridge == 'open')
                or ((bridge == 'medallions') and
                    Forest_Medallion and Fire_Medallion and Water_Medallion and
                    Shadow_Medallion and Spirit_Medallion and Light_Medallion)
                or ((bridge == 'vanilla') and
                    Light_Arrows and Shadow_Medallion and Spirit_Medallion)
                or ((bridge == 'dungeons') and
                    Forest_Medallion and Fire_Medallion and Water_Medallion and 
                    Shadow_Medallion and Spirit_Medallion and Light_Medallion and
                    Kokiri_Emerald and Goron_Ruby and Zora_Sapphire)
                or ((bridge == 'stones') and
                    Kokiri_Emerald and Goron_Ruby and Zora_Sapphire)"
        }
    },
    {
        "region_name": "Ganons Castle Fairy",
        "locations": {
            "Ganons Castle Fairy Reward": "can_play(Zeldas_Lullaby)"
        }
    },
    {
        "region_name": "Castle Town Rupee Room",
        "locations": {
            "10 Big Poes": "
                is_adult and 
                ((can_use(Bow) and Epona and has_bottle and guarantee_hint) or 
                    (Bottle_with_Big_Poe, big_poe_count))",
            "GS Castle Market Guard House": "True"
        }
    },
    {
        "region_name": "Castle Town Bazaar",
        "locations": {
            "Castle Town Bazaar Item 1": "True",
            "Castle Town Bazaar Item 2": "True",
            "Castle Town Bazaar Item 3": "True",
            "Castle Town Bazaar Item 4": "True",
            "Castle Town Bazaar Item 5": "True",
            "Castle Town Bazaar Item 6": "True",
            "Castle Town Bazaar Item 7": "True",
            "Castle Town Bazaar Item 8": "True"
        }
    },
    {
        "region_name": "Castle Town Mask Shop"
    },
    {
        "region_name": "Castle Town Shooting Gallery",
        "locations": {
            "Child Shooting Gallery": "True"
        }
    },
    {
        "region_name": "Castle Town Bombchu Bowling",
        "locations": {
            "Bombchu Bowling Bomb Bag": "has_bombchus",
            "Bombchu Bowling Piece of Heart": "has_bombchus"
        }
    },
    {
        "region_name": "Castle Town Potion Shop",
        "locations": {
            "Castle Town Potion Shop Item 1": "True",
            "Castle Town Potion Shop Item 2": "True",
            "Castle Town Potion Shop Item 3": "True",
            "Castle Town Potion Shop Item 4": "True",
            "Castle Town Potion Shop Item 5": "True",
            "Castle Town Potion Shop Item 6": "True",
            "Castle Town Potion Shop Item 7": "True",
            "Castle Town Potion Shop Item 8": "True"
        }
    },
    {
        "region_name": "Castle Town Treasure Chest Game",
        "locations": {
            "Treasure Chest Game": "can_use(Lens_of_Truth)"
        }
    },
    {
        "region_name": "Castle Town Bombchu Shop",
        "locations": {
            "Bombchu Shop Item 1": "True",
            "Bombchu Shop Item 2": "True",
            "Bombchu Shop Item 3": "True",
            "Bombchu Shop Item 4": "True",
            "Bombchu Shop Item 5": "True",
            "Bombchu Shop Item 6": "True",
            "Bombchu Shop Item 7": "True",
            "Bombchu Shop Item 8": "True"
        }
    },
    {
        "region_name": "Castle Town Dog Lady",
        "locations": {
            "Dog Lady": "True"
        }
    },
    {
        "region_name": "Castle Town Man in Green House"
    },
    {
        "region_name": "Kakariko Village",
        "locations": {
            "Man on Roof": "logic_man_on_roof or can_use(Hookshot)",
            "Anju as Adult": "is_adult",
            "Anjus Chickens": "True",
            "Sheik in Kakariko": "
                is_adult and Forest_Medallion and Fire_Medallion and Water_Medallion",
            "GS Kakariko House Under Construction": "nighttime",
            "GS Kakariko Skulltula House": "nighttime",
            "GS Kakariko Guard's House": "nighttime",
            "GS Kakariko Tree": "nighttime",
            "GS Kakariko Watchtower": "(has_slingshot or has_bombchus) and nighttime",
            "GS Kakariko Above Impa's House": "can_use(Hookshot) and nighttime"
        },
        "exits": {
            "Hyrule Field": "True",
            "Carpenter Boss House": "True",
            "House of Skulltula": "True",
            "Impas House": "True",
            "Impas House Back": "True",
            "Windmill": "True",
            "Kakariko Bazaar": "is_adult",
            "Kakariko Shooting Gallery": "True",
            "Bottom of the Well": "
                can_play(Song_of_Storms) and 
                (dungeon_mq[Bottom_of_the_Well] or can_child_attack or has_nuts)",
            "Kakariko Potion Shop Front": "is_adult",
            "Kakariko Potion Shop Back": "is_adult",
            "Odd Medicine Building": "True",
            "Kakariko Bombable Grotto": "
                can_blast_or_smash and 
                (is_adult or 
                    (has_sticks or Kokiri_Sword or can_use(Dins_Fire)))",
            "Kakariko Back Grotto": "True",
            "Graveyard": "True",
            "Death Mountain": "Zeldas_Letter or is_adult or open_kakariko"
        }
    },
    {
        "region_name": "Carpenter Boss House"
    },
    {
        "region_name": "House of Skulltula",
        "locations": {
            "10 Gold Skulltula Reward": "
                (Gold_Skulltula_Token, 10)",
            "20 Gold Skulltula Reward": "
                (Gold_Skulltula_Token, 20)",
            "30 Gold Skulltula Reward": "
                (Gold_Skulltula_Token, 30) and guarantee_hint",
            "40 Gold Skulltula Reward": "
                (Gold_Skulltula_Token, 40) and guarantee_hint",
            "50 Gold Skulltula Reward": "
                (Gold_Skulltula_Token, 50) and guarantee_hint"
        }
    },
    {
        "region_name": "Impas House"
    },
    {
        "region_name": "Impas House Back",
        "locations": {
            "Impa House Freestanding PoH": "True"
        }
    },
    {
        "region_name": "Windmill",
        "locations": {
            "Windmill Freestanding PoH": "
                (is_adult and (logic_windmill_poh or can_play(Song_of_Time))) or 
                Boomerang",
            "Song at Windmill": "is_adult and has_ocarina"
        }
    },
    {
        "region_name": "Kakariko Bazaar",
        "locations": {
            "Kakariko Bazaar Item 1": "True",
            "Kakariko Bazaar Item 2": "True",
            "Kakariko Bazaar Item 3": "True",
            "Kakariko Bazaar Item 4": "True",
            "Kakariko Bazaar Item 5": "True",
            "Kakariko Bazaar Item 6": "True",
            "Kakariko Bazaar Item 7": "True",
            "Kakariko Bazaar Item 8": "True"
        }
    },
    {
        "region_name": "Kakariko Shooting Gallery",
        "locations": {
            "Adult Shooting Gallery": "Bow and is_adult"
        }
    },
    {
        "region_name": "Kakariko Potion Shop Front",
        "locations": {
            "Kakariko Potion Shop Item 1": "True",
            "Kakariko Potion Shop Item 2": "True",
            "Kakariko Potion Shop Item 3": "True",
            "Kakariko Potion Shop Item 4": "True",
            "Kakariko Potion Shop Item 5": "True",
            "Kakariko Potion Shop Item 6": "True",
            "Kakariko Potion Shop Item 7": "True",
            "Kakariko Potion Shop Item 8": "True"
        }
    },
    {
        "region_name": "Kakariko Potion Shop Back"
    },
    {
        "region_name": "Odd Medicine Building"
    },
    {
        "region_name": "Graveyard",
        "locations": {
            "Graveyard Freestanding PoH": "can_use(Magic_Bean) or can_use(Longshot)",
            "Gravedigging Tour": "True",
            "GS Graveyard Wall": "Boomerang and nighttime",
            "GS Graveyard Bean Patch": "has_bottle and can_child_attack"
        },
        "exits": {
            "Shield Grave": "True",
            "Composer Grave": "can_play(Zeldas_Lullaby)",
            "Heart Piece Grave": "True",
            "Dampes Grave": "is_adult",
            "Dampes House": "True",
            "Kakariko Village": "True"
        }
    },
    {
        "region_name": "Shield Grave",
        "locations": {
            "Shield Grave Chest": "True"
        }
    },
    {
        "region_name": "Heart Piece Grave",
        "locations": {
            "Heart Piece Grave Chest": "can_play(Suns_Song)"
        }
    },
    {
        "region_name": "Composer Grave",
        "locations": {
            "Composer Grave Chest": "has_fire_source",
            "Song from Composer Grave": "
                is_adult or 
                (has_slingshot or Boomerang or has_sticks or 
                    has_explosives or Kokiri_Sword)"
        }
    },
    {
        "region_name": "Dampes Grave",
        "locations": {
            "Hookshot Chest": "True",
            "Dampe Race Freestanding PoH": "True"
        }
    },
    {
        "region_name": "Dampes House"
    },
    {
        "region_name": "Shadow Temple Warp Region",
        "locations": {
            "Graveyard Gossip Stone": "True"
        },
        "exits": {
            "Graveyard": "True",
            "Shadow Temple Beginning": "
                can_use(Dins_Fire) and can_see_with_lens and 
                (can_use(Hover_Boots) or can_use(Hookshot))"
        }
    },
    {
        "region_name": "Death Mountain",
        "locations": {
            "Death Mountain Bombable Chest": "
                can_blast_or_smash or 
                (logic_tricks and Progressive_Strength_Upgrade)",
            "DM Trail Freestanding PoH": "
                open_kakariko or (damage_multiplier != 'ohko') or 
                Zeldas_Letter or can_blast_or_smash or can_use(Dins_Fire) or 
                can_use(Nayrus_Love) or has_bow or Progressive_Strength_Upgrade or 
                has_bottle or Hover_Boots",
            "GS Mountain Trail Bean Patch": "
                has_bottle and (has_explosives or Progressive_Strength_Upgrade)",
            "GS Mountain Trail Bomb Alcove": "can_blast_or_smash",
            "GS Mountain Trail Path to Crater": "can_use(Hammer) and nighttime",
            "GS Mountain Trail Above Dodongo's Cavern": "can_use(Hammer) and nighttime"
        },
        "exits": {
            "Kakariko Village": "True",
            "Goron City": "True",
            "Death Mountain Crater Upper": "can_blast_or_smash",
            "Mountain Summit Fairy": "can_blast_or_smash",
            "Dodongos Cavern Entryway": "
                has_explosives or Progressive_Strength_Upgrade or is_adult",
            "Mountain Bombable Grotto": "can_blast_or_smash",
            "Mountain Storms Grotto": "can_play(Song_of_Storms)"
        }
    },
    {
        "region_name": "Dodongos Cavern Entryway",
        "exits": {
            "Dodongos Cavern Beginning": "True",
            "Death Mountain": "True"
        }
    },
    {
        "region_name": "Goron City",
        "locations": {
            "Goron City Leftmost Maze Chest": "
                can_use(Hammer) or can_use(Silver_Gauntlets)",
            "Goron City Left Maze Chest": "
                can_blast_or_smash or can_use(Silver_Gauntlets)",
            "Goron City Right Maze Chest": "
                can_blast_or_smash or can_use(Silver_Gauntlets)",
            "Goron City Pot Freestanding PoH": "
                (has_bombs or Progressive_Strength_Upgrade) and 
                ((can_play(Zeldas_Lullaby) and has_sticks) or can_use(Dins_Fire))",
            "Rolling Goron as Child": "Bomb_Bag and has_explosives",
            "Link the Goron": "
                is_adult and 
                (Progressive_Strength_Upgrade or has_explosives or has_bow)",
            "GS Goron City Boulder Maze": "has_explosives",
            "GS Goron City Center Platform": "is_adult",
            "Goron City Stick Pot": "
                open_kakariko or Zeldas_Letter or 
                has_explosives or can_use(Dins_Fire)"
        },
        "exits": {
            "Death Mountain": "True",
            "Goron City Woods Warp": "True",
            "Darunias Chamber": "can_play(Zeldas_Lullaby)",
            "Death Mountain Crater Lower": "
                is_adult and 
                (Progressive_Strength_Upgrade or has_explosives or has_bow)",
            "Goron Shop": "
                has_explosives or Progressive_Strength_Upgrade or 
                can_use(Bow) or can_use(Dins_Fire) or 
                ((Zeldas_Letter or open_kakariko or can_use(Hammer)) and 
                    (can_play(Zeldas_Lullaby) and has_sticks))",
            "Goron City Grotto": "
                is_adult and 
                ((can_play(Song_of_Time) and 
                    ((damage_multiplier != 'ohko' and damage_multiplier != 'quadruple') or 
                        has_GoronTunic or can_use(Longshot) or can_use(Nayrus_Love))) or 
                (damage_multiplier != 'ohko' and has_GoronTunic and can_use(Hookshot)) or 
                (can_use(Nayrus_Love) and can_use(Hookshot)))",
            "Goron City Maze Gossip Stone": "
                (hints == 'mask' and has_explosives) or 
                (hints != 'mask' and (can_blast_or_smash or can_use(Silver_Gauntlets)))",
            "Goron City Medigoron Gossip Stone": "
                can_blast_or_smash or Progressive_Strength_Upgrade"
        }
    },
    {
        "region_name": "Goron City Woods Warp",
        "exits": {
            "Goron City": "
                (can_blast_or_smash or can_use(Dins_Fire) or 
                    ((has_bow or Progressive_Strength_Upgrade) and is_adult)) and 
                can_leave_forest",
            "Lost Woods": "True"
        }
    },
    {
        "region_name": "Goron Shop",
        "locations": {
            "Goron Shop Item 1": "True",
            "Goron Shop Item 2": "True",
            "Goron Shop Item 3": "True",
            "Goron Shop Item 4": "True",
            "Goron Shop Item 5": "True",
            "Goron Shop Item 6": "True",
            "Goron Shop Item 7": "True",
            "Goron Shop Item 8": "True"
        }
    },
    {
        "region_name": "Darunias Chamber",
        "locations": {
            "Darunias Joy": "can_play(Sarias_Song)"
        },
        "exits": {
            "Goron City": "True"
        }
    },
    {
        "region_name": "Goron City Maze Gossip Stone",
        "locations": {
            "Goron City Maze Gossip Stone": "True"
        }
    },
    {
        "region_name": "Goron City Medigoron Gossip Stone",
        "locations": {
            "Goron City Medigoron Gossip Stone": "True"
        }
    },
    {
        "region_name": "Death Mountain Crater Upper",
        "locations": {
            "DM Crater Wall Freestanding PoH": "True",
            "Biggoron": "
                is_adult and can_finish_adult_trades and guarantee_hint",
            "GS Death Mountain Crater Crate": "
                can_blast_or_smash and can_child_attack",
            "DMC Deku Scrub Bombs": "
                can_blast_or_smash and 
                (can_child_attack or has_nuts or Buy_Deku_Shield)"
        },
        "exits": {
            "Death Mountain": "True",
            "Death Mountain Crater Lower": "can_use(Hover_Boots)",
            "Death Mountain Crater Central": "has_GoronTunic and can_use(Distant_Scarecrow) and 
                ((damage_multiplier != 'ohko' and damage_multiplier != 'quadruple') or 
                    has_bottle or can_use(Nayrus_Love))",
            "Top of Crater Grotto": "can_blast_or_smash",
            "Death Mountain Crater Gossip Stone": "has_explosives",
            "Death Mountain Trail Gossip Stone": "
                hints != 'mask' or can_blast_or_smash"
        }
    },
    {
        "region_name": "Death Mountain Crater Lower",
        "exits": {
            "Goron City": "True",
            "Crater Fairy": "can_use(Hammer)",
            "Death Mountain Crater Central": "
                can_use(Hover_Boots) or can_use(Hookshot)",
            "Death Mountain Crater Upper": "is_adult",
            "DMC Hammer Grotto": "can_use(Hammer)"
        }
    },
    {
        "region_name": "Death Mountain Crater Central",
        "locations": {
            "DM Crater Volcano Freestanding PoH": "
                (can_use(Magic_Bean) and can_play(Bolero_of_Fire)) or 
                (logic_crater_bean_poh_with_hovers and can_use(Hover_Boots))",
            "Sheik in Crater": "is_adult",
            "GS Mountain Crater Bean Patch": "
                can_play(Bolero_of_Fire) and has_bottle and can_child_attack"
        },
        "exits": {
            "Death Mountain Crater Lower": "
                can_use(Hover_Boots) or can_use(Hookshot) or can_use(Magic_Bean)",
            "Fire Temple Lower": "
                is_adult and (logic_fewer_tunic_requirements or has_GoronTunic)"
        }
    },
    {
        "region_name": "Death Mountain Crater Gossip Stone",
        "locations": {
            "Death Mountain Crater Gossip Stone": "True"
        }
    },
    {
        "region_name": "Death Mountain Trail Gossip Stone",
        "locations": {
            "Death Mountain Trail Gossip Stone": "True"
        }
    },
    {
        "region_name": "Crater Fairy",
        "locations": {
            "Crater Fairy Reward": "can_play(Zeldas_Lullaby)"
        }
    },
    {
        "region_name": "Mountain Summit Fairy",
        "locations": {
            "Mountain Summit Fairy Reward": "can_play(Zeldas_Lullaby)"
        }
    },
    {
        "region_name": "Zora River Front",
        "locations": {
            "GS Zora River Tree": "can_child_attack"
        },
        "exits": {
            "Zora River Child": "has_explosives",
            "Zora River Adult": "is_adult",
            "Hyrule Field": "True"
        }
    },
    {
        "region_name": "Zora River Child",
        "locations": {
            "Magic Bean Salesman": "True",
            "Frog Ocarina Game": "
                can_play(Zeldas_Lullaby) and can_play(Sarias_Song) and can_play(Suns_Song) and 
                can_play(Eponas_Song) and can_play(Song_of_Time) and can_play(Song_of_Storms) and guarantee_hint",
            "Frogs in the Rain": "can_play(Song_of_Storms)",
            "GS Zora River Ladder": "nighttime and can_child_attack"
        },
        "exits": {
            "Zora River Shared": "True",
            "Zoras Domain": "can_play(Zeldas_Lullaby) or logic_zora_with_cucco",
            "Zoras River Gossip Stone": "True"
        }
    },
    {
        "region_name": "Zora River Adult",
        "locations": {
            "GS Zora River Near Raised Grottos": "can_use(Hookshot) and nighttime",
            "GS Zora River Above Bridge": "can_use(Hookshot) and nighttime"
        },
        "exits": {
            "Zoras Domain Frozen": "
                can_play(Zeldas_Lullaby) or (Hover_Boots and logic_zora_with_hovers)",
            "Zora River Shared": "True",
            "Zoras River Gossip Stone": "hints != 'mask'"
        }
    },
    {
        "region_name": "Zoras River Gossip Stone",
        "locations": {
            "Zoras River Plateau Gossip Stone": "True",
            "Zoras River Waterfall Gossip Stone": "True"
        }
    },
    {
        "region_name": "Zora River Shared",
        "locations": {
            "Zora River Lower Freestanding PoH": "
                has_explosives or can_dive or can_use(Hover_Boots)",
            "Zora River Upper Freestanding PoH": "
                has_explosives or can_dive or can_use(Hover_Boots)"
        },
        "exits": {
            "Zora River Front": "True",
            "Zora River Plateau Open Grotto": "has_explosives or can_dive or is_adult",
            "Zora River Plateau Bombable Grotto": "can_blast_or_smash",
            "Lost Woods": "can_dive",
            "Zora River Storms Grotto": "can_play(Song_of_Storms) and can_stun_deku"
        }
    },
    {
        "region_name": "Zoras Domain",
        "locations": {
            "Diving Minigame": "True",
            "Zoras Domain Torch Run": "has_sticks",
            "King Zora Moves": "Bottle_with_Letter",
            "Zoras Domain Stick Pot": "True",
            "Zoras Domain Nut Pot": "True"
        },
        "exits": {
            "Zora River Child": "True",
            "Lake Hylia": "can_dive",
            "Zoras Fountain": "Bottle_with_Letter",
            "Zora Shop": "True",
            "Zoras Domain Gossip Stone": "True"
        }
    },
    {
        "region_name": "Zoras Fountain",
        "locations": {
            "GS Zora's Fountain Tree": "True",
            "GS Zora's Fountain Above the Log": "Boomerang and nighttime",
            "Zoras Fountain Fairy Gossip Stone": "True",
            "Zoras Fountain Jabu Gossip Stone": "True"
        },
        "exits": {
            "Zoras Domain": "True",
            "Jabu Jabus Belly Beginning": "has_bottle",
            "Zoras Fountain Fairy": "has_explosives"
        }
    },
    {
        "region_name": "Zoras Domain Frozen",
        "locations": {
            "King Zora Thawed": "has_blue_fire",
            "GS Zora's Domain Frozen Waterfall": "
                nighttime and (Progressive_Hookshot or has_bow or Magic_Meter)"
        },
        "exits": {
            "Outside Ice Cavern": "can_reach(Zoras_Fountain)",
            "Zora Shop": "has_blue_fire",
            "Zoras Domain Gossip Stone": "hints != 'mask'"
        }
    },
    {
        "region_name": "Outside Ice Cavern",
        "locations": {
            "Zoras Fountain Iceberg Freestanding PoH": "True",
            "Zoras Fountain Bottom Freestanding PoH": "
                Iron_Boots and (logic_fewer_tunic_requirements or has_ZoraTunic)",
            "GS Zora's Fountain Hidden Cave": "
                (Progressive_Strength_Upgrade, 2) and can_blast_or_smash and 
                Progressive_Hookshot and nighttime"
        },
        "exits": {
            "Ice Cavern": "True"
        }
    },
    {
        "region_name": "Zora Shop",
        "locations": {
            "Zora Shop Item 1": "True",
            "Zora Shop Item 2": "True",
            "Zora Shop Item 3": "True",
            "Zora Shop Item 4": "True",
            "Zora Shop Item 5": "True",
            "Zora Shop Item 6": "True",
            "Zora Shop Item 7": "True",
            "Zora Shop Item 8": "True"
        }
    },
    {
        "region_name": "Zoras Fountain Fairy",
        "locations": {
            "Zoras Fountain Fairy Reward": "can_play(Zeldas_Lullaby)"
        }
    },
    {
        "region_name": "Zoras Domain Gossip Stone",
        "locations": {
            "Zoras Domain Gossip Stone": "True"
        }
    },
    {
        "region_name": "Lon Lon Ranch",
        "locations": {
            "Epona": "can_play(Eponas_Song) and is_adult",
            "Song from Malon": "Zeldas_Letter and has_ocarina",
            "GS Lon Lon Ranch Tree": "True",
            "GS Lon Lon Ranch Rain Shed": "nighttime",
            "GS Lon Lon Ranch House Window": "Boomerang and nighttime",
            "GS Lon Lon Ranch Back Wall": "Boomerang and nighttime"
        },
        "exits": {
            "Hyrule Field": "True",
            "Talon House": "True",
            "Ingo Barn": "True",
            "Lon Lon Corner Tower": "True",
            "Lon Lon Grotto": "can_child_attack or has_nuts or Buy_Deku_Shield"
        }
    },
    {
        "region_name": "Talon House",
        "locations": {
            "Talons Chickens": "Zeldas_Letter"
        }
    },
    {
        "region_name": "Ingo Barn"
    },
    {
        "region_name": "Lon Lon Corner Tower",
        "locations": {
            "Lon Lon Tower Freestanding PoH": "True"
        }
    },
    {
        "region_name": "Forest Temple Entry Area",
        "locations": {
            "Sheik Forest Song": "True",
            "GS Lost Woods Above Stage": "can_use(Magic_Bean) and nighttime",
            "GS Sacred Forest Meadow": "can_use(Hookshot) and nighttime"
        },
        "exits": {
            "Lost Woods": "True",
            "Forest Temple Lobby": "can_use(Hookshot)",
            "Meadow Storms Grotto": "can_play(Song_of_Storms)",
            "Sacred Forest Meadow Gossip Stones": "hints != 'mask'"
        }
    },
    {
        "region_name": "Ganons Castle Tower",
        "dungeon": "Ganons Castle",
        "locations": {
            "Ganons Tower Boss Key Chest": "True",
            "Ganon": "
                (Boss_Key_Ganons_Castle or unlocked_ganondorf) and can_use(Light_Arrows)"
        }
    },
    {
        "region_name": "Kokiri Forest Storms Grotto",
        "locations": {
            "Kokiri Forest Storms Grotto Chest": "True"
        }
    },
    {
        "region_name": "Lost Woods Generic Grotto",
        "locations": {
            "Lost Woods Generic Grotto Chest": "True"
        }
    },
    {
        "region_name": "Deku Theater",
        "locations": {
            "Deku Theater Skull Mask": "
                Zeldas_Letter",
            "Deku Theater Mask of Truth": "
                (Zeldas_Letter and can_play(Sarias_Song) and 
                    Kokiri_Emerald and Goron_Ruby and Zora_Sapphire and guarantee_hint)" 
                    #Must befriend Skull Kid to sell Skull Mask, all stones to spawn running man.
        }
    },
    {
        "region_name": "Lost Woods Sales Grotto",
        "locations": {
            "LW Grotto Deku Scrub Arrows": "True",
            "LW Grotto Deku Scrub Deku Nut Upgrade": "True"
        }
    },
    {
        "region_name": "Meadow Fairy Grotto"
    },
    {
        "region_name": "Meadow Storms Grotto",
        "locations": {
            "SFM Grotto Deku Scrub Red Potion": "True",
            "SFM Grotto Deku Scrub Green Potion": "True"
        }
    },
    {
        "region_name": "Front of Meadow Grotto",
        "locations": {
            "Wolfos Grotto Chest": "True"
        }
    },
    {
        "region_name": "Lon Lon Grotto",
        "locations": {
            "LLR Grotto Deku Scrub Deku Nuts": "True",
            "LLR Grotto Deku Scrub Bombs": "True",
            "LLR Grotto Deku Scrub Arrows": "True"
        }
    },
    {
        "region_name": "Remote Southern Grotto",
        "locations": {
            "Remote Southern Grotto Chest": "True"
        }
    },
    {
        "region_name": "Field Near Lake Outside Fence Grotto",
        "locations": {
            "Field Near Lake Outside Fence Grotto Chest": "True"
        }
    },
    {
        "region_name": "Field Near Lake Inside Fence Grotto",
        "locations": {
            "HF Grotto Deku Scrub Piece of Heart": "can_stun_deku"
        }
    },
    {
        "region_name": "Field Valley Grotto",
        "locations": {
            "GS Hyrule Field Near Gerudo Valley": "
                (Hammer and has_fire_source and can_use(Hookshot)) or 
                (Boomerang and has_explosives and can_use(Dins_Fire))"
        },
        "exits": {
            "Field Valley Grotto Gossip Stone": "
                (has_explosives and can_use(Dins_Fire)) or 
                (hints != 'mask' and can_use(Hammer) and has_fire_source)"
        }
    },
    {
        "region_name": "Field Valley Grotto Gossip Stone",
        "locations": {
            "Field Valley Grotto Gossip Stone": "True"
        }
    },
    {
        "region_name": "Field West Castle Town Grotto",
        "locations": {
            "Field West Castle Town Grotto Chest": "True"
        }
    },
    {
        "region_name": "Field Far West Castle Town Grotto"
    },
    {
        "region_name": "Field Kakariko Grotto",
        "locations": {
            "GS Hyrule Field near Kakariko": "
                (Boomerang and has_explosives) or can_use(Hookshot)"
        }
    },
    {
        "region_name": "Field North Lon Lon Grotto",
        "locations": {
            "Tektite Grotto Freestanding PoH": "
                (Progressive_Scale, 2) or can_use(Iron_Boots)"
        }
    },
    {
        "region_name": "Castle Storms Grotto",
        "locations": {
            "GS Hyrule Castle Grotto": "Boomerang and has_explosives"
        },
        "exits": {
            "Castle Storms Grotto Gossip Stone": "has_explosives"
        }
    },
    {
        "region_name": "Castle Storms Grotto Gossip Stone",
        "locations": {
            "Castle Storms Grotto Gossip Stone": "True"
        }
    },
    {
        "region_name": "Kakariko Bombable Grotto",
        "locations": {
            "Redead Grotto Chest": "True"
        }
    },
    {
        "region_name": "Kakariko Back Grotto",
        "locations": {
            "Kakariko Back Grotto Chest": "True"
        }
    },
    {
        "region_name": "Mountain Bombable Grotto"
    },
    {
        "region_name": "Mountain Storms Grotto",
        "locations": {
            "Mountain Storms Grotto Chest": "True"
        }
    },
    {
        "region_name": "Goron City Grotto",
        "locations": {
            "Goron Grotto Deku Scrub Deku Nuts": "True",
            "Goron Grotto Deku Scrub Bombs": "True",
            "Goron Grotto Deku Scrub Arrows": "True"
        }
    },
    {
        "region_name": "Top of Crater Grotto",
        "locations": {
            "Top of Crater Grotto Chest": "True"
        }
    },
    {
        "region_name": "DMC Hammer Grotto",
        "locations": {
            "DMC Grotto Deku Scrub Deku Nuts": "True",
            "DMC Grotto Deku Scrub Bombs": "True",
            "DMC Grotto Deku Scrub Arrows": "True"
        }
    },
    {
        "region_name": "Zora River Plateau Open Grotto",
        "locations": {
            "Zora River Plateau Open Grotto Chest": "True"
        }
    },
    {
        "region_name": "Zora River Plateau Bombable Grotto"
    },
    {
        "region_name": "Zora River Storms Grotto",
        "locations": {
            "ZR Grotto Deku Scrub Red Potion": "True",
            "ZR Grotto Deku Scrub Green Potion": "True"
        }
    },
    {
        "region_name": "Lake Hylia Grotto",
        "locations": {
            "LH Grotto Deku Scrub Deku Nuts": "True",
            "LH Grotto Deku Scrub Bombs": "True",
            "LH Grotto Deku Scrub Arrows": "True"
        }
    },
    {
        "region_name": "Desert Colossus Grotto",
        "locations": {
            "Desert Grotto Deku Scrub Red Potion": "True",
            "Desert Grotto Deku Scrub Green Potion": "True"
        }
    },
    {
        "region_name": "Gerudo Valley Storms Grotto",
        "locations": {
            "Valley Grotto Deku Scrub Red Potion": "True",
            "Valley Grotto Deku Scrub Green Potion": "True"
        }
    }
]
=======
[
    {
        "region_name": "Kokiri Forest",
        "locations": {
            "Kokiri Sword Chest": "True",
            "GS Kokiri Know It All House": "
                nighttime and (can_leave_forest or can_play(Suns_Song)) and 
                can_child_attack",
            "GS Kokiri Bean Patch": "
                has_bottle and can_child_attack and 
                (can_leave_forest or Kokiri_Sword or has_sticks or 
                    Boomerang or has_explosives or Buy_Bottle_Bug)",
            "GS Kokiri House of Twins": "
                (can_use(Hookshot) or 
                    (logic_adult_kokiri_gs and can_use(Hover_Boots))) and nighttime",
            "Deku Baba Sticks": "
                (Kokiri_Sword and Buy_Deku_Shield) or 
                (open_forest and (is_adult or Kokiri_Sword or Boomerang))",
            "Deku Baba Nuts": "
                (Kokiri_Sword and Buy_Deku_Shield) or 
                (open_forest and 
                    (is_adult or has_slingshot or has_sticks or 
                        has_explosives or Kokiri_Sword or can_use(Dins_Fire)))",
            "Kokiri Forest Gossip Stone": "True"
        },
        "exits": {
            "Links House": "True",
            "Mido House": "True",
            "Saria House": "True",
            "House of Twins": "True",
            "Know It All House": "True",
            "Kokiri Shop": "True",
            "Deku Tree Lobby": "(Kokiri_Sword and Buy_Deku_Shield) or open_forest",
            "Lost Woods": "True",
            "Lost Woods Bridge": "can_leave_forest",
            "Kokiri Forest Storms Grotto": "can_play(Song_of_Storms)"
        }
    },
    {
        "region_name": "Links House",
        "locations": {
            "Links Pocket": "True"
        },
        "exits": {
            "Kokiri Forest": "True",
            "Sacred Forest Meadow": "can_play(Minuet_of_Forest)",
            "Forest Temple Entry Area": "can_play(Minuet_of_Forest) and is_adult",
            "Temple of Time": "can_play(Prelude_of_Light) and can_leave_forest",
            "Death Mountain Crater Central": "
                can_play(Bolero_of_Fire) and can_leave_forest",
            "Lake Hylia": "can_play(Serenade_of_Water) and can_leave_forest",
            "Shadow Temple Warp Region": "
                can_play(Nocturne_of_Shadow) and can_leave_forest",
            "Desert Colossus": "can_play(Requiem_of_Spirit) and can_leave_forest"
        }
    },
    {
        "region_name": "Mido House",
        "locations": {
            "Mido Chest Top Left": "True",
            "Mido Chest Top Right": "True",
            "Mido Chest Bottom Left": "True",
            "Mido Chest Bottom Right": "True"
        },
        "exits": {
            "Kokiri Forest": "True"
        }
    },
    {
        "region_name": "Saria House",
        "exits": {
            "Kokiri Forest": "True"
        }
    },
    {
        "region_name": "House of Twins",
        "exits": {
            "Kokiri Forest": "True"
        }
    },
    {
        "region_name": "Know It All House",
        "exits": {
            "Kokiri Forest": "True"
        }
    },
    {
        "region_name": "Kokiri Shop",
        "locations": {
            "Kokiri Shop Item 1": "True",
            "Kokiri Shop Item 2": "True",
            "Kokiri Shop Item 3": "True",
            "Kokiri Shop Item 4": "True",
            "Kokiri Shop Item 5": "True",
            "Kokiri Shop Item 6": "True",
            "Kokiri Shop Item 7": "True",
            "Kokiri Shop Item 8": "True"
        },
        "exits": {
            "Kokiri Forest": "True"
        }
    },
    {
        "region_name": "Lost Woods",
        "locations": {
            "Skull Kid": "can_play(Sarias_Song)",
            "Ocarina Memory Game": "has_ocarina",
            "Target in Woods": "has_slingshot",
            "LW Deku Scrub Deku Stick Upgrade": "can_stun_deku",
            "GS Lost Woods Bean Patch Near Bridge": "
                has_bottle and can_child_attack and 
                (can_leave_forest or Kokiri_Sword or has_sticks or 
                    Boomerang or has_explosives or Buy_Bottle_Bug)",
            "GS Lost Woods Bean Patch Near Stage": "
                has_bottle and 
                (can_child_attack or (shuffle_scrubs == 'off' and Buy_Deku_Shield)) and 
                (can_leave_forest or Kokiri_Sword or has_sticks or 
                    Boomerang or has_explosives or Buy_Bottle_Bug)",
            "LW Deku Scrub Deku Nuts": "can_stun_deku",
            "LW Deku Scrub Deku Sticks": "can_stun_deku",
            "Lost Woods Gossip Stone": "True"
        },
        "exits": {
            "Kokiri Forest": "True",
            "Sacred Forest Meadow Entryway": "True",
            "Goron City Woods Warp": "True",
            "Zora River Child": "can_dive and can_leave_forest",
            "Forest Temple Entry Area": "can_play(Sarias_Song) and is_adult",
            "Lost Woods Generic Grotto": "can_blast_or_smash",
            "Deku Theater": "True",
            "Lost Woods Sales Grotto": "
                has_explosives or (can_use(Hammer) and 
                    (can_play(Minuet_of_Forest) or can_play(Sarias_Song)))"
        }
    },
    {
        "region_name": "Sacred Forest Meadow Entryway",
        "exits": {
            "Lost Woods": "True",
            "Sacred Forest Meadow": "
                has_slingshot or has_sticks or has_explosives or 
                Kokiri_Sword or can_use(Dins_Fire)",
            "Front of Meadow Grotto": "
                has_explosives or (can_use(Hammer) and 
                    (can_play(Minuet_of_Forest) or can_play(Sarias_Song)))"
        }
    },
    {
        "region_name": "Sacred Forest Meadow",
        "locations": {
            "Song from Saria": "Zeldas_Letter"
        },
        "exits": {
            "Sacred Forest Meadow Entryway": "True",
            "Meadow Fairy Grotto": "True",
            "Meadow Storms Grotto": "
                can_play(Song_of_Storms) and 
                (can_child_attack or has_nuts or Buy_Deku_Shield)",
            "Sacred Forest Meadow Gossip Stones": "True"
        }
    },
    {
        "region_name": "Sacred Forest Meadow Gossip Stones",
        "locations": {
            "Sacred Forest Meadow Maze Gossip Stone (Lower)": "True",
            "Sacred Forest Meadow Maze Gossip Stone (Upper)": "True",
            "Sacred Forest Meadow Saria Gossip Stone": "True"
        }
    },
    {
        "region_name": "Lost Woods Bridge",
        "locations": {
            "Gift from Saria": "True"
        },
        "exits": {
            "Kokiri Forest": "True",
            "Hyrule Field": "True"
        }
    },
    {
        "region_name": "Hyrule Field",
        "locations": {
            "Ocarina of Time": "
                Kokiri_Emerald and Goron_Ruby and Zora_Sapphire and guarantee_hint",
            "Song from Ocarina of Time": "
                Kokiri_Emerald and Goron_Ruby and Zora_Sapphire and guarantee_hint",
            "Generic Grotto Gossip Stone": "True"
        },
        "exits": {
            "Lost Woods Bridge": "True",
            "Lake Hylia": "True",
            "Gerudo Valley": "True",
            "Castle Town": "True",
            "Kakariko Village": "True",
            "Zora River Front": "True",
            "Lon Lon Ranch": "True",
            "Remote Southern Grotto": "can_blast_or_smash",
            "Field Near Lake Outside Fence Grotto": "True",
            "Field Near Lake Inside Fence Grotto": "can_blast_or_smash",
            "Field Valley Grotto": "can_blast_or_smash",
            "Field West Castle Town Grotto": "can_blast_or_smash",
            "Field Far West Castle Town Grotto": "can_blast_or_smash",
            "Field Kakariko Grotto": "can_blast_or_smash",
            "Field North Lon Lon Grotto": "can_blast_or_smash"
        }
    },
    {
        "region_name": "Lake Hylia",
        "locations": {
            "Underwater Bottle": "can_dive",
            "Lake Hylia Sun": "
                (can_use(Distant_Scarecrow) or can_reach(Morpha, Location)) and 
                can_use(Bow)",
            "Lake Hylia Freestanding PoH": "can_use(Scarecrow) or can_use(Magic_Bean)",
            "GS Lake Hylia Bean Patch": "has_bottle and can_child_attack",
            "GS Lake Hylia Lab Wall": "Boomerang and nighttime",
            "GS Lake Hylia Small Island": "nighttime and can_child_attack",
            "GS Lake Hylia Giant Tree": "can_use(Longshot)",
            "Lake Hylia Lab Gossip Stone": "True",
            "Lake Hylia Gossip Stone (Southeast)": "True",
            "Lake Hylia Gossip Stone (Southwest)": "True"
        },
        "exits": {
            "Hyrule Field": "True",
            "Zoras Domain": "can_dive",
            "Lake Hylia Lab": "True",
            "Fishing Hole": "True",
            "Water Temple Lobby": "
                (Iron_Boots or (logic_morpha_with_scale and (Progressive_Scale, 2))) and 
                can_use(Hookshot) and (logic_fewer_tunic_requirements or has_ZoraTunic)",
            "Lake Hylia Grotto": "can_stun_deku"
        }
    },
    {
        "region_name": "Lake Hylia Lab",
        "locations": {
            "Diving in the Lab": "(Progressive_Scale, 2)",
            "GS Lab Underwater Crate": "Iron_Boots and can_use(Hookshot)"
        }
    },
    {
        "region_name": "Fishing Hole",
        "locations": {
            "Child Fishing": "Kokiri_Sword",
            "Adult Fishing": "
                (can_use(Scarecrow) or can_use(Magic_Bean) or can_reach(Morpha, Location))"
        }
    },
    {
        "region_name": "Gerudo Valley",
        "locations": {
            "Gerudo Valley Waterfall Freestanding PoH": "True",
            "Gerudo Valley Crate Freestanding PoH": "True",
            "GS Gerudo Valley Small Bridge": "Boomerang and nighttime",
            "GS Gerudo Valley Bean Patch": "has_bottle and can_child_attack",
            "Gerudo Valley Gossip Stone": "True"
        },
        "exits": {
            "Hyrule Field": "True",
            "Lake Hylia": "True",
            "Gerudo Valley Far Side": "
                Epona or can_use(Longshot) or ((gerudo_fortress == 'open') and is_adult)"
        }
    },
    {
        "region_name": "Gerudo Valley Far Side",
        "locations": {
            "Gerudo Valley Hammer Rocks Chest": "can_use(Hammer)",
            "GS Gerudo Valley Behind Tent": "can_use(Hookshot) and nighttime",
            "GS Gerudo Valley Pillar": "can_use(Hookshot) and nighttime"
        },
        "exits": {
            "Gerudo Fortress": "True",
            "Gerudo Valley Storms Grotto": "can_play(Song_of_Storms)"
        }
    },
    {
        "region_name": "Gerudo Fortress",
        "locations": {
            "Gerudo Fortress Rooftop Chest": "
                can_use(Hover_Boots) or can_use(Scarecrow) or can_use(Longshot)",
            "Horseback Archery 1000 Points": "
                Carpenter_Rescue and Epona and Bow and is_adult",
            "Horseback Archery 1500 Points": "
                Carpenter_Rescue and Epona and Bow and is_adult",
            "Gerudo Fortress North F1 Carpenter": "True",
            "Gerudo Fortress North F2 Carpenter": "
                can_use(Bow) or can_use(Hookshot) or can_use(Hover_Boots) or logic_gerudo_kitchen",
            "Gerudo Fortress South F1 Carpenter": "True",
            "Gerudo Fortress South F2 Carpenter": "True",
            "Gerudo Fortress Carpenter Rescue": "can_finish_GerudoFortress",
            "Gerudo Fortress Membership Card": "can_finish_GerudoFortress",
            "GS Gerudo Fortress Archery Range": "
                can_use(Hookshot) and Carpenter_Rescue and nighttime",
            "GS Gerudo Fortress Top Floor": "
                nighttime and (can_use(Bow) or can_use(Hookshot) or 
                    can_use(Hover_Boots) or logic_gerudo_kitchen)"
        },
        "exits": {
            "Haunted Wasteland": "
                Carpenter_Rescue and (can_use(Hover_Boots) or can_use(Longshot))",
            "Gerudo Training Grounds Lobby": "
                Carpenter_Rescue and Gerudo_Membership_Card and is_adult"
        }
    },
    {
        "region_name": "Haunted Wasteland",
        "locations": {
            "Haunted Wasteland Structure Chest": "has_fire_source",
            "Haunted Wasteland Bombchu Salesman": "Progressive_Wallet",
            "GS Wasteland Ruins": "can_use(Hookshot)"
        },
        "exits": {
            "Desert Colossus": "(logic_lens == 'chest') or can_use(Lens_of_Truth)"
        }
    },
    {
        "region_name": "Desert Colossus",
        "locations": {
            "Colossus Freestanding PoH": "
                can_play(Requiem_of_Spirit) and can_use(Magic_Bean)",
            "Sheik at Colossus": "True",
            "GS Desert Colossus Bean Patch": "
                has_bottle and can_play(Requiem_of_Spirit) and can_child_attack",
            "GS Desert Colossus Tree": "can_use(Hookshot) and nighttime",
            "GS Desert Colossus Hill": "
                ((can_use(Magic_Bean) and can_play(Requiem_of_Spirit)) or 
                    can_use(Longshot)) and nighttime"
        },
        "exits": {
            "Colossus Fairy": "has_explosives",
            "Spirit Temple Lobby": "True",
            "Desert Colossus Grotto": "can_use(Silver_Gauntlets)",
            "Desert Colossus Gossip Stone": "
                hints != 'mask' or can_play(Requiem_of_Spirit)"
        }
    },
    {
        "region_name": "Colossus Fairy",
        "locations": {
            "Desert Colossus Fairy Reward": "can_play(Zeldas_Lullaby)"
        }
    },
    {
        "region_name": "Desert Colossus Gossip Stone",
        "locations": {
            "Desert Colossus Gossip Stone": "True"
        }
    },
    {
        "region_name": "Castle Town",
        "locations": {
            "Temple of Time Gossip Stone (Left)": "True",
            "Temple of Time Gossip Stone (Left-Center)": "True",
            "Temple of Time Gossip Stone (Right)": "True",
            "Temple of Time Gossip Stone (Right-Center)": "True"
        },
        "exits": {
            "Hyrule Field": "True",
            "Temple of Time": "True",
            "Hyrule Castle Grounds": "True",
            "Castle Town Rupee Room": "True",
            "Castle Town Bazaar": "True",
            "Castle Town Mask Shop": "True",
            "Castle Town Shooting Gallery": "True",
            "Ganons Castle Grounds": "is_adult",
            "Castle Town Bombchu Bowling": "True",
            "Castle Town Potion Shop": "True",
            "Castle Town Treasure Chest Game": "True",
            "Castle Town Bombchu Shop": "True",
            "Castle Town Dog Lady": "True",
            "Castle Town Man in Green House": "True"
        }
    },
    {
        "region_name": "Temple of Time",
        "locations": {
            "Zelda": "Shadow_Medallion and Spirit_Medallion and is_adult"
        },
        "exits": {
            "Castle Town": "True",
            "Beyond Door of Time": "can_play(Song_of_Time) or open_door_of_time"
        }
    },
    {
        "region_name": "Beyond Door of Time",
        "locations": {
            "Master Sword Pedestal": "True",
            "Sheik at Temple": "Forest_Medallion and is_adult"
        },
        "exits": {
            "Temple of Time": "True"
        }
    },
    {
        "region_name": "Hyrule Castle Grounds",
        "locations": {
            "Malon Egg": "True",
            "GS Hyrule Castle Tree": "can_child_attack",
            "Hyrule Castle Malon Gossip Stone": "True",
            "Hyrule Castle Rock Wall Gossip Stone": "True"
        },
        "exits": {
            "Castle Town": "True",
            "Hyrule Castle Garden": "Weird_Egg or (not shuffle_weird_egg)",
            "Hyrule Castle Fairy": "has_explosives",
            "Castle Storms Grotto": "can_play(Song_of_Storms)"
        }
    },
    {
        "region_name": "Hyrule Castle Garden",
        "locations": {
            "Zeldas Letter": "True",
            "Impa at Castle": "True"
        },
        "exits": {
            "Hyrule Castle Grounds": "True"
        }
    },
    {
        "region_name": "Hyrule Castle Fairy",
        "locations": {
            "Hyrule Castle Fairy Reward": "can_play(Zeldas_Lullaby)"
        }
    },
    {
        "region_name": "Ganons Castle Grounds",
        "locations": {
            "GS Outside Ganon's Castle": "True"
        },
        "exits": {
            "Castle Town": "True",
            "Ganons Castle Fairy": "can_use(Golden_Gauntlets)",
            "Ganons Castle Lobby": "
                (bridge == 'open')
                or ((bridge == 'medallions') and
                    Forest_Medallion and Fire_Medallion and Water_Medallion and
                    Shadow_Medallion and Spirit_Medallion and Light_Medallion)
                or ((bridge == 'vanilla') and
                    Light_Arrows and Shadow_Medallion and Spirit_Medallion)
                or ((bridge == 'dungeons') and
                    Forest_Medallion and Fire_Medallion and Water_Medallion and 
                    Shadow_Medallion and Spirit_Medallion and Light_Medallion and
                    Kokiri_Emerald and Goron_Ruby and Zora_Sapphire)
                or ((bridge == 'stones') and
                    Kokiri_Emerald and Goron_Ruby and Zora_Sapphire)"
        }
    },
    {
        "region_name": "Ganons Castle Fairy",
        "locations": {
            "Ganons Castle Fairy Reward": "can_play(Zeldas_Lullaby)"
        }
    },
    {
        "region_name": "Castle Town Rupee Room",
        "locations": {
            "10 Big Poes": "
                is_adult and 
                ((can_use(Bow) and Epona and has_bottle and guarantee_hint) or 
                    (Bottle_with_Big_Poe, big_poe_count))",
            "GS Castle Market Guard House": "True"
        }
    },
    {
        "region_name": "Castle Town Bazaar",
        "locations": {
            "Castle Town Bazaar Item 1": "True",
            "Castle Town Bazaar Item 2": "True",
            "Castle Town Bazaar Item 3": "True",
            "Castle Town Bazaar Item 4": "True",
            "Castle Town Bazaar Item 5": "True",
            "Castle Town Bazaar Item 6": "True",
            "Castle Town Bazaar Item 7": "True",
            "Castle Town Bazaar Item 8": "True"
        }
    },
    {
        "region_name": "Castle Town Mask Shop"
    },
    {
        "region_name": "Castle Town Shooting Gallery",
        "locations": {
            "Child Shooting Gallery": "True"
        }
    },
    {
        "region_name": "Castle Town Bombchu Bowling",
        "locations": {
            "Bombchu Bowling Bomb Bag": "has_bombchus",
            "Bombchu Bowling Piece of Heart": "has_bombchus"
        }
    },
    {
        "region_name": "Castle Town Potion Shop",
        "locations": {
            "Castle Town Potion Shop Item 1": "True",
            "Castle Town Potion Shop Item 2": "True",
            "Castle Town Potion Shop Item 3": "True",
            "Castle Town Potion Shop Item 4": "True",
            "Castle Town Potion Shop Item 5": "True",
            "Castle Town Potion Shop Item 6": "True",
            "Castle Town Potion Shop Item 7": "True",
            "Castle Town Potion Shop Item 8": "True"
        }
    },
    {
        "region_name": "Castle Town Treasure Chest Game",
        "locations": {
            "Treasure Chest Game": "can_use(Lens_of_Truth)"
        }
    },
    {
        "region_name": "Castle Town Bombchu Shop",
        "locations": {
            "Bombchu Shop Item 1": "True",
            "Bombchu Shop Item 2": "True",
            "Bombchu Shop Item 3": "True",
            "Bombchu Shop Item 4": "True",
            "Bombchu Shop Item 5": "True",
            "Bombchu Shop Item 6": "True",
            "Bombchu Shop Item 7": "True",
            "Bombchu Shop Item 8": "True"
        }
    },
    {
        "region_name": "Castle Town Dog Lady",
        "locations": {
            "Dog Lady": "True"
        }
    },
    {
        "region_name": "Castle Town Man in Green House"
    },
    {
        "region_name": "Kakariko Village",
        "locations": {
            "Man on Roof": "logic_man_on_roof or can_use(Hookshot)",
            "Anju as Adult": "is_adult",
            "Anjus Chickens": "True",
            "Sheik in Kakariko": "
                is_adult and Forest_Medallion and Fire_Medallion and Water_Medallion",
            "GS Kakariko House Under Construction": "nighttime",
            "GS Kakariko Skulltula House": "nighttime",
            "GS Kakariko Guard's House": "nighttime",
            "GS Kakariko Tree": "nighttime",
            "GS Kakariko Watchtower": "(has_slingshot or has_bombchus) and nighttime",
            "GS Kakariko Above Impa's House": "can_use(Hookshot) and nighttime"
        },
        "exits": {
            "Hyrule Field": "True",
            "Carpenter Boss House": "True",
            "House of Skulltula": "True",
            "Impas House": "True",
            "Impas House Back": "True",
            "Windmill": "True",
            "Kakariko Bazaar": "is_adult",
            "Kakariko Shooting Gallery": "True",
            "Bottom of the Well": "
                can_play(Song_of_Storms) and 
                (dungeon_mq[Bottom_of_the_Well] or can_child_attack or has_nuts)",
            "Kakariko Potion Shop Front": "is_adult",
            "Kakariko Potion Shop Back": "is_adult",
            "Odd Medicine Building": "True",
            "Kakariko Bombable Grotto": "
                can_blast_or_smash and 
                (is_adult or 
                    (has_sticks or Kokiri_Sword or can_use(Dins_Fire)))",
            "Kakariko Back Grotto": "True",
            "Graveyard": "True",
            "Death Mountain": "Zeldas_Letter or is_adult or open_kakariko"
        }
    },
    {
        "region_name": "Carpenter Boss House"
    },
    {
        "region_name": "House of Skulltula",
        "locations": {
            "10 Gold Skulltula Reward": "
                (Gold_Skulltula_Token, 10)",
            "20 Gold Skulltula Reward": "
                (Gold_Skulltula_Token, 20)",
            "30 Gold Skulltula Reward": "
                (Gold_Skulltula_Token, 30) and guarantee_hint",
            "40 Gold Skulltula Reward": "
                (Gold_Skulltula_Token, 40) and guarantee_hint",
            "50 Gold Skulltula Reward": "
                (Gold_Skulltula_Token, 50) and guarantee_hint"
        }
    },
    {
        "region_name": "Impas House"
    },
    {
        "region_name": "Impas House Back",
        "locations": {
            "Impa House Freestanding PoH": "True"
        }
    },
    {
        "region_name": "Windmill",
        "locations": {
            "Windmill Freestanding PoH": "
                (is_adult and (logic_windmill_poh or can_play(Song_of_Time))) or 
                Boomerang",
            "Song at Windmill": "is_adult and has_ocarina"
        }
    },
    {
        "region_name": "Kakariko Bazaar",
        "locations": {
            "Kakariko Bazaar Item 1": "True",
            "Kakariko Bazaar Item 2": "True",
            "Kakariko Bazaar Item 3": "True",
            "Kakariko Bazaar Item 4": "True",
            "Kakariko Bazaar Item 5": "True",
            "Kakariko Bazaar Item 6": "True",
            "Kakariko Bazaar Item 7": "True",
            "Kakariko Bazaar Item 8": "True"
        }
    },
    {
        "region_name": "Kakariko Shooting Gallery",
        "locations": {
            "Adult Shooting Gallery": "Bow and is_adult"
        }
    },
    {
        "region_name": "Kakariko Potion Shop Front",
        "locations": {
            "Kakariko Potion Shop Item 1": "True",
            "Kakariko Potion Shop Item 2": "True",
            "Kakariko Potion Shop Item 3": "True",
            "Kakariko Potion Shop Item 4": "True",
            "Kakariko Potion Shop Item 5": "True",
            "Kakariko Potion Shop Item 6": "True",
            "Kakariko Potion Shop Item 7": "True",
            "Kakariko Potion Shop Item 8": "True"
        }
    },
    {
        "region_name": "Kakariko Potion Shop Back"
    },
    {
        "region_name": "Odd Medicine Building"
    },
    {
        "region_name": "Graveyard",
        "locations": {
            "Graveyard Freestanding PoH": "can_use(Magic_Bean) or can_use(Longshot)",
            "Gravedigging Tour": "True",
            "GS Graveyard Wall": "Boomerang and nighttime",
            "GS Graveyard Bean Patch": "has_bottle and can_child_attack"
        },
        "exits": {
            "Shield Grave": "True",
            "Composer Grave": "can_play(Zeldas_Lullaby)",
            "Heart Piece Grave": "True",
            "Dampes Grave": "is_adult",
            "Dampes House": "True",
            "Kakariko Village": "True"
        }
    },
    {
        "region_name": "Shield Grave",
        "locations": {
            "Shield Grave Chest": "True"
        }
    },
    {
        "region_name": "Heart Piece Grave",
        "locations": {
            "Heart Piece Grave Chest": "can_play(Suns_Song)"
        }
    },
    {
        "region_name": "Composer Grave",
        "locations": {
            "Composer Grave Chest": "has_fire_source",
            "Song from Composer Grave": "
                is_adult or 
                (has_slingshot or Boomerang or has_sticks or 
                    has_explosives or Kokiri_Sword)"
        }
    },
    {
        "region_name": "Dampes Grave",
        "locations": {
            "Hookshot Chest": "True",
            "Dampe Race Freestanding PoH": "True"
        }
    },
    {
        "region_name": "Dampes House"
    },
    {
        "region_name": "Shadow Temple Warp Region",
        "locations": {
            "Graveyard Gossip Stone": "True"
        },
        "exits": {
            "Graveyard": "True",
            "Shadow Temple Beginning": "
                can_use(Dins_Fire) and can_see_with_lens and 
                (can_use(Hover_Boots) or can_use(Hookshot))"
        }
    },
    {
        "region_name": "Death Mountain",
        "locations": {
            "Death Mountain Bombable Chest": "
                can_blast_or_smash or 
                (logic_dmt_bombable and Progressive_Strength_Upgrade)",
            "DM Trail Freestanding PoH": "
                open_kakariko or (damage_multiplier != 'ohko') or 
                Zeldas_Letter or can_blast_or_smash or can_use(Dins_Fire) or 
                can_use(Nayrus_Love) or has_bow or Progressive_Strength_Upgrade or 
                has_bottle or Hover_Boots",
            "GS Mountain Trail Bean Patch": "
                has_bottle and (has_explosives or Progressive_Strength_Upgrade)",
            "GS Mountain Trail Bomb Alcove": "can_blast_or_smash",
            "GS Mountain Trail Path to Crater": "can_use(Hammer) and nighttime",
            "GS Mountain Trail Above Dodongo's Cavern": "can_use(Hammer) and nighttime"
        },
        "exits": {
            "Kakariko Village": "True",
            "Goron City": "True",
            "Death Mountain Crater Upper": "can_blast_or_smash",
            "Mountain Summit Fairy": "can_blast_or_smash",
            "Dodongos Cavern Entryway": "
                has_explosives or Progressive_Strength_Upgrade or is_adult",
            "Mountain Bombable Grotto": "can_blast_or_smash",
            "Mountain Storms Grotto": "can_play(Song_of_Storms)"
        }
    },
    {
        "region_name": "Dodongos Cavern Entryway",
        "exits": {
            "Dodongos Cavern Beginning": "True",
            "Death Mountain": "True"
        }
    },
    {
        "region_name": "Goron City",
        "locations": {
            "Goron City Leftmost Maze Chest": "
                can_use(Hammer) or can_use(Silver_Gauntlets)",
            "Goron City Left Maze Chest": "
                can_blast_or_smash or can_use(Silver_Gauntlets)",
            "Goron City Right Maze Chest": "
                can_blast_or_smash or can_use(Silver_Gauntlets)",
            "Goron City Pot Freestanding PoH": "
                (has_bombs or Progressive_Strength_Upgrade) and 
                ((can_play(Zeldas_Lullaby) and has_sticks) or can_use(Dins_Fire))",
            "Rolling Goron as Child": "Bomb_Bag and has_explosives",
            "Link the Goron": "
                is_adult and 
                (Progressive_Strength_Upgrade or has_explosives or has_bow)",
            "GS Goron City Boulder Maze": "has_explosives",
            "GS Goron City Center Platform": "is_adult",
            "Goron City Stick Pot": "
                open_kakariko or Zeldas_Letter or 
                has_explosives or can_use(Dins_Fire)"
        },
        "exits": {
            "Death Mountain": "True",
            "Goron City Woods Warp": "True",
            "Darunias Chamber": "can_play(Zeldas_Lullaby)",
            "Death Mountain Crater Lower": "
                is_adult and 
                (Progressive_Strength_Upgrade or has_explosives or has_bow)",
            "Goron Shop": "
                has_explosives or Progressive_Strength_Upgrade or 
                can_use(Bow) or can_use(Dins_Fire) or 
                ((Zeldas_Letter or open_kakariko or can_use(Hammer)) and 
                    (can_play(Zeldas_Lullaby) and has_sticks))",
            "Goron City Grotto": "
                is_adult and 
                ((can_play(Song_of_Time) and 
                    ((damage_multiplier != 'ohko' and damage_multiplier != 'quadruple') or 
                        has_GoronTunic or can_use(Longshot) or can_use(Nayrus_Love))) or 
                (damage_multiplier != 'ohko' and has_GoronTunic and can_use(Hookshot)) or 
                (can_use(Nayrus_Love) and can_use(Hookshot)))",
            "Goron City Maze Gossip Stone": "
                (hints == 'mask' and has_explosives) or 
                (hints != 'mask' and (can_blast_or_smash or can_use(Silver_Gauntlets)))",
            "Goron City Medigoron Gossip Stone": "
                can_blast_or_smash or Progressive_Strength_Upgrade"
        }
    },
    {
        "region_name": "Goron City Woods Warp",
        "exits": {
            "Goron City": "
                (can_blast_or_smash or can_use(Dins_Fire) or 
                    ((has_bow or Progressive_Strength_Upgrade) and is_adult)) and 
                can_leave_forest",
            "Lost Woods": "True"
        }
    },
    {
        "region_name": "Goron Shop",
        "locations": {
            "Goron Shop Item 1": "True",
            "Goron Shop Item 2": "True",
            "Goron Shop Item 3": "True",
            "Goron Shop Item 4": "True",
            "Goron Shop Item 5": "True",
            "Goron Shop Item 6": "True",
            "Goron Shop Item 7": "True",
            "Goron Shop Item 8": "True"
        }
    },
    {
        "region_name": "Darunias Chamber",
        "locations": {
            "Darunias Joy": "can_play(Sarias_Song)"
        },
        "exits": {
            "Goron City": "True"
        }
    },
    {
        "region_name": "Goron City Maze Gossip Stone",
        "locations": {
            "Goron City Maze Gossip Stone": "True"
        }
    },
    {
        "region_name": "Goron City Medigoron Gossip Stone",
        "locations": {
            "Goron City Medigoron Gossip Stone": "True"
        }
    },
    {
        "region_name": "Death Mountain Crater Upper",
        "locations": {
            "DM Crater Wall Freestanding PoH": "True",
            "Biggoron": "
                is_adult and can_finish_adult_trades and guarantee_hint",
            "GS Death Mountain Crater Crate": "
                can_blast_or_smash and can_child_attack",
            "DMC Deku Scrub Bombs": "
                can_blast_or_smash and 
                (can_child_attack or has_nuts or Buy_Deku_Shield)"
        },
        "exits": {
            "Death Mountain": "True",
            "Death Mountain Crater Lower": "can_use(Hover_Boots)",
            "Death Mountain Crater Central": "has_GoronTunic and can_use(Distant_Scarecrow) and 
                ((damage_multiplier != 'ohko' and damage_multiplier != 'quadruple') or 
                    has_bottle or can_use(Nayrus_Love))",
            "Top of Crater Grotto": "can_blast_or_smash",
            "Death Mountain Crater Gossip Stone": "has_explosives",
            "Death Mountain Trail Gossip Stone": "
                hints != 'mask' or can_blast_or_smash"
        }
    },
    {
        "region_name": "Death Mountain Crater Lower",
        "exits": {
            "Goron City": "True",
            "Crater Fairy": "can_use(Hammer)",
            "Death Mountain Crater Central": "
                can_use(Hover_Boots) or can_use(Hookshot)",
            "Death Mountain Crater Upper": "is_adult",
            "DMC Hammer Grotto": "can_use(Hammer)"
        }
    },
    {
        "region_name": "Death Mountain Crater Central",
        "locations": {
            "DM Crater Volcano Freestanding PoH": "
                (can_use(Magic_Bean) and can_play(Bolero_of_Fire)) or 
                (logic_crater_bean_poh_with_hovers and can_use(Hover_Boots))",
            "Sheik in Crater": "is_adult",
            "GS Mountain Crater Bean Patch": "
                can_play(Bolero_of_Fire) and has_bottle and can_child_attack"
        },
        "exits": {
            "Death Mountain Crater Lower": "
                can_use(Hover_Boots) or can_use(Hookshot) or can_use(Magic_Bean)",
            "Fire Temple Lower": "
                is_adult and (logic_fewer_tunic_requirements or has_GoronTunic)"
        }
    },
    {
        "region_name": "Death Mountain Crater Gossip Stone",
        "locations": {
            "Death Mountain Crater Gossip Stone": "True"
        }
    },
    {
        "region_name": "Death Mountain Trail Gossip Stone",
        "locations": {
            "Death Mountain Trail Gossip Stone": "True"
        }
    },
    {
        "region_name": "Crater Fairy",
        "locations": {
            "Crater Fairy Reward": "can_play(Zeldas_Lullaby)"
        }
    },
    {
        "region_name": "Mountain Summit Fairy",
        "locations": {
            "Mountain Summit Fairy Reward": "can_play(Zeldas_Lullaby)"
        }
    },
    {
        "region_name": "Zora River Front",
        "locations": {
            "GS Zora River Tree": "can_child_attack"
        },
        "exits": {
            "Zora River Child": "has_explosives",
            "Zora River Adult": "is_adult",
            "Hyrule Field": "True"
        }
    },
    {
        "region_name": "Zora River Child",
        "locations": {
            "Magic Bean Salesman": "True",
            "Frog Ocarina Game": "
                can_play(Zeldas_Lullaby) and can_play(Sarias_Song) and can_play(Suns_Song) and 
                can_play(Eponas_Song) and can_play(Song_of_Time) and can_play(Song_of_Storms) and guarantee_hint",
            "Frogs in the Rain": "can_play(Song_of_Storms)",
            "GS Zora River Ladder": "nighttime and can_child_attack"
        },
        "exits": {
            "Zora River Shared": "True",
            "Zoras Domain": "can_play(Zeldas_Lullaby) or logic_zora_with_cucco",
            "Zoras River Gossip Stone": "True"
        }
    },
    {
        "region_name": "Zora River Adult",
        "locations": {
            "GS Zora River Near Raised Grottos": "can_use(Hookshot) and nighttime",
            "GS Zora River Above Bridge": "can_use(Hookshot) and nighttime"
        },
        "exits": {
            "Zoras Domain Frozen": "
                can_play(Zeldas_Lullaby) or (Hover_Boots and logic_zora_with_hovers)",
            "Zora River Shared": "True",
            "Zoras River Gossip Stone": "hints != 'mask'"
        }
    },
    {
        "region_name": "Zoras River Gossip Stone",
        "locations": {
            "Zoras River Plateau Gossip Stone": "True",
            "Zoras River Waterfall Gossip Stone": "True"
        }
    },
    {
        "region_name": "Zora River Shared",
        "locations": {
            "Zora River Lower Freestanding PoH": "
                has_explosives or can_dive or can_use(Hover_Boots)",
            "Zora River Upper Freestanding PoH": "
                has_explosives or can_dive or can_use(Hover_Boots)"
        },
        "exits": {
            "Zora River Front": "True",
            "Zora River Plateau Open Grotto": "has_explosives or can_dive or is_adult",
            "Zora River Plateau Bombable Grotto": "can_blast_or_smash",
            "Lost Woods": "can_dive",
            "Zora River Storms Grotto": "can_play(Song_of_Storms) and can_stun_deku"
        }
    },
    {
        "region_name": "Zoras Domain",
        "locations": {
            "Diving Minigame": "True",
            "Zoras Domain Torch Run": "has_sticks",
            "King Zora Moves": "Bottle_with_Letter",
            "Zoras Domain Stick Pot": "True",
            "Zoras Domain Nut Pot": "True"
        },
        "exits": {
            "Zora River Child": "True",
            "Lake Hylia": "can_dive",
            "Zoras Fountain": "Bottle_with_Letter",
            "Zora Shop": "True",
            "Zoras Domain Gossip Stone": "True"
        }
    },
    {
        "region_name": "Zoras Fountain",
        "locations": {
            "GS Zora's Fountain Tree": "True",
            "GS Zora's Fountain Above the Log": "Boomerang and nighttime",
            "Zoras Fountain Fairy Gossip Stone": "True",
            "Zoras Fountain Jabu Gossip Stone": "True"
        },
        "exits": {
            "Zoras Domain": "True",
            "Jabu Jabus Belly Beginning": "has_bottle",
            "Zoras Fountain Fairy": "has_explosives"
        }
    },
    {
        "region_name": "Zoras Domain Frozen",
        "locations": {
            "King Zora Thawed": "has_blue_fire",
            "GS Zora's Domain Frozen Waterfall": "
                nighttime and (Progressive_Hookshot or has_bow or Magic_Meter)"
        },
        "exits": {
            "Outside Ice Cavern": "can_reach(Zoras_Fountain)",
            "Zora Shop": "has_blue_fire",
            "Zoras Domain Gossip Stone": "hints != 'mask'"
        }
    },
    {
        "region_name": "Outside Ice Cavern",
        "locations": {
            "Zoras Fountain Iceberg Freestanding PoH": "True",
            "Zoras Fountain Bottom Freestanding PoH": "
                Iron_Boots and (logic_fewer_tunic_requirements or has_ZoraTunic)",
            "GS Zora's Fountain Hidden Cave": "
                (Progressive_Strength_Upgrade, 2) and can_blast_or_smash and 
                Progressive_Hookshot and nighttime"
        },
        "exits": {
            "Ice Cavern": "True"
        }
    },
    {
        "region_name": "Zora Shop",
        "locations": {
            "Zora Shop Item 1": "True",
            "Zora Shop Item 2": "True",
            "Zora Shop Item 3": "True",
            "Zora Shop Item 4": "True",
            "Zora Shop Item 5": "True",
            "Zora Shop Item 6": "True",
            "Zora Shop Item 7": "True",
            "Zora Shop Item 8": "True"
        }
    },
    {
        "region_name": "Zoras Fountain Fairy",
        "locations": {
            "Zoras Fountain Fairy Reward": "can_play(Zeldas_Lullaby)"
        }
    },
    {
        "region_name": "Zoras Domain Gossip Stone",
        "locations": {
            "Zoras Domain Gossip Stone": "True"
        }
    },
    {
        "region_name": "Lon Lon Ranch",
        "locations": {
            "Epona": "can_play(Eponas_Song) and is_adult",
            "Song from Malon": "Zeldas_Letter and has_ocarina",
            "GS Lon Lon Ranch Tree": "True",
            "GS Lon Lon Ranch Rain Shed": "nighttime",
            "GS Lon Lon Ranch House Window": "Boomerang and nighttime",
            "GS Lon Lon Ranch Back Wall": "Boomerang and nighttime"
        },
        "exits": {
            "Hyrule Field": "True",
            "Talon House": "True",
            "Ingo Barn": "True",
            "Lon Lon Corner Tower": "True",
            "Lon Lon Grotto": "can_child_attack or has_nuts or Buy_Deku_Shield"
        }
    },
    {
        "region_name": "Talon House",
        "locations": {
            "Talons Chickens": "Zeldas_Letter"
        }
    },
    {
        "region_name": "Ingo Barn"
    },
    {
        "region_name": "Lon Lon Corner Tower",
        "locations": {
            "Lon Lon Tower Freestanding PoH": "True"
        }
    },
    {
        "region_name": "Forest Temple Entry Area",
        "locations": {
            "Sheik Forest Song": "True",
            "GS Lost Woods Above Stage": "can_use(Magic_Bean) and nighttime",
            "GS Sacred Forest Meadow": "can_use(Hookshot) and nighttime"
        },
        "exits": {
            "Lost Woods": "True",
            "Forest Temple Lobby": "can_use(Hookshot)",
            "Meadow Storms Grotto": "can_play(Song_of_Storms)",
            "Sacred Forest Meadow Gossip Stones": "hints != 'mask'"
        }
    },
    {
        "region_name": "Ganons Castle Tower",
        "dungeon": "Ganons Castle",
        "locations": {
            "Ganons Tower Boss Key Chest": "True",
            "Ganon": "
                (Boss_Key_Ganons_Castle or unlocked_ganondorf) and can_use(Light_Arrows) and guarantee_hint"
        }
    },
    {
        "region_name": "Kokiri Forest Storms Grotto",
        "locations": {
            "Kokiri Forest Storms Grotto Chest": "True"
        }
    },
    {
        "region_name": "Lost Woods Generic Grotto",
        "locations": {
            "Lost Woods Generic Grotto Chest": "True"
        }
    },
    {
        "region_name": "Deku Theater",
        "locations": {
            "Deku Theater Skull Mask": "
                Zeldas_Letter",
            "Deku Theater Mask of Truth": "
                (Zeldas_Letter and can_play(Sarias_Song) and 
                    Kokiri_Emerald and Goron_Ruby and Zora_Sapphire and guarantee_hint)" 
                    #Must befriend Skull Kid to sell Skull Mask, all stones to spawn running man.
        }
    },
    {
        "region_name": "Lost Woods Sales Grotto",
        "locations": {
            "LW Grotto Deku Scrub Arrows": "True",
            "LW Grotto Deku Scrub Deku Nut Upgrade": "True"
        }
    },
    {
        "region_name": "Meadow Fairy Grotto"
    },
    {
        "region_name": "Meadow Storms Grotto",
        "locations": {
            "SFM Grotto Deku Scrub Red Potion": "True",
            "SFM Grotto Deku Scrub Green Potion": "True"
        }
    },
    {
        "region_name": "Front of Meadow Grotto",
        "locations": {
            "Wolfos Grotto Chest": "True"
        }
    },
    {
        "region_name": "Lon Lon Grotto",
        "locations": {
            "LLR Grotto Deku Scrub Deku Nuts": "True",
            "LLR Grotto Deku Scrub Bombs": "True",
            "LLR Grotto Deku Scrub Arrows": "True"
        }
    },
    {
        "region_name": "Remote Southern Grotto",
        "locations": {
            "Remote Southern Grotto Chest": "True"
        }
    },
    {
        "region_name": "Field Near Lake Outside Fence Grotto",
        "locations": {
            "Field Near Lake Outside Fence Grotto Chest": "True"
        }
    },
    {
        "region_name": "Field Near Lake Inside Fence Grotto",
        "locations": {
            "HF Grotto Deku Scrub Piece of Heart": "can_stun_deku"
        }
    },
    {
        "region_name": "Field Valley Grotto",
        "locations": {
            "GS Hyrule Field Near Gerudo Valley": "
                (Hammer and has_fire_source and can_use(Hookshot)) or 
                (Boomerang and has_explosives and can_use(Dins_Fire))"
        },
        "exits": {
            "Field Valley Grotto Gossip Stone": "
                (has_explosives and can_use(Dins_Fire)) or 
                (hints != 'mask' and can_use(Hammer) and has_fire_source)"
        }
    },
    {
        "region_name": "Field Valley Grotto Gossip Stone",
        "locations": {
            "Field Valley Grotto Gossip Stone": "True"
        }
    },
    {
        "region_name": "Field West Castle Town Grotto",
        "locations": {
            "Field West Castle Town Grotto Chest": "True"
        }
    },
    {
        "region_name": "Field Far West Castle Town Grotto"
    },
    {
        "region_name": "Field Kakariko Grotto",
        "locations": {
            "GS Hyrule Field near Kakariko": "
                (Boomerang and has_explosives) or can_use(Hookshot)"
        }
    },
    {
        "region_name": "Field North Lon Lon Grotto",
        "locations": {
            "Tektite Grotto Freestanding PoH": "
                (Progressive_Scale, 2) or can_use(Iron_Boots)"
        }
    },
    {
        "region_name": "Castle Storms Grotto",
        "locations": {
            "GS Hyrule Castle Grotto": "Boomerang and has_explosives"
        },
        "exits": {
            "Castle Storms Grotto Gossip Stone": "has_explosives"
        }
    },
    {
        "region_name": "Castle Storms Grotto Gossip Stone",
        "locations": {
            "Castle Storms Grotto Gossip Stone": "True"
        }
    },
    {
        "region_name": "Kakariko Bombable Grotto",
        "locations": {
            "Redead Grotto Chest": "True"
        }
    },
    {
        "region_name": "Kakariko Back Grotto",
        "locations": {
            "Kakariko Back Grotto Chest": "True"
        }
    },
    {
        "region_name": "Mountain Bombable Grotto"
    },
    {
        "region_name": "Mountain Storms Grotto",
        "locations": {
            "Mountain Storms Grotto Chest": "True"
        }
    },
    {
        "region_name": "Goron City Grotto",
        "locations": {
            "Goron Grotto Deku Scrub Deku Nuts": "True",
            "Goron Grotto Deku Scrub Bombs": "True",
            "Goron Grotto Deku Scrub Arrows": "True"
        }
    },
    {
        "region_name": "Top of Crater Grotto",
        "locations": {
            "Top of Crater Grotto Chest": "True"
        }
    },
    {
        "region_name": "DMC Hammer Grotto",
        "locations": {
            "DMC Grotto Deku Scrub Deku Nuts": "True",
            "DMC Grotto Deku Scrub Bombs": "True",
            "DMC Grotto Deku Scrub Arrows": "True"
        }
    },
    {
        "region_name": "Zora River Plateau Open Grotto",
        "locations": {
            "Zora River Plateau Open Grotto Chest": "True"
        }
    },
    {
        "region_name": "Zora River Plateau Bombable Grotto"
    },
    {
        "region_name": "Zora River Storms Grotto",
        "locations": {
            "ZR Grotto Deku Scrub Red Potion": "True",
            "ZR Grotto Deku Scrub Green Potion": "True"
        }
    },
    {
        "region_name": "Lake Hylia Grotto",
        "locations": {
            "LH Grotto Deku Scrub Deku Nuts": "True",
            "LH Grotto Deku Scrub Bombs": "True",
            "LH Grotto Deku Scrub Arrows": "True"
        }
    },
    {
        "region_name": "Desert Colossus Grotto",
        "locations": {
            "Desert Grotto Deku Scrub Red Potion": "True",
            "Desert Grotto Deku Scrub Green Potion": "True"
        }
    },
    {
        "region_name": "Gerudo Valley Storms Grotto",
        "locations": {
            "Valley Grotto Deku Scrub Red Potion": "True",
            "Valley Grotto Deku Scrub Green Potion": "True"
        }
    }
]
>>>>>>> dd39fb18
<|MERGE_RESOLUTION|>--- conflicted
+++ resolved
@@ -1,4 +1,3 @@
-<<<<<<< HEAD
 [
     {
         "region_name": "Kokiri Forest",
@@ -13,7 +12,7 @@
                     Boomerang or has_explosives or Buy_Bottle_Bug)",
             "GS Kokiri House of Twins": "
                 (can_use(Hookshot) or 
-                    (logic_tricks and can_use(Hover_Boots))) and nighttime",
+                    (logic_adult_kokiri_gs and can_use(Hover_Boots))) and nighttime",
             "Deku Baba Sticks": "
                 (Kokiri_Sword and Buy_Deku_Shield) or 
                 (open_forest and (is_adult or Kokiri_Sword or Boomerang))",
@@ -286,7 +285,7 @@
                 Carpenter_Rescue and Epona and Bow and is_adult",
             "Gerudo Fortress North F1 Carpenter": "True",
             "Gerudo Fortress North F2 Carpenter": "
-                can_use(Bow) or can_use(Hookshot) or can_use(Hover_Boots) or logic_tricks",
+                can_use(Bow) or can_use(Hookshot) or can_use(Hover_Boots) or logic_gerudo_kitchen",
             "Gerudo Fortress South F1 Carpenter": "True",
             "Gerudo Fortress South F2 Carpenter": "True",
             "Gerudo Fortress Carpenter Rescue": "can_finish_GerudoFortress",
@@ -295,7 +294,7 @@
                 can_use(Hookshot) and Carpenter_Rescue and nighttime",
             "GS Gerudo Fortress Top Floor": "
                 nighttime and (can_use(Bow) or can_use(Hookshot) or 
-                    can_use(Hover_Boots) or logic_tricks)"
+                    can_use(Hover_Boots) or logic_gerudo_kitchen)"
         },
         "exits": {
             "Haunted Wasteland": "
@@ -712,7 +711,7 @@
         "locations": {
             "Death Mountain Bombable Chest": "
                 can_blast_or_smash or 
-                (logic_tricks and Progressive_Strength_Upgrade)",
+                (logic_dmt_bombable and Progressive_Strength_Upgrade)",
             "DM Trail Freestanding PoH": "
                 open_kakariko or (damage_multiplier != 'ohko') or 
                 Zeldas_Letter or can_blast_or_smash or can_use(Dins_Fire) or 
@@ -1322,1330 +1321,4 @@
             "Valley Grotto Deku Scrub Green Potion": "True"
         }
     }
-]
-=======
-[
-    {
-        "region_name": "Kokiri Forest",
-        "locations": {
-            "Kokiri Sword Chest": "True",
-            "GS Kokiri Know It All House": "
-                nighttime and (can_leave_forest or can_play(Suns_Song)) and 
-                can_child_attack",
-            "GS Kokiri Bean Patch": "
-                has_bottle and can_child_attack and 
-                (can_leave_forest or Kokiri_Sword or has_sticks or 
-                    Boomerang or has_explosives or Buy_Bottle_Bug)",
-            "GS Kokiri House of Twins": "
-                (can_use(Hookshot) or 
-                    (logic_adult_kokiri_gs and can_use(Hover_Boots))) and nighttime",
-            "Deku Baba Sticks": "
-                (Kokiri_Sword and Buy_Deku_Shield) or 
-                (open_forest and (is_adult or Kokiri_Sword or Boomerang))",
-            "Deku Baba Nuts": "
-                (Kokiri_Sword and Buy_Deku_Shield) or 
-                (open_forest and 
-                    (is_adult or has_slingshot or has_sticks or 
-                        has_explosives or Kokiri_Sword or can_use(Dins_Fire)))",
-            "Kokiri Forest Gossip Stone": "True"
-        },
-        "exits": {
-            "Links House": "True",
-            "Mido House": "True",
-            "Saria House": "True",
-            "House of Twins": "True",
-            "Know It All House": "True",
-            "Kokiri Shop": "True",
-            "Deku Tree Lobby": "(Kokiri_Sword and Buy_Deku_Shield) or open_forest",
-            "Lost Woods": "True",
-            "Lost Woods Bridge": "can_leave_forest",
-            "Kokiri Forest Storms Grotto": "can_play(Song_of_Storms)"
-        }
-    },
-    {
-        "region_name": "Links House",
-        "locations": {
-            "Links Pocket": "True"
-        },
-        "exits": {
-            "Kokiri Forest": "True",
-            "Sacred Forest Meadow": "can_play(Minuet_of_Forest)",
-            "Forest Temple Entry Area": "can_play(Minuet_of_Forest) and is_adult",
-            "Temple of Time": "can_play(Prelude_of_Light) and can_leave_forest",
-            "Death Mountain Crater Central": "
-                can_play(Bolero_of_Fire) and can_leave_forest",
-            "Lake Hylia": "can_play(Serenade_of_Water) and can_leave_forest",
-            "Shadow Temple Warp Region": "
-                can_play(Nocturne_of_Shadow) and can_leave_forest",
-            "Desert Colossus": "can_play(Requiem_of_Spirit) and can_leave_forest"
-        }
-    },
-    {
-        "region_name": "Mido House",
-        "locations": {
-            "Mido Chest Top Left": "True",
-            "Mido Chest Top Right": "True",
-            "Mido Chest Bottom Left": "True",
-            "Mido Chest Bottom Right": "True"
-        },
-        "exits": {
-            "Kokiri Forest": "True"
-        }
-    },
-    {
-        "region_name": "Saria House",
-        "exits": {
-            "Kokiri Forest": "True"
-        }
-    },
-    {
-        "region_name": "House of Twins",
-        "exits": {
-            "Kokiri Forest": "True"
-        }
-    },
-    {
-        "region_name": "Know It All House",
-        "exits": {
-            "Kokiri Forest": "True"
-        }
-    },
-    {
-        "region_name": "Kokiri Shop",
-        "locations": {
-            "Kokiri Shop Item 1": "True",
-            "Kokiri Shop Item 2": "True",
-            "Kokiri Shop Item 3": "True",
-            "Kokiri Shop Item 4": "True",
-            "Kokiri Shop Item 5": "True",
-            "Kokiri Shop Item 6": "True",
-            "Kokiri Shop Item 7": "True",
-            "Kokiri Shop Item 8": "True"
-        },
-        "exits": {
-            "Kokiri Forest": "True"
-        }
-    },
-    {
-        "region_name": "Lost Woods",
-        "locations": {
-            "Skull Kid": "can_play(Sarias_Song)",
-            "Ocarina Memory Game": "has_ocarina",
-            "Target in Woods": "has_slingshot",
-            "LW Deku Scrub Deku Stick Upgrade": "can_stun_deku",
-            "GS Lost Woods Bean Patch Near Bridge": "
-                has_bottle and can_child_attack and 
-                (can_leave_forest or Kokiri_Sword or has_sticks or 
-                    Boomerang or has_explosives or Buy_Bottle_Bug)",
-            "GS Lost Woods Bean Patch Near Stage": "
-                has_bottle and 
-                (can_child_attack or (shuffle_scrubs == 'off' and Buy_Deku_Shield)) and 
-                (can_leave_forest or Kokiri_Sword or has_sticks or 
-                    Boomerang or has_explosives or Buy_Bottle_Bug)",
-            "LW Deku Scrub Deku Nuts": "can_stun_deku",
-            "LW Deku Scrub Deku Sticks": "can_stun_deku",
-            "Lost Woods Gossip Stone": "True"
-        },
-        "exits": {
-            "Kokiri Forest": "True",
-            "Sacred Forest Meadow Entryway": "True",
-            "Goron City Woods Warp": "True",
-            "Zora River Child": "can_dive and can_leave_forest",
-            "Forest Temple Entry Area": "can_play(Sarias_Song) and is_adult",
-            "Lost Woods Generic Grotto": "can_blast_or_smash",
-            "Deku Theater": "True",
-            "Lost Woods Sales Grotto": "
-                has_explosives or (can_use(Hammer) and 
-                    (can_play(Minuet_of_Forest) or can_play(Sarias_Song)))"
-        }
-    },
-    {
-        "region_name": "Sacred Forest Meadow Entryway",
-        "exits": {
-            "Lost Woods": "True",
-            "Sacred Forest Meadow": "
-                has_slingshot or has_sticks or has_explosives or 
-                Kokiri_Sword or can_use(Dins_Fire)",
-            "Front of Meadow Grotto": "
-                has_explosives or (can_use(Hammer) and 
-                    (can_play(Minuet_of_Forest) or can_play(Sarias_Song)))"
-        }
-    },
-    {
-        "region_name": "Sacred Forest Meadow",
-        "locations": {
-            "Song from Saria": "Zeldas_Letter"
-        },
-        "exits": {
-            "Sacred Forest Meadow Entryway": "True",
-            "Meadow Fairy Grotto": "True",
-            "Meadow Storms Grotto": "
-                can_play(Song_of_Storms) and 
-                (can_child_attack or has_nuts or Buy_Deku_Shield)",
-            "Sacred Forest Meadow Gossip Stones": "True"
-        }
-    },
-    {
-        "region_name": "Sacred Forest Meadow Gossip Stones",
-        "locations": {
-            "Sacred Forest Meadow Maze Gossip Stone (Lower)": "True",
-            "Sacred Forest Meadow Maze Gossip Stone (Upper)": "True",
-            "Sacred Forest Meadow Saria Gossip Stone": "True"
-        }
-    },
-    {
-        "region_name": "Lost Woods Bridge",
-        "locations": {
-            "Gift from Saria": "True"
-        },
-        "exits": {
-            "Kokiri Forest": "True",
-            "Hyrule Field": "True"
-        }
-    },
-    {
-        "region_name": "Hyrule Field",
-        "locations": {
-            "Ocarina of Time": "
-                Kokiri_Emerald and Goron_Ruby and Zora_Sapphire and guarantee_hint",
-            "Song from Ocarina of Time": "
-                Kokiri_Emerald and Goron_Ruby and Zora_Sapphire and guarantee_hint",
-            "Generic Grotto Gossip Stone": "True"
-        },
-        "exits": {
-            "Lost Woods Bridge": "True",
-            "Lake Hylia": "True",
-            "Gerudo Valley": "True",
-            "Castle Town": "True",
-            "Kakariko Village": "True",
-            "Zora River Front": "True",
-            "Lon Lon Ranch": "True",
-            "Remote Southern Grotto": "can_blast_or_smash",
-            "Field Near Lake Outside Fence Grotto": "True",
-            "Field Near Lake Inside Fence Grotto": "can_blast_or_smash",
-            "Field Valley Grotto": "can_blast_or_smash",
-            "Field West Castle Town Grotto": "can_blast_or_smash",
-            "Field Far West Castle Town Grotto": "can_blast_or_smash",
-            "Field Kakariko Grotto": "can_blast_or_smash",
-            "Field North Lon Lon Grotto": "can_blast_or_smash"
-        }
-    },
-    {
-        "region_name": "Lake Hylia",
-        "locations": {
-            "Underwater Bottle": "can_dive",
-            "Lake Hylia Sun": "
-                (can_use(Distant_Scarecrow) or can_reach(Morpha, Location)) and 
-                can_use(Bow)",
-            "Lake Hylia Freestanding PoH": "can_use(Scarecrow) or can_use(Magic_Bean)",
-            "GS Lake Hylia Bean Patch": "has_bottle and can_child_attack",
-            "GS Lake Hylia Lab Wall": "Boomerang and nighttime",
-            "GS Lake Hylia Small Island": "nighttime and can_child_attack",
-            "GS Lake Hylia Giant Tree": "can_use(Longshot)",
-            "Lake Hylia Lab Gossip Stone": "True",
-            "Lake Hylia Gossip Stone (Southeast)": "True",
-            "Lake Hylia Gossip Stone (Southwest)": "True"
-        },
-        "exits": {
-            "Hyrule Field": "True",
-            "Zoras Domain": "can_dive",
-            "Lake Hylia Lab": "True",
-            "Fishing Hole": "True",
-            "Water Temple Lobby": "
-                (Iron_Boots or (logic_morpha_with_scale and (Progressive_Scale, 2))) and 
-                can_use(Hookshot) and (logic_fewer_tunic_requirements or has_ZoraTunic)",
-            "Lake Hylia Grotto": "can_stun_deku"
-        }
-    },
-    {
-        "region_name": "Lake Hylia Lab",
-        "locations": {
-            "Diving in the Lab": "(Progressive_Scale, 2)",
-            "GS Lab Underwater Crate": "Iron_Boots and can_use(Hookshot)"
-        }
-    },
-    {
-        "region_name": "Fishing Hole",
-        "locations": {
-            "Child Fishing": "Kokiri_Sword",
-            "Adult Fishing": "
-                (can_use(Scarecrow) or can_use(Magic_Bean) or can_reach(Morpha, Location))"
-        }
-    },
-    {
-        "region_name": "Gerudo Valley",
-        "locations": {
-            "Gerudo Valley Waterfall Freestanding PoH": "True",
-            "Gerudo Valley Crate Freestanding PoH": "True",
-            "GS Gerudo Valley Small Bridge": "Boomerang and nighttime",
-            "GS Gerudo Valley Bean Patch": "has_bottle and can_child_attack",
-            "Gerudo Valley Gossip Stone": "True"
-        },
-        "exits": {
-            "Hyrule Field": "True",
-            "Lake Hylia": "True",
-            "Gerudo Valley Far Side": "
-                Epona or can_use(Longshot) or ((gerudo_fortress == 'open') and is_adult)"
-        }
-    },
-    {
-        "region_name": "Gerudo Valley Far Side",
-        "locations": {
-            "Gerudo Valley Hammer Rocks Chest": "can_use(Hammer)",
-            "GS Gerudo Valley Behind Tent": "can_use(Hookshot) and nighttime",
-            "GS Gerudo Valley Pillar": "can_use(Hookshot) and nighttime"
-        },
-        "exits": {
-            "Gerudo Fortress": "True",
-            "Gerudo Valley Storms Grotto": "can_play(Song_of_Storms)"
-        }
-    },
-    {
-        "region_name": "Gerudo Fortress",
-        "locations": {
-            "Gerudo Fortress Rooftop Chest": "
-                can_use(Hover_Boots) or can_use(Scarecrow) or can_use(Longshot)",
-            "Horseback Archery 1000 Points": "
-                Carpenter_Rescue and Epona and Bow and is_adult",
-            "Horseback Archery 1500 Points": "
-                Carpenter_Rescue and Epona and Bow and is_adult",
-            "Gerudo Fortress North F1 Carpenter": "True",
-            "Gerudo Fortress North F2 Carpenter": "
-                can_use(Bow) or can_use(Hookshot) or can_use(Hover_Boots) or logic_gerudo_kitchen",
-            "Gerudo Fortress South F1 Carpenter": "True",
-            "Gerudo Fortress South F2 Carpenter": "True",
-            "Gerudo Fortress Carpenter Rescue": "can_finish_GerudoFortress",
-            "Gerudo Fortress Membership Card": "can_finish_GerudoFortress",
-            "GS Gerudo Fortress Archery Range": "
-                can_use(Hookshot) and Carpenter_Rescue and nighttime",
-            "GS Gerudo Fortress Top Floor": "
-                nighttime and (can_use(Bow) or can_use(Hookshot) or 
-                    can_use(Hover_Boots) or logic_gerudo_kitchen)"
-        },
-        "exits": {
-            "Haunted Wasteland": "
-                Carpenter_Rescue and (can_use(Hover_Boots) or can_use(Longshot))",
-            "Gerudo Training Grounds Lobby": "
-                Carpenter_Rescue and Gerudo_Membership_Card and is_adult"
-        }
-    },
-    {
-        "region_name": "Haunted Wasteland",
-        "locations": {
-            "Haunted Wasteland Structure Chest": "has_fire_source",
-            "Haunted Wasteland Bombchu Salesman": "Progressive_Wallet",
-            "GS Wasteland Ruins": "can_use(Hookshot)"
-        },
-        "exits": {
-            "Desert Colossus": "(logic_lens == 'chest') or can_use(Lens_of_Truth)"
-        }
-    },
-    {
-        "region_name": "Desert Colossus",
-        "locations": {
-            "Colossus Freestanding PoH": "
-                can_play(Requiem_of_Spirit) and can_use(Magic_Bean)",
-            "Sheik at Colossus": "True",
-            "GS Desert Colossus Bean Patch": "
-                has_bottle and can_play(Requiem_of_Spirit) and can_child_attack",
-            "GS Desert Colossus Tree": "can_use(Hookshot) and nighttime",
-            "GS Desert Colossus Hill": "
-                ((can_use(Magic_Bean) and can_play(Requiem_of_Spirit)) or 
-                    can_use(Longshot)) and nighttime"
-        },
-        "exits": {
-            "Colossus Fairy": "has_explosives",
-            "Spirit Temple Lobby": "True",
-            "Desert Colossus Grotto": "can_use(Silver_Gauntlets)",
-            "Desert Colossus Gossip Stone": "
-                hints != 'mask' or can_play(Requiem_of_Spirit)"
-        }
-    },
-    {
-        "region_name": "Colossus Fairy",
-        "locations": {
-            "Desert Colossus Fairy Reward": "can_play(Zeldas_Lullaby)"
-        }
-    },
-    {
-        "region_name": "Desert Colossus Gossip Stone",
-        "locations": {
-            "Desert Colossus Gossip Stone": "True"
-        }
-    },
-    {
-        "region_name": "Castle Town",
-        "locations": {
-            "Temple of Time Gossip Stone (Left)": "True",
-            "Temple of Time Gossip Stone (Left-Center)": "True",
-            "Temple of Time Gossip Stone (Right)": "True",
-            "Temple of Time Gossip Stone (Right-Center)": "True"
-        },
-        "exits": {
-            "Hyrule Field": "True",
-            "Temple of Time": "True",
-            "Hyrule Castle Grounds": "True",
-            "Castle Town Rupee Room": "True",
-            "Castle Town Bazaar": "True",
-            "Castle Town Mask Shop": "True",
-            "Castle Town Shooting Gallery": "True",
-            "Ganons Castle Grounds": "is_adult",
-            "Castle Town Bombchu Bowling": "True",
-            "Castle Town Potion Shop": "True",
-            "Castle Town Treasure Chest Game": "True",
-            "Castle Town Bombchu Shop": "True",
-            "Castle Town Dog Lady": "True",
-            "Castle Town Man in Green House": "True"
-        }
-    },
-    {
-        "region_name": "Temple of Time",
-        "locations": {
-            "Zelda": "Shadow_Medallion and Spirit_Medallion and is_adult"
-        },
-        "exits": {
-            "Castle Town": "True",
-            "Beyond Door of Time": "can_play(Song_of_Time) or open_door_of_time"
-        }
-    },
-    {
-        "region_name": "Beyond Door of Time",
-        "locations": {
-            "Master Sword Pedestal": "True",
-            "Sheik at Temple": "Forest_Medallion and is_adult"
-        },
-        "exits": {
-            "Temple of Time": "True"
-        }
-    },
-    {
-        "region_name": "Hyrule Castle Grounds",
-        "locations": {
-            "Malon Egg": "True",
-            "GS Hyrule Castle Tree": "can_child_attack",
-            "Hyrule Castle Malon Gossip Stone": "True",
-            "Hyrule Castle Rock Wall Gossip Stone": "True"
-        },
-        "exits": {
-            "Castle Town": "True",
-            "Hyrule Castle Garden": "Weird_Egg or (not shuffle_weird_egg)",
-            "Hyrule Castle Fairy": "has_explosives",
-            "Castle Storms Grotto": "can_play(Song_of_Storms)"
-        }
-    },
-    {
-        "region_name": "Hyrule Castle Garden",
-        "locations": {
-            "Zeldas Letter": "True",
-            "Impa at Castle": "True"
-        },
-        "exits": {
-            "Hyrule Castle Grounds": "True"
-        }
-    },
-    {
-        "region_name": "Hyrule Castle Fairy",
-        "locations": {
-            "Hyrule Castle Fairy Reward": "can_play(Zeldas_Lullaby)"
-        }
-    },
-    {
-        "region_name": "Ganons Castle Grounds",
-        "locations": {
-            "GS Outside Ganon's Castle": "True"
-        },
-        "exits": {
-            "Castle Town": "True",
-            "Ganons Castle Fairy": "can_use(Golden_Gauntlets)",
-            "Ganons Castle Lobby": "
-                (bridge == 'open')
-                or ((bridge == 'medallions') and
-                    Forest_Medallion and Fire_Medallion and Water_Medallion and
-                    Shadow_Medallion and Spirit_Medallion and Light_Medallion)
-                or ((bridge == 'vanilla') and
-                    Light_Arrows and Shadow_Medallion and Spirit_Medallion)
-                or ((bridge == 'dungeons') and
-                    Forest_Medallion and Fire_Medallion and Water_Medallion and 
-                    Shadow_Medallion and Spirit_Medallion and Light_Medallion and
-                    Kokiri_Emerald and Goron_Ruby and Zora_Sapphire)
-                or ((bridge == 'stones') and
-                    Kokiri_Emerald and Goron_Ruby and Zora_Sapphire)"
-        }
-    },
-    {
-        "region_name": "Ganons Castle Fairy",
-        "locations": {
-            "Ganons Castle Fairy Reward": "can_play(Zeldas_Lullaby)"
-        }
-    },
-    {
-        "region_name": "Castle Town Rupee Room",
-        "locations": {
-            "10 Big Poes": "
-                is_adult and 
-                ((can_use(Bow) and Epona and has_bottle and guarantee_hint) or 
-                    (Bottle_with_Big_Poe, big_poe_count))",
-            "GS Castle Market Guard House": "True"
-        }
-    },
-    {
-        "region_name": "Castle Town Bazaar",
-        "locations": {
-            "Castle Town Bazaar Item 1": "True",
-            "Castle Town Bazaar Item 2": "True",
-            "Castle Town Bazaar Item 3": "True",
-            "Castle Town Bazaar Item 4": "True",
-            "Castle Town Bazaar Item 5": "True",
-            "Castle Town Bazaar Item 6": "True",
-            "Castle Town Bazaar Item 7": "True",
-            "Castle Town Bazaar Item 8": "True"
-        }
-    },
-    {
-        "region_name": "Castle Town Mask Shop"
-    },
-    {
-        "region_name": "Castle Town Shooting Gallery",
-        "locations": {
-            "Child Shooting Gallery": "True"
-        }
-    },
-    {
-        "region_name": "Castle Town Bombchu Bowling",
-        "locations": {
-            "Bombchu Bowling Bomb Bag": "has_bombchus",
-            "Bombchu Bowling Piece of Heart": "has_bombchus"
-        }
-    },
-    {
-        "region_name": "Castle Town Potion Shop",
-        "locations": {
-            "Castle Town Potion Shop Item 1": "True",
-            "Castle Town Potion Shop Item 2": "True",
-            "Castle Town Potion Shop Item 3": "True",
-            "Castle Town Potion Shop Item 4": "True",
-            "Castle Town Potion Shop Item 5": "True",
-            "Castle Town Potion Shop Item 6": "True",
-            "Castle Town Potion Shop Item 7": "True",
-            "Castle Town Potion Shop Item 8": "True"
-        }
-    },
-    {
-        "region_name": "Castle Town Treasure Chest Game",
-        "locations": {
-            "Treasure Chest Game": "can_use(Lens_of_Truth)"
-        }
-    },
-    {
-        "region_name": "Castle Town Bombchu Shop",
-        "locations": {
-            "Bombchu Shop Item 1": "True",
-            "Bombchu Shop Item 2": "True",
-            "Bombchu Shop Item 3": "True",
-            "Bombchu Shop Item 4": "True",
-            "Bombchu Shop Item 5": "True",
-            "Bombchu Shop Item 6": "True",
-            "Bombchu Shop Item 7": "True",
-            "Bombchu Shop Item 8": "True"
-        }
-    },
-    {
-        "region_name": "Castle Town Dog Lady",
-        "locations": {
-            "Dog Lady": "True"
-        }
-    },
-    {
-        "region_name": "Castle Town Man in Green House"
-    },
-    {
-        "region_name": "Kakariko Village",
-        "locations": {
-            "Man on Roof": "logic_man_on_roof or can_use(Hookshot)",
-            "Anju as Adult": "is_adult",
-            "Anjus Chickens": "True",
-            "Sheik in Kakariko": "
-                is_adult and Forest_Medallion and Fire_Medallion and Water_Medallion",
-            "GS Kakariko House Under Construction": "nighttime",
-            "GS Kakariko Skulltula House": "nighttime",
-            "GS Kakariko Guard's House": "nighttime",
-            "GS Kakariko Tree": "nighttime",
-            "GS Kakariko Watchtower": "(has_slingshot or has_bombchus) and nighttime",
-            "GS Kakariko Above Impa's House": "can_use(Hookshot) and nighttime"
-        },
-        "exits": {
-            "Hyrule Field": "True",
-            "Carpenter Boss House": "True",
-            "House of Skulltula": "True",
-            "Impas House": "True",
-            "Impas House Back": "True",
-            "Windmill": "True",
-            "Kakariko Bazaar": "is_adult",
-            "Kakariko Shooting Gallery": "True",
-            "Bottom of the Well": "
-                can_play(Song_of_Storms) and 
-                (dungeon_mq[Bottom_of_the_Well] or can_child_attack or has_nuts)",
-            "Kakariko Potion Shop Front": "is_adult",
-            "Kakariko Potion Shop Back": "is_adult",
-            "Odd Medicine Building": "True",
-            "Kakariko Bombable Grotto": "
-                can_blast_or_smash and 
-                (is_adult or 
-                    (has_sticks or Kokiri_Sword or can_use(Dins_Fire)))",
-            "Kakariko Back Grotto": "True",
-            "Graveyard": "True",
-            "Death Mountain": "Zeldas_Letter or is_adult or open_kakariko"
-        }
-    },
-    {
-        "region_name": "Carpenter Boss House"
-    },
-    {
-        "region_name": "House of Skulltula",
-        "locations": {
-            "10 Gold Skulltula Reward": "
-                (Gold_Skulltula_Token, 10)",
-            "20 Gold Skulltula Reward": "
-                (Gold_Skulltula_Token, 20)",
-            "30 Gold Skulltula Reward": "
-                (Gold_Skulltula_Token, 30) and guarantee_hint",
-            "40 Gold Skulltula Reward": "
-                (Gold_Skulltula_Token, 40) and guarantee_hint",
-            "50 Gold Skulltula Reward": "
-                (Gold_Skulltula_Token, 50) and guarantee_hint"
-        }
-    },
-    {
-        "region_name": "Impas House"
-    },
-    {
-        "region_name": "Impas House Back",
-        "locations": {
-            "Impa House Freestanding PoH": "True"
-        }
-    },
-    {
-        "region_name": "Windmill",
-        "locations": {
-            "Windmill Freestanding PoH": "
-                (is_adult and (logic_windmill_poh or can_play(Song_of_Time))) or 
-                Boomerang",
-            "Song at Windmill": "is_adult and has_ocarina"
-        }
-    },
-    {
-        "region_name": "Kakariko Bazaar",
-        "locations": {
-            "Kakariko Bazaar Item 1": "True",
-            "Kakariko Bazaar Item 2": "True",
-            "Kakariko Bazaar Item 3": "True",
-            "Kakariko Bazaar Item 4": "True",
-            "Kakariko Bazaar Item 5": "True",
-            "Kakariko Bazaar Item 6": "True",
-            "Kakariko Bazaar Item 7": "True",
-            "Kakariko Bazaar Item 8": "True"
-        }
-    },
-    {
-        "region_name": "Kakariko Shooting Gallery",
-        "locations": {
-            "Adult Shooting Gallery": "Bow and is_adult"
-        }
-    },
-    {
-        "region_name": "Kakariko Potion Shop Front",
-        "locations": {
-            "Kakariko Potion Shop Item 1": "True",
-            "Kakariko Potion Shop Item 2": "True",
-            "Kakariko Potion Shop Item 3": "True",
-            "Kakariko Potion Shop Item 4": "True",
-            "Kakariko Potion Shop Item 5": "True",
-            "Kakariko Potion Shop Item 6": "True",
-            "Kakariko Potion Shop Item 7": "True",
-            "Kakariko Potion Shop Item 8": "True"
-        }
-    },
-    {
-        "region_name": "Kakariko Potion Shop Back"
-    },
-    {
-        "region_name": "Odd Medicine Building"
-    },
-    {
-        "region_name": "Graveyard",
-        "locations": {
-            "Graveyard Freestanding PoH": "can_use(Magic_Bean) or can_use(Longshot)",
-            "Gravedigging Tour": "True",
-            "GS Graveyard Wall": "Boomerang and nighttime",
-            "GS Graveyard Bean Patch": "has_bottle and can_child_attack"
-        },
-        "exits": {
-            "Shield Grave": "True",
-            "Composer Grave": "can_play(Zeldas_Lullaby)",
-            "Heart Piece Grave": "True",
-            "Dampes Grave": "is_adult",
-            "Dampes House": "True",
-            "Kakariko Village": "True"
-        }
-    },
-    {
-        "region_name": "Shield Grave",
-        "locations": {
-            "Shield Grave Chest": "True"
-        }
-    },
-    {
-        "region_name": "Heart Piece Grave",
-        "locations": {
-            "Heart Piece Grave Chest": "can_play(Suns_Song)"
-        }
-    },
-    {
-        "region_name": "Composer Grave",
-        "locations": {
-            "Composer Grave Chest": "has_fire_source",
-            "Song from Composer Grave": "
-                is_adult or 
-                (has_slingshot or Boomerang or has_sticks or 
-                    has_explosives or Kokiri_Sword)"
-        }
-    },
-    {
-        "region_name": "Dampes Grave",
-        "locations": {
-            "Hookshot Chest": "True",
-            "Dampe Race Freestanding PoH": "True"
-        }
-    },
-    {
-        "region_name": "Dampes House"
-    },
-    {
-        "region_name": "Shadow Temple Warp Region",
-        "locations": {
-            "Graveyard Gossip Stone": "True"
-        },
-        "exits": {
-            "Graveyard": "True",
-            "Shadow Temple Beginning": "
-                can_use(Dins_Fire) and can_see_with_lens and 
-                (can_use(Hover_Boots) or can_use(Hookshot))"
-        }
-    },
-    {
-        "region_name": "Death Mountain",
-        "locations": {
-            "Death Mountain Bombable Chest": "
-                can_blast_or_smash or 
-                (logic_dmt_bombable and Progressive_Strength_Upgrade)",
-            "DM Trail Freestanding PoH": "
-                open_kakariko or (damage_multiplier != 'ohko') or 
-                Zeldas_Letter or can_blast_or_smash or can_use(Dins_Fire) or 
-                can_use(Nayrus_Love) or has_bow or Progressive_Strength_Upgrade or 
-                has_bottle or Hover_Boots",
-            "GS Mountain Trail Bean Patch": "
-                has_bottle and (has_explosives or Progressive_Strength_Upgrade)",
-            "GS Mountain Trail Bomb Alcove": "can_blast_or_smash",
-            "GS Mountain Trail Path to Crater": "can_use(Hammer) and nighttime",
-            "GS Mountain Trail Above Dodongo's Cavern": "can_use(Hammer) and nighttime"
-        },
-        "exits": {
-            "Kakariko Village": "True",
-            "Goron City": "True",
-            "Death Mountain Crater Upper": "can_blast_or_smash",
-            "Mountain Summit Fairy": "can_blast_or_smash",
-            "Dodongos Cavern Entryway": "
-                has_explosives or Progressive_Strength_Upgrade or is_adult",
-            "Mountain Bombable Grotto": "can_blast_or_smash",
-            "Mountain Storms Grotto": "can_play(Song_of_Storms)"
-        }
-    },
-    {
-        "region_name": "Dodongos Cavern Entryway",
-        "exits": {
-            "Dodongos Cavern Beginning": "True",
-            "Death Mountain": "True"
-        }
-    },
-    {
-        "region_name": "Goron City",
-        "locations": {
-            "Goron City Leftmost Maze Chest": "
-                can_use(Hammer) or can_use(Silver_Gauntlets)",
-            "Goron City Left Maze Chest": "
-                can_blast_or_smash or can_use(Silver_Gauntlets)",
-            "Goron City Right Maze Chest": "
-                can_blast_or_smash or can_use(Silver_Gauntlets)",
-            "Goron City Pot Freestanding PoH": "
-                (has_bombs or Progressive_Strength_Upgrade) and 
-                ((can_play(Zeldas_Lullaby) and has_sticks) or can_use(Dins_Fire))",
-            "Rolling Goron as Child": "Bomb_Bag and has_explosives",
-            "Link the Goron": "
-                is_adult and 
-                (Progressive_Strength_Upgrade or has_explosives or has_bow)",
-            "GS Goron City Boulder Maze": "has_explosives",
-            "GS Goron City Center Platform": "is_adult",
-            "Goron City Stick Pot": "
-                open_kakariko or Zeldas_Letter or 
-                has_explosives or can_use(Dins_Fire)"
-        },
-        "exits": {
-            "Death Mountain": "True",
-            "Goron City Woods Warp": "True",
-            "Darunias Chamber": "can_play(Zeldas_Lullaby)",
-            "Death Mountain Crater Lower": "
-                is_adult and 
-                (Progressive_Strength_Upgrade or has_explosives or has_bow)",
-            "Goron Shop": "
-                has_explosives or Progressive_Strength_Upgrade or 
-                can_use(Bow) or can_use(Dins_Fire) or 
-                ((Zeldas_Letter or open_kakariko or can_use(Hammer)) and 
-                    (can_play(Zeldas_Lullaby) and has_sticks))",
-            "Goron City Grotto": "
-                is_adult and 
-                ((can_play(Song_of_Time) and 
-                    ((damage_multiplier != 'ohko' and damage_multiplier != 'quadruple') or 
-                        has_GoronTunic or can_use(Longshot) or can_use(Nayrus_Love))) or 
-                (damage_multiplier != 'ohko' and has_GoronTunic and can_use(Hookshot)) or 
-                (can_use(Nayrus_Love) and can_use(Hookshot)))",
-            "Goron City Maze Gossip Stone": "
-                (hints == 'mask' and has_explosives) or 
-                (hints != 'mask' and (can_blast_or_smash or can_use(Silver_Gauntlets)))",
-            "Goron City Medigoron Gossip Stone": "
-                can_blast_or_smash or Progressive_Strength_Upgrade"
-        }
-    },
-    {
-        "region_name": "Goron City Woods Warp",
-        "exits": {
-            "Goron City": "
-                (can_blast_or_smash or can_use(Dins_Fire) or 
-                    ((has_bow or Progressive_Strength_Upgrade) and is_adult)) and 
-                can_leave_forest",
-            "Lost Woods": "True"
-        }
-    },
-    {
-        "region_name": "Goron Shop",
-        "locations": {
-            "Goron Shop Item 1": "True",
-            "Goron Shop Item 2": "True",
-            "Goron Shop Item 3": "True",
-            "Goron Shop Item 4": "True",
-            "Goron Shop Item 5": "True",
-            "Goron Shop Item 6": "True",
-            "Goron Shop Item 7": "True",
-            "Goron Shop Item 8": "True"
-        }
-    },
-    {
-        "region_name": "Darunias Chamber",
-        "locations": {
-            "Darunias Joy": "can_play(Sarias_Song)"
-        },
-        "exits": {
-            "Goron City": "True"
-        }
-    },
-    {
-        "region_name": "Goron City Maze Gossip Stone",
-        "locations": {
-            "Goron City Maze Gossip Stone": "True"
-        }
-    },
-    {
-        "region_name": "Goron City Medigoron Gossip Stone",
-        "locations": {
-            "Goron City Medigoron Gossip Stone": "True"
-        }
-    },
-    {
-        "region_name": "Death Mountain Crater Upper",
-        "locations": {
-            "DM Crater Wall Freestanding PoH": "True",
-            "Biggoron": "
-                is_adult and can_finish_adult_trades and guarantee_hint",
-            "GS Death Mountain Crater Crate": "
-                can_blast_or_smash and can_child_attack",
-            "DMC Deku Scrub Bombs": "
-                can_blast_or_smash and 
-                (can_child_attack or has_nuts or Buy_Deku_Shield)"
-        },
-        "exits": {
-            "Death Mountain": "True",
-            "Death Mountain Crater Lower": "can_use(Hover_Boots)",
-            "Death Mountain Crater Central": "has_GoronTunic and can_use(Distant_Scarecrow) and 
-                ((damage_multiplier != 'ohko' and damage_multiplier != 'quadruple') or 
-                    has_bottle or can_use(Nayrus_Love))",
-            "Top of Crater Grotto": "can_blast_or_smash",
-            "Death Mountain Crater Gossip Stone": "has_explosives",
-            "Death Mountain Trail Gossip Stone": "
-                hints != 'mask' or can_blast_or_smash"
-        }
-    },
-    {
-        "region_name": "Death Mountain Crater Lower",
-        "exits": {
-            "Goron City": "True",
-            "Crater Fairy": "can_use(Hammer)",
-            "Death Mountain Crater Central": "
-                can_use(Hover_Boots) or can_use(Hookshot)",
-            "Death Mountain Crater Upper": "is_adult",
-            "DMC Hammer Grotto": "can_use(Hammer)"
-        }
-    },
-    {
-        "region_name": "Death Mountain Crater Central",
-        "locations": {
-            "DM Crater Volcano Freestanding PoH": "
-                (can_use(Magic_Bean) and can_play(Bolero_of_Fire)) or 
-                (logic_crater_bean_poh_with_hovers and can_use(Hover_Boots))",
-            "Sheik in Crater": "is_adult",
-            "GS Mountain Crater Bean Patch": "
-                can_play(Bolero_of_Fire) and has_bottle and can_child_attack"
-        },
-        "exits": {
-            "Death Mountain Crater Lower": "
-                can_use(Hover_Boots) or can_use(Hookshot) or can_use(Magic_Bean)",
-            "Fire Temple Lower": "
-                is_adult and (logic_fewer_tunic_requirements or has_GoronTunic)"
-        }
-    },
-    {
-        "region_name": "Death Mountain Crater Gossip Stone",
-        "locations": {
-            "Death Mountain Crater Gossip Stone": "True"
-        }
-    },
-    {
-        "region_name": "Death Mountain Trail Gossip Stone",
-        "locations": {
-            "Death Mountain Trail Gossip Stone": "True"
-        }
-    },
-    {
-        "region_name": "Crater Fairy",
-        "locations": {
-            "Crater Fairy Reward": "can_play(Zeldas_Lullaby)"
-        }
-    },
-    {
-        "region_name": "Mountain Summit Fairy",
-        "locations": {
-            "Mountain Summit Fairy Reward": "can_play(Zeldas_Lullaby)"
-        }
-    },
-    {
-        "region_name": "Zora River Front",
-        "locations": {
-            "GS Zora River Tree": "can_child_attack"
-        },
-        "exits": {
-            "Zora River Child": "has_explosives",
-            "Zora River Adult": "is_adult",
-            "Hyrule Field": "True"
-        }
-    },
-    {
-        "region_name": "Zora River Child",
-        "locations": {
-            "Magic Bean Salesman": "True",
-            "Frog Ocarina Game": "
-                can_play(Zeldas_Lullaby) and can_play(Sarias_Song) and can_play(Suns_Song) and 
-                can_play(Eponas_Song) and can_play(Song_of_Time) and can_play(Song_of_Storms) and guarantee_hint",
-            "Frogs in the Rain": "can_play(Song_of_Storms)",
-            "GS Zora River Ladder": "nighttime and can_child_attack"
-        },
-        "exits": {
-            "Zora River Shared": "True",
-            "Zoras Domain": "can_play(Zeldas_Lullaby) or logic_zora_with_cucco",
-            "Zoras River Gossip Stone": "True"
-        }
-    },
-    {
-        "region_name": "Zora River Adult",
-        "locations": {
-            "GS Zora River Near Raised Grottos": "can_use(Hookshot) and nighttime",
-            "GS Zora River Above Bridge": "can_use(Hookshot) and nighttime"
-        },
-        "exits": {
-            "Zoras Domain Frozen": "
-                can_play(Zeldas_Lullaby) or (Hover_Boots and logic_zora_with_hovers)",
-            "Zora River Shared": "True",
-            "Zoras River Gossip Stone": "hints != 'mask'"
-        }
-    },
-    {
-        "region_name": "Zoras River Gossip Stone",
-        "locations": {
-            "Zoras River Plateau Gossip Stone": "True",
-            "Zoras River Waterfall Gossip Stone": "True"
-        }
-    },
-    {
-        "region_name": "Zora River Shared",
-        "locations": {
-            "Zora River Lower Freestanding PoH": "
-                has_explosives or can_dive or can_use(Hover_Boots)",
-            "Zora River Upper Freestanding PoH": "
-                has_explosives or can_dive or can_use(Hover_Boots)"
-        },
-        "exits": {
-            "Zora River Front": "True",
-            "Zora River Plateau Open Grotto": "has_explosives or can_dive or is_adult",
-            "Zora River Plateau Bombable Grotto": "can_blast_or_smash",
-            "Lost Woods": "can_dive",
-            "Zora River Storms Grotto": "can_play(Song_of_Storms) and can_stun_deku"
-        }
-    },
-    {
-        "region_name": "Zoras Domain",
-        "locations": {
-            "Diving Minigame": "True",
-            "Zoras Domain Torch Run": "has_sticks",
-            "King Zora Moves": "Bottle_with_Letter",
-            "Zoras Domain Stick Pot": "True",
-            "Zoras Domain Nut Pot": "True"
-        },
-        "exits": {
-            "Zora River Child": "True",
-            "Lake Hylia": "can_dive",
-            "Zoras Fountain": "Bottle_with_Letter",
-            "Zora Shop": "True",
-            "Zoras Domain Gossip Stone": "True"
-        }
-    },
-    {
-        "region_name": "Zoras Fountain",
-        "locations": {
-            "GS Zora's Fountain Tree": "True",
-            "GS Zora's Fountain Above the Log": "Boomerang and nighttime",
-            "Zoras Fountain Fairy Gossip Stone": "True",
-            "Zoras Fountain Jabu Gossip Stone": "True"
-        },
-        "exits": {
-            "Zoras Domain": "True",
-            "Jabu Jabus Belly Beginning": "has_bottle",
-            "Zoras Fountain Fairy": "has_explosives"
-        }
-    },
-    {
-        "region_name": "Zoras Domain Frozen",
-        "locations": {
-            "King Zora Thawed": "has_blue_fire",
-            "GS Zora's Domain Frozen Waterfall": "
-                nighttime and (Progressive_Hookshot or has_bow or Magic_Meter)"
-        },
-        "exits": {
-            "Outside Ice Cavern": "can_reach(Zoras_Fountain)",
-            "Zora Shop": "has_blue_fire",
-            "Zoras Domain Gossip Stone": "hints != 'mask'"
-        }
-    },
-    {
-        "region_name": "Outside Ice Cavern",
-        "locations": {
-            "Zoras Fountain Iceberg Freestanding PoH": "True",
-            "Zoras Fountain Bottom Freestanding PoH": "
-                Iron_Boots and (logic_fewer_tunic_requirements or has_ZoraTunic)",
-            "GS Zora's Fountain Hidden Cave": "
-                (Progressive_Strength_Upgrade, 2) and can_blast_or_smash and 
-                Progressive_Hookshot and nighttime"
-        },
-        "exits": {
-            "Ice Cavern": "True"
-        }
-    },
-    {
-        "region_name": "Zora Shop",
-        "locations": {
-            "Zora Shop Item 1": "True",
-            "Zora Shop Item 2": "True",
-            "Zora Shop Item 3": "True",
-            "Zora Shop Item 4": "True",
-            "Zora Shop Item 5": "True",
-            "Zora Shop Item 6": "True",
-            "Zora Shop Item 7": "True",
-            "Zora Shop Item 8": "True"
-        }
-    },
-    {
-        "region_name": "Zoras Fountain Fairy",
-        "locations": {
-            "Zoras Fountain Fairy Reward": "can_play(Zeldas_Lullaby)"
-        }
-    },
-    {
-        "region_name": "Zoras Domain Gossip Stone",
-        "locations": {
-            "Zoras Domain Gossip Stone": "True"
-        }
-    },
-    {
-        "region_name": "Lon Lon Ranch",
-        "locations": {
-            "Epona": "can_play(Eponas_Song) and is_adult",
-            "Song from Malon": "Zeldas_Letter and has_ocarina",
-            "GS Lon Lon Ranch Tree": "True",
-            "GS Lon Lon Ranch Rain Shed": "nighttime",
-            "GS Lon Lon Ranch House Window": "Boomerang and nighttime",
-            "GS Lon Lon Ranch Back Wall": "Boomerang and nighttime"
-        },
-        "exits": {
-            "Hyrule Field": "True",
-            "Talon House": "True",
-            "Ingo Barn": "True",
-            "Lon Lon Corner Tower": "True",
-            "Lon Lon Grotto": "can_child_attack or has_nuts or Buy_Deku_Shield"
-        }
-    },
-    {
-        "region_name": "Talon House",
-        "locations": {
-            "Talons Chickens": "Zeldas_Letter"
-        }
-    },
-    {
-        "region_name": "Ingo Barn"
-    },
-    {
-        "region_name": "Lon Lon Corner Tower",
-        "locations": {
-            "Lon Lon Tower Freestanding PoH": "True"
-        }
-    },
-    {
-        "region_name": "Forest Temple Entry Area",
-        "locations": {
-            "Sheik Forest Song": "True",
-            "GS Lost Woods Above Stage": "can_use(Magic_Bean) and nighttime",
-            "GS Sacred Forest Meadow": "can_use(Hookshot) and nighttime"
-        },
-        "exits": {
-            "Lost Woods": "True",
-            "Forest Temple Lobby": "can_use(Hookshot)",
-            "Meadow Storms Grotto": "can_play(Song_of_Storms)",
-            "Sacred Forest Meadow Gossip Stones": "hints != 'mask'"
-        }
-    },
-    {
-        "region_name": "Ganons Castle Tower",
-        "dungeon": "Ganons Castle",
-        "locations": {
-            "Ganons Tower Boss Key Chest": "True",
-            "Ganon": "
-                (Boss_Key_Ganons_Castle or unlocked_ganondorf) and can_use(Light_Arrows) and guarantee_hint"
-        }
-    },
-    {
-        "region_name": "Kokiri Forest Storms Grotto",
-        "locations": {
-            "Kokiri Forest Storms Grotto Chest": "True"
-        }
-    },
-    {
-        "region_name": "Lost Woods Generic Grotto",
-        "locations": {
-            "Lost Woods Generic Grotto Chest": "True"
-        }
-    },
-    {
-        "region_name": "Deku Theater",
-        "locations": {
-            "Deku Theater Skull Mask": "
-                Zeldas_Letter",
-            "Deku Theater Mask of Truth": "
-                (Zeldas_Letter and can_play(Sarias_Song) and 
-                    Kokiri_Emerald and Goron_Ruby and Zora_Sapphire and guarantee_hint)" 
-                    #Must befriend Skull Kid to sell Skull Mask, all stones to spawn running man.
-        }
-    },
-    {
-        "region_name": "Lost Woods Sales Grotto",
-        "locations": {
-            "LW Grotto Deku Scrub Arrows": "True",
-            "LW Grotto Deku Scrub Deku Nut Upgrade": "True"
-        }
-    },
-    {
-        "region_name": "Meadow Fairy Grotto"
-    },
-    {
-        "region_name": "Meadow Storms Grotto",
-        "locations": {
-            "SFM Grotto Deku Scrub Red Potion": "True",
-            "SFM Grotto Deku Scrub Green Potion": "True"
-        }
-    },
-    {
-        "region_name": "Front of Meadow Grotto",
-        "locations": {
-            "Wolfos Grotto Chest": "True"
-        }
-    },
-    {
-        "region_name": "Lon Lon Grotto",
-        "locations": {
-            "LLR Grotto Deku Scrub Deku Nuts": "True",
-            "LLR Grotto Deku Scrub Bombs": "True",
-            "LLR Grotto Deku Scrub Arrows": "True"
-        }
-    },
-    {
-        "region_name": "Remote Southern Grotto",
-        "locations": {
-            "Remote Southern Grotto Chest": "True"
-        }
-    },
-    {
-        "region_name": "Field Near Lake Outside Fence Grotto",
-        "locations": {
-            "Field Near Lake Outside Fence Grotto Chest": "True"
-        }
-    },
-    {
-        "region_name": "Field Near Lake Inside Fence Grotto",
-        "locations": {
-            "HF Grotto Deku Scrub Piece of Heart": "can_stun_deku"
-        }
-    },
-    {
-        "region_name": "Field Valley Grotto",
-        "locations": {
-            "GS Hyrule Field Near Gerudo Valley": "
-                (Hammer and has_fire_source and can_use(Hookshot)) or 
-                (Boomerang and has_explosives and can_use(Dins_Fire))"
-        },
-        "exits": {
-            "Field Valley Grotto Gossip Stone": "
-                (has_explosives and can_use(Dins_Fire)) or 
-                (hints != 'mask' and can_use(Hammer) and has_fire_source)"
-        }
-    },
-    {
-        "region_name": "Field Valley Grotto Gossip Stone",
-        "locations": {
-            "Field Valley Grotto Gossip Stone": "True"
-        }
-    },
-    {
-        "region_name": "Field West Castle Town Grotto",
-        "locations": {
-            "Field West Castle Town Grotto Chest": "True"
-        }
-    },
-    {
-        "region_name": "Field Far West Castle Town Grotto"
-    },
-    {
-        "region_name": "Field Kakariko Grotto",
-        "locations": {
-            "GS Hyrule Field near Kakariko": "
-                (Boomerang and has_explosives) or can_use(Hookshot)"
-        }
-    },
-    {
-        "region_name": "Field North Lon Lon Grotto",
-        "locations": {
-            "Tektite Grotto Freestanding PoH": "
-                (Progressive_Scale, 2) or can_use(Iron_Boots)"
-        }
-    },
-    {
-        "region_name": "Castle Storms Grotto",
-        "locations": {
-            "GS Hyrule Castle Grotto": "Boomerang and has_explosives"
-        },
-        "exits": {
-            "Castle Storms Grotto Gossip Stone": "has_explosives"
-        }
-    },
-    {
-        "region_name": "Castle Storms Grotto Gossip Stone",
-        "locations": {
-            "Castle Storms Grotto Gossip Stone": "True"
-        }
-    },
-    {
-        "region_name": "Kakariko Bombable Grotto",
-        "locations": {
-            "Redead Grotto Chest": "True"
-        }
-    },
-    {
-        "region_name": "Kakariko Back Grotto",
-        "locations": {
-            "Kakariko Back Grotto Chest": "True"
-        }
-    },
-    {
-        "region_name": "Mountain Bombable Grotto"
-    },
-    {
-        "region_name": "Mountain Storms Grotto",
-        "locations": {
-            "Mountain Storms Grotto Chest": "True"
-        }
-    },
-    {
-        "region_name": "Goron City Grotto",
-        "locations": {
-            "Goron Grotto Deku Scrub Deku Nuts": "True",
-            "Goron Grotto Deku Scrub Bombs": "True",
-            "Goron Grotto Deku Scrub Arrows": "True"
-        }
-    },
-    {
-        "region_name": "Top of Crater Grotto",
-        "locations": {
-            "Top of Crater Grotto Chest": "True"
-        }
-    },
-    {
-        "region_name": "DMC Hammer Grotto",
-        "locations": {
-            "DMC Grotto Deku Scrub Deku Nuts": "True",
-            "DMC Grotto Deku Scrub Bombs": "True",
-            "DMC Grotto Deku Scrub Arrows": "True"
-        }
-    },
-    {
-        "region_name": "Zora River Plateau Open Grotto",
-        "locations": {
-            "Zora River Plateau Open Grotto Chest": "True"
-        }
-    },
-    {
-        "region_name": "Zora River Plateau Bombable Grotto"
-    },
-    {
-        "region_name": "Zora River Storms Grotto",
-        "locations": {
-            "ZR Grotto Deku Scrub Red Potion": "True",
-            "ZR Grotto Deku Scrub Green Potion": "True"
-        }
-    },
-    {
-        "region_name": "Lake Hylia Grotto",
-        "locations": {
-            "LH Grotto Deku Scrub Deku Nuts": "True",
-            "LH Grotto Deku Scrub Bombs": "True",
-            "LH Grotto Deku Scrub Arrows": "True"
-        }
-    },
-    {
-        "region_name": "Desert Colossus Grotto",
-        "locations": {
-            "Desert Grotto Deku Scrub Red Potion": "True",
-            "Desert Grotto Deku Scrub Green Potion": "True"
-        }
-    },
-    {
-        "region_name": "Gerudo Valley Storms Grotto",
-        "locations": {
-            "Valley Grotto Deku Scrub Red Potion": "True",
-            "Valley Grotto Deku Scrub Green Potion": "True"
-        }
-    }
-]
->>>>>>> dd39fb18
+]