[
    {
        "region_name": "Root",
        "hint": "ROOT",
        "locations": {
            "Links Pocket": "True",
            "Gift from Sages": "can_receive_ganon_bosskey"
        },
        "exits": {
            "Root Exits": "is_starting_age or Time_Travel",
            "HC Garden Locations": "skip_child_zelda"
        }
    },
    {
        "region_name": "Root Exits",
        "exits": {
            "Child Spawn": "is_child",
            "Adult Spawn": "is_adult",
            "Prelude of Light Warp": "can_play(Prelude_of_Light) and can_leave_forest",
            "Minuet of Forest Warp": "can_play(Minuet_of_Forest)",
            "Bolero of Fire Warp": "can_play(Bolero_of_Fire) and can_leave_forest",
            "Serenade of Water Warp": "can_play(Serenade_of_Water) and can_leave_forest",
            "Nocturne of Shadow Warp": "can_play(Nocturne_of_Shadow) and can_leave_forest",
            "Requiem of Spirit Warp": "can_play(Requiem_of_Spirit) and can_leave_forest"
        }
    },
    {
        "region_name": "Child Spawn",
        "exits": {
            "KF Links House": "True"
        }
    },
    {
        "region_name": "Adult Spawn",
        "exits": {
            "Temple of Time": "True"
        }
    },
    {
        "region_name": "Prelude of Light Warp",
        "exits": {
            "Temple of Time": "True"
        }
    },
    {
        "region_name": "Minuet of Forest Warp",
        "exits": {
            "Sacred Forest Meadow": "True"
        }
    },
    {
        "region_name": "Bolero of Fire Warp",
        "exits": {
            "DMC Central Local": "True"
        }
    },
    {
        "region_name": "Serenade of Water Warp",
        "exits": {
            "Lake Hylia": "True"
        }
    },
    {
        "region_name": "Nocturne of Shadow Warp",
        "exits": {
            "Graveyard Warp Pad Region": "True"
        }
    },
    {
        "region_name": "Requiem of Spirit Warp",
        "exits": {
            "Desert Colossus": "True"
        }
    },
    {
        "region_name": "Kokiri Forest",
        "scene": "Kokiri Forest",
        "hint": "KOKIRI_FOREST",
        "events": {
            "Showed Mido Sword & Shield": "is_child and Kokiri_Sword and Deku_Shield"
        },
        "locations": {
            "KF Kokiri Sword Chest": "is_child",
            "KF Grass Near Ramp Green Rupee 1": "is_child",
            "KF Grass Near Ramp Green Rupee 2": "is_child",
            "KF Grass Near Midos Green Rupee 1": "is_child",
            "KF Grass Near Midos Green Rupee 2": "is_child",
            "KF Behind Midos Blue Rupee": "is_child",
            "KF Top of Sarias Recovery Heart 1": "is_child",
            "KF Top of Sarias Recovery Heart 2": "is_child",
            "KF Top of Sarias Recovery Heart 3": "is_child",
            "KF End of Bridge Blue Rupee": "is_child",
            "KF Boulder Maze Blue Rupee 1": "is_child",
            "KF Boulder Maze Blue Rupee 2": "is_child",
            "KF Bean Platform Green Rupee 1": "is_adult and (here(can_plant_bean) or Hover_Boots)",
            "KF Bean Platform Green Rupee 2": "is_adult and (here(can_plant_bean) or Hover_Boots)",
            "KF Bean Platform Green Rupee 3": "is_adult and (here(can_plant_bean) or Hover_Boots)",
            "KF Bean Platform Green Rupee 4": "is_adult and (here(can_plant_bean) or Hover_Boots)",
            "KF Bean Platform Green Rupee 5": "is_adult and (here(can_plant_bean) or Hover_Boots)",
            "KF Bean Platform Green Rupee 6": "is_adult and (here(can_plant_bean) or Hover_Boots)",
            "KF Bean Platform Red Rupee": "is_adult and (here(can_plant_bean) or Hover_Boots)",
            "KF GS Know It All House": "
                is_child and can_child_attack and at_night and
                (had_night_start or can_leave_forest or can_play(Suns_Song))",
            "KF GS Bean Patch": "
                can_plant_bugs and can_child_attack",
            "KF GS House of Twins": "
                is_adult and at_night and
                (Hookshot or (logic_adult_kokiri_gs and Hover_Boots))",
            "KF Gossip Stone": "True",
            "Gossip Stone Fairy": "can_summon_gossip_fairy_without_suns and has_bottle",
            "Bean Plant Fairy": "is_child and can_plant_bean and can_play(Song_of_Storms) and has_bottle"
        },
        "exits": {
            "KF Links House": "True",
            "KF Midos House": "True",
            "KF Sarias House": "True",
            "KF House of Twins": "True",
            "KF Know It All House": "True",
            "KF Kokiri Shop": "True",
            "KF Outside Deku Tree": "is_adult or open_forest == 'open' or 'Showed Mido Sword & Shield'",
            "Lost Woods": "True",
            "LW Bridge From Forest": "can_leave_forest",
            "KF Storms Grotto": "can_open_storm_grotto"
        }
    },
    {
        "region_name": "KF Outside Deku Tree",
        "scene": "Kokiri Forest",
        "hint": "KOKIRI_FOREST",
        "events": {
            "Showed Mido Sword & Shield": "is_child and Kokiri_Sword and Deku_Shield"
        },
        "locations": {
            # The Babas despawn for Adult on forest temple completion. For vanilla forest temple
            # placement this is not an issue as Adult can go back to forest for the Baba's there.
            # Entrance rando cannot rely on this for the case forest completion was done on non
            # repeatable access.
            "Deku Baba Sticks": "(is_adult and not entrance_shuffle) or can_use(Kokiri_Sword) or can_use(Boomerang)",
            "Deku Baba Nuts": "is_adult and not entrance_shuffle",
            "KF Deku Tree Gossip Stone (Left)": "True",
            "KF Deku Tree Gossip Stone (Right)": "True"
        },
        "exits": {
            "Deku Tree Lobby": "
                is_child or
                (shuffle_dungeon_entrances and (open_forest == 'open' or 'Showed Mido Sword & Shield'))",
            "Kokiri Forest": "is_adult or open_forest == 'open' or 'Showed Mido Sword & Shield'"
        }
    },
    {
        "region_name": "KF Links House",
        "scene": "KF Links House",
        "locations": {
            "KF Links House Cow": "is_adult and can_play(Eponas_Song) and 'Links Cow'",
            "KF Links House Pot": "True"
        },
        "exits": {
            "Kokiri Forest": "True"
        }
    },
    {
        "region_name": "KF Midos House",
        "scene": "KF Midos House",
        "locations": {
            "KF Midos Top Left Chest": "True",
            "KF Midos Top Right Chest": "True",
            "KF Midos Bottom Left Chest": "True",
            "KF Midos Bottom Right Chest": "True"
        },
        "exits": {
            "Kokiri Forest": "True"
        }
    },
    {
        "region_name": "KF Sarias House",
        "scene": "KF Sarias House",
        "locations": {
            "KF Sarias House Recovery Heart 1": "True",
            "KF Sarias House Recovery Heart 2": "True",
            "KF Sarias House Recovery Heart 3": "True",
            "KF Sarias House Recovery Heart 4": "True"
        },
        "exits": {
            "Kokiri Forest": "True"
        }
    },
    {
        "region_name": "KF House of Twins",
        "scene": "KF House of Twins",
        "locations": {
            "KF House of Twins Pot 1": "True",
            "KF House of Twins Pot 2": "True"
        },
        "exits": {
            "Kokiri Forest": "True"
        }
    },
    {
        "region_name": "KF Know It All House",
        "scene": "KF Know it All House",
        "locations": {
            "KF Know it All House Pot 1": "True",
            "KF Know it All House Pot 2": "True"
        },
        "exits": {
            "Kokiri Forest": "True"
        }
    },
    {
        "region_name": "KF Kokiri Shop",
        "scene": "KF Kokiri Shop",
        "locations": {
            "KF Shop Blue Rupee": "True",
            "KF Shop Item 1": "True",
            "KF Shop Item 2": "True",
            "KF Shop Item 3": "True",
            "KF Shop Item 4": "True",
            "KF Shop Item 5": "True",
            "KF Shop Item 6": "True",
            "KF Shop Item 7": "True",
            "KF Shop Item 8": "True"
        },
        "exits": {
            "Kokiri Forest": "True"
        }
    },
    {
        "region_name": "Lost Woods",
        "scene": "Lost Woods",
        "hint": "LOST_WOODS",
        "events": {
            "Odd Mushroom Access": "is_adult and ('Cojiro Access' or Cojiro)",
            "Poachers Saw Access": "is_adult and 'Odd Potion Access'"
        },
        "locations": {
            "LW Skull Kid": "is_child and can_play(Sarias_Song)",
            "LW Trade Cojiro": "is_adult and Cojiro",
            "LW Trade Odd Potion": "is_adult and Odd_Potion",
            "LW Ocarina Memory Game": "is_child and Ocarina",
            "LW Target in Woods": "can_use(Slingshot)",
            "LW Deku Scrub Near Bridge": "is_child and can_stun_deku",
            "LW Underwater Green Rupee 1": "is_child and (can_dive or Boomerang)",
            "LW Underwater Green Rupee 2": "is_child and (can_dive or Boomerang)",
            "LW Underwater Green Rupee 3": "is_child and (can_dive or Boomerang)",
            "LW Underwater Green Rupee 4": "is_child and (can_dive or Boomerang)",
            "LW Underwater Green Rupee 5": "is_child and (can_dive or Boomerang)",
            "LW Underwater Green Rupee 6": "is_child and (can_dive or Boomerang)",
            "LW Underwater Green Rupee 7": "is_child and (can_dive or Boomerang)",
            "LW GS Bean Patch Near Bridge": "can_plant_bugs and can_child_attack",
            "LW Gossip Stone": "True",
            "Gossip Stone Fairy": "can_summon_gossip_fairy_without_suns and has_bottle",
            "Bean Plant Fairy": "is_child and can_plant_bean and can_play(Song_of_Storms) and has_bottle",
            "Bug Shrub": "is_child and can_cut_shrubs and has_bottle"
        },
        "exits": {
            "LW Forest Exit": "True",
            "GC Woods Warp": "True",
            "LW Bridge": "
                is_adult and
                (Hover_Boots or Longshot or here(can_plant_bean) or logic_lost_woods_bridge)",
            "LW Underwater Entrance": "is_child and (can_dive or Boomerang)",
            "Zora River": "can_leave_forest and (can_dive or can_use(Iron_Boots))",
            "LW Beyond Mido": "is_child or logic_mido_backflip or can_play(Sarias_Song)",
            "LW Near Shortcuts Grotto": "here(can_blast_or_smash)"
        }
    },
    {
        "region_name": "LW Beyond Mido",
        "scene": "Lost Woods",
        "hint": "LOST_WOODS",
        "locations": {
            "LW Deku Scrub Near Deku Theater Right": "is_child and can_stun_deku",
            "LW Deku Scrub Near Deku Theater Left": "is_child and can_stun_deku",
            "LW Under Boulder Blue Rupee": "can_blast_or_smash",
            "LW GS Above Theater": "
                is_adult and at_night and
                (here(can_plant_bean) or
                    (logic_lost_woods_gs_bean and Hookshot and
                        (Longshot or Bow or has_bombchus or can_use(Dins_Fire))))",
            "LW GS Bean Patch Near Theater": "
                can_plant_bugs and 
                (can_child_attack or (shuffle_scrubs == 'off' and Deku_Shield))",
            "Butterfly Fairy": "can_use(Sticks) and has_bottle"
        },
        "exits": {
            "LW Forest Exit": "True",
            "Lost Woods": "is_child or can_play(Sarias_Song)",
            "SFM Entryway": "True",
            "Deku Theater": "True",
            "LW Scrubs Grotto": "here(can_blast_or_smash)"
        }
    },
    {
        "region_name": "LW Forest Exit",
        "scene": "Lost Woods",
        "hint": "LOST_WOODS",
        "exits": {
            "Kokiri Forest": "True"
        }
    },
    {
        "region_name": "LW Underwater Entrance",
        "scene": "Lost Woods",
        "hint": "LOST_WOODS",
        "locations": {
            "LW Underwater Green Rupee Nearest Exit": "is_child"
        },
        "exits": {
            "Lost Woods": "True"
        }
    },
    {
        "region_name": "Lost Woods Mushroom Timeout",
        "scene": "Lost Woods",
        "hint": "LOST_WOODS",
        "exits": {
            "Lost Woods": "True"
        }
    },
    {
        "region_name": "SFM Entryway",
        "scene": "Sacred Forest Meadow",
        "hint": "SACRED_FOREST_MEADOW",
        "exits": {
            "LW Beyond Mido": "True",
            "Sacred Forest Meadow": "
                is_adult or Slingshot or Sticks or Kokiri_Sword or can_use(Dins_Fire)",
            "SFM Wolfos Grotto": "can_open_bomb_grotto"
        }
    },
    {
        "region_name": "Sacred Forest Meadow",
        "scene": "Sacred Forest Meadow",
        "hint": "SACRED_FOREST_MEADOW",
        "locations": {
            "Song from Saria": "is_child and at('HC Garden Locations', is_child)",
            "Sheik in Forest": "is_adult",
            "SFM GS": "can_use(Hookshot) and at_night",
            "SFM Maze Gossip Stone (Lower)": "True",
            "SFM Maze Gossip Stone (Upper)": "True",
            "SFM Saria Gossip Stone": "True",
            "Gossip Stone Fairy": "can_summon_gossip_fairy_without_suns and has_bottle"
        },
        "exits": {
            "SFM Entryway": "True",
            "SFM Forest Temple Entrance Ledge": "can_use(Hookshot)",
            "SFM Fairy Grotto": "True",
            "SFM Storms Grotto": "can_open_storm_grotto"
        }
    },
    {
        "region_name": "SFM Forest Temple Entrance Ledge",
        "scene": "Sacred Forest Meadow",
        "hint": "SACRED_FOREST_MEADOW",
        "exits": {
            "Sacred Forest Meadow": "True",
            "Forest Temple Lobby": "True"
        }
    },
    {
        "region_name": "LW Bridge From Forest",
        "scene": "Lost Woods",
        "hint": "LOST_WOODS",
        "locations": {
            "LW Gift from Saria": "True"
        },
        "exits": {
            "LW Bridge": "True"
        }
    },
    {
        "region_name": "LW Bridge",
        "scene": "Lost Woods",
        "hint": "LOST_WOODS",
        "exits": {
            "Kokiri Forest": "True",
            "Hyrule Field": "True",
            "Lost Woods": "can_use(Longshot)"
        }
    },
    {
        "region_name": "Hyrule Field",
        "scene": "Hyrule Field",
        "hint": "HYRULE_FIELD",
        "time_passes": true,
        "locations": {
            "HF Ocarina of Time Item": "is_child and has_all_stones",
            "Song from Ocarina of Time": "is_child and has_all_stones",
            "Big Poe Kill": "can_ride_epona and Bow and has_bottle"
        },
        "exits": {
            "LW Bridge": "True",
            "Lake Hylia": "True",
            "Gerudo Valley": "True",
            "Market Entrance": "True",
            "Kakariko Village": "True",
            "ZR Front": "True",
            "Lon Lon Ranch": "True",
            "HF Southeast Grotto": "here(can_blast_or_smash)",
            "HF Open Grotto": "True",
            "HF Inside Fence Grotto": "can_open_bomb_grotto",
            # There is a hammerable boulder as adult which is not there as child
            "HF Cow Grotto": "(is_child or Megaton_Hammer) and can_open_bomb_grotto",
            "HF Near Market Grotto": "here(can_blast_or_smash)",
            "HF Fairy Grotto": "here(can_blast_or_smash)",
            "HF Near Kak Grotto": "can_open_bomb_grotto",
            "HF Tektite Grotto": "can_open_bomb_grotto"
        }
    },
    {
        "region_name": "Lake Hylia",
        "scene": "Lake Hylia",
        "hint": "LAKE_HYLIA",
        "time_passes": true,
        "events": {
            "Bonooru": "is_child and Ocarina"
        },
        "locations": {
            "Pierre": "is_adult and Bonooru and not free_scarecrow",
            "LH Sun": "(can_use(Distant_Scarecrow) or 'Water Temple Clear') and can_use(Bow)",
            "LH Freestanding PoH": "
                is_adult and (can_use(Scarecrow) or here(can_plant_bean))",
            "LH Underwater Item": "is_child and can_dive",
            "LH Underwater Near Shore Green Rupee": "is_child",
            "LH Underwater Green Rupee 1": "is_child and can_dive",
            "LH Underwater Green Rupee 2": "is_child and can_dive",
            "LH GS Bean Patch": "can_plant_bugs and can_child_attack",
            "LH GS Lab Wall": "
                is_child and at_night and
                (Boomerang or (logic_lab_wall_gs and (Sticks or Kokiri_Sword)))",
            "LH GS Small Island": "is_child and can_child_attack and at_night",
            "LH GS Tree": "can_use(Longshot) and at_night",
            "LH Lab Gossip Stone": "True",
            "LH Gossip Stone (Southeast)": "True",
            "LH Gossip Stone (Southwest)": "True",
            "Gossip Stone Fairy": "can_summon_gossip_fairy and has_bottle",
            "Bean Plant Fairy": "is_child and can_plant_bean and can_play(Song_of_Storms) and has_bottle",
            "Butterfly Fairy": "can_use(Sticks) and has_bottle",
            "Bug Shrub": "is_child and can_cut_shrubs and has_bottle"
        },
        "exits": {
            "Hyrule Field": "True",
            "Zoras Domain": "is_child and can_dive",
            "LH Owl Flight": "is_child",
            "LH Lab": "True",
            "LH Fishing Island": "
                is_child or can_use(Scarecrow) or
                here(can_plant_bean) or 'Water Temple Clear'",
            "Water Temple Lobby": "
                is_adult and Hookshot and
                (Iron_Boots or ((Longshot or logic_water_hookshot_entry) and (Progressive_Scale, 2)))",
            "LH Grotto": "True"
        }
    },
    {
        "region_name": "LH Fishing Island",
        "scene": "Lake Hylia",
        "hint": "LAKE_HYLIA",
        "exits": {
            "Lake Hylia": "True",
            "LH Fishing Hole": "True"
        }
    },
    {
        "region_name": "LH Owl Flight",
        "scene": "Lake Hylia",
        "hint": "LAKE_HYLIA",
        "exits": {
            "Hyrule Field": "True"
        }
    },
    {
        "region_name": "LH Lab",
        "scene": "LH Lab",
        "events": {
            "Eyedrops Access": "
                is_adult and
                ('Eyeball Frog Access' or (Eyeball_Frog and disable_trade_revert))"
        },
        "locations": {
            "LH Trade Eyeball Frog": "is_adult and Eyeball_Frog",
            "LH Lab Dive": "
                (Progressive_Scale, 2) or
                (logic_lab_diving and is_adult and Iron_Boots and Hookshot)",
            "LH Lab Dive Red Rupee 1": "(Progressive_Scale, 2) or can_use(Iron_Boots)",
            "LH Lab Dive Red Rupee 2": "(Progressive_Scale, 2) or can_use(Iron_Boots)",
            "LH Lab Dive Red Rupee 3": "(Progressive_Scale, 2) or can_use(Iron_Boots)",
            "LH GS Lab Crate": "
                is_adult and Iron_Boots and Hookshot and
                (deadly_bonks != 'ohko' or Fairy or (can_use(Nayrus_Love) and shuffle_interior_entrances == 'off'))"
        },
        "exits": {
            "Lake Hylia": "True"
        }
    },
    {
        "region_name": "LH Fishing Hole",
        "scene": "LH Fishing Hole",
        "locations": {
            "LH Child Fishing": "is_child",
            "LH Adult Fishing": "is_adult"
        },
        "exits": {
            "LH Fishing Island": "True"
        }
    },
    {
        "region_name": "Gerudo Valley",
        "scene": "Gerudo Valley",
        "hint": "GERUDO_VALLEY",
        "time_passes": true,
        "locations": {
            "GV GS Small Bridge": "can_use(Boomerang) and at_night",
            "Bug Rock": "is_child and has_bottle"
        },
        "exits": {
            "Hyrule Field": "True",
            "GV Upper Stream": "True",
            "GV Crate Ledge": "is_child or Longshot",
            "GV Grotto Ledge": "True",
            "GV Fortress Side": "
                is_adult and 
<<<<<<< HEAD
                (can_ride_epona or can_use(Longshot) or gerudo_fortress == 'open' or can_finish_GerudoFortress)"
=======
                (can_ride_epona or Longshot or gerudo_fortress == 'open' or can_finish_GerudoFortress)"
>>>>>>> b383b5c3
        }
    },
    {
        "region_name": "GV Upper Stream",
        "scene": "Gerudo Valley",
        "hint": "GERUDO_VALLEY",
        "time_passes": true,
        "locations": {
            "GV Waterfall Freestanding PoH": "True",
            "GV GS Bean Patch": "can_plant_bugs and can_child_attack",
            "GV Cow": "is_child and can_play(Eponas_Song)",
            "GV Crate Near Cow": "is_child and can_break_crate",
            "GV Gossip Stone": "True",
            "Gossip Stone Fairy": "can_summon_gossip_fairy and has_bottle",
            "Bean Plant Fairy": "is_child and can_plant_bean and can_play(Song_of_Storms) and has_bottle"
        },
        "exits": {
            "GV Lower Stream": "True"
        }
    },
    {
        "region_name": "GV Lower Stream",
        "scene": "Gerudo Valley",
        "hint": "GERUDO_VALLEY",
        "time_passes": true,
        "exits": {
            "Lake Hylia": "True"
        }
    },
    {
        "region_name": "GV Grotto Ledge",
        "scene": "Gerudo Valley",
        "hint": "GERUDO_VALLEY",
        "time_passes": true,
        "exits": {
            "GV Lower Stream": "True",
            "GV Octorok Grotto": "can_use(Silver_Gauntlets)",
            "GV Crate Ledge": "can_use(Longshot)"
        }
    },
    {
        "region_name": "GV Crate Ledge",
        "scene": "Gerudo Valley",
        "hint": "GERUDO_VALLEY",
        "time_passes": true,
        "locations": {
            "GV Crate Freestanding PoH": "can_break_crate",
            "GV Freestanding PoH Crate": "can_break_crate"
        },
        "exits": {
            "GV Lower Stream": "True"
        }
    },
    {
        "region_name": "GV Fortress Side",
        "scene": "Gerudo Valley",
        "hint": "GERUDO_VALLEY",
        "time_passes": true,
        "events": {
            "Broken Sword Access": "is_adult and ('Poachers Saw Access' or Poachers_Saw)"
        },
        "locations": {
            "GV Chest": "can_use(Megaton_Hammer)",
            "GV Trade Poachers Saw": "is_adult and Poachers_Saw",
            "GV GS Behind Tent": "can_use(Hookshot) and at_night",
            "GV GS Pillar": "can_use(Hookshot) and at_night"
        },
        "exits": {
            "Gerudo Fortress": "True",
            "GV Upper Stream": "True",
            "GV Crate Ledge": "
                logic_valley_crate_hovers and can_use(Hover_Boots) and can_take_damage",
            "Gerudo Valley": "
<<<<<<< HEAD
                is_child or can_ride_epona or can_use(Longshot) or
=======
                is_child or can_ride_epona or Longshot or
>>>>>>> b383b5c3
                gerudo_fortress == 'open' or can_finish_GerudoFortress",
            "GV Carpenter Tent": "is_adult", # Invisible as child so not in logic
            "GV Storms Grotto": "is_adult and can_open_storm_grotto" # Not there as child
        }
    },
    {
        "region_name": "GV Carpenter Tent",
        "scene": "GV Carpenter Tent",
        "exits": {
            "GV Fortress Side": "True"
        }
    },
    {
        "region_name": "Gerudo Fortress",
        "scene": "Gerudo Fortress",
        "hint": "GERUDO_FORTRESS",
        "events": {
            "GF Gate Open": "is_adult and Gerudo_Membership_Card"
        },
        "locations": {
            "GF HBA 1000 Points": "
                Gerudo_Membership_Card and can_ride_epona and Bow and at_day",
            "GF HBA 1500 Points": "
                Gerudo_Membership_Card and can_ride_epona and Bow and at_day",
            "GF GS Archery Range": "
                can_use(Hookshot) and Gerudo_Membership_Card and at_night"
        },
        "exits": {
            "GV Fortress Side": "True",
            "Hideout 1 Torch Jail": "True",
            "Hideout 2 Torches Jail": "True",
            "Hideout 4 Torches Jail": "True",
            "Hideout Kitchen Hallway": "True",
            "GF Entrances Behind Crates": "True",
<<<<<<< HEAD
            "GF Hall to Balcony Entrance": "can_use(Longshot)", # via jail ceiling
            "GF Roof Entrance Cluster": "can_use(Hover_Boots) or logic_gf_jump",
=======
            "GF Roof Entrance Cluster": "can_use(Hover_Boots) or logic_gf_jump",
            "GF Kitchen Roof Access": "Gerudo_Membership_Card and can_use(Longshot)",
            "GF Hall to Balcony Entrance": "can_use(Longshot)", # via jail ceiling
>>>>>>> b383b5c3
            "GF Outside Gate": "'GF Gate Open'",
            "Gerudo Training Ground Lobby": "Gerudo_Membership_Card and is_adult"
        }
    },
    {
<<<<<<< HEAD
        "region_name": "GF Hall to Balcony Entrance",
        "scene": "Gerudo Fortress",
        "hint": "GERUDO_FORTRESS",
        "exits": {
            "Gerudo Fortress": "True",
            "Hideout Hall to Balcony Lower": "True"
        }
    },
    {
        "region_name": "GF Balcony",
        "scene": "Gerudo Fortress",
        "hint": "GERUDO_FORTRESS",
        "exits": {
            "Hideout Hall to Balcony Upper": "True",
            "GF Hall to Balcony Entrance": "True"
        }
    },
    {
        # needs to be a separate region to disambiguate the 1 torch jail and kitchen entrances
=======
>>>>>>> b383b5c3
        "region_name": "GF Entrances Behind Crates",
        "scene": "Gerudo Fortress",
        "hint": "GERUDO_FORTRESS",
        "exits": {
            "Gerudo Fortress": "True",
            "Hideout 1 Torch Jail": "True",
            "Hideout Kitchen Hallway": "True",
            "GF Roof Entrance Cluster": "can_use(Longshot)",
            "GF Storms Grotto": "is_adult and can_open_storm_grotto" # Not there as child
        }
    },
    {
        "region_name": "GF Roof Entrance Cluster",
        "scene": "Gerudo Fortress",
        "hint": "GERUDO_FORTRESS",
        "exits": {
            "Hideout 4 Torches Jail": "True",
            "Hideout 2 Torches Jail": "True",
            "Hideout Kitchen Front": "True",
            "GF Entrances Behind Crates": "True",
<<<<<<< HEAD
            "GF Southeast Roof": "logic_gf_jump and is_adult"
        }
    },
    {
        "region_name": "GF 3 Torches Jail Exterior",
        "scene": "Gerudo Fortress",
        "hint": "GERUDO_FORTRESS",
        "exits": {
            "Hideout 3 Torches Jail": "True",
            "GF Roof Entrance Cluster": "True",
            "GF Roof Gold Skulltula": "can_use(Longshot)"
=======
            "GF Kitchen Roof Access": "logic_gf_jump and is_adult"
>>>>>>> b383b5c3
        }
    },
    {
        "region_name": "GF Kitchen Roof Access",
        "scene": "Gerudo Fortress",
        "hint": "GERUDO_FORTRESS",
        "exits": {
            "Hideout Kitchen Rear": "True",
            "GF 3 Torches Jail Exterior": "True",
<<<<<<< HEAD
            "GF Southeast Roof": "is_adult"
        }
    },
    {
        "region_name": "GF Southeast Roof",
        "scene": "Gerudo Fortress",
        "hint": "GERUDO_FORTRESS",
        "exits": {
            "GF Chest Roof": "can_use(Hover_Boots) or can_use(Scarecrow) or can_use(Longshot)",
            "GF Kitchen Roof Access": "True",
            "GF Roof Gold Skulltula": "True"
=======
            "GF Chest Roof": "is_adult and (Hover_Boots or can_use(Scarecrow) or Longshot)",
            "GF Roof Gold Skulltula": "True"
        }
    },
    {
        "region_name": "GF 3 Torches Jail Exterior",
        "scene": "Gerudo Fortress",
        "hint": "GERUDO_FORTRESS",
        "exits": {
            "Hideout 3 Torches Jail": "True",
            "GF Roof Entrance Cluster": "True",
            "GF Roof Gold Skulltula": "can_use(Longshot)"
>>>>>>> b383b5c3
        }
    },
    {
        "region_name": "GF Chest Roof",
        "scene": "Gerudo Fortress",
        "hint": "GERUDO_FORTRESS",
        "locations": {
            "GF Chest": "True"
        },
        "exits": {
            "GF Kitchen Roof Access": "True",
            "GF Hall to Balcony Entrance": "True"
        }
    },
    {
        "region_name": "GF Roof Gold Skulltula",
        "scene": "Gerudo Fortress",
        "hint": "GERUDO_FORTRESS",
        "locations": {
            "GF GS Top Floor": "is_adult and at_night"
        }
    },
    {
<<<<<<< HEAD
=======
        "region_name": "GF Hall to Balcony Entrance",
        "scene": "Gerudo Fortress",
        "hint": "GERUDO_FORTRESS",
        "exits": {
            "Gerudo Fortress": "True",
            "Hideout Hall to Balcony Lower": "True"
        }
    },
    {
        "region_name": "GF Balcony",
        "scene": "Gerudo Fortress",
        "hint": "GERUDO_FORTRESS",
        "locations": {
            "GF Above Jail Crate": "can_break_crate"
        },
        "exits": {
            "Hideout Hall to Balcony Upper": "True",
            "Gerudo Fortress": "True",
            "GF Chest Roof": "can_use(Longshot)",
            "GF Hall to Balcony Entrance": "can_take_damage or can_use(Hookshot)"
        }
    },
    {
>>>>>>> b383b5c3
        "region_name": "GF Outside Gate",
        "scene": "Gerudo Fortress",
        "hint": "GERUDO_FORTRESS",
        "exits": {
            "Gerudo Fortress": "is_adult or (shuffle_overworld_entrances and 'GF Gate Open')",
            "Wasteland Near Fortress": "True"
        }
    },
    {
<<<<<<< HEAD
        "region_name": "Hideout Savewarp",
        "scene": "Hideout 1 Torch Jail",
        "hint": "THIEVES_HIDEOUT",
        "exits": {
            "Hideout 1 Torch Jail": "True"
        }
    },
    {
        "region_name": "Hideout 1 Torch Jail",
        "scene": "Hideout 1 Torch Jail",
        "hint": "THIEVES_HIDEOUT",
        "savewarp": "Hideout Savewarp",
=======
        "region_name": "Hideout 1 Torch Jail",
        "scene": "Hideout 1 Torch Jail",
        "hint": "GERUDO_FORTRESS",
>>>>>>> b383b5c3
        "events": {
            "Hideout 1 Torch Jail Gerudo": "is_adult or Kokiri_Sword",
            "Hideout 1 Torch Jail Carpenter": "
                'Hideout 1 Torch Jail Gerudo' and
<<<<<<< HEAD
                ((gerudo_fortress == 'normal' and (Small_Key_Thieves_Hideout, 4))
                    or (gerudo_fortress == 'fast' and Small_Key_Thieves_Hideout))"
        },
        "locations": {
            "Hideout 1 Torch Jail Gerudo Key": "'Hideout 1 Torch Jail Gerudo'",
            "Hideout Gerudo Membership Card": "can_finish_GerudoFortress"
=======
                ((gerudo_fortress == 'normal' and (Small_Key_Thieves_Hideout, 4)) or
                    (gerudo_fortress == 'fast' and Small_Key_Thieves_Hideout))"
        },
        "locations": {
            "Hideout 1 Torch Jail Gerudo Key": "'Hideout 1 Torch Jail Gerudo'",
            "Hideout Gerudo Membership Card": "can_finish_GerudoFortress",
            "Hideout 1 Torch Jail Pot 1": "True",
            "Hideout 1 Torch Jail Pot 2": "True",
            "Hideout 1 Torch Jail Pot 3": "True",
            "Hideout 1 Torch Jail Crate": "can_break_crate"
>>>>>>> b383b5c3
        },
        "exits": {
            "Gerudo Fortress": "True",
            "GF Entrances Behind Crates": "True"
        }
    },
    {
        "region_name": "Hideout 2 Torches Jail",
        "scene": "Hideout 2 Torches Jail",
<<<<<<< HEAD
        "hint": "THIEVES_HIDEOUT",
        "savewarp": "Hideout Savewarp",
=======
        "hint": "GERUDO_FORTRESS",
>>>>>>> b383b5c3
        "events": {
            "Hideout 2 Torches Jail Gerudo": "is_adult or Kokiri_Sword",
            "Hideout 2 Torches Jail Carpenter": "
                'Hideout 2 Torches Jail Gerudo' and
<<<<<<< HEAD
                (gerudo_fortress == 'normal' and (Small_Key_Thieves_Hideout, 4))"
        },
        "locations": {
            "Hideout 2 Torches Jail Gerudo Key": "'Hideout 2 Torches Jail Gerudo'"
=======
                gerudo_fortress == 'normal' and (Small_Key_Thieves_Hideout, 4)"
        },
        "locations": {
            "Hideout 2 Torches Jail Gerudo Key": "'Hideout 2 Torches Jail Gerudo'",
            "Hideout 2 Torch Jail Pot 1": "True",
            "Hideout 2 Torch Jail Pot 2": "True",
            "Hideout 2 Torch Jail Pot 3": "True",
            "Hideout 2 Torch Jail In Cell Pot 1": "True",
            "Hideout 2 Torch Jail In Cell Pot 2": "True",
            "Hideout 2 Torch Jail In Cell Pot 3": "True",
            "Hideout 2 Torch Jail In Cell Pot 4": "True",
            "Hideout 2 Torch Jail Crate 1": "can_break_crate",
            "Hideout 2 Torch Jail Crate 2": "can_break_crate"
>>>>>>> b383b5c3
        },
        "exits": {
            "Gerudo Fortress": "True",
            "GF Roof Entrance Cluster": "True"
        }
    },
    {
        "region_name": "Hideout 3 Torches Jail",
        "scene": "Hideout 3 Torches Jail",
<<<<<<< HEAD
        "hint": "THIEVES_HIDEOUT",
        "savewarp": "Hideout Savewarp",
=======
        "hint": "GERUDO_FORTRESS",
>>>>>>> b383b5c3
        "events": {
            "Hideout 3 Torches Jail Gerudo": "is_adult or Kokiri_Sword",
            "Hideout 3 Torches Jail Carpenter": "
                'Hideout 3 Torches Jail Gerudo' and
<<<<<<< HEAD
                (gerudo_fortress == 'normal' and (Small_Key_Thieves_Hideout, 4))"
        },
        "locations": {
            "Hideout 3 Torches Jail Gerudo Key": "'Hideout 3 Torches Jail Gerudo'"
=======
                gerudo_fortress == 'normal' and (Small_Key_Thieves_Hideout, 4)"
        },
        "locations": {
            "Hideout 3 Torches Jail Gerudo Key": "'Hideout 3 Torches Jail Gerudo'",
            "Hideout 3 Torch Jail Crate": "can_break_crate"
>>>>>>> b383b5c3
        },
        "exits": {
            "GF 3 Torches Jail Exterior": "True"
        }
    },
    {
        "region_name": "Hideout 4 Torches Jail",
        "scene": "Hideout 4 Torches Jail",
<<<<<<< HEAD
        "hint": "THIEVES_HIDEOUT",
        "savewarp": "Hideout Savewarp",
=======
        "hint": "GERUDO_FORTRESS",
>>>>>>> b383b5c3
        "events": {
            "Hideout 4 Torches Jail Gerudo": "is_adult or Kokiri_Sword",
            "Hideout 4 Torches Jail Carpenter": "
                'Hideout 4 Torches Jail Gerudo' and
<<<<<<< HEAD
                (gerudo_fortress == 'normal' and (Small_Key_Thieves_Hideout, 4))"
        },
        "locations": {
            "Hideout 4 Torches Jail Gerudo Key": "'Hideout 4 Torches Jail Gerudo'"
=======
                gerudo_fortress == 'normal' and (Small_Key_Thieves_Hideout, 4)"
        },
        "locations": {
            "Hideout 4 Torches Jail Gerudo Key": "'Hideout 4 Torches Jail Gerudo'",
            "Hideout 4 Torch Jail Pot 1": "True",
            "Hideout 4 Torch Jail Pot 2": "True"
>>>>>>> b383b5c3
        },
        "exits": {
            "Gerudo Fortress": "True",
            "GF Roof Entrance Cluster": "True"
        }
    },
    {
        "region_name": "Hideout Kitchen Hallway",
        "scene": "Hideout Kitchen",
<<<<<<< HEAD
        "hint": "THIEVES_HIDEOUT",
        "savewarp": "Hideout Savewarp",
        "exits": {
            "GF Entrances Behind Crates": "True",
            "Gerudo Fortress": "True",
            "Hideout Kitchen Front": "Gerudo_Membership_Card or can_use(Bow) or logic_gerudo_kitchen",
            "Hideout Kitchen Rear": "Gerudo_Membership_Card or can_use(Bow) or logic_gerudo_kitchen"
=======
        "hint": "GERUDO_FORTRESS",
        "locations": {
            "Hideout Near Kitchen Crate 1": "
                (Gerudo_Membership_Card or can_use(Bow) or can_use(Hookshot) or logic_gerudo_kitchen) and
                can_break_crate",
            "Hideout Near Kitchen Crate 2": "can_break_crate",
            "Hideout Near Kitchen Crate 3": "can_break_crate",
            "Hideout Near Kitchen Crate 4": "can_break_crate",
            "Hideout Near Kitchen Crate 5": "can_break_crate"
        },
        "exits": {
            "GF Entrances Behind Crates": "True",
            "Gerudo Fortress": "True",
            "Hideout Kitchen Front": "
                Gerudo_Membership_Card or can_use(Bow) or can_use(Hookshot) or logic_gerudo_kitchen",
            "Hideout Kitchen Rear": "
                Gerudo_Membership_Card or can_use(Bow) or can_use(Hookshot) or logic_gerudo_kitchen",
            "Hideout Kitchen Pots": "
                Gerudo_Membership_Card or can_use(Bow) or can_use(Hookshot) or logic_gerudo_kitchen"
>>>>>>> b383b5c3
        }
    },
    {
        "region_name": "Hideout Kitchen Front",
        "scene": "Hideout Kitchen",
<<<<<<< HEAD
        "hint": "THIEVES_HIDEOUT",
        "savewarp": "Hideout Savewarp",
        "exits": {
            "GF Roof Entrance Cluster": "True",
            "Hideout Kitchen Rear": "
                can_use(Hookshot) or can_use(Hover_Boots) or
                Gerudo_Membership_Card or can_use(Bow) or logic_gerudo_kitchen",
            "Hideout Kitchen Hallway": "Gerudo_Membership_Card or can_use(Bow) or logic_gerudo_kitchen"
=======
        "hint": "GERUDO_FORTRESS",
        "exits": {
            "GF Roof Entrance Cluster": "True",
            "Hideout Kitchen Rear": "
                Gerudo_Membership_Card or can_use(Bow) or can_use(Hookshot) or
                can_use(Hover_Boots) or logic_gerudo_kitchen",
            "Hideout Kitchen Hallway": "
                Gerudo_Membership_Card or can_use(Bow) or can_use(Hookshot) or logic_gerudo_kitchen",
            "Hideout Kitchen Pots": "can_use(Boomerang)"
>>>>>>> b383b5c3
        }
    },
    {
        "region_name": "Hideout Kitchen Rear",
        "scene": "Hideout Kitchen",
<<<<<<< HEAD
        "hint": "THIEVES_HIDEOUT",
        "savewarp": "Hideout Savewarp",
        "exits": {
            "GF Kitchen Roof Access": "True",
            "Hideout Kitchen Front": "
                can_use(Hookshot) or can_use(Hover_Boots) or
                Gerudo_Membership_Card or can_use(Bow) or logic_gerudo_kitchen",
            "Hideout Kitchen Hallway": "Gerudo_Membership_Card or can_use(Bow) or logic_gerudo_kitchen"
=======
        "hint": "GERUDO_FORTRESS",
        "exits": {
            "GF Kitchen Roof Access": "True",
            "Hideout Kitchen Front": "
                Gerudo_Membership_Card or can_use(Bow) or can_use(Hookshot) or
                can_use(Hover_Boots) or logic_gerudo_kitchen",
            "Hideout Kitchen Hallway": "
                Gerudo_Membership_Card or can_use(Bow) or can_use(Hookshot) or logic_gerudo_kitchen",
            "Hideout Kitchen Pots": "can_use(Boomerang)"
        }
    },
    {
        "region_name": "Hideout Kitchen Pots",
        "scene": "Hideout Kitchen",
        "hint": "GERUDO_FORTRESS",
        "locations": {
            "Hideout Kitchen Pot 1": "True",
            "Hideout Kitchen Pot 2": "True"
>>>>>>> b383b5c3
        }
    },
    {
        "region_name": "Hideout Hall to Balcony Lower",
        "scene": "Hideout Hall to Balcony",
<<<<<<< HEAD
        "hint": "THIEVES_HIDEOUT",
        "savewarp": "Hideout Savewarp",
        "exits": {
            "GF Hall to Balcony Entrance": "True",
            "Hideout Hall to Balcony Upper": "can_use(Hookshot)"
=======
        "hint": "GERUDO_FORTRESS",
        "exits": {
            "GF Hall to Balcony Entrance": "True",
            "Hideout Hall to Balcony Upper": "can_use(Hookshot)"
        },
        "locations": {
            "Hideout Break Room Pot 1": "Gerudo_Membership_Card or can_use(Bow) or can_use(Hookshot)",
            "Hideout Break Room Pot 2": "Gerudo_Membership_Card or can_use(Bow) or can_use(Hookshot)",
            "Hideout Break Room Hallway Crate 1": "can_break_crate",
            "Hideout Break Room Hallway Crate 2": "can_break_crate",
            # Child Link is too short to seen over the table as you go for these crates.
            "Hideout Break Room Crate 1": "
                can_break_crate and
                (Gerudo_Membership_Card or can_use(Bow) or can_use(Hookshot) or
                    can_use(Sticks) or can_use(Kokiri_Sword))",
            "Hideout Break Room Crate 2": "
                can_break_crate and
                (Gerudo_Membership_Card or can_use(Bow) or can_use(Hookshot) or
                    can_use(Sticks) or can_use(Kokiri_Sword))"
>>>>>>> b383b5c3
        }
    },
    {
        "region_name": "Hideout Hall to Balcony Upper",
        "scene": "Hideout Hall to Balcony",
<<<<<<< HEAD
        "hint": "THIEVES_HIDEOUT",
        "savewarp": "Hideout Savewarp",
=======
        "hint": "GERUDO_FORTRESS",
>>>>>>> b383b5c3
        "exits": {
            "Hideout Hall to Balcony Lower": "can_use(Hookshot)",
            "GF Balcony": "True"
        }
    },
    {
        "region_name": "Wasteland Near Fortress",
        "scene": "Haunted Wasteland",
        "hint": "HAUNTED_WASTELAND",
        "locations": {
            "Wasteland Crate Before Quicksand": "can_break_crate"
        },
        "exits": {
            "GF Outside Gate": "True",
            "Haunted Wasteland": "
                logic_wasteland_crossing or can_use(Hover_Boots) or can_use(Longshot)"
        }
    },
    {
        "region_name": "Haunted Wasteland",
        "scene": "Haunted Wasteland",
        "hint": "HAUNTED_WASTELAND",
        "locations": {
            "Wasteland Chest": "has_fire_source",
            "Wasteland Bombchu Salesman": "Progressive_Wallet and can_jumpslash",
            "Wasteland Near GS Pot 1": "True",
            "Wasteland Near GS Pot 2": "True",
            "Wasteland Near GS Pot 3": "True",
            "Wasteland Crate After Quicksand 1": "can_break_crate",
            "Wasteland Crate After Quicksand 2": "can_break_crate",
            "Wasteland Crate After Quicksand 3": "can_break_crate",
            "Wasteland GS": "can_use(Hookshot) or can_use(Boomerang)",
            "Fairy Pot": "has_bottle",
            "Nut Pot": "True"
        },
        "exits": {
            "Wasteland Near Crate": "logic_lens_wasteland or can_use(Lens_of_Truth)",
            "Wasteland Near Fortress": "
                logic_wasteland_crossing or can_use(Hover_Boots) or can_use(Longshot)"
        }
    },
    {
        "region_name": "Wasteland Near Crate",
        "scene": "Haunted Wasteland",
        "hint": "HAUNTED_WASTELAND",
        "locations": {
            "Wasteland Crate Near Colossus": "can_break_crate"
        },
        "exits": {
            "Haunted Wasteland": "True",
            "Wasteland Near Colossus": "True"
        }
    },
    {
        "region_name": "Wasteland Near Colossus",
        "scene": "Haunted Wasteland",
        "hint": "HAUNTED_WASTELAND",
        "exits": {
            "Desert Colossus": "True",
            "Wasteland Near Crate": "logic_reverse_wasteland"
        }
    },
    {
        "region_name": "Desert Colossus",
        "scene": "Desert Colossus",
        "hint": "DESERT_COLOSSUS",
        "time_passes": true,
        "locations": {
            "Colossus Freestanding PoH": "is_adult and here(can_plant_bean)",
            "Colossus GS Bean Patch": "can_plant_bugs and can_child_attack",
            "Colossus GS Tree": "can_use(Hookshot) and at_night",
            "Colossus GS Hill": "
                is_adult and at_night and
                (here(can_plant_bean) or Longshot or (logic_colossus_gs and Hookshot))",
            "Colossus Gossip Stone": "True",
            "Gossip Stone Fairy": "can_summon_gossip_fairy and has_bottle",
            "Fairy Pond": "can_play(Song_of_Storms) and has_bottle",
            "Bug Rock": "has_bottle"
        },
        "exits": {
            "Colossus Great Fairy Fountain": "has_explosives",
            "Spirit Temple Lobby": "True",
            "Wasteland Near Colossus": "True",
            "Colossus Grotto": "can_use(Silver_Gauntlets)"
        }
    },
    {
        "region_name": "Desert Colossus From Spirit Lobby",
        "scene": "Desert Colossus",
        "hint": "DESERT_COLOSSUS",
        "locations": {
            "Sheik at Colossus": "True"
        },
        "exits": {
            "Desert Colossus": "True"
        }
    },
    {
        "region_name": "Colossus Great Fairy Fountain",
        "scene": "Colossus Great Fairy Fountain",
        "locations": {
            "Colossus Great Fairy Reward": "can_play(Zeldas_Lullaby)"
        },
        "exits": {
            "Desert Colossus": "True"
        }
    },
    {
        "region_name": "Market Entrance",
        "scene": "Market Entrance",
        "hint": "MARKET",
        "exits": {
            "Hyrule Field": "is_adult or at_day",
            "Market": "True",
            "Market Guard House": "True"
        }
    },
    {
        "region_name": "Market",
        "scene": "Market",
        "hint": "MARKET",
        "locations": {
            "Market Night Red Rupee Crate": "is_child and at_night and can_bonk",
            "Market Night Green Rupee Crate 1": "is_child and at_night and can_bonk",
            "Market Night Green Rupee Crate 2": "is_child and at_night and can_bonk",
            "Market Night Green Rupee Crate 3": "is_child and at_night and can_bonk"
        },
        "exits": {
            "Market Entrance": "True",
            "ToT Entrance": "True",
            "Castle Grounds": "True",
            "Market Bazaar": "is_child and at_day",
            "Market Mask Shop": "is_child and at_day",
            "Market Shooting Gallery": "is_child and at_day",
            "Market Bombchu Bowling": "is_child",
            "Market Potion Shop": "is_child and at_day",
            "Market Treasure Chest Game": "is_child and at_night",
            "Market Back Alley": "is_child"
        }
    },
    {
        "region_name": "Market Back Alley",
        "scene": "Market",
        "hint": "MARKET",
        "exits": {
            "Market": "True",
            "Market Bombchu Shop": "at_night",
            "Market Dog Lady House": "True",
            "Market Man in Green House": "at_night"
        }
    },
    {
        "region_name": "ToT Entrance",
        "scene": "ToT Entrance",
        "hint": "MARKET",
        "locations": {
            "ToT Gossip Stone (Left)": "True",
            "ToT Gossip Stone (Left-Center)": "True",
            "ToT Gossip Stone (Right)": "True",
            "ToT Gossip Stone (Right-Center)": "True",
            "Gossip Stone Fairy": "
                (can_summon_gossip_fairy_without_suns or (is_adult and can_play(Suns_Song))) and
                has_bottle"
        },
        "exits": {
            "Market": "True",
            "Temple of Time": "True"
        }
    },
    {
        "region_name": "Temple of Time",
        "scene": "Temple of Time",
        "hint": "TEMPLE_OF_TIME",
        "events": {
            # used for the "path of time" goal
            "Temple of Time Access": "True"
        },
        "locations": {
            "ToT Light Arrows Cutscene": "is_adult and can_trigger_lacs",
            "ToT Child Altar Hint": "is_child",
            "ToT Adult Altar Hint": "is_adult"
        },
        "exits": {
            "ToT Entrance": "True",
            "Beyond Door of Time": "can_play(Song_of_Time) or open_door_of_time"
        }
    },
    {
        "region_name": "Beyond Door of Time",
        "scene": "Temple of Time",
        "hint": "TEMPLE_OF_TIME",
        "locations": {
            "Sheik at Temple": "Forest_Medallion and is_adult",
            "Master Sword Pedestal": "True"
        },
        "exits": {
            "Temple of Time": "True"
        }
    },
    {
        "region_name": "Castle Grounds",
        "scene": "Castle Grounds",
        "hint": "CASTLE_GROUNDS",
        "exits": {
            "Market": "is_child or at_dampe_time",
            "Hyrule Castle Grounds": "is_child",
            "Ganons Castle Grounds": "is_adult"
        }
    },
    {
        "region_name": "Hyrule Castle Grounds",
        "scene": "Castle Grounds",
        "hint": "HYRULE_CASTLE",
        "time_passes": true,
        "locations": {
            "HC Malon Egg": "True",
            "HC GS Tree": "can_child_attack and can_bonk",
            "HC Malon Gossip Stone": "True",
            "HC Rock Wall Gossip Stone": "True",
            "Gossip Stone Fairy": "can_summon_gossip_fairy and has_bottle",
            "Butterfly Fairy": "can_use(Sticks) and has_bottle",
            "Bug Rock": "has_bottle"
        },
        "exits": {
            "Castle Grounds": "True",
            "HC Garden": "Weird_Egg or Chicken",
            "HC Great Fairy Fountain": "has_explosives",
            "HC Storms Grotto": "can_open_storm_grotto"
        }
    },
    {
        "region_name": "HC Garden",
        "scene": "Castle Grounds",
        "hint": "HYRULE_CASTLE",
        "exits": {
            "HC Garden Locations": "True",
            "Hyrule Castle Grounds": "True"
        }
    },
    {
        # Directly reachable from Root in "Free Zelda"
        "region_name": "HC Garden Locations",
        "scene": "Castle Grounds",
        "hint": "HYRULE_CASTLE",
        "locations": {
            "HC Zeldas Letter": "True",
            "Song from Impa": "True"
        }
    },
    {
        "region_name": "HC Great Fairy Fountain",
        "scene": "HC Great Fairy Fountain",
        "locations": {
            "HC Great Fairy Reward": "can_play(Zeldas_Lullaby)"
        },
        "exits": {
            "Castle Grounds": "True"
        }
    },
    {
        "region_name": "Castle Grounds From Ganons Castle",
        "scene": "Castle Grounds",
        "hint": "OUTSIDE_GANONS_CASTLE",
        "exits": {
<<<<<<< HEAD
            "Hyrule Castle Grounds": "is_child",
            "Ganons Castle Ledge": "is_adult"
=======
            # The rainbow bridge cutscene trigger doesn't extend to the castle entrance
            "Ganons Castle Grounds": "is_adult and bridge == 'open'"
            # No exit back into the castle because the entrance places Link in midair if the bridge isn't spawned
>>>>>>> b383b5c3
        }
    },
    {
        "region_name": "Ganons Castle Grounds",
        "scene": "Castle Grounds",
        "hint": "OUTSIDE_GANONS_CASTLE",
        "locations": {
            "OGC GS": "True"
        },
        "exits": {
            "Castle Grounds": "True",
            "OGC Great Fairy Fountain": "can_use(Golden_Gauntlets) and at_dampe_time",
            "Ganons Castle Ledge": "can_build_rainbow_bridge"
        }
    },
    {
        "region_name": "Ganons Castle Ledge",
        "scene": "Castle Grounds",
        "hint": "OUTSIDE_GANONS_CASTLE",
        "exits": {
            "Ganons Castle Grounds": "can_build_rainbow_bridge",
            "Ganons Castle Lobby": "at_dampe_time"
        }
    },
    {
        "region_name": "OGC Great Fairy Fountain",
        "scene": "OGC Great Fairy Fountain",
        "locations": {
            "OGC Great Fairy Reward": "can_play(Zeldas_Lullaby)"
        },
        "exits": {
            "Castle Grounds": "True"
        }
    },
    {
        "region_name": "Market Guard House",
        "scene": "Market Guard House",
        "events": {
            "Sell Big Poe": "is_adult and Bottle_with_Big_Poe"
        },
        "locations": {
            "Market 10 Big Poes": "
                is_adult and (Big_Poe or (Bottle_with_Big_Poe, big_poe_count))",
            "Market Guard House Child Crate": "is_child and can_break_crate",
            "Market Guard House Child Pot 1": "is_child",
            "Market Guard House Child Pot 2": "is_child",
            "Market Guard House Child Pot 3": "is_child",
            "Market Guard House Child Pot 4": "is_child",
            "Market Guard House Child Pot 5": "is_child",
            "Market Guard House Child Pot 6": "is_child",
            "Market Guard House Child Pot 7": "is_child",
            "Market Guard House Child Pot 8": "is_child",
            "Market Guard House Child Pot 9": "is_child",
            "Market Guard House Child Pot 10": "is_child",
            "Market Guard House Child Pot 11": "is_child",
            "Market Guard House Child Pot 12": "is_child",
            "Market Guard House Child Pot 13": "is_child",
            "Market Guard House Child Pot 14": "is_child",
            "Market Guard House Child Pot 15": "is_child",
            "Market Guard House Child Pot 16": "is_child",
            "Market Guard House Child Pot 17": "is_child",
            "Market Guard House Child Pot 18": "is_child",
            "Market Guard House Child Pot 19": "is_child",
            "Market Guard House Child Pot 20": "is_child",
            "Market Guard House Child Pot 21": "is_child",
            "Market Guard House Child Pot 22": "is_child",
            "Market Guard House Adult Pot 1": "is_adult",
            "Market Guard House Adult Pot 2": "is_adult",
            "Market Guard House Adult Pot 3": "is_adult",
            "Market Guard House Adult Pot 4": "is_adult",
            "Market Guard House Adult Pot 5": "is_adult",
            "Market Guard House Adult Pot 6": "is_adult",
            "Market Guard House Adult Pot 7": "is_adult",
            "Market GS Guard House": "is_child and can_break_crate"
        },
        "exits": {
            "Market Entrance": "True"
        }
    },
    {
        "region_name": "Market Bazaar",
        "scene": "Market Bazaar",
        "locations": {
            "Market Bazaar Item 1": "True",
            "Market Bazaar Item 2": "True",
            "Market Bazaar Item 3": "True",
            "Market Bazaar Item 4": "True",
            "Market Bazaar Item 5": "True",
            "Market Bazaar Item 6": "True",
            "Market Bazaar Item 7": "True",
            "Market Bazaar Item 8": "True"
        },
        "exits": {
            "Market": "True"
        }
    },
    {
        "region_name": "Market Mask Shop",
        "scene": "Market Mask Shop",
        "events": {
<<<<<<< HEAD
            "Mask Shop Open": "at('HC Garden Locations', is_child) and 'Kakariko Village Gate Open'",
            "Mask of Truth Access": "'Mask Shop Open' and (complete_mask_quest or (Bunny_Hood and at('Hyrule Field', is_child and has_all_stones)))"
        },
        "locations": {
            # Gerudo Mask
            "Market Mask Shop Item 1": "'Mask of Truth Access'",
            # Zora Mask
            "Market Mask Shop Item 2": "'Mask of Truth Access'",
            # Mask of Truth
            "Market Mask Shop Item 3": "'Mask of Truth Access'",
            # Goron Mask
            "Market Mask Shop Item 4": "'Mask of Truth Access'",
            # Skull Mask
            "Market Mask Shop Item 5": "
                'Mask of Truth Access' or
                ('Mask Shop Open' and Keaton_Mask and at('Kakariko Village', is_child))",
            # Keaton Mask
            "Market Mask Shop Item 6": "'Mask Shop Open'",
            # Bunny Hood
            "Market Mask Shop Item 7": "
                'Mask of Truth Access' or
                ('Mask Shop Open' and Spooky_Mask and at('Graveyard', is_child and at_day))",
            # Spooky Mask
            "Market Mask Shop Item 8": "
                'Mask of Truth Access' or
                ('Mask Shop Open' and Skull_Mask and at('Lost Woods', is_child and can_play(Sarias_Song)))"
=======
            "Skull Mask": "Zeldas_Letter and (complete_mask_quest or at('Kakariko Village', is_child))",
            "Mask of Truth": "'Skull Mask' and
                (complete_mask_quest or
                (at('Lost Woods', is_child and can_play(Sarias_Song)) and
                    at('Graveyard', is_child and at_day) and
                    at('Hyrule Field', is_child and has_all_stones)))"
>>>>>>> b383b5c3
        },
        "exits": {
            "Market": "True"
        }
    },
    {
        "region_name": "Market Shooting Gallery",
        "scene": "Market Shooting Gallery",
        "locations": {
            "Market Shooting Gallery Reward": "is_child"
        },
        "exits": {
            "Market": "True"
        }
    },
    {
        "region_name": "Market Bombchu Bowling",
        "scene": "Market Bombchu Bowling",
        "locations": {
            "Market Bombchu Bowling First Prize": "found_bombchus",
            "Market Bombchu Bowling Second Prize": "found_bombchus",
            "Market Bombchu Bowling Bombchus": "found_bombchus"
        },
        "exits": {
            "Market": "True"
        }
    },
    {
        "region_name": "Market Potion Shop",
        "scene": "Market Potion Shop",
        "locations": {
            "Market Potion Shop Item 1": "True",
            "Market Potion Shop Item 2": "True",
            "Market Potion Shop Item 3": "True",
            "Market Potion Shop Item 4": "True",
            "Market Potion Shop Item 5": "True",
            "Market Potion Shop Item 6": "True",
            "Market Potion Shop Item 7": "True",
            "Market Potion Shop Item 8": "True"
        },
        "exits": {
            "Market": "True"
        }
    },
    {
        "region_name": "Market Treasure Chest Game",
        "scene": "Market Treasure Chest Game",
        "locations": {
            "Market Treasure Chest Game Reward": "can_use(Lens_of_Truth)"
        },
        "exits": {
            "Market": "True"
        }
    },
    {
        "region_name": "Market Bombchu Shop",
        "scene": "Market Bombchu Shop",
        "locations": {
            "Market Bombchu Shop Item 1": "True",
            "Market Bombchu Shop Item 2": "True",
            "Market Bombchu Shop Item 3": "True",
            "Market Bombchu Shop Item 4": "True",
            "Market Bombchu Shop Item 5": "True",
            "Market Bombchu Shop Item 6": "True",
            "Market Bombchu Shop Item 7": "True",
            "Market Bombchu Shop Item 8": "True"
        },
        "exits": {
            "Market Back Alley": "True"
        }
    },
    {
        "region_name": "Market Dog Lady House",
        "scene": "Market Dog Lady House",
        "locations": {
            "Market Lost Dog": "is_child and at_night",
            "Market Dog Lady House Crate": "can_bonk"
        },
        "exits": {
            "Market Back Alley": "True"
        }
    },
    {
        "region_name": "Market Man in Green House",
        "scene": "Market Man in Green House",
        "locations": {
            "Market Man in Green House Pot 1": "True",
            "Market Man in Green House Pot 2": "True",
            "Market Man in Green House Pot 3": "True"
        },
        "exits": {
            "Market Back Alley": "True"
        }
    },
    {
        "region_name": "Kakariko Village",
        "scene": "Kakariko Village",
        "hint": "KAKARIKO_VILLAGE",
        "events": {
            "Cojiro Access": "is_adult and at_day and 'Wake Up Adult Talon'",
            "Kakariko Village Gate Open": "is_child and (Zeldas_Letter or open_kakariko == 'open')"
        },
        "locations": {
            "Sheik in Kakariko": "
                is_adult and Forest_Medallion and Fire_Medallion and Water_Medallion",
            "Kak Anju as Adult": "is_adult and at_day",
<<<<<<< HEAD
            "Kak Anju Trade Pocket Cucco": "is_adult and at_day and 'Wake Up Adult Talon'",
            "Kak Anju as Child": "is_child and at_day and (can_bonk_crate or chicken_count < 7)",
=======
            "Kak Anju as Child": "is_child and at_day and (can_break_crate or chicken_count < 7)",
            "Kak Near Guards House Pot 1": "is_child",
            "Kak Near Guards House Pot 2": "is_child",
            "Kak Near Guards House Pot 3": "is_child",
            "Kak Near Potion Shop Pot 1": "is_child",
            "Kak Near Potion Shop Pot 2": "is_child",
            "Kak Near Potion Shop Pot 3": "is_child",
            "Kak Near Impas House Pot 1": "is_child",
            "Kak Near Impas House Pot 2": "is_child",
            "Kak Near Impas House Pot 3": "is_child",
            "Kak Adult Arrows Crate": "is_adult and can_break_crate",
>>>>>>> b383b5c3
            "Kak GS House Under Construction": "is_child and at_night",
            "Kak GS Skulltula House": "is_child and at_night",
            "Kak GS Near Gate Guard": "is_child and at_night",
            "Kak GS Tree": "is_child and at_night and can_bonk",
            "Kak GS Watchtower": "
                is_child and at_night and
                (Slingshot or has_bombchus or (logic_kakariko_tower_gs and (Sticks or Kokiri_Sword)))",
            "Bug Rock": "has_bottle"
        },
        "exits": {
            "Hyrule Field": "True",
            "Kak Carpenter Boss House": "True",
            "Kak House of Skulltula": "True",
            "Kak Impas House": "True",
            "Kak Windmill": "True",
            "Kak Bazaar": "is_adult and at_day",
            "Kak Shooting Gallery": "is_adult and at_day",
            "Bottom of the Well": "'Drain Well' and (is_child or shuffle_dungeon_entrances)",
            "Kak Potion Shop Front": "is_child or at_day",
            "Kak Redead Grotto": "can_open_bomb_grotto",
            "Kak Impas Ledge": "(is_child and at_day) or (is_adult and logic_visible_collisions)",
            "Kak Impas Rooftop": "
                can_use(Hookshot) or (logic_kakariko_rooftop_gs and can_use(Hover_Boots))",
            "Kak Odd Medicine Rooftop": "
                can_use(Hookshot) or
                (logic_man_on_roof and
                    (is_adult or at_day or Slingshot or has_bombchus or
                        (logic_kakariko_tower_gs and (Sticks or Kokiri_Sword))))",
            "Kak Backyard": "is_adult or at_day",
            "Graveyard": "True",
            "Kak Behind Gate": "is_adult or 'Kakariko Village Gate Open'"
        }
    },
    {
        "region_name": "Kak Impas Ledge",
        "scene": "Kakariko Village",
        "hint": "KAKARIKO_VILLAGE",
        "exits": {
            "Kak Impas House Back": "True",
            "Kakariko Village": "True"
        }
    },
    {
        "region_name": "Kak Impas Rooftop",
        "scene": "Kakariko Village",
        "hint": "KAKARIKO_VILLAGE",
        "locations": {
            "Kak GS Above Impas House": "is_adult and at_night"
        },
        "exits": {
            "Kak Impas Ledge": "True",
            "Kakariko Village": "True"
        }
    },
    {
        "region_name": "Kak Odd Medicine Rooftop",
        "scene": "Kakariko Village",
        "hint": "KAKARIKO_VILLAGE",
        "locations": {
            "Kak Man on Roof": "True"
        },
        "exits": {
            "Kakariko Village": "True",
            "Kak Backyard": "True"
        }
    },
    {
        "region_name": "Kak Backyard",
        "scene": "Kakariko Village",
        "hint": "KAKARIKO_VILLAGE",
        "locations": {
            "Kak Near Odd Medicine Building Pot 1": "is_child",
            "Kak Near Odd Medicine Building Pot 2": "is_child",
            "Kak Adult Red Rupee Crate": "is_adult and can_break_crate"
        },
        "exits": {
            "Kakariko Village": "True",
            "Kak Open Grotto": "True",
            "Kak Odd Medicine Building": "is_adult",
            "Kak Potion Shop Back": "is_adult and at_day"
        }
    },
    {
        "region_name": "Kak Carpenter Boss House",
        "scene": "Kak Carpenter Boss House",
        "events": {
            "Wake Up Adult Talon": "is_adult and (Pocket_Egg or Pocket_Cucco)"
        },
        "exits": {
            "Kakariko Village": "True"
        }
    },
    {
        "region_name": "Kak House of Skulltula",
        "scene": "Kak House of Skulltula",
        "locations": {
            "Kak 10 Gold Skulltula Reward": "(Gold_Skulltula_Token, 10)",
            "Kak 20 Gold Skulltula Reward": "(Gold_Skulltula_Token, 20)",
            "Kak 30 Gold Skulltula Reward": "(Gold_Skulltula_Token, 30)",
            "Kak 40 Gold Skulltula Reward": "(Gold_Skulltula_Token, 40)",
            "Kak 50 Gold Skulltula Reward": "(Gold_Skulltula_Token, 50)"
        },
        "exits": {
            "Kakariko Village": "True"
        }
    },
    {
        "region_name": "Kak Impas House",
        "scene": "Kak Impas House",
        "exits": {
            "Kakariko Village": "True",
            "Kak Impas House Near Cow": "True"
        }
    },
    {
        "region_name": "Kak Impas House Back",
        "scene": "Kak Impas House",
        "locations": {
            "Kak Impas House Freestanding PoH": "True"
        },
        "exits": {
            "Kak Impas Ledge": "True",
            "Kak Impas House Near Cow": "True"
        }
    },
    {
        "region_name": "Kak Impas House Near Cow",
        "scene": "Kak Impas House",
        "locations": {
            "Kak Impas House Cow": "can_play(Eponas_Song)"
        }
    },
    {
        "region_name": "Kak Windmill",
        "scene": "Windmill and Dampes Grave",
        "events": {
            "Drain Well": "is_child and can_play(Song_of_Storms)"
        },
        "locations": {
            "Kak Windmill Freestanding PoH": "
                can_use(Boomerang) or
                (logic_windmill_poh and is_adult) or 'Dampes Windmill Access'",
            "Song from Windmill": "is_adult and Ocarina"
        },
        "exits": {
            "Kakariko Village": "True"
        }
    },
    {
        "region_name": "Kak Bazaar",
        "scene": "Kak Bazaar",
        "locations": {
            "Kak Bazaar Item 1": "True",
            "Kak Bazaar Item 2": "True",
            "Kak Bazaar Item 3": "True",
            "Kak Bazaar Item 4": "True",
            "Kak Bazaar Item 5": "True",
            "Kak Bazaar Item 6": "True",
            "Kak Bazaar Item 7": "True",
            "Kak Bazaar Item 8": "True"
        },
        "exits": {
            "Kakariko Village": "True"
        }
    },
    {
        "region_name": "Kak Shooting Gallery",
        "scene": "Kak Shooting Gallery",
        "locations": {
            "Kak Shooting Gallery Reward": "is_adult and Bow"
        },
        "exits": {
            "Kakariko Village": "True"
        }
    },
    {
        "region_name": "Kak Potion Shop Front",
        "scene": "Kak Potion Shop",
        "locations": {
            "Kak Potion Shop Item 1": "is_adult",
            "Kak Potion Shop Item 2": "is_adult",
            "Kak Potion Shop Item 3": "is_adult",
            "Kak Potion Shop Item 4": "is_adult",
            "Kak Potion Shop Item 5": "is_adult",
            "Kak Potion Shop Item 6": "is_adult",
            "Kak Potion Shop Item 7": "is_adult",
            "Kak Potion Shop Item 8": "is_adult"
        },
        "exits": {
            "Kakariko Village": "True",
            "Kak Potion Shop Back": "is_adult"
        }
    },
    {
        "region_name": "Kak Potion Shop Back",
        "scene": "Kak Potion Shop",
        "exits": {
            "Kak Backyard": "is_adult",
            "Kak Potion Shop Front": "True"
        }
    },
    {
        "region_name": "Kak Odd Medicine Building",
        "scene": "Kak Odd Medicine Building",
        "events": {
            "Odd Potion Access": "
                is_adult and
                ('Odd Mushroom Access' or (Odd_Mushroom and disable_trade_revert))"
        },
        "locations": {
            "Kak Granny Trade Odd Mushroom": "is_adult and Odd_Mushroom"
        },
        "exits": {
            "Kak Backyard": "True"
        }
    },
    {
        "region_name": "Graveyard",
        "scene": "Graveyard",
        "hint": "GRAVEYARD",
        "locations": {
            "Graveyard Freestanding PoH": "
                (is_adult and can_break_crate and (here(can_plant_bean) or Longshot)) or
                (logic_graveyard_poh and can_use(Boomerang))",
            "Graveyard Dampe Gravedigging Tour": "is_child and at_dampe_time",
            "Graveyard GS Wall": "can_use(Boomerang) and at_night",
            "Graveyard GS Bean Patch": "can_plant_bugs and can_child_attack",
            "Butterfly Fairy": "can_use(Sticks) and at_day and has_bottle",
            "Bean Plant Fairy": "is_child and can_plant_bean and can_play(Song_of_Storms) and has_bottle",
            "Bug Rock": "has_bottle"
        },
        "exits": {
            "Graveyard Shield Grave": "is_adult or at_night",
            "Graveyard Royal Familys Tomb": "can_play(Zeldas_Lullaby)",
            "Graveyard Heart Piece Grave": "is_adult or at_night",
            "Graveyard Dampes Grave": "is_adult",
            "Graveyard Dampes House": "is_adult or at_dampe_time",
            "Kakariko Village": "True"
        }
    },
    {
        "region_name": "Graveyard Shield Grave",
        "scene": "Graveyard Shield Grave",
        "locations": {
            "Graveyard Shield Grave Chest": "True",
            "Free Fairies": "can_blast_or_smash and has_bottle"
        },
        "exits": {
            "Graveyard": "True"
        }
    },
    {
        "region_name": "Graveyard Heart Piece Grave",
        "scene": "Graveyard Heart Piece Grave",
        "locations": {
            "Graveyard Heart Piece Grave Chest": "can_play(Suns_Song)"
        },
        "exits": {
            "Graveyard": "True"
        }
    },
    {
        "region_name": "Graveyard Royal Familys Tomb",
        "scene": "Graveyard Royal Familys Tomb",
        "locations": {
            "Graveyard Royal Familys Tomb Chest": "has_fire_source",
            "Song from Royal Familys Tomb": "
                is_adult or Slingshot or Boomerang or Sticks or has_explosives or Kokiri_Sword"
        },
        "exits": {
            "Graveyard": "True"
        }
    },
    {
        "region_name": "Graveyard Dampes Grave",
        "scene": "Windmill and Dampes Grave",
        "events": {
            "Dampes Windmill Access": "is_adult and can_play(Song_of_Time)"
        },
        "locations": {
            "Graveyard Dampe Race Hookshot Chest": "True",
            "Graveyard Dampe Race Freestanding PoH": "is_adult or logic_child_dampe_race_poh",
            "Graveyard Dampe Race Rupee 1": "True",
            "Graveyard Dampe Race Rupee 2": "True",
            "Graveyard Dampe Race Rupee 3": "True",
            "Graveyard Dampe Race Rupee 4": "True",
            "Graveyard Dampe Race Rupee 5": "True",
            "Graveyard Dampe Race Rupee 6": "True",
            "Graveyard Dampe Race Rupee 7": "True",
            "Graveyard Dampe Race Rupee 8": "True",
            "Graveyard Dampe Pot 1": "True",
            "Graveyard Dampe Pot 2": "True",
            "Graveyard Dampe Pot 3": "True",
            "Graveyard Dampe Pot 4": "True",
            "Graveyard Dampe Pot 5": "True",
            "Graveyard Dampe Pot 6": "True",
            "Nut Pot": "True"
        },
        "exits": {
            "Graveyard": "True",
            "Kak Windmill": "is_adult and can_play(Song_of_Time)"
        }
    },
    {
        "region_name": "Graveyard Dampes House",
        "scene": "Graveyard Dampes House",
        "locations": {
            "Dampe Diary Hint": "is_adult"
        },
        "exits": {
            "Graveyard": "True"
        }
    },
    {
        "region_name": "Graveyard Warp Pad Region",
        "scene": "Graveyard",
        "hint": "GRAVEYARD",
        "locations": {
            "Graveyard Gossip Stone": "True",
            "Gossip Stone Fairy": "can_summon_gossip_fairy_without_suns and has_bottle"
        },
        "exits": {
            "Graveyard": "True",
            "Shadow Temple Entryway": "
                can_use(Dins_Fire) or (logic_shadow_fire_arrow_entry and can_use(Fire_Arrows))"
        }
    },
    {
        "region_name": "Kak Behind Gate",
        "scene": "Kakariko Village",
        "hint": "KAKARIKO_VILLAGE",
        "exits": {
            "Kakariko Village": "
                is_adult or logic_visible_collisions or 'Kakariko Village Gate Open' or open_kakariko == 'open'",
            "Death Mountain": "True"
        }
    },
    {
        "region_name": "Death Mountain",
        "scene": "Death Mountain",
        "hint": "DEATH_MOUNTAIN_TRAIL",
        "time_passes": true,
        "locations": {
            "DMT Chest": "
                can_blast_or_smash or 
                (logic_dmt_bombable and is_child and Progressive_Strength_Upgrade)",
            "DMT Freestanding PoH": "
                can_take_damage or can_use(Hover_Boots) or
                (is_adult and here(can_plant_bean and (plant_beans or has_explosives or Progressive_Strength_Upgrade)))",
            "DMT Rock Red Rupee": "is_child and here(can_blast_or_smash)",
            "DMT Rock Blue Rupee": "is_child and has_explosives",
            "DMT GS Bean Patch": "
                can_plant_bugs and can_child_attack and
                (has_explosives or Progressive_Strength_Upgrade or (logic_dmt_soil_gs and can_use(Boomerang)))",
            "DMT GS Near Kak": "can_blast_or_smash",
            "DMT GS Above Dodongos Cavern": "
                is_adult and at_night and
                (Megaton_Hammer or
                    (logic_trail_gs_lower_hookshot and Hookshot) or
                    (logic_trail_gs_lower_hovers and Hover_Boots) or
                    (logic_trail_gs_lower_bean and
                        here(can_plant_bean and (plant_beans or has_explosives or Progressive_Strength_Upgrade))))",
            "Bean Plant Fairy": "
                is_child and can_plant_bean and can_play(Song_of_Storms) and has_bottle and
                (has_explosives or Progressive_Strength_Upgrade)"
        },
        "exits": {
            "Kak Behind Gate": "True",
            "Goron City": "True",
            "Death Mountain Summit": "
                here(can_blast_or_smash) or
                (is_adult and here(can_plant_bean and (plant_beans or Progressive_Strength_Upgrade))) or
                (logic_dmt_climb_hovers and can_use(Hover_Boots))",
            "Dodongos Cavern Beginning": "
                has_explosives or Progressive_Strength_Upgrade or is_adult",
            "DMT Storms Grotto": "can_open_storm_grotto"
        }
    },
    {
        "region_name": "Death Mountain Summit",
        "scene": "Death Mountain",
        "hint": "DEATH_MOUNTAIN_TRAIL",
        "time_passes": true,
        "events": {
            "Prescription Access": "is_adult and ('Broken Sword Access' or Broken_Sword)"
        },
        "locations": {
            "DMT Biggoron": "
<<<<<<< HEAD
                is_adult and 
                (Claim_Check or 
                    (guarantee_trade_path and (not adult_trade_shuffle) and 
=======
                is_adult and
                (Claim_Check or
                    (guarantee_trade_path and
>>>>>>> b383b5c3
                    ('Eyedrops Access' or (Eyedrops and disable_trade_revert))))",
            "DMT Trade Broken Sword": "is_adult and Broken_Sword",
            "DMT Trade Eyedrops": "is_adult and Eyedrops",
            "DMT GS Falling Rocks Path": "
                is_adult and (Megaton_Hammer or logic_trail_gs_upper) and at_night",
            "DMT Gossip Stone": "True",
            "Gossip Stone Fairy": "can_summon_gossip_fairy and has_bottle",
            "Bug Rock": "is_child and has_bottle"
        },
        "exits": {
            "Death Mountain": "True",
            "DMC Upper Local": "True",
            "DMT Owl Flight": "is_child",
            "DMT Cow Grotto": "here(can_blast_or_smash)",
            "DMT Great Fairy Fountain": "here(can_blast_or_smash)"
        }
    },
    {
        "region_name": "DMT Owl Flight",
        "scene": "Death Mountain",
        "hint": "DEATH_MOUNTAIN_TRAIL",
        "exits": {
            "Kak Impas Rooftop": "True"
        }
    },
    {
        "region_name": "Goron City",
        "scene": "Goron City",
        "hint": "GORON_CITY",
        "events": {
            "Goron City Child Fire": "is_child and can_use(Dins_Fire)",
            "GC Woods Warp Open": "
                can_blast_or_smash or can_use(Dins_Fire) or can_use(Bow) or
                Progressive_Strength_Upgrade or 'Goron City Child Fire'",
            "Stop GC Rolling Goron as Adult": "
                is_adult and
                (Progressive_Strength_Upgrade or has_explosives or Bow or
                    (logic_link_goron_dins and can_use(Dins_Fire)))"
        },
        "locations": {
            "GC Maze Left Chest": "
                can_use(Megaton_Hammer) or can_use(Silver_Gauntlets) or
                (logic_goron_city_leftmost and has_explosives and can_use(Hover_Boots))",
            "GC Maze Center Chest": "can_blast_or_smash or can_use(Silver_Gauntlets)",
            "GC Maze Right Chest": "can_blast_or_smash or can_use(Silver_Gauntlets)",
            "GC Rolling Goron as Child": "
                is_child and
                (has_explosives or (Progressive_Strength_Upgrade and logic_child_rolling_with_strength))",
            "GC Medigoron": "
                is_adult and Progressive_Wallet and
                (can_blast_or_smash or Progressive_Strength_Upgrade)",
            "GC Rolling Goron as Adult": "'Stop GC Rolling Goron as Adult'",
            "GC Lower Staircase Pot 1": "True",
            "GC Lower Staircase Pot 2": "True",
            "GC Upper Staircase Pot 1": "True",
            "GC Upper Staircase Pot 2": "True",
            "GC Upper Staircase Pot 3": "True",
            "GC Medigoron Pot": "can_blast_or_smash or Progressive_Strength_Upgrade",
            "GC Boulder Maze Crate": "(can_blast_or_smash or can_use(Silver_Gauntlets)) and can_break_crate",
            "GC GS Boulder Maze": "is_child and has_explosives",
            "GC GS Center Platform": "is_adult",
            "GC Maze Gossip Stone": "can_blast_or_smash or can_use(Silver_Gauntlets)",
            "GC Medigoron Gossip Stone": "can_blast_or_smash or Progressive_Strength_Upgrade",
            "Gossip Stone Fairy": "
                can_summon_gossip_fairy_without_suns and has_bottle and
                (can_blast_or_smash or Progressive_Strength_Upgrade)",
            "Bug Rock": "(can_blast_or_smash or can_use(Silver_Gauntlets)) and has_bottle",
            "Stick Pot": "is_child"
        },
        "exits": {
            "Death Mountain": "True",
            "GC Woods Warp": "'GC Woods Warp Open'",
            "GC Shop": "
                (is_adult and 'Stop GC Rolling Goron as Adult') or
                (is_child and (has_explosives or Progressive_Strength_Upgrade or 'Goron City Child Fire'))",
            "GC Darunias Chamber": "
                (is_adult and 'Stop GC Rolling Goron as Adult') or
                (is_child and can_play(Zeldas_Lullaby))",
            "GC Grotto Platform": "
                is_adult and
                ((can_play(Song_of_Time) and
                        ((damage_multiplier != 'ohko' and damage_multiplier != 'quadruple') or
                            Goron_Tunic or Longshot or can_use(Nayrus_Love))) or
                    (Hookshot and
                        ((damage_multiplier != 'ohko' and Goron_Tunic) or
                            can_use(Nayrus_Love) or
                            (damage_multiplier != 'ohko' and damage_multiplier != 'quadruple' and logic_goron_grotto))))",
            "GC Spinning Pot": "
                is_child and 'Goron City Child Fire' and
                (Bombs or (Progressive_Strength_Upgrade and logic_goron_city_pot_with_strength) or
                    (has_bombchus and logic_goron_city_pot))"
        }
    },
    {
        "region_name": "GC Woods Warp",
        "scene": "Goron City",
        "hint": "GORON_CITY",
        "events": {
            "GC Woods Warp Open": "can_blast_or_smash or can_use(Dins_Fire)"
        },
        "exits": {
            "Goron City": "can_leave_forest and 'GC Woods Warp Open'",
            "Lost Woods": "True"
        }
    },
    {
        "region_name": "GC Darunias Chamber",
        "scene": "Goron City",
        "hint": "GORON_CITY",
        "events": {
            "Goron City Child Fire": "can_use(Sticks)"
        },
        "locations": {
            "GC Darunias Joy": "is_child and can_play(Sarias_Song)",
            "GC Darunia Pot 1": "True",
            "GC Darunia Pot 2": "True",
            "GC Darunia Pot 3": "True"
        },
        "exits": {
            "Goron City": "True",
            "DMC Lower Local": "is_adult"
        }
    },
    {
        "region_name": "GC Grotto Platform",
        "scene": "Goron City",
        "hint": "GORON_CITY",
        "exits": {
            "GC Grotto": "True",
            "Goron City": "
                (damage_multiplier != 'ohko' and (damage_multiplier != 'quadruple' or can_use(Goron_Tunic))) or
                can_use(Nayrus_Love) or (can_play(Song_of_Time) and can_use(Longshot))"
        }
    },
    {
        "region_name": "GC Spinning Pot",
        "scene": "Goron City",
        "locations": {
            "GC Pot Freestanding PoH": "True",
            "GC Spinning Pot Bomb Drop 1": "True",
            "GC Spinning Pot Bomb Drop 2": "True",
            "GC Spinning Pot Bomb Drop 3": "True",
            "GC Spinning Pot Rupee Drop 1": "True",
            "GC Spinning Pot Rupee Drop 2": "True",
            "GC Spinning Pot Rupee Drop 3": "True",
            "GC Spinning Pot PoH Drop Rupee 1": "True",
            "GC Spinning Pot PoH Drop Rupee 2": "True"
        }
    },
    {
        "region_name": "GC Shop",
        "scene": "GC Shop",
        "locations": {
            "GC Shop Item 1": "True",
            "GC Shop Item 2": "True",
            "GC Shop Item 3": "True",
            "GC Shop Item 4": "True",
            "GC Shop Item 5": "True",
            "GC Shop Item 6": "True",
            "GC Shop Item 7": "True",
            "GC Shop Item 8": "True"
        },
        "exits": {
            "Goron City": "True"
        }
    },
    {
        "region_name": "DMC Upper Nearby",
        "scene": "Death Mountain Crater",
        "hint": "DEATH_MOUNTAIN_CRATER",
        "exits": {
            "DMC Upper Local": "can_use(Goron_Tunic)",
            "Death Mountain Summit": "True",
            "DMC Upper Grotto": "here(can_blast_or_smash)"
        }
    },
    {
        "region_name": "DMC Upper Local",
        "scene": "Death Mountain Crater",
        "hint": "DEATH_MOUNTAIN_CRATER",
        "locations": {
            "DMC Wall Freestanding PoH": "True",
            "DMC GS Crate": "is_child and can_child_attack and can_break_heated_crate",
            "DMC Gossip Stone": "has_explosives",
            "Gossip Stone Fairy": "
                has_explosives and can_summon_gossip_fairy_without_suns and has_bottle"
        },
        "exits": {
            "DMC Upper Nearby": "True",
            "DMC Ladder Area Nearby": "True",
            "DMC Pierre Platform": "
                (damage_multiplier != 'ohko' and damage_multiplier != 'quadruple') or
                (Fairy and (can_use(Goron_Tunic) or damage_multiplier != 'ohko')) or can_use(Nayrus_Love)",
            "DMC Central Nearby": "
                can_use(Goron_Tunic) and can_use(Longshot) and
                ((damage_multiplier != 'ohko' and damage_multiplier != 'quadruple') or
                    (Fairy and not entrance_shuffle) or can_use(Nayrus_Love))"
        }
    },
    {
        "region_name": "DMC Pierre Platform",
        "font_color": "Red",
        "scene": "Death Mountain Crater",
        "hint": "DEATH_MOUNTAIN_CRATER",
        "locations": {
            "DMC Adult Green Rupee 1": "is_adult",
            "DMC Adult Green Rupee 2": "is_adult",
            "DMC Adult Green Rupee 3": "is_adult",
            "DMC Adult Green Rupee 4": "is_adult",
            "DMC Adult Green Rupee 5": "is_adult",
            "DMC Adult Green Rupee 6": "is_adult",
            "DMC Adult Red Rupee": "is_adult"
        }
    },
    {
        "region_name": "DMC Ladder Area Nearby",
        "scene": "Death Mountain Crater",
        "hint": "DEATH_MOUNTAIN_CRATER",
        "locations": {
            "DMC Deku Scrub": "is_child and can_stun_deku"
        },
        "exits": {
            "DMC Upper Nearby": "is_adult",
            "DMC Lower Nearby": "
                is_adult and
                (Hover_Boots or at('DMC Lower Nearby', can_use(Megaton_Hammer)) or
                    ((logic_crater_boulder_jumpslash or logic_crater_boulder_skip) and Megaton_Hammer) or
                    (logic_crater_boulder_skip and Goron_Tunic))"
        }
    },
    {
        "region_name": "DMC Lower Nearby",
        "scene": "Death Mountain Crater",
        "hint": "DEATH_MOUNTAIN_CRATER",
        "locations": {
            "DMC Near GC Pot 1": "is_adult",
            "DMC Near GC Pot 2": "is_adult",
            "DMC Near GC Pot 3": "is_adult",
            "DMC Near GC Pot 4": "is_adult"
        },
        "exits": {
            "DMC Lower Local": "can_use(Goron_Tunic)",
            "GC Darunias Chamber": "True",
            "DMC Great Fairy Fountain": "can_use(Megaton_Hammer)",
            "DMC Hammer Grotto": "can_use(Megaton_Hammer)"
        }
    },
    {
        "region_name": "DMC Lower Local",
        "scene": "Death Mountain Crater",
        "hint": "DEATH_MOUNTAIN_CRATER",
        "exits": {
            "DMC Lower Nearby": "True",
            "DMC Ladder Area Nearby": "True",
            "DMC Central Nearby": "
                is_adult and
                (Hover_Boots or Hookshot or
                    (logic_crater_bolero_jump and Goron_Tunic and can_shield))",
            "DMC Fire Temple Entrance": "
                is_adult and (Hover_Boots or Hookshot) and
                (logic_fewer_tunic_requirements or Goron_Tunic)"
        }
    },
    {
        "region_name": "DMC Central Nearby",
        "scene": "Death Mountain Crater",
        "hint": "DEATH_MOUNTAIN_CRATER",
        "locations": {
            "DMC Volcano Freestanding PoH": "
                is_adult and
                (here(can_plant_bean) or (logic_crater_bean_poh_with_hovers and Hover_Boots))",
            "Sheik in Crater": "is_adult"
        },
        "exits": {
            "DMC Central Local": "can_use(Goron_Tunic)"
        }
    },
    {
        "region_name": "DMC Central Local",
        "scene": "Death Mountain Crater",
        "hint": "DEATH_MOUNTAIN_CRATER",
        "locations": {
            "DMC GS Bean Patch": "can_plant_bugs and can_child_attack",
            "Bean Plant Fairy": "is_child and can_plant_bean and can_play(Song_of_Storms) and has_bottle",
            "DMC Child Red Rupee 1": "is_child",
            "DMC Child Red Rupee 2": "is_child",
            "DMC Child Blue Rupee 1": "is_child",
            "DMC Child Blue Rupee 2": "is_child",
            "DMC Child Blue Rupee 3": "is_child",
            "DMC Child Blue Rupee 4": "is_child",
            "DMC Child Blue Rupee 5": "is_child",
            "DMC Child Blue Rupee 6": "is_child"
        },
        "exits": {
            "DMC Central Nearby": "True",
            "DMC Lower Nearby": "
                is_adult and (Hover_Boots or Hookshot or here(can_plant_bean))",
            "DMC Upper Nearby": "is_adult and here(can_plant_bean)",
            "DMC Fire Temple Entrance": "
                (is_child and shuffle_dungeon_entrances) or
                (is_adult and (logic_fewer_tunic_requirements or Goron_Tunic))",
            "DMC Pierre Platform": "can_use(Distant_Scarecrow)"
        }
    },
    {
        "region_name": "DMC Fire Temple Entrance",
        "scene": "Death Mountain Crater",
        "hint": "DEATH_MOUNTAIN_CRATER",
        "exits": {
            "Fire Temple Lower": "True",
            "DMC Central Nearby": "can_use(Goron_Tunic)"
        }
    },
    {
        "region_name": "DMC Great Fairy Fountain",
        "scene": "DMC Great Fairy Fountain",
        "locations": {
            "DMC Great Fairy Reward": "can_play(Zeldas_Lullaby)"
        },
        "exits": {
            "DMC Lower Local": "True"
        }
    },
    {
        "region_name": "DMT Great Fairy Fountain",
        "scene": "DMT Great Fairy Fountain",
        "locations": {
            "DMT Great Fairy Reward": "can_play(Zeldas_Lullaby)"
        },
        "exits": {
            "Death Mountain Summit": "True"
        }
    },
    {
        "region_name": "ZR Front",
        "scene": "Zora River",
        "hint": "ZORA_RIVER",
        "time_passes": true,
        "locations": {
            "ZR GS Tree": "is_child and can_child_attack and can_bonk"
        },
        "exits": {
            "Zora River": "is_adult or has_explosives",
            "Hyrule Field": "True"
        }
    },
    {
        "region_name": "Zora River",
        "scene": "Zora River",
        "hint": "ZORA_RIVER",
        "time_passes": true,
        "locations": {
            "ZR Magic Bean Salesman": "is_child",
            "ZR Frogs Ocarina Game": "
                is_child and Ocarina and Zeldas_Lullaby and Eponas_Song and
                Sarias_Song and Suns_Song and Song_of_Time and Song_of_Storms",
            "ZR Frogs Zeldas Lullaby": "is_child and can_play(Zeldas_Lullaby)",
            "ZR Frogs Eponas Song": "is_child and can_play(Eponas_Song)",
            "ZR Frogs Sarias Song": "is_child and can_play(Sarias_Song)",
            "ZR Frogs Suns Song": "is_child and can_play(Suns_Song)",
            "ZR Frogs Song of Time": "is_child and can_play(Song_of_Time)",
            "ZR Frogs in the Rain": "is_child and can_play(Song_of_Storms)",
            "ZR Near Open Grotto Freestanding PoH": "
                is_child or here(can_plant_bean) or Hover_Boots or logic_zora_river_lower",
            "ZR Near Domain Freestanding PoH": "is_child or Hover_Boots or logic_zora_river_upper",
            "ZR Waterfall Red Rupee 1": "is_adult and (Iron_Boots or logic_zora_river_rupees)",
            "ZR Waterfall Red Rupee 2": "is_adult and (Iron_Boots or logic_zora_river_rupees)",
            "ZR Waterfall Red Rupee 3": "is_adult and (Iron_Boots or logic_zora_river_rupees)",
            "ZR Waterfall Red Rupee 4": "is_adult and (Iron_Boots or logic_zora_river_rupees)",
            "ZR GS Ladder": "is_child and at_night and can_child_attack",
            "ZR GS Near Raised Grottos": "can_use(Hookshot) and at_night",
            "ZR GS Above Bridge": "can_use(Hookshot) and at_night",
            "ZR Near Grottos Gossip Stone": "True",
            "ZR Near Domain Gossip Stone": "True",
            "Gossip Stone Fairy": "can_summon_gossip_fairy and has_bottle",
            "Bean Plant Fairy": "is_child and can_plant_bean and can_play(Song_of_Storms) and has_bottle",
            "Butterfly Fairy": "can_use(Sticks) and has_bottle",
            "Bug Shrub": "
                (is_child or here(can_plant_bean) or Hover_Boots or logic_zora_river_lower) and
                can_cut_shrubs and has_bottle"
        },
        "exits": {
            "ZR Front": "True",
            "ZR Open Grotto": "True",
            "ZR Fairy Grotto": "here(can_blast_or_smash)",
            "LW Underwater Entrance": "can_dive or can_use(Iron_Boots)",
            "ZR Storms Grotto": "can_open_storm_grotto",
            "ZR Behind Waterfall": "
                can_play(Zeldas_Lullaby) or
                (can_use(Hover_Boots) and logic_zora_with_hovers) or
                (is_child and logic_zora_with_cucco)"
        }
    },
    {
        "region_name": "ZR Behind Waterfall",
        "scene": "Zora River",
        "hint": "ZORA_RIVER",
        "exits": {
            "Zora River": "True",
            "Zoras Domain": "True"
        }
    },
    {
        "region_name": "ZR Top of Waterfall",
        "scene": "Zora River",
        "hint": "ZORA_RIVER",
        "exits": {
            "Zora River": "True"
        }
    },
    {
        "region_name": "Zoras Domain",
        "scene": "Zoras Domain",
        "hint": "ZORAS_DOMAIN",
        "events": {
            "King Zora Thawed": "is_adult and Blue_Fire",
            "Eyeball Frog Access": "
                is_adult and 'King Zora Thawed' and
                (Eyedrops or Eyeball_Frog or Prescription or 'Prescription Access')"
        },
        "locations": {
            "ZD Diving Minigame": "is_child",
            "ZD Chest": "can_use(Sticks)",
            "Deliver Rutos Letter": "
                is_child and Rutos_Letter and zora_fountain != 'open'",
            "ZD King Zora Thawed": "'King Zora Thawed'",
<<<<<<< HEAD
            "ZD Trade Prescription": "'King Zora Thawed' and Eyeball_Frog",
=======
            "ZD Pot 1": "True",
            "ZD Pot 2": "True",
            "ZD Pot 3": "True",
            "ZD Pot 4": "True",
            "ZD Pot 5": "True",
            "ZD In Front of King Zora Beehive 1": "is_child and can_break_upper_beehive",
            "ZD In Front of King Zora Beehive 2": "is_child and can_break_upper_beehive",
>>>>>>> b383b5c3
            "ZD GS Frozen Waterfall": "
                is_adult and at_night and
                (Hookshot or Bow or Magic_Meter or logic_domain_gs)",
            "ZD Gossip Stone": "True",
            "Gossip Stone Fairy": "can_summon_gossip_fairy_without_suns and has_bottle",
            "Fish Group": "is_child and has_bottle",
            "Stick Pot": "is_child",
            "Nut Pot": "True"
        },
        "exits": {
            "ZR Behind Waterfall": "True",
            "Lake Hylia": "is_child and can_dive",
            "ZD Behind King Zora": "
                Deliver_Letter or zora_fountain == 'open' or
                (is_adult and (zora_fountain == 'adult' or logic_king_zora_skip))",
            "ZD Shop": "is_child or Blue_Fire",
            "ZD Storms Grotto": "can_open_storm_grotto"
        }
    },
    {
        "region_name": "ZD Behind King Zora",
        "scene": "Zoras Domain",
        "hint": "ZORAS_DOMAIN",
        "locations": {
            "ZD Behind King Zora Beehive": "is_child and can_break_upper_beehive"
        },
        "exits": {
            "Zoras Domain": "
                Deliver_Letter or zora_fountain == 'open' or
                (is_adult and zora_fountain == 'adult')",
            "Zoras Fountain": "True"
        }
    },
    {
        "region_name": "ZD Eyeball Frog Timeout",
        "scene": "Zoras Domain",
        "hint": "ZORAS_DOMAIN",
        "exits": {
            "Zoras Domain": "True"
        }
    },
    {
        "region_name": "Zoras Fountain",
        "scene": "Zoras Fountain",
        "hint": "ZORAS_FOUNTAIN",
        "locations": {
            "ZF Iceberg Freestanding PoH": "is_adult",
            "ZF Near Jabu Pot 1": "is_child",
            "ZF Near Jabu Pot 2": "is_child",
            "ZF Near Jabu Pot 3": "is_child",
            "ZF Near Jabu Pot 4": "is_child",
            "ZF GS Tree": "is_child and can_bonk",
            "ZF GS Above the Log": "can_use(Boomerang) and at_night",
            "ZF Fairy Gossip Stone": "True",
            "ZF Jabu Gossip Stone": "True",
            "Gossip Stone Fairy": "can_summon_gossip_fairy_without_suns and has_bottle",
            "Butterfly Fairy": "can_use(Sticks) and at_day and has_bottle"
        },
        "exits": {
            "ZD Behind King Zora": "True",
            "Jabu Jabus Belly Beginning": "is_child and Fish",
            "ZF Ice Ledge": "is_adult",
            "ZF Great Fairy Fountain": "has_explosives",
            "ZF Underwater": "is_adult and Iron_Boots and (logic_fewer_tunic_requirements or Zora_Tunic)",
            "ZF Hidden Cave": "can_use(Silver_Gauntlets) and can_blast_or_smash"
        }
    },
    {
        "region_name": "ZF Underwater",
        "scene": "Zoras Fountain",
        "hint": "ZORAS_FOUNTAIN",
        "locations": {
            "ZF Bottom Freestanding PoH": "True",
            "ZF Bottom Green Rupee 1": "True",
            "ZF Bottom Green Rupee 2": "True",
            "ZF Bottom Green Rupee 3": "True",
            "ZF Bottom Green Rupee 4": "True",
            "ZF Bottom Green Rupee 5": "True",
            "ZF Bottom Green Rupee 6": "True",
            "ZF Bottom Green Rupee 7": "True",
            "ZF Bottom Green Rupee 8": "True",
            "ZF Bottom Green Rupee 9": "True",
            "ZF Bottom Green Rupee 10": "True",
            "ZF Bottom Green Rupee 11": "True",
            "ZF Bottom Green Rupee 12": "True",
            "ZF Bottom Green Rupee 13": "True",
            "ZF Bottom Green Rupee 14": "True",
            "ZF Bottom Green Rupee 15": "True",
            "ZF Bottom Green Rupee 16": "True",
            "ZF Bottom Green Rupee 17": "True",
            "ZF Bottom Green Rupee 18": "True"
        }
    },
    {
        "region_name": "ZF Hidden Cave",
        "scene": "Zoras Fountain",
        "hint": "ZORAS_FOUNTAIN",
        "locations": {
            "ZF Hidden Cave Pot 1": "True",
            "ZF Hidden Cave Pot 2": "True",
            "ZF Hidden Cave Pot 3": "True",
            "ZF GS Hidden Cave": "Hookshot and at_night"
        }
    },
    {
        "region_name": "ZF Ice Ledge",
        "scene": "Zoras Fountain",
        "hint": "ZORAS_FOUNTAIN",
        "exits": {
            "Zoras Fountain": "True",
            "Ice Cavern Beginning": "True"
        }
    },
    {
        "region_name": "ZD Shop",
        "scene": "ZD Shop",
        "locations": {
            "ZD Shop Item 1": "True",
            "ZD Shop Item 2": "True",
            "ZD Shop Item 3": "True",
            "ZD Shop Item 4": "True",
            "ZD Shop Item 5": "True",
            "ZD Shop Item 6": "True",
            "ZD Shop Item 7": "True",
            "ZD Shop Item 8": "True"
        },
        "exits": {
            "Zoras Domain": "True"
        }
    },
    {
        "region_name": "ZF Great Fairy Fountain",
        "scene": "ZF Great Fairy Fountain",
        "locations": {
            "ZF Great Fairy Reward": "can_play(Zeldas_Lullaby)"
        },
        "exits": {
            "Zoras Fountain": "True"
        }
    },
    {
        "region_name": "Lon Lon Ranch",
        "scene": "Lon Lon Ranch",
        "hint": "LON_LON_RANCH",
        "events": {
            "Epona": "can_play(Eponas_Song) and is_adult and at_day",
            "Links Cow": "can_play(Eponas_Song) and is_adult and at_day"
        },
        "locations": {
<<<<<<< HEAD
            # Malon requires:
            #   Talk to her in Castle Grounds for her item
            #   Wake up Talon
            "Song from Malon": "is_child and Ocarina and at_day and (skip_child_zelda or at('Hyrule Castle Grounds', is_child and (Weird_Egg or Chicken)))",
            "LLR GS Tree": "is_child and can_bonk_tree",
=======
            "Song from Malon": "is_child and Zeldas_Letter and Ocarina and at_day",
            "LLR Front Pot 1": "is_child",
            "LLR Front Pot 2": "is_child",
            "LLR Front Pot 3": "is_child",
            "LLR Front Pot 4": "is_child",
            "LLR Rain Shed Pot 1": "is_child",
            "LLR Rain Shed Pot 2": "is_child",
            "LLR Rain Shed Pot 3": "is_child",
            "LLR Child Crate": "is_child and can_break_crate",
            "LLR GS Tree": "is_child and can_bonk",
>>>>>>> b383b5c3
            "LLR GS Rain Shed": "is_child and at_night",
            "LLR GS House Window": "can_use(Boomerang) and at_night",
            "LLR GS Back Wall": "can_use(Boomerang) and at_night"
        },
        "exits": {
            "Hyrule Field": "True",
            "LLR Talons House": "is_adult or at_day",
            "LLR Stables": "True",
            "LLR Tower": "True",
            "LLR Grotto": "is_child"
        }
    },
    {
        "region_name": "LLR Talons House",
        "scene": "LLR Talons House",
        "locations": {
<<<<<<< HEAD
            "LLR Talons Chickens": "is_child and at_day and (skip_child_zelda or at('Hyrule Castle Grounds', is_child and (Weird_Egg or Chicken)))"
=======
            "LLR Talons Chickens": "is_child and at_day and Zeldas_Letter",
            "LLR Talons House Pot 1": "True",
            "LLR Talons House Pot 2": "True",
            "LLR Talons House Pot 3": "True"
>>>>>>> b383b5c3
        },
        "exits": {
            "Lon Lon Ranch": "True"
        }
    },
    {
        "region_name": "LLR Stables",
        "scene": "LLR Stables",
        "locations": {
            "LLR Stables Left Cow": "can_play(Eponas_Song)",
            "LLR Stables Right Cow": "can_play(Eponas_Song)"
        },
        "exits": {
            "Lon Lon Ranch": "True"
        }
    },
    {
        "region_name": "LLR Tower",
        "scene": "LLR Tower",
        "locations": {
            "LLR Freestanding PoH": "is_child",
            "LLR Tower Left Cow": "can_play(Eponas_Song)",
            "LLR Tower Right Cow": "can_play(Eponas_Song)"
        },
        "exits": {
            "Lon Lon Ranch": "True"
        }
    },
    {
        "region_name": "GF Storms Grotto",
        "scene": "GF Storms Grotto",
        "locations": {
            "Free Fairies": "has_bottle"
        },
        "exits": {
            "GF Entrances Behind Crates": "True"
        }
    },
    {
        "region_name": "ZD Storms Grotto",
        "scene": "ZD Storms Grotto",
        "locations": {
            "Free Fairies": "has_bottle"
        },
        "exits": {
            "Zoras Domain": "True"
        }
    },
    {
        "region_name": "KF Storms Grotto",
        "scene": "KF Storms Grotto",
        "locations": {
            "KF Storms Grotto Chest": "True",
            "KF Storms Grotto Beehive 1": "can_break_lower_beehive",
            "KF Storms Grotto Beehive 2": "can_break_lower_beehive",
            "KF Storms Grotto Gossip Stone": "True",
            "Gossip Stone Fairy": "can_summon_gossip_fairy and has_bottle",
            "Butterfly Fairy": "can_use(Sticks) and has_bottle",
            "Bug Shrub": "can_cut_shrubs and has_bottle",
            "Lone Fish": "has_bottle"
        },
        "exits": {
            "Kokiri Forest": "True"
        }
    },
    {
        "region_name": "LW Near Shortcuts Grotto",
        "scene": "LW Near Shortcuts Grotto",
        "locations": {
            "LW Near Shortcuts Grotto Chest": "True",
            "LW Near Shortcuts Grotto Beehive 1": "can_break_lower_beehive",
            "LW Near Shortcuts Grotto Beehive 2": "can_break_lower_beehive",
            "LW Near Shortcuts Grotto Gossip Stone": "True",
            "Gossip Stone Fairy": "can_summon_gossip_fairy and has_bottle",
            "Butterfly Fairy": "can_use(Sticks) and has_bottle",
            "Bug Shrub": "can_cut_shrubs and has_bottle",
            "Lone Fish": "has_bottle"
        },
        "exits": {
            "Lost Woods": "True"
        }
    },
    {
        "region_name": "Deku Theater",
        "scene": "Deku Theater",
        "locations": {
            "Deku Theater Skull Mask": "is_child and Skull_Mask",
            "Deku Theater Mask of Truth": "is_child and Mask_of_Truth"
        },
        "exits": {
            "LW Beyond Mido": "True"
        }
    },
    {
        "region_name": "LW Scrubs Grotto",
        "scene": "LW Scrubs Grotto",
        "locations": {
            "LW Deku Scrub Grotto Rear": "can_stun_deku",
            "LW Deku Scrub Grotto Front": "can_stun_deku",
            "LW Scrubs Grotto Beehive": "can_break_upper_beehive"
        },
        "exits": {
            "LW Beyond Mido": "True"
        }
    },
    {
        "region_name": "SFM Fairy Grotto",
        "scene": "SFM Fairy Grotto",
        "locations": {
            "Free Fairies": "has_bottle"
        },
        "exits": {
            "Sacred Forest Meadow": "True"
        }
    },
    {
        "region_name": "SFM Storms Grotto",
        "scene": "SFM Storms Grotto",
        "locations": {
            "SFM Deku Scrub Grotto Rear": "can_stun_deku",
            "SFM Deku Scrub Grotto Front": "can_stun_deku",
            "SFM Storms Grotto Beehive": "can_break_upper_beehive"
        },
        "exits": {
            "Sacred Forest Meadow": "True"
        }
    },
    {
        "region_name": "SFM Wolfos Grotto",
        "scene": "SFM Wolfos Grotto",
        "locations": {
            "SFM Wolfos Grotto Chest": "
                is_adult or Slingshot or Sticks or Kokiri_Sword or can_use(Dins_Fire)"
        },
        "exits": {
            "SFM Entryway": "True"
        }
    },
    {
        "region_name": "LLR Grotto",
        "scene": "LLR Grotto",
        "locations": {
            "LLR Deku Scrub Grotto Left": "can_stun_deku",
            "LLR Deku Scrub Grotto Right": "can_stun_deku",
            "LLR Deku Scrub Grotto Center": "can_stun_deku",
            "LLR Grotto Beehive": "can_break_upper_beehive"
        },
        "exits": {
            "Lon Lon Ranch": "True"
        }
    },
    {
        "region_name": "HF Southeast Grotto",
        "scene": "HF Southeast Grotto",
        "locations": {
            "HF Southeast Grotto Chest": "True",
            "HF Southeast Grotto Beehive 1": "can_break_lower_beehive",
            "HF Southeast Grotto Beehive 2": "can_break_lower_beehive",
            "HF Southeast Grotto Gossip Stone": "True",
            "Gossip Stone Fairy": "can_summon_gossip_fairy and has_bottle",
            "Butterfly Fairy": "can_use(Sticks) and has_bottle",
            "Bug Shrub": "can_cut_shrubs and has_bottle",
            "Lone Fish": "has_bottle"
        },
        "exits": {
            "Hyrule Field": "True"
        }
    },
    {
        "region_name": "HF Open Grotto",
        "scene": "HF Open Grotto",
        "locations": {
            "HF Open Grotto Chest": "True",
            "HF Open Grotto Beehive 1": "can_break_lower_beehive",
            "HF Open Grotto Beehive 2": "can_break_lower_beehive",
            "HF Open Grotto Gossip Stone": "True",
            "Gossip Stone Fairy": "can_summon_gossip_fairy and has_bottle",
            "Butterfly Fairy": "can_use(Sticks) and has_bottle",
            "Bug Shrub": "can_cut_shrubs and has_bottle",
            "Lone Fish": "has_bottle"
        },
        "exits": {
            "Hyrule Field": "True"
        }
    },
    {
        "region_name": "HF Inside Fence Grotto",
        "scene": "HF Inside Fence Grotto",
        "locations": {
            "HF Deku Scrub Grotto": "can_stun_deku",
            "HF Inside Fence Grotto Beehive": "can_break_lower_beehive"
        },
        "exits": {
            "Hyrule Field": "True"
        }
    },
    {
        "region_name": "HF Cow Grotto",
        "scene": "HF Cow Grotto",
        "locations": {
            "HF GS Cow Grotto": "has_fire_source and (can_use(Hookshot) or can_use(Boomerang))",
            "HF Cow Grotto Cow": "has_fire_source and can_play(Eponas_Song)",
            "HF Cow Grotto Pot 1": "has_fire_source",
            "HF Cow Grotto Pot 2": "has_fire_source",
            "HF Cow Grotto Gossip Stone": "has_fire_source",
            "Gossip Stone Fairy": "has_fire_source and can_summon_gossip_fairy and has_bottle",
            "Bug Shrub": "has_fire_source and can_cut_shrubs and has_bottle",
            "Nut Pot": "has_fire_source"
        },
        "exits": {
            "Hyrule Field": "True"
        }
    },
    {
        "region_name": "HF Near Market Grotto",
        "scene": "HF Near Market Grotto",
        "locations": {
            "HF Near Market Grotto Chest": "True",
            "HF Near Market Grotto Beehive 1": "can_break_lower_beehive",
            "HF Near Market Grotto Beehive 2": "can_break_lower_beehive",
            "HF Near Market Grotto Gossip Stone": "True",
            "Gossip Stone Fairy": "can_summon_gossip_fairy and has_bottle",
            "Butterfly Fairy": "can_use(Sticks) and has_bottle",
            "Bug Shrub": "can_cut_shrubs and has_bottle",
            "Lone Fish": "has_bottle"
        },
        "exits": {
            "Hyrule Field": "True"
        }
    },
    {
        "region_name": "HF Fairy Grotto",
        "scene": "HF Fairy Grotto",
        "locations": {
            "Free Fairies": "has_bottle"
        },
        "exits": {
            "Hyrule Field": "True"
        }
    },
    {
        "region_name": "HF Near Kak Grotto",
        "scene": "HF Near Kak Grotto",
        "locations": {
            "HF GS Near Kak Grotto": "can_use(Boomerang) or can_use(Hookshot)"
        },
        "exits": {
            "Hyrule Field": "True"
        }
    },
    {
        "region_name": "HF Tektite Grotto",
        "scene": "HF Tektite Grotto",
        "locations": {
            "HF Tektite Grotto Freestanding PoH": "(Progressive_Scale, 2) or can_use(Iron_Boots)"
        },
        "exits": {
            "Hyrule Field": "True"
        }
    },
    {
        "region_name": "HC Storms Grotto",
        "scene": "HC Storms Grotto",
        "locations": {
            "HC GS Storms Grotto": "
                (can_blast_or_smash or (is_child and logic_castle_storms_gs)) and
                (can_use(Boomerang) or can_use(Hookshot))",
            "HC Storms Grotto Pot 1": "can_blast_or_smash",
            "HC Storms Grotto Pot 2": "can_blast_or_smash",
            "HC Storms Grotto Pot 3": "can_blast_or_smash",
            "HC Storms Grotto Pot 4": "can_blast_or_smash",
            "HC Storms Grotto Gossip Stone": "can_blast_or_smash",
            "Gossip Stone Fairy": "can_blast_or_smash and can_summon_gossip_fairy and has_bottle",
            "Wandering Bugs": "can_blast_or_smash and has_bottle",
            "Nut Pot": "can_blast_or_smash"
        },
        "exits": {
            "Castle Grounds": "True"
        }
    },
    {
        "region_name": "Kak Redead Grotto",
        "scene": "Kak Redead Grotto",
        "locations": {
            "Kak Redead Grotto Chest": "is_adult or Sticks or Kokiri_Sword or can_use(Dins_Fire)"
        },
        "exits": {
            "Kakariko Village": "True"
        }
    },
    {
        "region_name": "Kak Open Grotto",
        "scene": "Kak Open Grotto",
        "locations": {
            "Kak Open Grotto Chest": "True",
            "Kak Open Grotto Gossip Stone": "True",
            "Kak Open Grotto Beehive 1": "can_break_lower_beehive",
            "Kak Open Grotto Beehive 2": "can_break_lower_beehive",
            "Gossip Stone Fairy": "can_summon_gossip_fairy and has_bottle",
            "Butterfly Fairy": "can_use(Sticks) and has_bottle",
            "Bug Shrub": "can_cut_shrubs and has_bottle",
            "Lone Fish": "has_bottle"
        },
        "exits": {
            "Kak Backyard": "True"
        }
    },
    {
        "region_name": "DMT Cow Grotto",
        "scene": "DMT Cow Grotto",
        "locations": {
            "DMT Cow Grotto Cow": "can_play(Eponas_Song)",
            "DMT Cow Grotto Green Rupee 1": "True",
            "DMT Cow Grotto Green Rupee 2": "True",
            "DMT Cow Grotto Green Rupee 3": "True",
            "DMT Cow Grotto Green Rupee 4": "True",
            "DMT Cow Grotto Green Rupee 5": "True",
            "DMT Cow Grotto Green Rupee 6": "True",
            "DMT Cow Grotto Red Rupee": "True",
            "DMT Cow Grotto Recovery Heart 1": "True",
            "DMT Cow Grotto Recovery Heart 2": "True",
            "DMT Cow Grotto Recovery Heart 3": "True",
            "DMT Cow Grotto Recovery Heart 4": "True",
            "DMT Cow Grotto Beehive": "can_break_lower_beehive"
        },
        "exits": {
            "Death Mountain Summit": "True"
        }
    },
    {
        "region_name": "DMT Storms Grotto",
        "scene": "DMT Storms Grotto",
        "locations": {
            "DMT Storms Grotto Chest": "True",
            "DMT Storms Grotto Beehive 1": "can_break_lower_beehive",
            "DMT Storms Grotto Beehive 2": "can_break_lower_beehive",
            "DMT Storms Grotto Gossip Stone": "True",
            "Gossip Stone Fairy": "can_summon_gossip_fairy and has_bottle",
            "Butterfly Fairy": "can_use(Sticks) and has_bottle",
            "Bug Shrub": "can_cut_shrubs and has_bottle",
            "Lone Fish": "has_bottle"
        },
        "exits": {
            "Death Mountain": "True"
        }
    },
    {
        "region_name": "GC Grotto",
        "scene": "GC Grotto",
        "locations": {
            "GC Deku Scrub Grotto Left": "can_stun_deku",
            "GC Deku Scrub Grotto Right": "can_stun_deku",
            "GC Deku Scrub Grotto Center": "can_stun_deku",
            "GC Grotto Beehive": "can_break_upper_beehive"
        },
        "exits": {
            "GC Grotto Platform": "True"
        }
    },
    {
        "region_name": "DMC Upper Grotto",
        "scene": "DMC Upper Grotto",
        "locations": {
            "DMC Upper Grotto Chest": "True",
            "DMC Upper Grotto Beehive 1": "can_break_lower_beehive",
            "DMC Upper Grotto Beehive 2": "can_break_lower_beehive",
            "DMC Upper Grotto Gossip Stone": "True",
            "Gossip Stone Fairy": "can_summon_gossip_fairy and has_bottle",
            "Butterfly Fairy": "can_use(Sticks) and has_bottle",
            "Bug Shrub": "can_cut_shrubs and has_bottle",
            "Lone Fish": "has_bottle"
        },
        "exits": {
            "DMC Upper Local": "True"
        }
    },
    {
        "region_name": "DMC Hammer Grotto",
        "scene": "DMC Hammer Grotto",
        "locations": {
            "DMC Deku Scrub Grotto Left": "can_stun_deku",
            "DMC Deku Scrub Grotto Right": "can_stun_deku",
            "DMC Deku Scrub Grotto Center": "can_stun_deku",
            "DMC Hammer Grotto Beehive": "can_break_upper_beehive"
        },
        "exits": {
            "DMC Lower Local": "True"
        }
    },
    {
        "region_name": "ZR Open Grotto",
        "scene": "ZR Open Grotto",
        "locations": {
            "ZR Open Grotto Chest": "True",
            "ZR Open Grotto Beehive 1": "can_break_lower_beehive",
            "ZR Open Grotto Beehive 2": "can_break_lower_beehive",
            "ZR Open Grotto Gossip Stone": "True",
            "Gossip Stone Fairy": "can_summon_gossip_fairy and has_bottle",
            "Butterfly Fairy": "can_use(Sticks) and has_bottle",
            "Bug Shrub": "can_cut_shrubs and has_bottle",
            "Lone Fish": "has_bottle"
        },
        "exits": {
            "Zora River": "True"
        }
    },
    {
        "region_name": "ZR Fairy Grotto",
        "scene": "ZR Fairy Grotto",
        "locations": {
            "Free Fairies": "has_bottle"
        },
        "exits": {
            "Zora River": "True"
        }
    },
    {
        "region_name": "ZR Storms Grotto",
        "scene": "ZR Storms Grotto",
        "locations": {
            "ZR Deku Scrub Grotto Rear": "can_stun_deku",
            "ZR Deku Scrub Grotto Front": "can_stun_deku",
            "ZR Storms Grotto Beehive": "can_break_upper_beehive"
        },
        "exits": {
            "Zora River": "True"
        }
    },
    {
        "region_name": "LH Grotto",
        "scene": "LH Grotto",
        "locations": {
            "LH Deku Scrub Grotto Left": "can_stun_deku",
            "LH Deku Scrub Grotto Right": "can_stun_deku",
            "LH Deku Scrub Grotto Center": "can_stun_deku",
            "LH Grotto Beehive": "can_break_upper_beehive"
        },
        "exits": {
            "Lake Hylia": "True"
        }
    },
    {
        "region_name": "Colossus Grotto",
        "scene": "Colossus Grotto",
        "locations": {
            "Colossus Deku Scrub Grotto Rear": "can_stun_deku",
            "Colossus Deku Scrub Grotto Front": "can_stun_deku",
            "Colossus Grotto Beehive": "can_break_upper_beehive"
        },
        "exits": {
            "Desert Colossus": "True"
        }
    },
    {
        "region_name": "GV Octorok Grotto",
        "scene": "GV Octorok Grotto",
        "locations": {
            "GV Octorok Grotto Red Rupee": "True",
            "GV Octorok Grotto Blue Rupee 1": "True",
            "GV Octorok Grotto Blue Rupee 2": "True",
            "GV Octorok Grotto Blue Rupee 3": "True",
            "GV Octorok Grotto Green Rupee 1": "True",
            "GV Octorok Grotto Green Rupee 2": "True",
            "GV Octorok Grotto Green Rupee 3": "True",
            "GV Octorok Grotto Green Rupee 4": "True"
        },
        "exits": {
            "GV Grotto Ledge": "True"
        }
    },
    {
        "region_name": "GV Storms Grotto",
        "scene": "GV Storms Grotto",
        "locations": {
            "GV Deku Scrub Grotto Rear": "can_stun_deku",
            "GV Deku Scrub Grotto Front": "can_stun_deku",
            "GV Storms Grotto Beehive": "can_break_upper_beehive"
        },
        "exits": {
            "GV Fortress Side": "True"
        }
    }
]<|MERGE_RESOLUTION|>--- conflicted
+++ resolved
@@ -521,11 +521,7 @@
             "GV Grotto Ledge": "True",
             "GV Fortress Side": "
                 is_adult and 
-<<<<<<< HEAD
                 (can_ride_epona or can_use(Longshot) or gerudo_fortress == 'open' or can_finish_GerudoFortress)"
-=======
-                (can_ride_epona or Longshot or gerudo_fortress == 'open' or can_finish_GerudoFortress)"
->>>>>>> b383b5c3
         }
     },
     {
@@ -599,11 +595,7 @@
             "GV Crate Ledge": "
                 logic_valley_crate_hovers and can_use(Hover_Boots) and can_take_damage",
             "Gerudo Valley": "
-<<<<<<< HEAD
                 is_child or can_ride_epona or can_use(Longshot) or
-=======
-                is_child or can_ride_epona or Longshot or
->>>>>>> b383b5c3
                 gerudo_fortress == 'open' or can_finish_GerudoFortress",
             "GV Carpenter Tent": "is_adult", # Invisible as child so not in logic
             "GV Storms Grotto": "is_adult and can_open_storm_grotto" # Not there as child
@@ -638,41 +630,14 @@
             "Hideout 4 Torches Jail": "True",
             "Hideout Kitchen Hallway": "True",
             "GF Entrances Behind Crates": "True",
-<<<<<<< HEAD
-            "GF Hall to Balcony Entrance": "can_use(Longshot)", # via jail ceiling
-            "GF Roof Entrance Cluster": "can_use(Hover_Boots) or logic_gf_jump",
-=======
             "GF Roof Entrance Cluster": "can_use(Hover_Boots) or logic_gf_jump",
             "GF Kitchen Roof Access": "Gerudo_Membership_Card and can_use(Longshot)",
             "GF Hall to Balcony Entrance": "can_use(Longshot)", # via jail ceiling
->>>>>>> b383b5c3
             "GF Outside Gate": "'GF Gate Open'",
             "Gerudo Training Ground Lobby": "Gerudo_Membership_Card and is_adult"
         }
     },
     {
-<<<<<<< HEAD
-        "region_name": "GF Hall to Balcony Entrance",
-        "scene": "Gerudo Fortress",
-        "hint": "GERUDO_FORTRESS",
-        "exits": {
-            "Gerudo Fortress": "True",
-            "Hideout Hall to Balcony Lower": "True"
-        }
-    },
-    {
-        "region_name": "GF Balcony",
-        "scene": "Gerudo Fortress",
-        "hint": "GERUDO_FORTRESS",
-        "exits": {
-            "Hideout Hall to Balcony Upper": "True",
-            "GF Hall to Balcony Entrance": "True"
-        }
-    },
-    {
-        # needs to be a separate region to disambiguate the 1 torch jail and kitchen entrances
-=======
->>>>>>> b383b5c3
         "region_name": "GF Entrances Behind Crates",
         "scene": "Gerudo Fortress",
         "hint": "GERUDO_FORTRESS",
@@ -693,8 +658,18 @@
             "Hideout 2 Torches Jail": "True",
             "Hideout Kitchen Front": "True",
             "GF Entrances Behind Crates": "True",
-<<<<<<< HEAD
-            "GF Southeast Roof": "logic_gf_jump and is_adult"
+            "GF Kitchen Roof Access": "logic_gf_jump and is_adult"
+        }
+    },
+    {
+        "region_name": "GF Kitchen Roof Access",
+        "scene": "Gerudo Fortress",
+        "hint": "GERUDO_FORTRESS",
+        "exits": {
+            "Hideout Kitchen Rear": "True",
+            "GF 3 Torches Jail Exterior": "True",
+            "GF Chest Roof": "is_adult and (Hover_Boots or can_use(Scarecrow) or Longshot)",
+            "GF Roof Gold Skulltula": "True"
         }
     },
     {
@@ -705,44 +680,6 @@
             "Hideout 3 Torches Jail": "True",
             "GF Roof Entrance Cluster": "True",
             "GF Roof Gold Skulltula": "can_use(Longshot)"
-=======
-            "GF Kitchen Roof Access": "logic_gf_jump and is_adult"
->>>>>>> b383b5c3
-        }
-    },
-    {
-        "region_name": "GF Kitchen Roof Access",
-        "scene": "Gerudo Fortress",
-        "hint": "GERUDO_FORTRESS",
-        "exits": {
-            "Hideout Kitchen Rear": "True",
-            "GF 3 Torches Jail Exterior": "True",
-<<<<<<< HEAD
-            "GF Southeast Roof": "is_adult"
-        }
-    },
-    {
-        "region_name": "GF Southeast Roof",
-        "scene": "Gerudo Fortress",
-        "hint": "GERUDO_FORTRESS",
-        "exits": {
-            "GF Chest Roof": "can_use(Hover_Boots) or can_use(Scarecrow) or can_use(Longshot)",
-            "GF Kitchen Roof Access": "True",
-            "GF Roof Gold Skulltula": "True"
-=======
-            "GF Chest Roof": "is_adult and (Hover_Boots or can_use(Scarecrow) or Longshot)",
-            "GF Roof Gold Skulltula": "True"
-        }
-    },
-    {
-        "region_name": "GF 3 Torches Jail Exterior",
-        "scene": "Gerudo Fortress",
-        "hint": "GERUDO_FORTRESS",
-        "exits": {
-            "Hideout 3 Torches Jail": "True",
-            "GF Roof Entrance Cluster": "True",
-            "GF Roof Gold Skulltula": "can_use(Longshot)"
->>>>>>> b383b5c3
         }
     },
     {
@@ -766,8 +703,6 @@
         }
     },
     {
-<<<<<<< HEAD
-=======
         "region_name": "GF Hall to Balcony Entrance",
         "scene": "Gerudo Fortress",
         "hint": "GERUDO_FORTRESS",
@@ -791,7 +726,6 @@
         }
     },
     {
->>>>>>> b383b5c3
         "region_name": "GF Outside Gate",
         "scene": "Gerudo Fortress",
         "hint": "GERUDO_FORTRESS",
@@ -800,37 +734,23 @@
             "Wasteland Near Fortress": "True"
         }
     },
-    {
-<<<<<<< HEAD
-        "region_name": "Hideout Savewarp",
-        "scene": "Hideout 1 Torch Jail",
-        "hint": "THIEVES_HIDEOUT",
-        "exits": {
-            "Hideout 1 Torch Jail": "True"
-        }
-    },
+    #{
+    #    "region_name": "Hideout Savewarp",
+    #    "scene": "Hideout 1 Torch Jail",
+    #    "hint": "THIEVES_HIDEOUT",
+    #    "exits": {
+    #        "Hideout 1 Torch Jail": "True"
+    #    }
+    #},
     {
         "region_name": "Hideout 1 Torch Jail",
         "scene": "Hideout 1 Torch Jail",
         "hint": "THIEVES_HIDEOUT",
         "savewarp": "Hideout Savewarp",
-=======
-        "region_name": "Hideout 1 Torch Jail",
-        "scene": "Hideout 1 Torch Jail",
-        "hint": "GERUDO_FORTRESS",
->>>>>>> b383b5c3
         "events": {
             "Hideout 1 Torch Jail Gerudo": "is_adult or Kokiri_Sword",
             "Hideout 1 Torch Jail Carpenter": "
                 'Hideout 1 Torch Jail Gerudo' and
-<<<<<<< HEAD
-                ((gerudo_fortress == 'normal' and (Small_Key_Thieves_Hideout, 4))
-                    or (gerudo_fortress == 'fast' and Small_Key_Thieves_Hideout))"
-        },
-        "locations": {
-            "Hideout 1 Torch Jail Gerudo Key": "'Hideout 1 Torch Jail Gerudo'",
-            "Hideout Gerudo Membership Card": "can_finish_GerudoFortress"
-=======
                 ((gerudo_fortress == 'normal' and (Small_Key_Thieves_Hideout, 4)) or
                     (gerudo_fortress == 'fast' and Small_Key_Thieves_Hideout))"
         },
@@ -841,7 +761,6 @@
             "Hideout 1 Torch Jail Pot 2": "True",
             "Hideout 1 Torch Jail Pot 3": "True",
             "Hideout 1 Torch Jail Crate": "can_break_crate"
->>>>>>> b383b5c3
         },
         "exits": {
             "Gerudo Fortress": "True",
@@ -851,22 +770,12 @@
     {
         "region_name": "Hideout 2 Torches Jail",
         "scene": "Hideout 2 Torches Jail",
-<<<<<<< HEAD
         "hint": "THIEVES_HIDEOUT",
         "savewarp": "Hideout Savewarp",
-=======
-        "hint": "GERUDO_FORTRESS",
->>>>>>> b383b5c3
         "events": {
             "Hideout 2 Torches Jail Gerudo": "is_adult or Kokiri_Sword",
             "Hideout 2 Torches Jail Carpenter": "
                 'Hideout 2 Torches Jail Gerudo' and
-<<<<<<< HEAD
-                (gerudo_fortress == 'normal' and (Small_Key_Thieves_Hideout, 4))"
-        },
-        "locations": {
-            "Hideout 2 Torches Jail Gerudo Key": "'Hideout 2 Torches Jail Gerudo'"
-=======
                 gerudo_fortress == 'normal' and (Small_Key_Thieves_Hideout, 4)"
         },
         "locations": {
@@ -880,7 +789,6 @@
             "Hideout 2 Torch Jail In Cell Pot 4": "True",
             "Hideout 2 Torch Jail Crate 1": "can_break_crate",
             "Hideout 2 Torch Jail Crate 2": "can_break_crate"
->>>>>>> b383b5c3
         },
         "exits": {
             "Gerudo Fortress": "True",
@@ -890,28 +798,17 @@
     {
         "region_name": "Hideout 3 Torches Jail",
         "scene": "Hideout 3 Torches Jail",
-<<<<<<< HEAD
         "hint": "THIEVES_HIDEOUT",
         "savewarp": "Hideout Savewarp",
-=======
-        "hint": "GERUDO_FORTRESS",
->>>>>>> b383b5c3
         "events": {
             "Hideout 3 Torches Jail Gerudo": "is_adult or Kokiri_Sword",
             "Hideout 3 Torches Jail Carpenter": "
                 'Hideout 3 Torches Jail Gerudo' and
-<<<<<<< HEAD
-                (gerudo_fortress == 'normal' and (Small_Key_Thieves_Hideout, 4))"
-        },
-        "locations": {
-            "Hideout 3 Torches Jail Gerudo Key": "'Hideout 3 Torches Jail Gerudo'"
-=======
                 gerudo_fortress == 'normal' and (Small_Key_Thieves_Hideout, 4)"
         },
         "locations": {
             "Hideout 3 Torches Jail Gerudo Key": "'Hideout 3 Torches Jail Gerudo'",
             "Hideout 3 Torch Jail Crate": "can_break_crate"
->>>>>>> b383b5c3
         },
         "exits": {
             "GF 3 Torches Jail Exterior": "True"
@@ -920,29 +817,18 @@
     {
         "region_name": "Hideout 4 Torches Jail",
         "scene": "Hideout 4 Torches Jail",
-<<<<<<< HEAD
         "hint": "THIEVES_HIDEOUT",
         "savewarp": "Hideout Savewarp",
-=======
-        "hint": "GERUDO_FORTRESS",
->>>>>>> b383b5c3
         "events": {
             "Hideout 4 Torches Jail Gerudo": "is_adult or Kokiri_Sword",
             "Hideout 4 Torches Jail Carpenter": "
                 'Hideout 4 Torches Jail Gerudo' and
-<<<<<<< HEAD
-                (gerudo_fortress == 'normal' and (Small_Key_Thieves_Hideout, 4))"
-        },
-        "locations": {
-            "Hideout 4 Torches Jail Gerudo Key": "'Hideout 4 Torches Jail Gerudo'"
-=======
                 gerudo_fortress == 'normal' and (Small_Key_Thieves_Hideout, 4)"
         },
         "locations": {
             "Hideout 4 Torches Jail Gerudo Key": "'Hideout 4 Torches Jail Gerudo'",
             "Hideout 4 Torch Jail Pot 1": "True",
             "Hideout 4 Torch Jail Pot 2": "True"
->>>>>>> b383b5c3
         },
         "exits": {
             "Gerudo Fortress": "True",
@@ -952,16 +838,8 @@
     {
         "region_name": "Hideout Kitchen Hallway",
         "scene": "Hideout Kitchen",
-<<<<<<< HEAD
         "hint": "THIEVES_HIDEOUT",
         "savewarp": "Hideout Savewarp",
-        "exits": {
-            "GF Entrances Behind Crates": "True",
-            "Gerudo Fortress": "True",
-            "Hideout Kitchen Front": "Gerudo_Membership_Card or can_use(Bow) or logic_gerudo_kitchen",
-            "Hideout Kitchen Rear": "Gerudo_Membership_Card or can_use(Bow) or logic_gerudo_kitchen"
-=======
-        "hint": "GERUDO_FORTRESS",
         "locations": {
             "Hideout Near Kitchen Crate 1": "
                 (Gerudo_Membership_Card or can_use(Bow) or can_use(Hookshot) or logic_gerudo_kitchen) and
@@ -980,23 +858,13 @@
                 Gerudo_Membership_Card or can_use(Bow) or can_use(Hookshot) or logic_gerudo_kitchen",
             "Hideout Kitchen Pots": "
                 Gerudo_Membership_Card or can_use(Bow) or can_use(Hookshot) or logic_gerudo_kitchen"
->>>>>>> b383b5c3
         }
     },
     {
         "region_name": "Hideout Kitchen Front",
         "scene": "Hideout Kitchen",
-<<<<<<< HEAD
         "hint": "THIEVES_HIDEOUT",
         "savewarp": "Hideout Savewarp",
-        "exits": {
-            "GF Roof Entrance Cluster": "True",
-            "Hideout Kitchen Rear": "
-                can_use(Hookshot) or can_use(Hover_Boots) or
-                Gerudo_Membership_Card or can_use(Bow) or logic_gerudo_kitchen",
-            "Hideout Kitchen Hallway": "Gerudo_Membership_Card or can_use(Bow) or logic_gerudo_kitchen"
-=======
-        "hint": "GERUDO_FORTRESS",
         "exits": {
             "GF Roof Entrance Cluster": "True",
             "Hideout Kitchen Rear": "
@@ -1005,23 +873,13 @@
             "Hideout Kitchen Hallway": "
                 Gerudo_Membership_Card or can_use(Bow) or can_use(Hookshot) or logic_gerudo_kitchen",
             "Hideout Kitchen Pots": "can_use(Boomerang)"
->>>>>>> b383b5c3
         }
     },
     {
         "region_name": "Hideout Kitchen Rear",
         "scene": "Hideout Kitchen",
-<<<<<<< HEAD
         "hint": "THIEVES_HIDEOUT",
         "savewarp": "Hideout Savewarp",
-        "exits": {
-            "GF Kitchen Roof Access": "True",
-            "Hideout Kitchen Front": "
-                can_use(Hookshot) or can_use(Hover_Boots) or
-                Gerudo_Membership_Card or can_use(Bow) or logic_gerudo_kitchen",
-            "Hideout Kitchen Hallway": "Gerudo_Membership_Card or can_use(Bow) or logic_gerudo_kitchen"
-=======
-        "hint": "GERUDO_FORTRESS",
         "exits": {
             "GF Kitchen Roof Access": "True",
             "Hideout Kitchen Front": "
@@ -1035,24 +893,18 @@
     {
         "region_name": "Hideout Kitchen Pots",
         "scene": "Hideout Kitchen",
-        "hint": "GERUDO_FORTRESS",
+        "hint": "THIEVES_HIDEOUT",
+        "savewarp": "Hideout Savewarp",
         "locations": {
             "Hideout Kitchen Pot 1": "True",
             "Hideout Kitchen Pot 2": "True"
->>>>>>> b383b5c3
         }
     },
     {
         "region_name": "Hideout Hall to Balcony Lower",
         "scene": "Hideout Hall to Balcony",
-<<<<<<< HEAD
         "hint": "THIEVES_HIDEOUT",
         "savewarp": "Hideout Savewarp",
-        "exits": {
-            "GF Hall to Balcony Entrance": "True",
-            "Hideout Hall to Balcony Upper": "can_use(Hookshot)"
-=======
-        "hint": "GERUDO_FORTRESS",
         "exits": {
             "GF Hall to Balcony Entrance": "True",
             "Hideout Hall to Balcony Upper": "can_use(Hookshot)"
@@ -1071,18 +923,13 @@
                 can_break_crate and
                 (Gerudo_Membership_Card or can_use(Bow) or can_use(Hookshot) or
                     can_use(Sticks) or can_use(Kokiri_Sword))"
->>>>>>> b383b5c3
         }
     },
     {
         "region_name": "Hideout Hall to Balcony Upper",
         "scene": "Hideout Hall to Balcony",
-<<<<<<< HEAD
         "hint": "THIEVES_HIDEOUT",
         "savewarp": "Hideout Savewarp",
-=======
-        "hint": "GERUDO_FORTRESS",
->>>>>>> b383b5c3
         "exits": {
             "Hideout Hall to Balcony Lower": "can_use(Hookshot)",
             "GF Balcony": "True"
@@ -1347,14 +1194,8 @@
         "scene": "Castle Grounds",
         "hint": "OUTSIDE_GANONS_CASTLE",
         "exits": {
-<<<<<<< HEAD
             "Hyrule Castle Grounds": "is_child",
             "Ganons Castle Ledge": "is_adult"
-=======
-            # The rainbow bridge cutscene trigger doesn't extend to the castle entrance
-            "Ganons Castle Grounds": "is_adult and bridge == 'open'"
-            # No exit back into the castle because the entrance places Link in midair if the bridge isn't spawned
->>>>>>> b383b5c3
         }
     },
     {
@@ -1455,7 +1296,6 @@
         "region_name": "Market Mask Shop",
         "scene": "Market Mask Shop",
         "events": {
-<<<<<<< HEAD
             "Mask Shop Open": "at('HC Garden Locations', is_child) and 'Kakariko Village Gate Open'",
             "Mask of Truth Access": "'Mask Shop Open' and (complete_mask_quest or (Bunny_Hood and at('Hyrule Field', is_child and has_all_stones)))"
         },
@@ -1482,14 +1322,6 @@
             "Market Mask Shop Item 8": "
                 'Mask of Truth Access' or
                 ('Mask Shop Open' and Skull_Mask and at('Lost Woods', is_child and can_play(Sarias_Song)))"
-=======
-            "Skull Mask": "Zeldas_Letter and (complete_mask_quest or at('Kakariko Village', is_child))",
-            "Mask of Truth": "'Skull Mask' and
-                (complete_mask_quest or
-                (at('Lost Woods', is_child and can_play(Sarias_Song)) and
-                    at('Graveyard', is_child and at_day) and
-                    at('Hyrule Field', is_child and has_all_stones)))"
->>>>>>> b383b5c3
         },
         "exits": {
             "Market": "True"
@@ -1596,10 +1428,7 @@
             "Sheik in Kakariko": "
                 is_adult and Forest_Medallion and Fire_Medallion and Water_Medallion",
             "Kak Anju as Adult": "is_adult and at_day",
-<<<<<<< HEAD
             "Kak Anju Trade Pocket Cucco": "is_adult and at_day and 'Wake Up Adult Talon'",
-            "Kak Anju as Child": "is_child and at_day and (can_bonk_crate or chicken_count < 7)",
-=======
             "Kak Anju as Child": "is_child and at_day and (can_break_crate or chicken_count < 7)",
             "Kak Near Guards House Pot 1": "is_child",
             "Kak Near Guards House Pot 2": "is_child",
@@ -1611,7 +1440,6 @@
             "Kak Near Impas House Pot 2": "is_child",
             "Kak Near Impas House Pot 3": "is_child",
             "Kak Adult Arrows Crate": "is_adult and can_break_crate",
->>>>>>> b383b5c3
             "Kak GS House Under Construction": "is_child and at_night",
             "Kak GS Skulltula House": "is_child and at_night",
             "Kak GS Near Gate Guard": "is_child and at_night",
@@ -2000,15 +1828,9 @@
         },
         "locations": {
             "DMT Biggoron": "
-<<<<<<< HEAD
                 is_adult and 
                 (Claim_Check or 
                     (guarantee_trade_path and (not adult_trade_shuffle) and 
-=======
-                is_adult and
-                (Claim_Check or
-                    (guarantee_trade_path and
->>>>>>> b383b5c3
                     ('Eyedrops Access' or (Eyedrops and disable_trade_revert))))",
             "DMT Trade Broken Sword": "is_adult and Broken_Sword",
             "DMT Trade Eyedrops": "is_adult and Eyedrops",
@@ -2435,9 +2257,7 @@
             "Deliver Rutos Letter": "
                 is_child and Rutos_Letter and zora_fountain != 'open'",
             "ZD King Zora Thawed": "'King Zora Thawed'",
-<<<<<<< HEAD
             "ZD Trade Prescription": "'King Zora Thawed' and Eyeball_Frog",
-=======
             "ZD Pot 1": "True",
             "ZD Pot 2": "True",
             "ZD Pot 3": "True",
@@ -2445,7 +2265,6 @@
             "ZD Pot 5": "True",
             "ZD In Front of King Zora Beehive 1": "is_child and can_break_upper_beehive",
             "ZD In Front of King Zora Beehive 2": "is_child and can_break_upper_beehive",
->>>>>>> b383b5c3
             "ZD GS Frozen Waterfall": "
                 is_adult and at_night and
                 (Hookshot or Bow or Magic_Meter or logic_domain_gs)",
@@ -2595,14 +2414,10 @@
             "Links Cow": "can_play(Eponas_Song) and is_adult and at_day"
         },
         "locations": {
-<<<<<<< HEAD
             # Malon requires:
             #   Talk to her in Castle Grounds for her item
             #   Wake up Talon
             "Song from Malon": "is_child and Ocarina and at_day and (skip_child_zelda or at('Hyrule Castle Grounds', is_child and (Weird_Egg or Chicken)))",
-            "LLR GS Tree": "is_child and can_bonk_tree",
-=======
-            "Song from Malon": "is_child and Zeldas_Letter and Ocarina and at_day",
             "LLR Front Pot 1": "is_child",
             "LLR Front Pot 2": "is_child",
             "LLR Front Pot 3": "is_child",
@@ -2612,7 +2427,6 @@
             "LLR Rain Shed Pot 3": "is_child",
             "LLR Child Crate": "is_child and can_break_crate",
             "LLR GS Tree": "is_child and can_bonk",
->>>>>>> b383b5c3
             "LLR GS Rain Shed": "is_child and at_night",
             "LLR GS House Window": "can_use(Boomerang) and at_night",
             "LLR GS Back Wall": "can_use(Boomerang) and at_night"
@@ -2629,14 +2443,10 @@
         "region_name": "LLR Talons House",
         "scene": "LLR Talons House",
         "locations": {
-<<<<<<< HEAD
-            "LLR Talons Chickens": "is_child and at_day and (skip_child_zelda or at('Hyrule Castle Grounds', is_child and (Weird_Egg or Chicken)))"
-=======
-            "LLR Talons Chickens": "is_child and at_day and Zeldas_Letter",
+            "LLR Talons Chickens": "is_child and at_day and (skip_child_zelda or at('Hyrule Castle Grounds', is_child and (Weird_Egg or Chicken)))",
             "LLR Talons House Pot 1": "True",
             "LLR Talons House Pot 2": "True",
             "LLR Talons House Pot 3": "True"
->>>>>>> b383b5c3
         },
         "exits": {
             "Lon Lon Ranch": "True"
