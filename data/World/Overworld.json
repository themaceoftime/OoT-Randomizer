[
    {
        "region_name": "Root",
        "hint": "Link's Pocket",
        "locations": {
            "Links Pocket": "True"
        },
        "exits": {
            "Root Exits": "is_starting_age or Time_Travel"
        }
    },
    {
        "region_name": "Root Exits",
        "exits": {
            "Child Spawn": "is_child",
            "Adult Spawn": "is_adult",
            "Prelude of Light Warp": "can_play(Prelude_of_Light) and can_leave_forest",
            "Minuet of Forest Warp": "can_play(Minuet_of_Forest)",
            "Bolero of Fire Warp": "can_play(Bolero_of_Fire) and can_leave_forest",
            "Serenade of Water Warp": "can_play(Serenade_of_Water) and can_leave_forest",
            "Nocturne of Shadow Warp": "can_play(Nocturne_of_Shadow) and can_leave_forest",
            "Requiem of Spirit Warp": "can_play(Requiem_of_Spirit) and can_leave_forest"
        }
    },
    {
        "region_name": "Child Spawn",
        "exits": {
            "KF Links House": "True"
        }
    },
    {
        "region_name": "Adult Spawn",
        "exits": {
            "Temple of Time": "True"
        }
    },
    {
        "region_name": "Prelude of Light Warp",
        "exits": {
            "Temple of Time": "True"
        }
    },
    {
        "region_name": "Minuet of Forest Warp",
        "exits": {
            "Sacred Forest Meadow": "True"
        }
    },
    {
        "region_name": "Bolero of Fire Warp",
        "exits": {
            "DMC Central Local": "True"
        }
    },
    {
        "region_name": "Serenade of Water Warp",
        "exits": {
            "Lake Hylia": "True"
        }
    },
    {
        "region_name": "Nocturne of Shadow Warp",
        "exits": {
            "Graveyard Warp Pad Region": "True"
        }
    },
    {
        "region_name": "Requiem of Spirit Warp",
        "exits": {
            "Desert Colossus": "True"
        }
    },
    {
        "region_name": "Kokiri Forest",
        "scene": "Kokiri Forest",
        "hint": "Kokiri Forest",
        "events": {
            "Showed Mido Sword & Shield": "is_child and Kokiri_Sword and Buy_Deku_Shield"
        },
        "locations": {
            "KF Kokiri Sword Chest": "is_child",
            "KF GS Know It All House": "
                is_child and can_child_attack and at_night and
                (had_night_start or can_leave_forest or can_play(Suns_Song))",
            "KF GS Bean Patch": "
                can_plant_bugs and can_child_attack",
            "KF GS House of Twins": "
                is_adult and at_night and 
                (can_use(Hookshot) or (logic_adult_kokiri_gs and can_use(Hover_Boots)))",
            "KF Gossip Stone": "True",
            "Gossip Stone Fairy": "can_summon_gossip_fairy_without_suns and has_bottle",
            "Bean Plant Fairy": "can_plant_bean and can_play(Song_of_Storms) and has_bottle"
        },
        "exits": {
            "KF Links House": "True",
            "KF Midos House": "True",
            "KF Sarias House": "True",
            "KF House of Twins": "True",
            "KF Know It All House": "True",
            "KF Kokiri Shop": "True",
            "KF Outside Deku Tree": "is_adult or open_forest == 'open' or 'Showed Mido Sword & Shield'",
            "Lost Woods": "True",
            "LW Bridge From Forest": "can_leave_forest",
            "KF Storms Grotto": "can_open_storm_grotto"
        }
    },
    {
        "region_name": "KF Outside Deku Tree",
        "scene": "Kokiri Forest",
        "hint": "Kokiri Forest",
        "events": {
            "Showed Mido Sword & Shield": "is_child and Kokiri_Sword and Buy_Deku_Shield"
        },
        "locations": {
            #The Babas despawn for Adult on forest temple completion. For vanilla forest temple
            #placement this is not an issue as Adult can go back to forest for the Baba's there.
            #Entrance rando cannot rely on this for the case forest completion was done on non
            #repeatable access.
            "Deku Baba Sticks": "(is_adult and not entrance_shuffle) or Kokiri_Sword or Boomerang",
            "Deku Baba Nuts": "
                (is_adult and not entrance_shuffle) or Slingshot or Sticks or 
                has_explosives or Kokiri_Sword or can_use(Dins_Fire)",
            "KF Deku Tree Gossip Stone (Left)": "True",
            "KF Deku Tree Gossip Stone (Right)": "True"
        },
        "exits": {
            "Deku Tree Lobby": "is_child or (shuffle_dungeon_entrances and 'Showed Mido Sword & Shield')",
            "Kokiri Forest": "is_adult or open_forest == 'open' or 'Showed Mido Sword & Shield'"
        }
    },
    {
        "region_name": "KF Links House",
        "scene": "KF Links House",
        "locations": {
            "KF Links House Cow": "is_adult and can_play(Eponas_Song) and 'Links Cow'"
        },
        "exits": {
            "Kokiri Forest": "True"
        }
    },
    {
        "region_name": "KF Midos House",
        "scene": "KF Midos House",
        "locations": {
            "KF Midos Top Left Chest": "True",
            "KF Midos Top Right Chest": "True",
            "KF Midos Bottom Left Chest": "True",
            "KF Midos Bottom Right Chest": "True"
        },
        "exits": {
            "Kokiri Forest": "True"
        }
    },
    {
        "region_name": "KF Sarias House",
        "scene": "KF Sarias House",
        "exits": {
            "Kokiri Forest": "True"
        }
    },
    {
        "region_name": "KF House of Twins",
        "scene": "KF House of Twins",
        "exits": {
            "Kokiri Forest": "True"
        }
    },
    {
        "region_name": "KF Know It All House",
        "scene": "KF Know it All House",
        "exits": {
            "Kokiri Forest": "True"
        }
    },
    {
        "region_name": "KF Kokiri Shop",
        "scene": "KF Kokiri Shop",
        "locations": {
            "KF Shop Item 1": "True",
            "KF Shop Item 2": "True",
            "KF Shop Item 3": "True",
            "KF Shop Item 4": "True",
            "KF Shop Item 5": "True",
            "KF Shop Item 6": "True",
            "KF Shop Item 7": "True",
            "KF Shop Item 8": "True"
        },
        "exits": {
            "Kokiri Forest": "True"
        }
    },
    {
        "region_name": "LW Forest Exit",
        "scene": "Lost Woods",
        "hint": "the Lost Woods",
        "exits": {
            "Kokiri Forest": "True"
        }
    },
    {
        "region_name": "Lost Woods",
        "scene": "Lost Woods",
        "hint": "the Lost Woods",
        "events": {
            "Odd Mushroom Access": "is_adult and ('Cojiro Access' or Cojiro)",
            "Poachers Saw Access": "is_adult and 'Odd Potion Access'"
        },
        "locations": {
            "LW Skull Kid": "is_child and can_play(Sarias_Song)",
            "LW Ocarina Memory Game": "is_child and Ocarina",
            "LW Target in Woods": "can_use(Slingshot)",
            "LW Deku Scrub Near Bridge": "is_child and can_stun_deku",
            "LW GS Bean Patch Near Bridge": "can_plant_bugs and can_child_attack",
            "LW Gossip Stone": "True",
            "Gossip Stone Fairy": "can_summon_gossip_fairy_without_suns and has_bottle",
            "Bean Plant Fairy": "can_plant_bean and can_play(Song_of_Storms) and has_bottle",
            "Bug Shrub": "is_child and can_cut_shrubs and has_bottle"
        },
        "exits": {
            "LW Forest Exit": "True",
            "GC Woods Warp": "True",
            "LW Bridge": "
                is_adult and
                (can_use(Hover_Boots) or can_use(Longshot) or
                    here(can_plant_bean) or logic_lost_woods_bridge)",
            "Zora River": "can_leave_forest and (can_dive or can_use(Iron_Boots))",
            "LW Beyond Mido": "is_child or logic_mido_backflip or can_play(Sarias_Song)",
            "LW Near Shortcuts Grotto": "here(can_blast_or_smash)"
        }
    },
    {
        "region_name": "LW Beyond Mido",
        "scene": "Lost Woods",
        "hint": "the Lost Woods",
        "locations": {
            "LW Deku Scrub Near Deku Theater Right": "is_child and can_stun_deku",
            "LW Deku Scrub Near Deku Theater Left": "is_child and can_stun_deku",
            "LW GS Above Theater": "
                is_adult and at_night and
                (here(can_plant_bean) or
                     (logic_lost_woods_gs_bean and can_use(Hookshot) and
                     (can_use(Longshot) or can_use(Bow) or has_bombchus or can_use(Dins_Fire))))",
            "LW GS Bean Patch Near Theater": "
                can_plant_bugs and 
                (can_child_attack or (shuffle_scrubs == 'off' and Buy_Deku_Shield))",
            "Butterfly Fairy": "can_use(Sticks) and has_bottle"
        },
        "exits": {
            "LW Forest Exit": "True",
            "Lost Woods": "is_child or can_play(Sarias_Song)",
            "SFM Entryway": "True",
            "Deku Theater": "True",
            "LW Scrubs Grotto": "here(can_blast_or_smash)"
        }
    },
    {
        "region_name": "Lost Woods Mushroom Timeout",
        "scene": "Lost Woods",
        "hint": "the Lost Woods",
        "exits": {
            "Lost Woods": "True"
        }
    },
    {
        "region_name": "SFM Entryway",
        "scene": "Sacred Forest Meadow",
        "hint": "Sacred Forest Meadow",
        "exits": {
            "LW Beyond Mido": "True",
            "Sacred Forest Meadow": "
                is_adult or Slingshot or Sticks or 
                Kokiri_Sword or can_use(Dins_Fire)",
            "SFM Wolfos Grotto": "can_open_bomb_grotto"
        }
    },
    {
        "region_name": "Sacred Forest Meadow",
        "scene": "Sacred Forest Meadow",
        "hint": "Sacred Forest Meadow",
        "locations": {
            "Song from Saria": "is_child and Zeldas_Letter",
            "Sheik in Forest": "is_adult",
            "SFM GS": "can_use(Hookshot) and at_night",
            "SFM Maze Gossip Stone (Lower)": "True",
            "SFM Maze Gossip Stone (Upper)": "True",
            "SFM Saria Gossip Stone": "True",
            "Gossip Stone Fairy": "can_summon_gossip_fairy_without_suns and has_bottle"
        },
        "exits": {
            "SFM Entryway": "True",
            "SFM Forest Temple Entrance Ledge": "can_use(Hookshot)",
            "SFM Fairy Grotto": "True",
            "SFM Storms Grotto": "can_open_storm_grotto"
        }
    },
    {
        "region_name": "SFM Forest Temple Entrance Ledge",
        "scene": "Sacred Forest Meadow",
        "hint": "Sacred Forest Meadow",
        "exits": {
            "Sacred Forest Meadow": "True",
            "Forest Temple Lobby": "True"
        }
    },
    {
        "region_name": "LW Bridge From Forest",
        "scene": "Lost Woods",
        "hint": "the Lost Woods",
        "locations": {
            "LW Gift from Saria": "True"
        },
        "exits": {
            "LW Bridge": "True"
        }
    },
    {
        "region_name": "LW Bridge",
        "scene": "Lost Woods",
        "hint": "the Lost Woods",
        "exits": {
            "Kokiri Forest": "True",
            "Hyrule Field": "True",
            "Lost Woods": "can_use(Longshot)"
        }
    },
    {
        "region_name": "Hyrule Field",
        "scene": "Hyrule Field",
        "hint": "Hyrule Field",
        "time_passes": true,
        "locations": {
            "HF Ocarina of Time Item": "is_child and has_all_stones",
            "Song from Ocarina of Time": "is_child and has_all_stones",
            "Big Poe Kill": "can_use(Bow) and can_ride_epona and has_bottle"
        },
        "exits": {
            "LW Bridge": "True",
            "Lake Hylia": "True",
            "Gerudo Valley": "True",
            "Market Entrance": "True",
            "Kakariko Village": "True",
            "ZR Front": "True",
            "Lon Lon Ranch": "True",
            "HF Southeast Grotto": "here(can_blast_or_smash)",
            "HF Open Grotto": "True",
            "HF Inside Fence Grotto": "can_open_bomb_grotto",
            "HF Cow Grotto": "(can_use(Megaton_Hammer) or is_child) and can_open_bomb_grotto",
                                   # There is a hammerable boulder as adult which is not there as child
            "HF Near Market Grotto": "here(can_blast_or_smash)",
            "HF Fairy Grotto": "here(can_blast_or_smash)",
            "HF Near Kak Grotto": "can_open_bomb_grotto",
            "HF Tektite Grotto": "can_open_bomb_grotto"
        }
    },
    {
        "region_name": "Lake Hylia",
        "scene": "Lake Hylia",
        "hint": "Lake Hylia",
        "time_passes": true,
        "events": {
            "Bonooru": "is_child and Ocarina"
        },
        "locations": {
            "Pierre": "is_adult and Bonooru and not free_scarecrow",
            "LH Underwater Item": "is_child and can_dive",
            "LH Sun": "
                is_adult and 
                (can_use(Distant_Scarecrow) or 'Water Temple Clear') and can_use(Bow)",
            "LH Freestanding PoH": "
                is_adult and (can_use(Scarecrow) or here(can_plant_bean))",
            "LH GS Bean Patch": "can_plant_bugs and can_child_attack",
            "LH GS Lab Wall": "
                is_child and (Boomerang or 
                    (logic_lab_wall_gs and (Sticks or Kokiri_Sword))) and at_night",
            "LH GS Small Island": "is_child and can_child_attack and at_night",
            "LH GS Tree": "can_use(Longshot) and at_night",
            "LH Lab Gossip Stone": "True",
            "LH Gossip Stone (Southeast)": "True",
            "LH Gossip Stone (Southwest)": "True",
            "Gossip Stone Fairy": "can_summon_gossip_fairy and has_bottle",
            "Bean Plant Fairy": "can_plant_bean and can_play(Song_of_Storms) and has_bottle",
            "Butterfly Fairy": "can_use(Sticks) and has_bottle",
            "Bug Shrub": "is_child and can_cut_shrubs and has_bottle"
        },
        "exits": {
            "Hyrule Field": "True",
            "Zoras Domain": "is_child and can_dive",
            "LH Owl Flight": "is_child",
            "LH Lab": "True",
            "LH Fishing Island": "
                is_child or can_use(Scarecrow) or
                here(can_plant_bean) or 'Water Temple Clear'",
            "Water Temple Lobby": "
                can_use(Hookshot) and
                (can_use(Iron_Boots) or
                    ((can_use(Longshot) or logic_water_hookshot_entry) and (Progressive_Scale, 2)))",
            "LH Grotto": "True"
        }
    },
    {
        "region_name": "LH Fishing Island",
        "scene": "Lake Hylia",
        "hint": "Lake Hylia",
        "exits": {
            "Lake Hylia": "True",
            "LH Fishing Hole": "True"
        }
    },
    {
        "region_name": "LH Owl Flight",
        "scene": "Lake Hylia",
        "hint": "Lake Hylia",
        "exits": {
            "Hyrule Field": "True"
        }
    },
    {
        "region_name": "LH Lab",
        "scene": "LH Lab",
        "events": {
            "Eyedrops Access": "
                is_adult and 
                ('Eyeball Frog Access' or (Eyeball_Frog and disable_trade_revert))"
        },
        "locations": {
            "LH Lab Dive": "
                (Progressive_Scale, 2) or
                (logic_lab_diving and Iron_Boots and can_use(Hookshot))",
            "LH GS Lab Crate": "Iron_Boots and can_use(Hookshot)"
        },
        "exits": {
            "Lake Hylia": "True"
        }
    },
    {
        "region_name": "LH Fishing Hole",
        "scene": "LH Fishing Hole",
        "locations": {
            "LH Child Fishing": "is_child",
            "LH Adult Fishing": "is_adult"
        },
        "exits": {
            "LH Fishing Island": "True"
        }
    },
    {
        "region_name": "Gerudo Valley",
        "scene": "Gerudo Valley",
        "hint": "Gerudo Valley",
        "time_passes": true,
        "locations": {
            "GV GS Small Bridge": "can_use(Boomerang) and at_night",
            "Bug Rock": "is_child and has_bottle"
        },
        "exits": {
            "Hyrule Field": "True",
            "GV Upper Stream": "True",
            "GV Crate Ledge": "is_child or can_use(Longshot)",
            "GV Grotto Ledge": "True",
            "GV Fortress Side": "
                is_adult and 
                (can_ride_epona or can_use(Longshot) or gerudo_fortress == 'open' or 'Carpenter Rescue')"
        }
    },
    {
        "region_name": "GV Upper Stream",
        "scene": "Gerudo Valley",
        "hint": "Gerudo Valley",
        "time_passes": true,
        "locations": {
            "GV Waterfall Freestanding PoH": "True",
            "GV GS Bean Patch": "can_plant_bugs and can_child_attack",
            "GV Cow": "is_child and can_play(Eponas_Song)",
            "GV Gossip Stone": "True",
            "Gossip Stone Fairy": "can_summon_gossip_fairy and has_bottle",
            "Bean Plant Fairy": "can_plant_bean and can_play(Song_of_Storms) and has_bottle"
        },
        "exits": {
            "GV Lower Stream": "True"
        }
    },
    {
        "region_name": "GV Lower Stream",
        "scene": "Gerudo Valley",
        "hint": "Gerudo Valley",
        "time_passes": true,
        "exits": {
            "Lake Hylia": "True"
        }
    },
    {
        "region_name": "GV Grotto Ledge",
        "scene": "Gerudo Valley",
        "hint": "Gerudo Valley",
        "time_passes": true,
        "exits": {
            "GV Lower Stream": "True",
            "GV Octorok Grotto": "can_use(Silver_Gauntlets)",
            "GV Crate Ledge": "can_use(Longshot)"
        }
    },
    {
        "region_name": "GV Crate Ledge",
        "scene": "Gerudo Valley",
        "hint": "Gerudo Valley",
        "time_passes": true,
        "locations": {
            "GV Crate Freestanding PoH": "True"
        },
        "exits": {
            "GV Lower Stream": "True"
        }
    },
    {
        "region_name": "GV Fortress Side",
        "scene": "Gerudo Valley",
        "hint": "Gerudo Valley",
        "time_passes": true,
        "events": {
            "Broken Sword Access": "is_adult and ('Poachers Saw Access' or Poachers_Saw)"
        },
        "locations": {
            "GV Chest": "can_use(Megaton_Hammer)",
            "GV GS Behind Tent": "can_use(Hookshot) and at_night",
            "GV GS Pillar": "can_use(Hookshot) and at_night"
        },
        "exits": {
            "Gerudo Fortress": "True",
            "GV Upper Stream": "True",
            "GV Crate Ledge": "
                logic_valley_crate_hovers and can_use(Hover_Boots) and
                (damage_multiplier != 'ohko' or Fairy or can_use(Nayrus_Love))",
            "Gerudo Valley": "
                is_child or can_ride_epona or can_use(Longshot) or
                gerudo_fortress == 'open' or 'Carpenter Rescue'",
            "GV Carpenter Tent": "is_adult", # Invisible as child so not in logic
            "GV Storms Grotto": "is_adult and can_open_storm_grotto" # Not there as child
        }
    },
    {
        "region_name": "GV Carpenter Tent",
        "scene": "GV Carpenter Tent",
        "exits": {
            "GV Fortress Side": "True"
        }
    },
    {
        "region_name": "Gerudo Fortress",
        "scene": "Gerudo Fortress",
        "hint": "Gerudo's Fortress",
        "events": {
            "Carpenter Rescue": "can_finish_GerudoFortress",
            "GF Gate Open": "is_adult and Gerudo_Membership_Card"
        },
        "locations": {
            "GF Chest": "
                can_use(Hover_Boots) or can_use(Scarecrow) or can_use(Longshot)",
            "GF HBA 1000 Points": "
                Gerudo_Membership_Card and can_ride_epona and Bow and at_day",
            "GF HBA 1500 Points": "
                Gerudo_Membership_Card and can_ride_epona and Bow and at_day",
            "GF North F1 Carpenter": "is_adult or Kokiri_Sword",
            "GF North F2 Carpenter": "
                (is_adult or Kokiri_Sword) and 
                (Gerudo_Membership_Card or can_use(Bow) or can_use(Hookshot)
                    or can_use(Hover_Boots) or logic_gerudo_kitchen)",
            "GF South F1 Carpenter": "is_adult or Kokiri_Sword",
            "GF South F2 Carpenter": "is_adult or Kokiri_Sword",
            "GF Gerudo Membership Card": "can_finish_GerudoFortress",
            "GF GS Archery Range": "
                can_use(Hookshot) and Gerudo_Membership_Card and at_night",
            "GF GS Top Floor": "
                is_adult and at_night and 
                (Gerudo_Membership_Card or can_use(Bow) or can_use(Hookshot) or
                    can_use(Hover_Boots) or logic_gerudo_kitchen)"
        },
        "exits": {
            "GV Fortress Side": "True",
            "GF Outside Gate": "'GF Gate Open'",
            "Gerudo Training Grounds Lobby": "Gerudo_Membership_Card and is_adult",
            "GF Storms Grotto": "is_adult and can_open_storm_grotto" # Not there as child
        }
    },
    {
        "region_name": "GF Outside Gate",
        "scene": "Gerudo Fortress",
        "hint": "Gerudo's Fortress",
        "exits": {
            "Gerudo Fortress": "is_adult or (shuffle_overworld_entrances and 'GF Gate Open')",
            "Wasteland Near Fortress": "True"
        }
    },
    {
        "region_name": "Wasteland Near Fortress",
        "scene": "Haunted Wasteland",
        "hint": "Haunted Wasteland",
        "exits": {
            "GF Outside Gate": "True",
            "Haunted Wasteland": "
                logic_wasteland_crossing or can_use(Hover_Boots) or can_use(Longshot)"
        }
    },
    {
        "region_name": "Haunted Wasteland",
        "scene": "Haunted Wasteland",
        "hint": "Haunted Wasteland",
        "locations": {
            "Wasteland Chest": "has_fire_source",
            "Wasteland Bombchu Salesman": "
                Progressive_Wallet and 
                (is_adult or Sticks or Kokiri_Sword)",
            "Wasteland GS": "can_use(Hookshot) or can_use(Boomerang)",
            "Fairy Pot": "has_bottle",
            "Nut Pot": "True"
        },
        "exits": {
            "Wasteland Near Colossus": "logic_lens_wasteland or can_use(Lens_of_Truth)",
            "Wasteland Near Fortress": "
                logic_wasteland_crossing or can_use(Hover_Boots) or can_use(Longshot)"
        }
    },
    {
        "region_name": "Wasteland Near Colossus",
        "scene": "Haunted Wasteland",
        "hint": "Haunted Wasteland",
        "exits": {
            "Desert Colossus": "True",
            "Haunted Wasteland": "logic_reverse_wasteland"
        }
    },
    {
        "region_name": "Desert Colossus",
        "scene": "Desert Colossus",
        "hint": "Desert Colossus",
        "time_passes": true,
        "locations": {
            "Colossus Freestanding PoH": "is_adult and here(can_plant_bean)",
            "Colossus GS Bean Patch": "can_plant_bugs and can_child_attack",
            "Colossus GS Tree": "can_use(Hookshot) and at_night",
            "Colossus GS Hill": "
                is_adult and at_night and
                    (here(can_plant_bean) or can_use(Longshot) or
                        (logic_colossus_gs and can_use(Hookshot)))",
            "Colossus Gossip Stone": "True",
            "Gossip Stone Fairy": "can_summon_gossip_fairy and has_bottle",
            "Fairy Pond": "can_play(Song_of_Storms) and has_bottle",
            "Bug Rock": "has_bottle"
        },
        "exits": {
            "Colossus Great Fairy Fountain": "has_explosives",
            "Spirit Temple Lobby": "True",
            "Wasteland Near Colossus": "True",
            "Colossus Grotto": "can_use(Silver_Gauntlets)"
        }
    },
    {
        "region_name": "Desert Colossus From Spirit Lobby",
        "scene": "Desert Colossus",
        "hint": "Desert Colossus",
        "locations": {
            "Sheik at Colossus": "True"
        },
        "exits": {
            "Desert Colossus": "True"
        }
    },
    {
        "region_name": "Colossus Great Fairy Fountain",
        "scene": "Colossus Great Fairy Fountain",
        "locations": {
            "Colossus Great Fairy Reward": "can_play(Zeldas_Lullaby)"
        },
        "exits": {
            "Desert Colossus": "True"
        }
    },
    {
        "region_name": "Market Entrance",
        "scene": "Market Entrance",
        "hint": "the Market",
        "exits": {
            "Hyrule Field": "is_adult or at_day",
            "Market": "True",
            "Market Guard House": "True"
        }
    },
    {
        "region_name": "Market",
        "scene": "Market",
        "hint": "the Market",
        "exits": {
            "Market Entrance": "True",
            "ToT Entrance": "True",
            "Castle Grounds": "True",
            "Market Bazaar": "is_child and at_day",
            "Market Mask Shop": "is_child and at_day",
            "Market Shooting Gallery": "is_child and at_day",
            "Market Bombchu Bowling": "is_child",
            "Market Potion Shop": "is_child and at_day",
            "Market Treasure Chest Game": "is_child and at_night",
<<<<<<< HEAD
            "Market Back Alley": "is_child"
        }
    },
    {
        "region_name": "Market Back Alley",
        "scene": "Market",
        "hint": "the Market",
        "exits": {
            "Market": "True",
            "Market Bombchu Shop": "at_night",
            "Market Market Dog Lady": "True",
            "Market Man in Green House": "at_night"
=======
            "Market Bombchu Shop": "is_child and at_night",
            "Market Dog Lady": "is_child",
            "Market Man in Green House": "is_child and at_night"
>>>>>>> c5f9e155
        }
    },
    {
        "region_name": "ToT Entrance",
        "scene": "ToT Entrance",
        "hint": "the Market",
        "locations": {
            "ToT Gossip Stone (Left)": "True",
            "ToT Gossip Stone (Left-Center)": "True",
            "ToT Gossip Stone (Right)": "True",
            "ToT Gossip Stone (Right-Center)": "True",
            "Gossip Stone Fairy": "can_summon_gossip_fairy_without_suns and has_bottle"
        },
        "exits": {
            "Market": "True",
            "Temple of Time": "True"
        }
    },
    {
        "region_name": "Temple of Time",
        "scene": "Temple of Time",
        "hint": "Temple of Time",
        "locations": {
            "ToT Light Arrows Cutscene": "is_adult and can_trigger_lacs"
        },
        "exits": {
            "ToT Entrance": "True",
            "Beyond Door of Time": "can_play(Song_of_Time) or open_door_of_time"
        }
    },
    {
        "region_name": "Beyond Door of Time",
        "scene": "Temple of Time",
        "hint": "Temple of Time",
        "locations": {
            "Master Sword Pedestal": "True",
            "Sheik at Temple": "Forest_Medallion and is_adult"
        },
        "exits": {
            "Temple of Time": "True"
        }
    },
    {
        "region_name": "Castle Grounds",
        "scene": "Castle Grounds",
        "exits": {
            "Market": "is_child or at_dampe_time",
            "Hyrule Castle Grounds": "is_child",
            "Ganons Castle Grounds": "is_adult"
        }
    },
    {
        "region_name": "Hyrule Castle Grounds",
        "scene": "Castle Grounds",
        "hint": "Hyrule Castle",
        "time_passes": true,
        "locations": {
            "HC Malon Egg": "True",
            "HC GS Tree": "can_child_attack",
            "HC Malon Gossip Stone": "True",
            "HC Rock Wall Gossip Stone": "True",
            "Gossip Stone Fairy": "can_summon_gossip_fairy and has_bottle",
            "Butterfly Fairy": "can_use(Sticks) and has_bottle",
            "Bug Rock": "has_bottle"
        },
        "exits": {
            "Castle Grounds": "True",
            "HC Garden": "Weird_Egg or (not shuffle_weird_egg)",
            "HC Great Fairy Fountain": "has_explosives",
            "HC Storms Grotto": "can_open_storm_grotto"
        }
    },
    {
        "region_name": "HC Garden",
        "scene": "Castle Grounds",
        "hint": "Hyrule Castle",
        "locations": {
            "HC Zeldas Letter": "True",
            "Song from Impa": "True"
        },
        "exits": {
            "Hyrule Castle Grounds": "True"
        }
    },
    {
        "region_name": "HC Great Fairy Fountain",
        "scene": "HC Great Fairy Fountain",
        "locations": {
            "HC Great Fairy Reward": "can_play(Zeldas_Lullaby)"
        },
        "exits": {
            "Castle Grounds": "True"
        }
    },
    {
        "region_name": "Ganons Castle Grounds",
        "scene": "Castle Grounds",
        "hint": "outside Ganon's Castle",
        "locations": {
            "OGC GS": "True"
        },
        "exits": {
            "Castle Grounds": "True",
            "OGC Great Fairy Fountain": "can_use(Golden_Gauntlets) and at_dampe_time",
            "Ganons Castle Lobby": "can_build_rainbow_bridge and at_dampe_time"
        }
    },
    {
        "region_name": "OGC Great Fairy Fountain",
        "scene": "OGC Great Fairy Fountain",
        "locations": {
            "OGC Great Fairy Reward": "can_play(Zeldas_Lullaby)"
        },
        "exits": {
            "Castle Grounds": "True"
        }
    },
    {
        "region_name": "Market Guard House",
        "scene": "Market Guard House",
        "events": {
            "Sell Big Poe": "is_adult and Bottle_with_Big_Poe"
        },
        "locations": {
            "Market 10 Big Poes": "
                is_adult and 
                (Big_Poe or (Bottle_with_Big_Poe, big_poe_count))",
            "Market GS Guard House": "is_child"
        },
        "exits": {
            "Market Entrance": "True"
        }
    },
    {
        "region_name": "Market Bazaar",
        "scene": "Market Bazaar",
        "locations": {
            "Market Bazaar Item 1": "True",
            "Market Bazaar Item 2": "True",
            "Market Bazaar Item 3": "True",
            "Market Bazaar Item 4": "True",
            "Market Bazaar Item 5": "True",
            "Market Bazaar Item 6": "True",
            "Market Bazaar Item 7": "True",
            "Market Bazaar Item 8": "True"
        },
        "exits": {
            "Market": "True"
        }
    },
    {
        "region_name": "Market Mask Shop",
        "scene": "Market Mask Shop",
        "events": {
<<<<<<< HEAD
            "Skull Mask": "Zeldas_Letter and (open_kakariko or at('Kakariko Village', is_child))",
=======
            "Skull Mask": "Zeldas_Letter and (complete_mask_quest or at('Kakariko Village', is_child))",
>>>>>>> c5f9e155
            "Mask of Truth": "'Skull Mask' and
                (complete_mask_quest or
                (at('Lost Woods', is_child and can_play(Sarias_Song)) and
                 at('Graveyard', is_child and at_day) and
                 at('Hyrule Field', is_child and has_all_stones)))"
        },
        "exits": {
            "Market": "True"
        }
    },
    {
        "region_name": "Market Shooting Gallery",
        "scene": "Market Shooting Gallery",
        "locations": {
            "Market Shooting Gallery": "is_child"
        },
        "exits": {
            "Market": "True"
        }
    },
    {
        "region_name": "Market Bombchu Bowling",
        "scene": "Market Bombchu Bowling",
        "locations": {
            "Market Bombchu Bowling First Prize": "found_bombchus",
            "Market Bombchu Bowling Second Prize": "found_bombchus",
            "Market Bombchu Bowling Bombchus": "found_bombchus"
        },
        "exits": {
            "Market": "True"
        }
    },
    {
        "region_name": "Market Potion Shop",
        "scene": "Market Potion Shop",
        "locations": {
            "Market Potion Shop Item 1": "True",
            "Market Potion Shop Item 2": "True",
            "Market Potion Shop Item 3": "True",
            "Market Potion Shop Item 4": "True",
            "Market Potion Shop Item 5": "True",
            "Market Potion Shop Item 6": "True",
            "Market Potion Shop Item 7": "True",
            "Market Potion Shop Item 8": "True"
        },
        "exits": {
            "Market": "True"
        }
    },
    {
        "region_name": "Market Treasure Chest Game",
        "scene": "Market Treasure Chest Game",
        "locations": {
            "Market Treasure Chest Game": "can_use(Lens_of_Truth)"
        },
        "exits": {
            "Market": "True"
        }
    },
    {
        "region_name": "Market Bombchu Shop",
        "scene": "Market Bombchu Shop",
        "locations": {
            "Market Bombchu Shop Item 1": "True",
            "Market Bombchu Shop Item 2": "True",
            "Market Bombchu Shop Item 3": "True",
            "Market Bombchu Shop Item 4": "True",
            "Market Bombchu Shop Item 5": "True",
            "Market Bombchu Shop Item 6": "True",
            "Market Bombchu Shop Item 7": "True",
            "Market Bombchu Shop Item 8": "True"
        },
        "exits": {
            "Market Back Alley": "True"
        }
    },
    {
<<<<<<< HEAD
        "region_name": "Market Market Dog Lady",
        "scene": "Market Market Dog Lady",
=======
        "region_name": "Market Dog Lady",
>>>>>>> c5f9e155
        "locations": {
            "Market Dog Lady": "is_child and at_night"
        },
        "exits": {
            "Market Back Alley": "True"
        }
    },
    {
        "region_name": "Market Man in Green House",
        "scene": "Market Man in Green House",
        "exits": {
            "Market Back Alley": "True"
        }
    },
    {
        "region_name": "Kakariko Village",
        "scene": "Kakariko Village",
        "hint": "Kakariko Village",
        "events": {
            "Cojiro Access": "is_adult and 'Wake Up Adult Talon'",
<<<<<<< HEAD
            "Kakariko Village Gate Open": "is_child and (Zeldas_Letter or open_kakariko)"
=======
            "Kakariko Village Gate Open": "is_child and (Zeldas_Letter or open_kakariko == 'open')"
>>>>>>> c5f9e155
        },
        "locations": {
            "Sheik in Kakariko": "
                is_adult and Forest_Medallion and Fire_Medallion and Water_Medallion",
            "Kak Anju as Adult": "is_adult and at_day",
            "Kak Anju as Child": "is_child and at_day",
            "Kak GS House Under Construction": "is_child and at_night",
            "Kak GS Skulltula House": "is_child and at_night",
            "Kak GS Guards House": "is_child and at_night",
            "Kak GS Tree": "is_child and at_night",
            "Kak GS Watchtower": "
                is_child and (Slingshot or has_bombchus or 
                    (logic_kakariko_tower_gs and (Sticks or Kokiri_Sword) and
                    (damage_multiplier != 'ohko' or Fairy or can_use(Nayrus_Love)))) and at_night",
            "Kak GS Above Impas House": "can_use(Hookshot) and at_night",
            "Bug Rock": "has_bottle"
        },
        "exits": {
            "Hyrule Field": "True",
            "Kak Carpenter Boss House": "True",
            "Kak House of Skulltula": "True",
            "Kak Impas House": "True",
            "Kak Windmill": "True",
            "Kak Bazaar": "is_adult and at_day",
            "Kak Shooting Gallery": "is_adult and at_day",
            "Bottom of the Well": "
                'Drain Well' and (is_child or shuffle_dungeon_entrances)",
            "Kak Potion Shop Front": "is_child or at_day",
            "Kak Redead Grotto": "can_open_bomb_grotto",
            "Kak Impas Ledge": "
                (is_child and at_day) or (is_adult and logic_visible_collisions) or can_use(Hookshot)",
            "Kak Odd Medicine Rooftop": "
                can_use(Hookshot) or 
                (logic_man_on_roof and 
                    (is_adult or at_day or Slingshot or has_bombchus or 
                        (logic_kakariko_tower_gs and (Sticks or Kokiri_Sword) and
                            (damage_multiplier != 'ohko' or Fairy or can_use(Nayrus_Love)))))",
            "Kak Backyard": "is_adult and at_day",
            "Graveyard": "True",
            "Kak Behind Gate": "is_adult or open_kakariko or 'Kakariko Village Gate Open'"
        }
    },
    {
        "region_name": "Kak Impas Ledge",
        "scene": "Kakariko Village",
        "hint": "Kakariko Village",
        "exits": {
            "Kak Impas House Back": "True",
            "Kakariko Village": "True"
        }
    },
    {
        "region_name": "Kak Odd Medicine Rooftop",
        "scene": "Kakariko Village",
        "hint": "Kakariko Village",
        "locations": {
            "Kak Man on Roof": "True"
        },
        "exits": {
            "Kakariko Village": "True",
            "Kak Backyard": "True"
        }
    },
    {
        "region_name": "Kak Backyard",
        "scene": "Kakariko Village",
        "hint": "Kakariko Village",
        "exits": {
            "Kakariko Village": "True",
            "Kak Open Grotto": "True",
            "Kak Odd Medicine Building": "is_adult",
            "Kak Potion Shop Back": "is_adult and at_day"
        }
    },
    {
        "region_name": "Kak Carpenter Boss House",
        "scene": "Kak Carpenter Boss House",
        "events": {
            "Wake Up Adult Talon": "is_adult and (Pocket_Egg or Pocket_Cucco)"
        },
        "exits": {
            "Kakariko Village": "True"
        }
    },
    {
        "region_name": "Kak House of Skulltula",
        "scene": "Kak House of Skulltula",
        "locations": {
            "Kak 10 Gold Skulltula Reward": "(Gold_Skulltula_Token, 10)",
            "Kak 20 Gold Skulltula Reward": "(Gold_Skulltula_Token, 20)",
            "Kak 30 Gold Skulltula Reward": "(Gold_Skulltula_Token, 30)",
            "Kak 40 Gold Skulltula Reward": "(Gold_Skulltula_Token, 40)",
            "Kak 50 Gold Skulltula Reward": "(Gold_Skulltula_Token, 50)"
        },
        "exits": {
            "Kakariko Village": "True"
        }
    },
    {
        "region_name": "Kak Impas House",
        "scene": "Kak Impas House",
        "exits": {
            "Kakariko Village": "True",
            "Kak Impas House Near Cow": "True"
        }
    },
    {
        "region_name": "Kak Impas House Back",
        "scene": "Kak Impas House",
        "locations": {
            "Kak Impas House Freestanding PoH": "True"
        },
        "exits": {
            "Kak Impas Ledge": "True",
            "Kak Impas House Near Cow": "True"
        }
    },
    {
        "region_name": "Kak Impas House Near Cow",
        "locations": {
            "Kak Impas House Cow": "can_play(Eponas_Song)"
        },
        "exits": {
            #For hints purposes
            "Kak Impas House Back": "False"
        }
    },
    {
        "region_name": "Kak Windmill",
        "scene": "Windmill and Dampes Grave",
        "events": {
            "Drain Well": "is_child and can_play(Song_of_Storms)"
        },
        "locations": {
            "Kak Windmill Freestanding PoH": "
                can_use(Boomerang) or
                (logic_windmill_poh and is_adult) or 'Dampes Windmill Access'",
            "Song from Windmill": "is_adult and Ocarina"
        },
        "exits": {
            "Kakariko Village": "True"
        }
    },
    {
        "region_name": "Kak Bazaar",
        "scene": "Kak Bazaar",
        "locations": {
            "Kak Bazaar Item 1": "True",
            "Kak Bazaar Item 2": "True",
            "Kak Bazaar Item 3": "True",
            "Kak Bazaar Item 4": "True",
            "Kak Bazaar Item 5": "True",
            "Kak Bazaar Item 6": "True",
            "Kak Bazaar Item 7": "True",
            "Kak Bazaar Item 8": "True"
        },
        "exits": {
            "Kakariko Village": "True"
        }
    },
    {
        "region_name": "Kak Shooting Gallery",
        "scene": "Kak Shooting Gallery",
        "locations": {
            "Kak Shooting Gallery": "is_adult and Bow"
        },
        "exits": {
            "Kakariko Village": "True"
        }
    },
    {
        "region_name": "Kak Potion Shop Front",
        "scene": "Kak Potion Shop Front",
        "locations": {
            "Kak Potion Shop Item 1": "is_adult",
            "Kak Potion Shop Item 2": "is_adult",
            "Kak Potion Shop Item 3": "is_adult",
            "Kak Potion Shop Item 4": "is_adult",
            "Kak Potion Shop Item 5": "is_adult",
            "Kak Potion Shop Item 6": "is_adult",
            "Kak Potion Shop Item 7": "is_adult",
            "Kak Potion Shop Item 8": "is_adult"
        },
        "exits": {
            "Kakariko Village": "True",
            "Kak Potion Shop Back": "is_adult"
        }
    },
    {
        "region_name": "Kak Potion Shop Back",
        "scene": "Kak Potion Shop Back",
        "exits": {
            "Kak Backyard": "is_adult",
            "Kak Potion Shop Front": "True"
        }
    },
    {
        "region_name": "Kak Odd Medicine Building",
        "scene": "Kak Odd Medicine Building",
        "events": {
            "Odd Potion Access": "
                is_adult and
                ('Odd Mushroom Access' or (Odd_Mushroom and disable_trade_revert))"
        },
        "exits": {
            "Kak Backyard": "True"
        }
    },
    {
        "region_name": "Graveyard",
        "scene": "Graveyard",
        "hint": "the Graveyard",
        "locations": {
            "Graveyard Freestanding PoH": "
                (is_adult and (here(can_plant_bean) or can_use(Longshot))) or
                (logic_graveyard_poh and can_use(Boomerang))",
            "Graveyard Dampe Gravedigging Tour": "is_child and at_dampe_time",
            "Graveyard GS Wall": "can_use(Boomerang) and at_night",
            "Graveyard GS Bean Patch": "can_plant_bugs and can_child_attack",
            "Butterfly Fairy": "can_use(Sticks) and at_day and has_bottle",
            "Bean Plant Fairy": "can_plant_bean and can_play(Song_of_Storms) and has_bottle",
            "Bug Rock": "has_bottle"
        },
        "exits": {
            "Graveyard Shield Grave": "is_adult or at_night",
            "Graveyard Composers Grave": "can_play(Zeldas_Lullaby)",
            "Graveyard Heart Piece Grave": "is_adult or at_night",
            "Graveyard Dampes Grave": "is_adult",
            "Graveyard Dampes House": "is_adult or at_dampe_time",
            "Kakariko Village": "True"
        }
    },
    {
        "region_name": "Graveyard Shield Grave",
        "scene": "Graveyard Shield Grave",
        "locations": {
            "Graveyard Shield Grave Chest": "True",
            "Free Fairies": "can_blast_or_smash and has_bottle"
        },
        "exits": {
            "Graveyard": "True"
        }
    },
    {
        "region_name": "Graveyard Heart Piece Grave",
        "scene": "Graveyard Heart Piece Grave",
        "locations": {
            "Graveyard Heart Piece Grave Chest": "can_play(Suns_Song)"
        },
        "exits": {
            "Graveyard": "True"
        }
    },
    {
        "region_name": "Graveyard Composers Grave",
        "scene": "Graveyard Composers Grave",
        "locations": {
            "Graveyard Composers Grave Chest": "has_fire_source",
            "Song from Composers Grave": "
                is_adult or 
                (Slingshot or Boomerang or Sticks or 
                    has_explosives or Kokiri_Sword)"
        },
        "exits": {
            "Graveyard": "True"
        }
    },
    {
        "region_name": "Graveyard Dampes Grave",
        "scene": "Windmill and Dampes Grave",
        "events": {
            "Dampes Windmill Access": "is_adult and can_play(Song_of_Time)"
        },
        "locations": {
            "Graveyard Hookshot Chest": "True",
            "Graveyard Dampe Race Freestanding PoH": "is_adult or logic_child_dampe_race_poh",
            "Nut Pot": "True"
        },
        "exits": {
            "Graveyard": "True",
            "Kak Windmill": "is_adult and can_play(Song_of_Time)"
        }
    },
    {
        "region_name": "Graveyard Dampes House",
        "scene": "Graveyard Dampes House",
        "exits": {
            "Graveyard": "True"
        }
    },
    {
        "region_name": "Graveyard Warp Pad Region",
        "scene": "Graveyard",
        "hint": "the Graveyard",
        "locations": {
            "Graveyard Gossip Stone": "True",
            "Gossip Stone Fairy": "can_summon_gossip_fairy_without_suns and has_bottle"
        },
        "exits": {
            "Graveyard": "True",
            "Shadow Temple Entryway": "
                can_use(Dins_Fire) or
                (logic_shadow_fire_arrow_entry and can_use(Fire_Arrows))"
        }
    },
    {
        "region_name": "Kak Behind Gate",
        "scene": "Kakariko Village",
        "hint": "Kakariko Village",
        "exits": {
            "Kakariko Village": "
<<<<<<< HEAD
                is_adult or logic_visible_collisions or open_kakariko or 'Kakariko Village Gate Open'",
=======
                is_adult or logic_visible_collisions or 'Kakariko Village Gate Open' or open_kakariko == 'open'",
>>>>>>> c5f9e155
            "Death Mountain": "True"
        }
    },
    {
        "region_name": "Death Mountain",
        "scene": "Death Mountain",
        "hint": "Death Mountain Trail",
        "time_passes": true,
        "locations": {
            "DMT Chest": "
                can_blast_or_smash or 
                (logic_dmt_bombable and is_child and Progressive_Strength_Upgrade)",
            "DMT Freestanding PoH": "
                (damage_multiplier != 'ohko') or can_use(Nayrus_Love) or Fairy or can_use(Hover_Boots) or
                (is_adult and here(can_plant_bean and (has_explosives or Progressive_Strength_Upgrade)))",
            "DMT GS Bean Patch": "
                can_plant_bugs and
                    (has_explosives or Progressive_Strength_Upgrade or
                    (logic_dmt_soil_gs and can_use(Boomerang)))",
            "DMT GS Near Kak": "can_blast_or_smash",
            "DMT GS Above Dodongos Cavern": "
                is_adult and at_night and
                (can_use(Megaton_Hammer) or (logic_trail_gs_lower_hookshot and can_use(Hookshot)) or
                    (logic_trail_gs_lower_bean and here(can_plant_bean and (has_explosives or Progressive_Strength_Upgrade))))",
            "Bean Plant Fairy": "
                can_plant_bean and can_play(Song_of_Storms) and has_bottle and
                (has_explosives or Progressive_Strength_Upgrade)"
        },
        "exits": {
            "Kak Behind Gate": "True",
            "Goron City": "True",
            "Death Mountain Summit": "
                here(can_blast_or_smash) or (is_adult and here(can_plant_bean and Progressive_Strength_Upgrade))",
            "Dodongos Cavern Beginning": "has_explosives or Progressive_Strength_Upgrade or is_adult",
            "DMT Storms Grotto": "can_open_storm_grotto"
        }
    },
    {
        "region_name": "Death Mountain Summit",
        "scene": "Death Mountain",
        "hint": "Death Mountain Trail",
        "time_passes": true,
        "events": {
            "Prescription Access": "is_adult and ('Broken Sword Access' or Broken_Sword)"
        },
        "locations": {
            "DMT Biggoron": "
                is_adult and 
                (Claim_Check or 
                    (guarantee_trade_path and 
                    ('Eyedrops Access' or (Eyedrops and disable_trade_revert))))",
            "DMT GS Falling Rocks Path": "
                is_adult and (can_use(Megaton_Hammer) or logic_trail_gs_upper) and at_night",
            "DMT Gossip Stone": "True",
            "Gossip Stone Fairy": "can_summon_gossip_fairy and has_bottle",
            "Bug Rock": "is_child and has_bottle"
        },
        "exits": {
            "Death Mountain": "True",
            "DMC Upper Local": "True",
            "DMT Owl Flight": "is_child",
            "DMT Cow Grotto": "here(can_blast_or_smash)",
            "DMT Great Fairy Fountain": "here(can_blast_or_smash)"
        }
    },
    {
        "region_name": "DMT Owl Flight",
        "scene": "Death Mountain",
        "exits": {
            "Kak Impas Ledge": "True"
        }
    },
    {
        "region_name": "Goron City",
        "scene": "Goron City",
        "hint": "Goron City",
        "events": {
            "Goron City Child Fire": "is_child and can_use(Dins_Fire)",
            "GC Woods Warp Open": "
                can_blast_or_smash or can_use(Dins_Fire) or can_use(Bow) or 
                Progressive_Strength_Upgrade or 'Goron City Child Fire'",
            "Stop GC Rolling Goron as Adult": "
                is_adult and 
                (Progressive_Strength_Upgrade or has_explosives or Bow or
                    (logic_link_goron_dins and can_use(Dins_Fire)))"
        },
        "locations": {
            "GC Maze Left Chest": "
                can_use(Megaton_Hammer) or can_use(Silver_Gauntlets) or
                (logic_goron_city_leftmost and has_explosives and can_use(Hover_Boots))",
            "GC Maze Center Chest": "
                can_blast_or_smash or can_use(Silver_Gauntlets)",
            "GC Maze Right Chest": "
                can_blast_or_smash or can_use(Silver_Gauntlets)",
            "GC Pot Freestanding PoH": "
                is_child and 'Goron City Child Fire' and
                (Bombs or (Progressive_Strength_Upgrade and logic_goron_city_pot_with_strength) or (has_bombchus and logic_goron_city_pot))",
            "GC Rolling Goron as Child": "
                is_child and 
                (has_explosives or (Progressive_Strength_Upgrade and logic_child_rolling_with_strength))",
            "GC Rolling Goron as Adult": "'Stop GC Rolling Goron as Adult'",
            "GC Medigoron": "
                is_adult and Progressive_Wallet and 
                (can_blast_or_smash or Progressive_Strength_Upgrade)",
            "GC GS Boulder Maze": "is_child and has_explosives",
            "GC GS Center Platform": "is_adult",
            "GC Maze Gossip Stone": "
                can_blast_or_smash or can_use(Silver_Gauntlets)",
            "GC Medigoron Gossip Stone": "
                can_blast_or_smash or Progressive_Strength_Upgrade",
            "Gossip Stone Fairy": "
                can_summon_gossip_fairy_without_suns and has_bottle and
                (can_blast_or_smash or Progressive_Strength_Upgrade)",
            "Bug Rock": "(can_blast_or_smash or can_use(Silver_Gauntlets)) and has_bottle",
            "Stick Pot": "is_child"
        },
        "exits": {
            "Death Mountain": "True",
            "GC Woods Warp": "'GC Woods Warp Open'",
            "GC Shop": "
                (is_adult and 'Stop GC Rolling Goron as Adult') or 
                (is_child and (has_explosives or Progressive_Strength_Upgrade or 'Goron City Child Fire'))",
            "GC Darunias Chamber": "
                (is_adult and 'Stop GC Rolling Goron as Adult') or
                (is_child and can_play(Zeldas_Lullaby))",
            "GC Grotto Platform": "
                is_adult and 
                ((can_play(Song_of_Time) and 
                    ((damage_multiplier != 'ohko' and damage_multiplier != 'quadruple') or 
                        can_use(Goron_Tunic) or can_use(Longshot) or can_use(Nayrus_Love))) or 
                (damage_multiplier != 'ohko' and can_use(Goron_Tunic) and can_use(Hookshot)) or 
                (can_use(Nayrus_Love) and can_use(Hookshot)))"
        }
    },
    {
        "region_name": "GC Woods Warp",
        "scene": "Goron City",
        "hint": "Goron City",
        "events": {
            "GC Woods Warp Open": "can_blast_or_smash or can_use(Dins_Fire)"
        },
        "exits": {
            "Goron City": "can_leave_forest and 'GC Woods Warp Open'",
            "Lost Woods": "True"
        }
    },
    {
        "region_name": "GC Darunias Chamber",
        "scene": "Goron City",
        "hint": "Goron City",
        "events": {
            "Goron City Child Fire": "can_use(Sticks)"
        },
        "locations": {
            "GC Darunias Joy": "is_child and can_play(Sarias_Song)"
        },
        "exits": {
            "Goron City": "True",
            "DMC Lower Local": "is_adult"
        }
    },
    {
        "region_name": "GC Grotto Platform",
        "scene": "Goron City",
        "hint": "Goron City",
        "exits": {
            "GC Grotto": "True",
            "Goron City": "
                (damage_multiplier != 'ohko' and damage_multiplier != 'quadruple') or 
                can_use(Goron_Tunic) or can_use(Nayrus_Love) or 
                (can_play(Song_of_Time) and can_use(Longshot))"
        }
    },
    {
        "region_name": "GC Shop",
        "scene": "GC Shop",
        "locations": {
            "GC Shop Item 1": "True",
            "GC Shop Item 2": "True",
            "GC Shop Item 3": "True",
            "GC Shop Item 4": "True",
            "GC Shop Item 5": "True",
            "GC Shop Item 6": "True",
            "GC Shop Item 7": "True",
            "GC Shop Item 8": "True"
        },
        "exits": {
            "Goron City": "True"
        }
    },
    {
        "region_name": "DMC Upper Nearby",
        "scene": "Death Mountain Crater",
        "hint": "Death Mountain Crater",
        "exits": {
            "DMC Upper Local": "can_use(Goron_Tunic)",
            "Death Mountain Summit": "True",
            "DMC Upper Grotto": "here(can_blast_or_smash)"
        }
    },
    {
        "region_name": "DMC Upper Local",
        "scene": "Death Mountain Crater",
        "hint": "Death Mountain Crater",
        "locations": {
            "DMC Wall Freestanding PoH": "True",
            "DMC GS Crate": "is_child and can_child_attack",
            "DMC Gossip Stone": "has_explosives",
            "Gossip Stone Fairy": "
                has_explosives and can_summon_gossip_fairy_without_suns and has_bottle"
        },
        "exits": {
            "DMC Upper Nearby": "True",
            "DMC Ladder Area Nearby": "True",
            "DMC Central Nearby": "
                can_use(Goron_Tunic) and can_use(Longshot) and 
                ((damage_multiplier != 'ohko' and damage_multiplier != 'quadruple') or 
                    (Fairy and not shuffle_dungeon_entrances) or can_use(Nayrus_Love))"
        }
    },
    {
        "region_name": "DMC Ladder Area Nearby",
        "scene": "Death Mountain Crater",
        "hint": "Death Mountain Crater",
        "locations": {
            "DMC Deku Scrub": "is_child and can_stun_deku"
        },
        "exits": {
            "DMC Upper Nearby": "is_adult",
            "DMC Lower Nearby": "
                can_use(Hover_Boots) or
                (logic_crater_upper_to_lower and can_use(Megaton_Hammer))"
        }
    },
    {
        "region_name": "DMC Lower Nearby",
        "scene": "Death Mountain Crater",
        "hint": "Death Mountain Crater",
        "exits": {
            "DMC Lower Local": "can_use(Goron_Tunic)",
            "GC Darunias Chamber": "True",
            "DMC Great Fairy Fountain": "can_use(Megaton_Hammer)",
            "DMC Hammer Grotto": "can_use(Megaton_Hammer)"
        }
    },
    {
        "region_name": "DMC Lower Local",
        "scene": "Death Mountain Crater",
        "hint": "Death Mountain Crater",
        "exits": {
            "DMC Lower Nearby": "True",
            "DMC Ladder Area Nearby": "True",
            "DMC Central Nearby": "can_use(Hover_Boots) or can_use(Hookshot)",
            "DMC Fire Temple Entrance": "
                (can_use(Hover_Boots) or can_use(Hookshot)) and
                (logic_fewer_tunic_requirements or can_use(Goron_Tunic))"
        }
    },
    {
        "region_name": "DMC Central Nearby",
        "scene": "Death Mountain Crater",
        "hint": "Death Mountain Crater",
        "locations": {
            "DMC Volcano Freestanding PoH": "
                is_adult and
                (here(can_plant_bean) or 
                    (logic_crater_bean_poh_with_hovers and Hover_Boots))",
            "Sheik in Crater": "is_adult"
        },
        "exits": {
            "DMC Central Local": "can_use(Goron_Tunic)"
        }
    },
    {
        "region_name": "DMC Central Local",
        "scene": "Death Mountain Crater",
        "hint": "Death Mountain Crater",
        "locations": {
            "DMC GS Bean Patch": "can_plant_bugs and can_child_attack",
            "Bean Plant Fairy": "can_plant_bean and can_play(Song_of_Storms) and has_bottle"
        },
        "exits": {
            "DMC Central Nearby": "True",
            "DMC Lower Nearby": "
                is_adult and
                (can_use(Hover_Boots) or can_use(Hookshot) or here(can_plant_bean))",
            "DMC Upper Nearby": "is_adult and here(can_plant_bean)",
            "DMC Fire Temple Entrance": "
                (is_child and shuffle_dungeon_entrances) or
                (is_adult and (logic_fewer_tunic_requirements or can_use(Goron_Tunic)))"
        }
    },
    {
        "region_name": "DMC Fire Temple Entrance",
        "scene": "Death Mountain Crater",
        "hint": "Death Mountain Crater",
        "exits": {
            "Fire Temple Lower": "True",
            "DMC Central Nearby": "can_use(Goron_Tunic)"
        }
    },
    {
        "region_name": "DMC Great Fairy Fountain",
        "scene": "DMC Great Fairy Fountain",
        "locations": {
            "DMC Great Fairy Reward": "can_play(Zeldas_Lullaby)"
        },
        "exits": {
            "DMC Lower Local": "True"
        }
    },
    {
        "region_name": "DMT Great Fairy Fountain",
        "scene": "DMT Great Fairy Fountain",
        "locations": {
            "DMT Great Fairy Reward": "can_play(Zeldas_Lullaby)"
        },
        "exits": {
            "Death Mountain Summit": "True"
        }
    },
    {
        "region_name": "ZR Front",
        "scene": "Zora River",
        "hint": "Zora's River",
        "time_passes": true,
        "locations": {
            "ZR GS Tree": "is_child and can_child_attack"
        },
        "exits": {
            "Zora River": "is_adult or has_explosives",
            "Hyrule Field": "True"
        }
    },
    {
        "region_name": "Zora River",
        "scene": "Zora River",
        "hint": "Zora's River",
        "time_passes": true,
        "locations": {
            "ZR Magic Bean Salesman": "is_child",
            "ZR Frogs Ocarina Game": "
                is_child and can_play(Zeldas_Lullaby) and can_play(Sarias_Song) and 
                can_play(Suns_Song) and can_play(Eponas_Song) and 
                can_play(Song_of_Time) and can_play(Song_of_Storms)",
            "ZR Frogs in the Rain": "is_child and can_play(Song_of_Storms)",
            "ZR Near Open Grotto Freestanding PoH": "
                is_child or can_use(Hover_Boots) or (is_adult and logic_zora_river_lower)",
            "ZR Near Domain Freestanding PoH": "
                is_child or can_use(Hover_Boots) or (is_adult and logic_zora_river_upper)",
            "ZR GS Ladder": "is_child and at_night and can_child_attack",
            "ZR GS Near Raised Grottos": "can_use(Hookshot) and at_night",
            "ZR GS Above Bridge": "can_use(Hookshot) and at_night",
            "ZR Near Grottos Gossip Stone": "True",
            "ZR Near Domain Gossip Stone": "True",
            "Gossip Stone Fairy": "can_summon_gossip_fairy and has_bottle",
            "Bean Plant Fairy": "can_plant_bean and can_play(Song_of_Storms) and has_bottle",
            "Butterfly Fairy": "can_use(Sticks) and has_bottle",
            "Bug Shrub": "can_cut_shrubs and has_bottle"
        },
        "exits": {
            "ZR Front": "True",
            "ZR Open Grotto": "True",
            "ZR Fairy Grotto": "here(can_blast_or_smash)",
            "Lost Woods": "can_dive or can_use(Iron_Boots)",
            "ZR Storms Grotto": "can_open_storm_grotto",
            "ZR Behind Waterfall": "
                can_play(Zeldas_Lullaby) or
                (can_use(Hover_Boots) and logic_zora_with_hovers) or
                (is_child and logic_zora_with_cucco)"
        }
    },
    {
        "region_name": "ZR Behind Waterfall",
        "scene": "Zora River",
        "hint": "Zora's River",
        "exits": {
            "Zora River": "True",
            "Zoras Domain": "True"
        }
    },
    {
        "region_name": "ZR Top of Waterfall",
        "scene": "Zora River",
        "hint": "Zora's River",
        "exits": {
            "Zora River": "True"
        }
    },
    {
        "region_name": "Zoras Domain",
        "scene": "Zoras Domain",
        "hint": "Zora's Domain",
        "events": {
            "King Zora Thawed": "is_adult and Blue_Fire",
            "Eyeball Frog Access": "
                is_adult and 'King Zora Thawed' and 
                (Eyedrops or Eyeball_Frog or Prescription or 'Prescription Access')"
        },
        "locations": {
            "ZD Diving Minigame": "is_child",
            "ZD Chest": "can_use(Sticks)",
            "Deliver Rutos Letter": "
                is_child and Rutos_Letter and zora_fountain != 'open'",
            "ZD King Zora Thawed": "'King Zora Thawed'",
            "ZD GS Frozen Waterfall": "
                is_adult and at_night and (Progressive_Hookshot or Bow or Magic_Meter)",
            "ZD Gossip Stone": "True",
            "Gossip Stone Fairy": "can_summon_gossip_fairy_without_suns and has_bottle",
            "Fish Group": "is_child and has_bottle",
            "Stick Pot": "is_child",
            "Nut Pot": "True"
        },
        "exits": {
            "ZR Behind Waterfall": "True",
            "Lake Hylia": "is_child and can_dive",
            "ZD Behind King Zora": "
                Deliver_Letter or zora_fountain == 'open' or
                (zora_fountain == 'adult' and is_adult)",
            "ZD Shop": "is_child or Blue_Fire",
            "ZD Storms Grotto": "can_open_storm_grotto"
        }
    },
    {
        "region_name": "ZD Behind King Zora",
        "scene": "Zoras Domain",
        "hint": "Zora's Domain",
        "exits": {
            "Zoras Domain": "
                Deliver_Letter or zora_fountain == 'open' or
                (zora_fountain == 'adult' and is_adult)",
            "Zoras Fountain": "True"
        }
    },
    {
        "region_name": "ZD Eyeball Frog Timeout",
        "scene": "Zoras Domain",
        "hint": "Zora's Domain",
        "exits": {
            "Zoras Domain": "True"
        }
    },
    {
        "region_name": "Zoras Fountain",
        "scene": "Zoras Fountain",
        "hint": "Zora's Fountain",
        "locations": {
            "ZF Iceberg Freestanding PoH": "is_adult",
            "ZF Bottom Freestanding PoH": "
                is_adult and Iron_Boots and (logic_fewer_tunic_requirements or can_use(Zora_Tunic))",
            "ZF GS Tree": "is_child",
            "ZF GS Above the Log": "can_use(Boomerang) and at_night",
            "ZF GS Hidden Cave": "
                can_use(Silver_Gauntlets) and can_blast_or_smash and 
                can_use(Hookshot) and at_night",
            "ZF Fairy Gossip Stone": "True",
            "ZF Jabu Gossip Stone": "True",
            "Gossip Stone Fairy": "can_summon_gossip_fairy_without_suns and has_bottle",
            "Butterfly Fairy": "can_use(Sticks) and at_day and has_bottle"
        },
        "exits": {
            "ZD Behind King Zora": "True",
            "Jabu Jabus Belly Beginning": "is_child and Fish",
            "ZF Ice Ledge": "is_adult",
            "ZF Great Fairy Fountain": "has_explosives"
        }
    },
    {
        "region_name": "ZF Ice Ledge",
        "scene": "Zoras Fountain",
        "hint": "Zora's Fountain",
        "exits": {
            "Zoras Fountain": "True",
            "Ice Cavern Beginning": "True"
        }
    },
    {
        "region_name": "ZD Shop",
        "scene": "ZD Shop",
        "locations": {
            "ZD Shop Item 1": "True",
            "ZD Shop Item 2": "True",
            "ZD Shop Item 3": "True",
            "ZD Shop Item 4": "True",
            "ZD Shop Item 5": "True",
            "ZD Shop Item 6": "True",
            "ZD Shop Item 7": "True",
            "ZD Shop Item 8": "True"
        },
        "exits": {
            "Zoras Domain": "True"
        }
    },
    {
        "region_name": "ZF Great Fairy Fountain",
        "scene": "ZF Great Fairy Fountain",
        "locations": {
            "ZF Great Fairy Reward": "can_play(Zeldas_Lullaby)"
        },
        "exits": {
            "Zoras Fountain": "True"
        }
    },
    {
        "region_name": "Lon Lon Ranch",
        "scene": "Lon Lon Ranch",
        "hint": "Lon Lon Ranch",
        "events": {
            "Epona": "can_play(Eponas_Song) and is_adult and at_day",
            "Links Cow": "can_play(Eponas_Song) and is_adult and at_day"
        },
        "locations": {
            "Song from Malon": "is_child and Zeldas_Letter and Ocarina and at_day",
            "LLR GS Tree": "is_child",
            "LLR GS Rain Shed": "is_child and at_night",
            "LLR GS House Window": "can_use(Boomerang) and at_night",
            "LLR GS Back Wall": "can_use(Boomerang) and at_night"
        },
        "exits": {
            "Hyrule Field": "True",
            "LLR Talons House": "is_adult or at_day",
            "LLR Stables": "True",
            "LLR Tower": "True",
            "LLR Grotto": "is_child"
        }
    },
    {
        "region_name": "LLR Talons House",
        "scene": "LLR Talons House",
        "locations": {
            "LLR Talons Chickens": "is_child and at_day and Zeldas_Letter"
        },
        "exits": {
            "Lon Lon Ranch": "True"
        }
    },
    {
        "region_name": "LLR Stables",
        "scene": "LLR Stables",
		"locations": {
            "LLR Stables Left Cow": "can_play(Eponas_Song)",
            "LLR Stables Right Cow": "can_play(Eponas_Song)"
        },
        "exits": {
            "Lon Lon Ranch": "True"
        }
    },
    {
        "region_name": "LLR Tower",
        "scene": "LLR Tower",
        "locations": {
            "LLR Freestanding PoH": "is_child",
            "LLR Tower Left Cow": "can_play(Eponas_Song)",
            "LLR Tower Right Cow": "can_play(Eponas_Song)"
        },
        "exits": {
            "Lon Lon Ranch": "True"
        }
    },
    {
        "region_name": "Ganons Castle Tower",
        "dungeon": "Ganons Castle",
        "locations": {
            "Ganons Tower Boss Key Chest": "True",
            "Ganondorf Hint": "Boss_Key_Ganons_Castle",
            "Ganon": "Boss_Key_Ganons_Castle and can_use(Light_Arrows)"
        }
    },
    {
        "region_name": "GF Storms Grotto",
        "scene": "GF Storms Grotto",
        "locations": {
            "Free Fairies": "has_bottle"
        },
        "exits": {
            "Gerudo Fortress": "True"
        }
    },
    {
        "region_name": "ZD Storms Grotto",
        "scene": "ZD Storms Grotto",
        "locations": {
            "Free Fairies": "has_bottle"
        },
        "exits": {
            "Zoras Domain": "True"
        }
    },
    {
        "region_name": "KF Storms Grotto",
        "scene": "KF Storms Grotto",
        "locations": {
            "KF Storms Grotto Chest": "True",
            "KF Storms Grotto Gossip Stone": "True",
            "Gossip Stone Fairy": "can_summon_gossip_fairy and has_bottle",
            "Butterfly Fairy": "can_use(Sticks) and has_bottle",
            "Bug Shrub": "can_cut_shrubs and has_bottle",
            "Lone Fish": "has_bottle"
        },
        "exits": {
            "Kokiri Forest": "True"
        }
    },
    {
        "region_name": "LW Near Shortcuts Grotto",
        "scene": "LW Near Shortcuts Grotto",
        "locations": {
            "LW Near Shortcuts Grotto Chest": "True",
            "LW Near Shortcuts Grotto Gossip Stone": "True",
            "Gossip Stone Fairy": "can_summon_gossip_fairy and has_bottle",
            "Butterfly Fairy": "can_use(Sticks) and has_bottle",
            "Bug Shrub": "can_cut_shrubs and has_bottle",
            "Lone Fish": "has_bottle"
        },
        "exits": {
            "Lost Woods": "True"
        }
    },
    {
        "region_name": "Deku Theater",
        "scene": "Deku Theater",
        "locations": {
            "Deku Theater Skull Mask": "is_child and 'Skull Mask'",
            "Deku Theater Mask of Truth": "is_child and 'Mask of Truth'"
        },
        "exits": {
            "LW Beyond Mido": "True"
        }
    },
    {
        "region_name": "LW Scrubs Grotto",
        "scene": "LW Scrubs Grotto",
        "locations": {
            "LW Deku Scrub Grotto Rear": "can_stun_deku",
            "LW Deku Scrub Grotto Front": "can_stun_deku"
        },
        "exits": {
            "LW Beyond Mido": "True"
        }
    },
    {
        "region_name": "SFM Fairy Grotto",
        "scene": "SFM Fairy Grotto",
        "locations": {
            "Free Fairies": "has_bottle"
        },
        "exits": {
            "Sacred Forest Meadow": "True"
        }
    },
    {
        "region_name": "SFM Storms Grotto",
        "scene": "SFM Storms Grotto",
        "locations": {
            "SFM Deku Scrub Grotto Rear": "can_stun_deku",
            "SFM Deku Scrub Grotto Front": "can_stun_deku"
        },
        "exits": {
            "Sacred Forest Meadow": "True"
        }
    },
    {
        "region_name": "SFM Wolfos Grotto",
        "scene": "SFM Wolfos Grotto",
        "locations": {
            "SFM Wolfos Grotto Chest": "
                is_adult or Slingshot or Sticks or 
                Kokiri_Sword or can_use(Dins_Fire)"
        },
        "exits": {
            "SFM Entryway": "True"
        }
    },
    {
        "region_name": "LLR Grotto",
        "scene": "LLR Grotto",
        "locations": {
            "LLR Deku Scrub Grotto Left": "can_stun_deku",
            "LLR Deku Scrub Grotto Right": "can_stun_deku",
            "LLR Deku Scrub Grotto Center": "can_stun_deku"
        },
        "exits": {
            "Lon Lon Ranch": "True"
        }
    },
    {
        "region_name": "HF Southeast Grotto",
        "scene": "HF Southeast Grotto",
        "locations": {
            "HF Southeast Grotto Chest": "True",
            "HF Southeast Grotto Gossip Stone": "True",
            "Gossip Stone Fairy": "can_summon_gossip_fairy and has_bottle",
            "Butterfly Fairy": "can_use(Sticks) and has_bottle",
            "Bug Shrub": "can_cut_shrubs and has_bottle",
            "Lone Fish": "has_bottle"
        },
        "exits": {
            "Hyrule Field": "True"
        }
    },
    {
        "region_name": "HF Open Grotto",
        "scene": "HF Open Grotto",
        "locations": {
            "HF Open Grotto Chest": "True",
            "HF Open Grotto Gossip Stone": "True",
            "Gossip Stone Fairy": "can_summon_gossip_fairy and has_bottle",
            "Butterfly Fairy": "can_use(Sticks) and has_bottle",
            "Bug Shrub": "can_cut_shrubs and has_bottle",
            "Lone Fish": "has_bottle"
        },
        "exits": {
            "Hyrule Field": "True"
        }
    },
    {
        "region_name": "HF Inside Fence Grotto",
        "scene": "HF Inside Fence Grotto",
        "locations": {
            "HF Deku Scrub Grotto": "can_stun_deku"
        },
        "exits": {
            "Hyrule Field": "True"
        }
    },
    {
        "region_name": "HF Cow Grotto",
        "scene": "HF Cow Grotto",
        "locations": {
            "HF GS Cow Grotto": "
                has_fire_source and (can_use(Hookshot) or can_use(Boomerang))",
            "HF Cow Grotto Cow": "has_fire_source and can_play(Eponas_Song)",
            "HF Cow Grotto Gossip Stone": "has_fire_source",
            "Gossip Stone Fairy": "has_fire_source and can_summon_gossip_fairy and has_bottle",
            "Bug Shrub": "has_fire_source and can_cut_shrubs and has_bottle",
            "Nut Pot": "has_fire_source"
        },
        "exits": {
            "Hyrule Field": "True"
        }
    },
    {
        "region_name": "HF Near Market Grotto",
        "scene": "HF Near Market Grotto",
        "locations": {
            "HF Near Market Grotto Chest": "True",
            "HF Near Market Grotto Gossip Stone": "True",
            "Gossip Stone Fairy": "can_summon_gossip_fairy and has_bottle",
            "Butterfly Fairy": "can_use(Sticks) and has_bottle",
            "Bug Shrub": "can_cut_shrubs and has_bottle",
            "Lone Fish": "has_bottle"
        },
        "exits": {
            "Hyrule Field": "True"
        }
    },
    {
        "region_name": "HF Fairy Grotto",
        "scene": "HF Fairy Grotto",
        "locations": {
            "Free Fairies": "has_bottle"
        },
        "exits": {
            "Hyrule Field": "True"
        }
    },
    {
        "region_name": "HF Near Kak Grotto",
        "scene": "HF Near Kak Grotto",
        "locations": {
            "HF GS Near Kak Grotto": "can_use(Boomerang) or can_use(Hookshot)"
        },
        "exits": {
            "Hyrule Field": "True"
        }
    },
    {
        "region_name": "HF Tektite Grotto",
        "scene": "HF Tektite Grotto",
        "locations": {
            "HF Tektite Grotto Freestanding PoH": "
                (Progressive_Scale, 2) or can_use(Iron_Boots)"
        },
        "exits": {
            "Hyrule Field": "True"
        }
    },
    {
        "region_name": "HC Storms Grotto",
        "scene": "HC Storms Grotto",
        "locations": {
            "HC GS Storms Grotto": "can_blast_or_smash and (can_use(Boomerang) or can_use(Hookshot))",
            "HC Storms Grotto Gossip Stone": "can_blast_or_smash",
            "Gossip Stone Fairy": "can_blast_or_smash and can_summon_gossip_fairy and has_bottle",
            "Wandering Bugs": "can_blast_or_smash and has_bottle",
            "Nut Pot": "can_blast_or_smash"
        },
        "exits": {
            "Castle Grounds": "True"
        }
    },
    {
        "region_name": "Kak Redead Grotto",
        "scene": "Kak Redead Grotto",
        "locations": {
            "Kak Redead Grotto Chest": "
                is_adult or 
                (Sticks or Kokiri_Sword or can_use(Dins_Fire))"
        },
        "exits": {
            "Kakariko Village": "True"
        }
    },
    {
        "region_name": "Kak Open Grotto",
        "scene": "Kak Open Grotto",
        "locations": {
            "Kak Open Grotto Chest": "True",
            "Kak Open Grotto Gossip Stone": "True",
            "Gossip Stone Fairy": "can_summon_gossip_fairy and has_bottle",
            "Butterfly Fairy": "can_use(Sticks) and has_bottle",
            "Bug Shrub": "can_cut_shrubs and has_bottle",
            "Lone Fish": "has_bottle"
        },
        "exits": {
            "Kak Backyard": "True"
        }
    },
    {
        "region_name": "DMT Cow Grotto",
        "scene": "DMT Cow Grotto",
		 "locations": {
            "DMT Cow Grotto Cow": "can_play(Eponas_Song)"
        },
        "exits": {
            "Death Mountain Summit": "True"
        }
    },
    {
        "region_name": "DMT Storms Grotto",
        "scene": "DMT Storms Grotto",
        "locations": {
            "DMT Storms Grotto Chest": "True",
            "DMT Storms Grotto Gossip Stone": "True",
            "Gossip Stone Fairy": "can_summon_gossip_fairy and has_bottle",
            "Butterfly Fairy": "can_use(Sticks) and has_bottle",
            "Bug Shrub": "can_cut_shrubs and has_bottle",
            "Lone Fish": "has_bottle"
        },
        "exits": {
            "Death Mountain": "True"
        }
    },
    {
        "region_name": "GC Grotto",
        "scene": "GC Grotto",
        "locations": {
            "GC Deku Scrub Grotto Left": "can_stun_deku",
            "GC Deku Scrub Grotto Right": "can_stun_deku",
            "GC Deku Scrub Grotto Center": "can_stun_deku"
        },
        "exits": {
            "GC Grotto Platform": "True"
        }
    },
    {
        "region_name": "DMC Upper Grotto",
        "scene": "DMC Upper Grotto",
        "locations": {
            "DMC Upper Grotto Chest": "True",
            "DMC Upper Grotto Gossip Stone": "True",
            "Gossip Stone Fairy": "can_summon_gossip_fairy and has_bottle",
            "Butterfly Fairy": "can_use(Sticks) and has_bottle",
            "Bug Shrub": "can_cut_shrubs and has_bottle",
            "Lone Fish": "has_bottle"
        },
        "exits": {
            "DMC Upper Local": "True"
        }
    },
    {
        "region_name": "DMC Hammer Grotto",
        "scene": "DMC Hammer Grotto",
        "locations": {
            "DMC Deku Scrub Grotto Left": "can_stun_deku",
            "DMC Deku Scrub Grotto Right": "can_stun_deku",
            "DMC Deku Scrub Grotto Center": "can_stun_deku"
        },
        "exits": {
            "DMC Lower Local": "True"
        }
    },
    {
        "region_name": "ZR Open Grotto",
        "scene": "ZR Open Grotto",
        "locations": {
            "ZR Open Grotto Chest": "True",
            "ZR Open Grotto Gossip Stone": "True",
            "Gossip Stone Fairy": "can_summon_gossip_fairy and has_bottle",
            "Butterfly Fairy": "can_use(Sticks) and has_bottle",
            "Bug Shrub": "can_cut_shrubs and has_bottle",
            "Lone Fish": "has_bottle"
        },
        "exits": {
            "Zora River": "True"
        }
    },
    {
        "region_name": "ZR Fairy Grotto",
        "scene": "ZR Fairy Grotto",
        "locations": {
            "Free Fairies": "has_bottle"
        },
        "exits": {
            "Zora River": "True"
        }
    },
    {
        "region_name": "ZR Storms Grotto",
        "scene": "ZR Storms Grotto",
        "locations": {
            "ZR Deku Scrub Grotto Rear": "can_stun_deku",
            "ZR Deku Scrub Grotto Front": "can_stun_deku"
        },
        "exits": {
            "Zora River": "True"
        }
    },
    {
        "region_name": "LH Grotto",
        "scene": "LH Grotto",
        "locations": {
            "LH Deku Scrub Grotto Left": "can_stun_deku",
            "LH Deku Scrub Grotto Right": "can_stun_deku",
            "LH Deku Scrub Grotto Center": "can_stun_deku"
        },
        "exits": {
            "Lake Hylia": "True"
        }
    },
    {
        "region_name": "Colossus Grotto",
        "scene": "Colossus Grotto",
        "locations": {
            "Colossus Deku Scrub Grotto Rear": "can_stun_deku",
            "Colossus Deku Scrub Grotto Front": "can_stun_deku"
        },
        "exits": {
            "Desert Colossus": "True"
        }
    },
    {
        "region_name": "GV Octorok Grotto",
        "scene": "GV Octorok Grotto",
        "exits": {
            "GV Grotto Ledge": "True"
        }
    },
    {
        "region_name": "GV Storms Grotto",
        "scene": "GV Storms Grotto",
        "locations": {
            "GV Deku Scrub Grotto Rear": "can_stun_deku",
            "GV Deku Scrub Grotto Front": "can_stun_deku"
        },
        "exits": {
            "GV Fortress Side": "True"
        }
    }
]<|MERGE_RESOLUTION|>--- conflicted
+++ resolved
@@ -698,7 +698,6 @@
             "Market Bombchu Bowling": "is_child",
             "Market Potion Shop": "is_child and at_day",
             "Market Treasure Chest Game": "is_child and at_night",
-<<<<<<< HEAD
             "Market Back Alley": "is_child"
         }
     },
@@ -709,13 +708,8 @@
         "exits": {
             "Market": "True",
             "Market Bombchu Shop": "at_night",
-            "Market Market Dog Lady": "True",
+            "Market Dog Lady": "True",
             "Market Man in Green House": "at_night"
-=======
-            "Market Bombchu Shop": "is_child and at_night",
-            "Market Dog Lady": "is_child",
-            "Market Man in Green House": "is_child and at_night"
->>>>>>> c5f9e155
         }
     },
     {
@@ -870,11 +864,7 @@
         "region_name": "Market Mask Shop",
         "scene": "Market Mask Shop",
         "events": {
-<<<<<<< HEAD
-            "Skull Mask": "Zeldas_Letter and (open_kakariko or at('Kakariko Village', is_child))",
-=======
             "Skull Mask": "Zeldas_Letter and (complete_mask_quest or at('Kakariko Village', is_child))",
->>>>>>> c5f9e155
             "Mask of Truth": "'Skull Mask' and
                 (complete_mask_quest or
                 (at('Lost Woods', is_child and can_play(Sarias_Song)) and
@@ -952,12 +942,8 @@
         }
     },
     {
-<<<<<<< HEAD
-        "region_name": "Market Market Dog Lady",
-        "scene": "Market Market Dog Lady",
-=======
         "region_name": "Market Dog Lady",
->>>>>>> c5f9e155
+        "scene": "Market Dog Lady",
         "locations": {
             "Market Dog Lady": "is_child and at_night"
         },
@@ -978,11 +964,7 @@
         "hint": "Kakariko Village",
         "events": {
             "Cojiro Access": "is_adult and 'Wake Up Adult Talon'",
-<<<<<<< HEAD
-            "Kakariko Village Gate Open": "is_child and (Zeldas_Letter or open_kakariko)"
-=======
             "Kakariko Village Gate Open": "is_child and (Zeldas_Letter or open_kakariko == 'open')"
->>>>>>> c5f9e155
         },
         "locations": {
             "Sheik in Kakariko": "
@@ -1022,7 +1004,7 @@
                             (damage_multiplier != 'ohko' or Fairy or can_use(Nayrus_Love)))))",
             "Kak Backyard": "is_adult and at_day",
             "Graveyard": "True",
-            "Kak Behind Gate": "is_adult or open_kakariko or 'Kakariko Village Gate Open'"
+            "Kak Behind Gate": "is_adult or 'Kakariko Village Gate Open'"
         }
     },
     {
@@ -1294,11 +1276,7 @@
         "hint": "Kakariko Village",
         "exits": {
             "Kakariko Village": "
-<<<<<<< HEAD
-                is_adult or logic_visible_collisions or open_kakariko or 'Kakariko Village Gate Open'",
-=======
                 is_adult or logic_visible_collisions or 'Kakariko Village Gate Open' or open_kakariko == 'open'",
->>>>>>> c5f9e155
             "Death Mountain": "True"
         }
     },
