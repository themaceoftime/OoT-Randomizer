[
    {
        "region_name": "Root",
        "hint": "Link's Pocket",
        "locations": {
            "Links Pocket": "True"
        },
        "exits": {
            "Root Exits": "is_starting_age or Time_Travel"
        }
    },
    {
        "region_name": "Root Exits",
        "exits": {
            "Child Spawn": "is_child",
            "Adult Spawn": "is_adult",
            "Prelude of Light Warp": "can_play(Prelude_of_Light) and can_leave_forest",
            "Minuet of Forest Warp": "can_play(Minuet_of_Forest)",
            "Bolero of Fire Warp": "can_play(Bolero_of_Fire) and can_leave_forest",
            "Serenade of Water Warp": "can_play(Serenade_of_Water) and can_leave_forest",
            "Nocturne of Shadow Warp": "can_play(Nocturne_of_Shadow) and can_leave_forest",
            "Requiem of Spirit Warp": "can_play(Requiem_of_Spirit) and can_leave_forest"
        }
    },
    {
        "region_name": "Child Spawn",
        "exits": {
            "Links House": "True"
        }
    },
    {
        "region_name": "Adult Spawn",
        "exits": {
            "Temple of Time": "True"
        }
    },
    {
        "region_name": "Prelude of Light Warp",
        "exits": {
            "Temple of Time": "True"
        }
    },
    {
        "region_name": "Minuet of Forest Warp",
        "exits": {
            "Sacred Forest Meadow": "True"
        }
    },
    {
        "region_name": "Bolero of Fire Warp",
        "exits": {
            "Death Mountain Crater Central Local": "True"
        }
    },
    {
        "region_name": "Serenade of Water Warp",
        "exits": {
            "Lake Hylia": "True"
        }
    },
    {
        "region_name": "Nocturne of Shadow Warp",
        "exits": {
            "Shadow Temple Warp Region": "True"
        }
    },
    {
        "region_name": "Requiem of Spirit Warp",
        "exits": {
            "Desert Colossus": "True"
        }
    },
    {
        "region_name": "Kokiri Forest",
        "scene": "Kokiri Forest",
        "hint": "Kokiri Forest",
        "events": {
            "Showed Mido Sword & Shield": "open_forest == 'open' or (is_child and Kokiri_Sword and Buy_Deku_Shield)"
        },
        "locations": {
            "Kokiri Sword Chest": "is_child",
            "GS Kokiri Know It All House": "
                is_child and can_child_attack and at_night and
                (had_night_start or can_leave_forest or can_play(Suns_Song))",
            "GS Kokiri Bean Patch": "
                can_plant_bugs and can_child_attack",
            "GS Kokiri House of Twins": "
                is_adult and at_night and 
                (can_use(Hookshot) or (logic_adult_kokiri_gs and can_use(Hover_Boots)))",
            "Kokiri Forest Gossip Stone": "True",
            "Gossip Stone Fairy": "can_summon_gossip_fairy_without_suns and has_bottle",
            "Bean Plant Fairy": "can_plant_bean and can_play(Song_of_Storms) and has_bottle"
        },
        "exits": {
            "Links House": "True",
            "Mido House": "True",
            "Saria House": "True",
            "House of Twins": "True",
            "Know It All House": "True",
            "Kokiri Shop": "True",
            "Outside Deku Tree": "is_adult or 'Showed Mido Sword & Shield'",
            "Lost Woods": "True",
            "Lost Woods Bridge From Forest": "can_leave_forest",
            "Kokiri Forest Storms Grotto": "can_play(Song_of_Storms)"
        }
    },
    {
        "region_name": "Outside Deku Tree",
        "scene": "Kokiri Forest",
        "hint": "Kokiri Forest",
        "locations": {
            #The Babas despawn for Adult on forest temple completion. For vanilla forest temple
            #placement this is not an issue as Adult can go back to forest for the Baba's there.
            #Entrance rando cannot rely on this for the case forest completion was done on non
            #repeatable access.
            "Deku Baba Sticks": "(is_adult and not entrance_shuffle) or Kokiri_Sword or Boomerang",
            "Deku Baba Nuts": "
                (is_adult and not entrance_shuffle) or Slingshot or Sticks or 
                has_explosives or Kokiri_Sword or can_use(Dins_Fire)",
            "Deku Tree Gossip Stone (Left)": "True",
            "Deku Tree Gossip Stone (Right)": "True"
        },
        "exits": {
            "Deku Tree Lobby": "is_child or (shuffle_dungeon_entrances and 'Showed Mido Sword & Shield')",
            "Kokiri Forest": "True"
        }
    },
    {
        "region_name": "Links House",
        "scene": "Links House",
        "locations": {
            "Links House Cow": "is_adult and can_play(Eponas_Song) and 'Links Cow'"
        },
        "exits": {
            "Kokiri Forest": "True"
        }
    },
    {
        "region_name": "Mido House",
        "scene": "Mido House",
        "locations": {
            "Mido Chest Top Left": "True",
            "Mido Chest Top Right": "True",
            "Mido Chest Bottom Left": "True",
            "Mido Chest Bottom Right": "True"
        },
        "exits": {
            "Kokiri Forest": "True"
        }
    },
    {
        "region_name": "Saria House",
        "scene": "Saria House",
        "exits": {
            "Kokiri Forest": "True"
        }
    },
    {
        "region_name": "House of Twins",
        "scene": "House of Twins",
        "exits": {
            "Kokiri Forest": "True"
        }
    },
    {
        "region_name": "Know It All House",
        "scene": "Know it All House",
        "exits": {
            "Kokiri Forest": "True"
        }
    },
    {
        "region_name": "Kokiri Shop",
        "scene": "Kokiri Shop",
        "locations": {
            "Kokiri Shop Item 1": "True",
            "Kokiri Shop Item 2": "True",
            "Kokiri Shop Item 3": "True",
            "Kokiri Shop Item 4": "True",
            "Kokiri Shop Item 5": "True",
            "Kokiri Shop Item 6": "True",
            "Kokiri Shop Item 7": "True",
            "Kokiri Shop Item 8": "True"
        },
        "exits": {
            "Kokiri Forest": "True"
        }
    },
    {
        "region_name": "Lost Woods Forest Exit",
        "scene": "Lost Woods",
        "hint": "the Lost Woods",
        "exits": {
            "Kokiri Forest": "True"
        }
    },
    {
        "region_name": "Lost Woods",
        "scene": "Lost Woods",
        "hint": "the Lost Woods",
        "events": {
            "Odd Mushroom Access": "is_adult and ('Cojiro Access' or Cojiro)",
            "Poachers Saw Access": "is_adult and 'Odd Potion Access'"
        },
        "locations": {
            "Skull Kid": "is_child and can_play(Sarias_Song)",
            "Ocarina Memory Game": "is_child and Ocarina",
            "Target in Woods": "can_use(Slingshot)",
            "LW Deku Scrub Deku Stick Upgrade": "is_child and can_stun_deku",
            "GS Lost Woods Bean Patch Near Bridge": "can_plant_bugs and can_child_attack",
            "Lost Woods Gossip Stone": "True",
            "Gossip Stone Fairy": "can_summon_gossip_fairy_without_suns and has_bottle",
            "Bean Plant Fairy": "can_plant_bean and can_play(Song_of_Storms) and has_bottle",
            "Bug Shrub": "is_child and can_cut_shrubs and has_bottle"
        },
        "exits": {
            "Lost Woods Forest Exit": "True",
            "Goron City Woods Warp": "True",
            "Lost Woods Bridge": "
                is_adult and
                (can_use(Hover_Boots) or can_use(Longshot) or
                    here(can_plant_bean) or logic_lost_woods_bridge)",
            "Zora River": "can_leave_forest and (can_dive or can_use(Iron_Boots))",
            "Lost Woods Beyond Mido": "is_child or logic_mido_backflip or can_play(Sarias_Song)",
            "Lost Woods Generic Grotto": "here(can_blast_or_smash)"
        }
    },
    {
        "region_name": "Lost Woods Beyond Mido",
        "scene": "Lost Woods",
        "hint": "the Lost Woods",
        "locations": {
            "LW Deku Scrub Deku Nuts": "is_child and can_stun_deku",
            "LW Deku Scrub Deku Sticks": "is_child and can_stun_deku",
            "GS Lost Woods Above Stage": "
                is_adult and at_night and
                (here(can_plant_bean) or
                     (logic_lost_woods_gs_bean and can_use(Hookshot) and
                     (can_use(Longshot) or can_use(Bow) or has_bombchus or can_use(Dins_Fire))))",
            "GS Lost Woods Bean Patch Near Stage": "
                can_plant_bugs and 
                (can_child_attack or (shuffle_scrubs == 'off' and Buy_Deku_Shield))",
            "Butterfly Fairy": "can_use(Sticks) and has_bottle"
        },
        "exits": {
            "Lost Woods Forest Exit": "True",
            "Lost Woods": "is_child or can_play(Sarias_Song)",
            "Sacred Forest Meadow Entryway": "True",
            "Deku Theater": "True",
            "Lost Woods Sales Grotto": "here(can_blast_or_smash)"
        }
    },
    {
        "region_name": "Lost Woods Mushroom Timeout",
        "scene": "Lost Woods",
        "hint": "the Lost Woods",
        "exits": {
            "Lost Woods": "True"
        }
    },
    {
        "region_name": "Sacred Forest Meadow Entryway",
        "scene": "Sacred Forest Meadow",
        "hint": "Sacred Forest Meadow",
        "exits": {
            "Lost Woods Beyond Mido": "True",
            "Sacred Forest Meadow": "
                is_adult or Slingshot or Sticks or 
                Kokiri_Sword or can_use(Dins_Fire)",
            "Front of Meadow Grotto": "can_blast_or_smash"
        }
    },
    {
        "region_name": "Sacred Forest Meadow",
        "scene": "Sacred Forest Meadow",
        "hint": "Sacred Forest Meadow",
        "locations": {
            "Song from Saria": "is_child and Zeldas_Letter",
            "Sheik Forest Song": "is_adult",
            "GS Sacred Forest Meadow": "can_use(Hookshot) and at_night",
            "Sacred Forest Meadow Maze Gossip Stone (Lower)": "True",
            "Sacred Forest Meadow Maze Gossip Stone (Upper)": "True",
            "Sacred Forest Meadow Saria Gossip Stone": "True",
            "Gossip Stone Fairy": "can_summon_gossip_fairy_without_suns and has_bottle"
        },
        "exits": {
            "Sacred Forest Meadow Entryway": "True",
            "Forest Temple Entrance Ledge": "can_use(Hookshot)",
            "Meadow Fairy Grotto": "True",
            "Meadow Storms Grotto": "can_play(Song_of_Storms)"
        }
    },
    {
        "region_name": "Forest Temple Entrance Ledge",
        "scene": "Sacred Forest Meadow",
        "hint": "Sacred Forest Meadow",
        "exits": {
            "Sacred Forest Meadow": "True",
            "Forest Temple Lobby": "True"
        }
    },
    {
        "region_name": "Lost Woods Bridge From Forest",
        "scene": "Lost Woods",
        "hint": "the Lost Woods",
        "locations": {
            "Gift from Saria": "True"
        },
        "exits": {
            "Lost Woods Bridge": "True"
        }
    },
    {
        "region_name": "Lost Woods Bridge",
        "scene": "Lost Woods",
        "hint": "the Lost Woods",
        "exits": {
            "Kokiri Forest": "True",
            "Hyrule Field": "True",
            "Lost Woods": "can_use(Longshot)"
        }
    },
    {
        "region_name": "Hyrule Field",
        "scene": "Hyrule Field",
        "hint": "Hyrule Field",
        "time_passes": true,
        "locations": {
            "Ocarina of Time": "is_child and has_all_stones",
            "Song from Ocarina of Time": "is_child and has_all_stones",
            "Big Poe Kill": "can_use(Bow) and can_ride_epona and has_bottle"
        },
        "exits": {
            "Lost Woods Bridge": "True",
            "Lake Hylia": "True",
            "Gerudo Valley": "True",
            "Castle Town Entrance": "True",
            "Kakariko Village": "True",
            "Zora River Front": "True",
            "Lon Lon Ranch": "True",
            "Remote Southern Grotto": "here(can_blast_or_smash)",
            "Field Near Lake Outside Fence Grotto": "True",
            "Field Near Lake Inside Fence Grotto": "can_blast_or_smash",
            "Field Valley Grotto": "can_use(Hammer) or (is_child and has_explosives)",
                                   # There is a hammerable boulder as adult which is not there as child
            "Field West Castle Town Grotto": "here(can_blast_or_smash)",
            "Field Far West Castle Town Grotto": "here(can_blast_or_smash)",
            "Field Kakariko Grotto": "can_blast_or_smash",
            "Field North Lon Lon Grotto": "can_blast_or_smash"
        }
    },
    {
        "region_name": "Lake Hylia",
        "scene": "Lake Hylia",
        "hint": "Lake Hylia",
        "time_passes": true,
        "events": {
            "Bonooru": "is_child and Ocarina"
        },
        "locations": {
            "Pierre": "is_adult and Bonooru and not free_scarecrow",
            "Underwater Bottle": "is_child and can_dive",
            "Lake Hylia Sun": "
                is_adult and 
                (can_use(Distant_Scarecrow) or 'Water Temple Clear') and can_use(Bow)",
            "Lake Hylia Freestanding PoH": "
                is_adult and (can_use(Scarecrow) or here(can_plant_bean))",
            "GS Lake Hylia Bean Patch": "can_plant_bugs and can_child_attack",
            "GS Lake Hylia Lab Wall": "
                is_child and (Boomerang or 
                    (logic_lab_wall_gs and (Sticks or Kokiri_Sword))) and at_night",
            "GS Lake Hylia Small Island": "is_child and can_child_attack and at_night",
            "GS Lake Hylia Giant Tree": "can_use(Longshot) and at_night",
            "Lake Hylia Lab Gossip Stone": "True",
            "Lake Hylia Gossip Stone (Southeast)": "True",
            "Lake Hylia Gossip Stone (Southwest)": "True",
            "Gossip Stone Fairy": "can_summon_gossip_fairy and has_bottle",
            "Bean Plant Fairy": "can_plant_bean and can_play(Song_of_Storms) and has_bottle",
            "Butterfly Fairy": "can_use(Sticks) and has_bottle",
            "Bug Shrub": "is_child and can_cut_shrubs and has_bottle"
        },
        "exits": {
            "Hyrule Field": "True",
            "Zoras Domain": "is_child and can_dive",
            "Lake Hylia Owl Flight": "is_child",
            "Lake Hylia Lab": "True",
            "Lake Hylia Fishing Island": "
                is_child or can_use(Scarecrow) or
                here(can_plant_bean) or 'Water Temple Clear'",
            "Water Temple Lobby": "
                can_use(Hookshot) and
                (can_use(Iron_Boots) or
                    ((can_use(Longshot) or logic_water_hookshot_entry) and (Progressive_Scale, 2)))",
            "Lake Hylia Grotto": "True"
        }
    },
    {
        "region_name": "Lake Hylia Fishing Island",
        "scene": "Lake Hylia",
        "hint": "Lake Hylia",
        "exits": {
            "Lake Hylia": "True",
            "Fishing Hole": "True"
        }
    },
    {
        "region_name": "Lake Hylia Owl Flight",
        "scene": "Lake Hylia",
        "exits": {
            "Hyrule Field": "True"
        }
    },
    {
        "region_name": "Lake Hylia Lab",
        "scene": "Lake Hylia Lab",
        "events": {
            "Eyedrops Access": "
                is_adult and 
                ('Eyeball Frog Access' or (Eyeball_Frog and disable_trade_revert))"
        },
        "locations": {
            "Diving in the Lab": "
                (Progressive_Scale, 2) or
                (logic_lab_diving and Iron_Boots and can_use(Hookshot))",
            "GS Lab Underwater Crate": "Iron_Boots and can_use(Hookshot)"
        },
        "exits": {
            "Lake Hylia": "True"
        }
    },
    {
        "region_name": "Fishing Hole",
        "scene": "Fishing Hole",
        "locations": {
            "Child Fishing": "is_child",
            "Adult Fishing": "is_adult"
        },
        "exits": {
            "Lake Hylia Fishing Island": "True"
        }
    },
    {
        "region_name": "Gerudo Valley",
        "scene": "Gerudo Valley",
        "hint": "Gerudo Valley",
        "time_passes": true,
        "locations": {
            "GS Gerudo Valley Small Bridge": "can_use(Boomerang) and at_night",
            "Bug Rock": "is_child and has_bottle"
        },
        "exits": {
            "Hyrule Field": "True",
            "Gerudo Valley Upper Stream": "True",
            "Gerudo Valley Crate Ledge": "is_child",
            "Gerudo Valley Grotto Ledge": "True",
            "Gerudo Valley Far Side": "
                is_adult and 
                (can_ride_epona or can_use(Longshot) or gerudo_fortress == 'open' or 'Carpenter Rescue')"
        }
    },
    {
        "region_name": "Gerudo Valley Upper Stream",
        "scene": "Gerudo Valley",
        "hint": "Gerudo Valley",
        "time_passes": true,
        "locations": {
            "Gerudo Valley Waterfall Freestanding PoH": "True",
            "GS Gerudo Valley Bean Patch": "can_plant_bugs and can_child_attack",
            "Gerudo Valley Cow": "is_child and can_play(Eponas_Song)",
            "Gerudo Valley Gossip Stone": "True",
            "Gossip Stone Fairy": "can_summon_gossip_fairy and has_bottle",
            "Bean Plant Fairy": "can_plant_bean and can_play(Song_of_Storms) and has_bottle"
        },
        "exits": {
            "Gerudo Valley Lower Stream": "True"
        }
    },
    {
        "region_name": "Gerudo Valley Lower Stream",
        "scene": "Gerudo Valley",
        "hint": "Gerudo Valley",
        "time_passes": true,
        "exits": {
            "Lake Hylia": "True"
        }
    },
    {
        "region_name": "Gerudo Valley Grotto Ledge",
        "scene": "Gerudo Valley",
        "hint": "Gerudo Valley",
        "time_passes": true,
        "exits": {
            "Gerudo Valley Lower Stream": "True",
            "Gerudo Valley Octorok Grotto": "can_use(Silver_Gauntlets)",
            "Gerudo Valley Crate Ledge": "can_use(Longshot)"
        }
    },
    {
        "region_name": "Gerudo Valley Crate Ledge",
        "scene": "Gerudo Valley",
        "hint": "Gerudo Valley",
        "time_passes": true,
        "locations": {
            "Gerudo Valley Crate Freestanding PoH": "True"
        },
        "exits": {
            "Gerudo Valley Lower Stream": "True"
        }
    },
    {
        "region_name": "Gerudo Valley Far Side",
        "scene": "Gerudo Valley",
        "hint": "Gerudo Valley",
        "time_passes": true,
        "events": {
            "Broken Sword Access": "is_adult and ('Poachers Saw Access' or Poachers_Saw)"
        },
        "locations": {
            "Gerudo Valley Hammer Rocks Chest": "can_use(Hammer)",
            "GS Gerudo Valley Behind Tent": "can_use(Hookshot) and at_night",
            "GS Gerudo Valley Pillar": "can_use(Hookshot) and at_night"
        },
        "exits": {
            "Gerudo Fortress": "True",
            "Gerudo Valley Upper Stream": "True",
            "Gerudo Valley Crate Ledge": "
                logic_valley_crate_hovers and can_use(Hover_Boots) and
                (damage_multiplier != 'ohko' or Fairy or can_use(Nayrus_Love))",
            "Gerudo Valley": "
                is_child or can_ride_epona or can_use(Longshot) or
                gerudo_fortress == 'open' or 'Carpenter Rescue'",
            "Carpenter Tent": "is_adult", # Invisible as child so not in logic
            "Gerudo Valley Storms Grotto": "is_adult and can_play(Song_of_Storms)" # Not there as child
        }
    },
    {
        "region_name": "Carpenter Tent",
        "scene": "Carpenter Tent",
        "exits": {
            "Gerudo Valley Far Side": "True"
        }
    },
    {
        "region_name": "Gerudo Fortress",
        "scene": "Gerudo Fortress",
        "hint": "Gerudo's Fortress",
        "events": {
            "Carpenter Rescue": "can_finish_GerudoFortress",
            "Gerudo Fortress Gate Open": "is_adult and Gerudo_Membership_Card"
        },
        "locations": {
            "Gerudo Fortress Rooftop Chest": "
                can_use(Hover_Boots) or can_use(Scarecrow) or can_use(Longshot)",
            "Horseback Archery 1000 Points": "
                Gerudo_Membership_Card and can_ride_epona and Bow and at_day",
            "Horseback Archery 1500 Points": "
                Gerudo_Membership_Card and can_ride_epona and Bow and at_day",
            "Gerudo Fortress North F1 Carpenter": "is_adult or Kokiri_Sword",
            "Gerudo Fortress North F2 Carpenter": "
                (is_adult or Kokiri_Sword) and 
                (Gerudo_Membership_Card or can_use(Bow) or can_use(Hookshot)
                    or can_use(Hover_Boots) or logic_gerudo_kitchen)",
            "Gerudo Fortress South F1 Carpenter": "is_adult or Kokiri_Sword",
            "Gerudo Fortress South F2 Carpenter": "is_adult or Kokiri_Sword",
            "Gerudo Fortress Membership Card": "can_finish_GerudoFortress",
            "GS Gerudo Fortress Archery Range": "
                can_use(Hookshot) and Gerudo_Membership_Card and at_night",
            "GS Gerudo Fortress Top Floor": "
                is_adult and at_night and 
                (Gerudo_Membership_Card or can_use(Bow) or can_use(Hookshot) or
                    can_use(Hover_Boots) or logic_gerudo_kitchen)"
        },
        "exits": {
            "Gerudo Valley Far Side": "True",
            "Gerudo Fortress Outside Gate": "'Gerudo Fortress Gate Open'",
            "Gerudo Training Grounds Lobby": "Gerudo_Membership_Card and is_adult",
            "Gerudo Fortress Storms Grotto": "is_adult and can_play(Song_of_Storms)" # Not there as child
        }
    },
    {
        "region_name": "Gerudo Fortress Outside Gate",
        "scene": "Gerudo Fortress",
        "hint": "Gerudo's Fortress",
        "exits": {
            "Gerudo Fortress": "is_adult or (shuffle_overworld_entrances and 'Gerudo Fortress Gate Open')",
            "Haunted Wasteland Near Fortress": "True"
        }
    },
    {
        "region_name": "Haunted Wasteland Near Fortress",
        "scene": "Haunted Wasteland",
        "hint": "Haunted Wasteland",
        "exits": {
            "Gerudo Fortress Outside Gate": "True",
            "Haunted Wasteland": "
                logic_wasteland_crossing or can_use(Hover_Boots) or can_use(Longshot)"
        }
    },
    {
        "region_name": "Haunted Wasteland",
        "scene": "Haunted Wasteland",
        "hint": "Haunted Wasteland",
        "locations": {
            "Haunted Wasteland Structure Chest": "has_fire_source",
            "Haunted Wasteland Bombchu Salesman": "
                Progressive_Wallet and 
                (is_adult or Sticks or Kokiri_Sword)",
            "GS Wasteland Ruins": "can_use(Hookshot) or can_use(Boomerang)",
            "Fairy Pot": "has_bottle",
            "Nut Pot": "True"
        },
        "exits": {
            "Haunted Wasteland Near Colossus": "(logic_lens == 'chest') or can_use(Lens_of_Truth)",
            "Haunted Wasteland Near Fortress": "
                logic_wasteland_crossing or can_use(Hover_Boots) or can_use(Longshot)"
        }
    },
    {
        "region_name": "Haunted Wasteland Near Colossus",
        "scene": "Haunted Wasteland",
        "hint": "Haunted Wasteland",
        "exits": {
            "Desert Colossus": "True",
            "Haunted Wasteland": "logic_reverse_wasteland"
        }
    },
    {
        "region_name": "Desert Colossus",
        "scene": "Desert Colossus",
        "hint": "Desert Colossus",
        "time_passes": true,
        "locations": {
            "Colossus Freestanding PoH": "is_adult and here(can_plant_bean)",
            "GS Desert Colossus Bean Patch": "can_plant_bugs and can_child_attack",
            "GS Desert Colossus Tree": "can_use(Hookshot) and at_night",
            "GS Desert Colossus Hill": "
                is_adult and at_night and
                    (here(can_plant_bean) or can_use(Longshot) or
                        (logic_colossus_gs and can_use(Hookshot)))",
            "Desert Colossus Gossip Stone": "True",
            "Gossip Stone Fairy": "can_summon_gossip_fairy and has_bottle",
            "Fairy Pond": "can_play(Song_of_Storms) and has_bottle",
            "Bug Rock": "has_bottle"
        },
        "exits": {
            "Colossus Fairy": "has_explosives",
            "Spirit Temple Lobby": "True",
            "Haunted Wasteland Near Colossus": "True",
            "Desert Colossus Grotto": "can_use(Silver_Gauntlets)"
        }
    },
    {
        "region_name": "Desert Colossus From Spirit Lobby",
        "scene": "Desert Colossus",
        "hint": "Desert Colossus",
        "locations": {
            "Sheik at Colossus": "True"
        },
        "exits": {
            "Desert Colossus": "True"
        }
    },
    {
        "region_name": "Colossus Fairy",
        "scene": "Colossus Fairy",
        "locations": {
            "Desert Colossus Fairy Reward": "can_play(Zeldas_Lullaby)"
        },
        "exits": {
            "Desert Colossus": "True"
        }
    },
    {
        "region_name": "Castle Town Entrance",
        "scene": "Castle Town Entrance",
        "hint": "the Market",
        "exits": {
            "Hyrule Field": "is_adult or at_day",
            "Castle Town": "True",
            "Castle Town Rupee Room": "True"
        }
    },
    {
        "region_name": "Castle Town",
        "scene": "Castle Town",
        "hint": "the Market",
        "exits": {
            "Castle Town Entrance": "True",
            "Temple of Time Exterior": "True",
            "Castle Grounds": "True",
            "Castle Town Bazaar": "is_child and at_day",
            "Castle Town Mask Shop": "is_child and at_day",
            "Castle Town Shooting Gallery": "is_child and at_day",
            "Castle Town Bombchu Bowling": "is_child",
            "Castle Town Potion Shop": "is_child and at_day",
            "Castle Town Treasure Chest Game": "is_child and at_night",
            "Castle Town Back Alley": "is_child"
        }
    },
    {
        "region_name": "Castle Town Back Alley",
        "scene": "Castle Town",
        "hint": "the Market",
        "exits": {
            "Castle Town": "True",
            "Castle Town Bombchu Shop": "at_night",
            "Castle Town Dog Lady": "True",
            "Castle Town Man in Green House": "at_night"
        }
    },
    {
        "region_name": "Temple of Time Exterior",
        "scene": "Temple of Time Exterior",
        "hint": "the Market",
        "locations": {
            "Temple of Time Gossip Stone (Left)": "True",
            "Temple of Time Gossip Stone (Left-Center)": "True",
            "Temple of Time Gossip Stone (Right)": "True",
            "Temple of Time Gossip Stone (Right-Center)": "True",
            "Gossip Stone Fairy": "can_summon_gossip_fairy_without_suns and has_bottle"
        },
        "exits": {
            "Castle Town": "True",
            "Temple of Time": "True"
        }
    },
    {
        "region_name": "Temple of Time",
        "scene": "Temple of Time",
        "hint": "Temple of Time",
        "locations": {
            "Zelda": "is_adult and can_trigger_lacs"
        },
        "exits": {
            "Temple of Time Exterior": "True",
            "Beyond Door of Time": "can_play(Song_of_Time) or open_door_of_time"
        }
    },
    {
        "region_name": "Beyond Door of Time",
        "scene": "Temple of Time",
        "hint": "Temple of Time",
        "locations": {
            "Master Sword Pedestal": "True",
            "Sheik at Temple": "Forest_Medallion and is_adult"
        },
        "exits": {
            "Temple of Time": "True"
        }
    },
    {
        "region_name": "Castle Grounds",
        "scene": "Castle Grounds",
        "exits": {
            "Castle Town": "is_child or at_dampe_time",
            "Hyrule Castle Grounds": "is_child",
            "Ganons Castle Grounds": "is_adult"
        }
    },
    {
        "region_name": "Hyrule Castle Grounds",
        "scene": "Castle Grounds",
        "hint": "Hyrule Castle",
        "time_passes": true,
        "locations": {
            "Malon Egg": "True",
            "GS Hyrule Castle Tree": "can_child_attack",
            "Hyrule Castle Malon Gossip Stone": "True",
            "Hyrule Castle Rock Wall Gossip Stone": "True",
            "Gossip Stone Fairy": "can_summon_gossip_fairy and has_bottle",
            "Butterfly Fairy": "can_use(Sticks) and has_bottle",
            "Bug Rock": "has_bottle"
        },
        "exits": {
            "Castle Grounds": "True",
            "Hyrule Castle Garden": "Weird_Egg or (not shuffle_weird_egg)",
            "Hyrule Castle Fairy": "has_explosives",
            "Castle Storms Grotto": "can_play(Song_of_Storms)"
        }
    },
    {
        "region_name": "Hyrule Castle Garden",
        "scene": "Castle Grounds",
        "hint": "Hyrule Castle",
        "locations": {
            "Zeldas Letter": "True",
            "Impa at Castle": "True"
        },
        "exits": {
            "Hyrule Castle Grounds": "True"
        }
    },
    {
        "region_name": "Hyrule Castle Fairy",
        "scene": "Hyrule Castle Fairy",
        "locations": {
            "Hyrule Castle Fairy Reward": "can_play(Zeldas_Lullaby)"
        },
        "exits": {
            "Castle Grounds": "True"
        }
    },
    {
        "region_name": "Ganons Castle Grounds",
        "scene": "Castle Grounds",
        "hint": "outside Ganon's Castle",
        "locations": {
            "GS Outside Ganon's Castle": "True"
        },
        "exits": {
            "Castle Grounds": "True",
            "Ganons Castle Fairy": "can_use(Golden_Gauntlets) and at_dampe_time",
            "Ganons Castle Lobby": "can_build_rainbow_bridge and at_dampe_time"
        }
    },
    {
        "region_name": "Ganons Castle Fairy",
        "scene": "Ganons Castle Fairy",
        "locations": {
            "Ganons Castle Fairy Reward": "can_play(Zeldas_Lullaby)"
        },
        "exits": {
            "Castle Grounds": "True"
        }
    },
    {
        "region_name": "Castle Town Rupee Room",
        "scene": "Castle Town Rupee Room",
        "events": {
            "Sell Big Poe": "is_adult and Bottle_with_Big_Poe"
        },
        "locations": {
            "10 Big Poes": "
                is_adult and 
                (Big_Poe or (Bottle_with_Big_Poe, big_poe_count))",
            "GS Castle Market Guard House": "is_child"
        },
        "exits": {
            "Castle Town Entrance": "True"
        }
    },
    {
        "region_name": "Castle Town Bazaar",
        "scene": "Castle Town Bazaar",
        "locations": {
            "Castle Town Bazaar Item 1": "True",
            "Castle Town Bazaar Item 2": "True",
            "Castle Town Bazaar Item 3": "True",
            "Castle Town Bazaar Item 4": "True",
            "Castle Town Bazaar Item 5": "True",
            "Castle Town Bazaar Item 6": "True",
            "Castle Town Bazaar Item 7": "True",
            "Castle Town Bazaar Item 8": "True"
        },
        "exits": {
            "Castle Town": "True"
        }
    },
    {
        "region_name": "Castle Town Mask Shop",
        "scene": "Castle Town Mask Shop",
        "events": {
            "Skull Mask": "Zeldas_Letter and (open_kakariko or at('Kakariko Village', is_child))",
            "Mask of Truth": "'Skull Mask' and
                at('Lost Woods', is_child and can_play(Sarias_Song)) and
                at('Graveyard', is_child and at_day) and
                at('Hyrule Field', is_child and has_all_stones)"
        },
        "exits": {
            "Castle Town": "True"
        }
    },
    {
        "region_name": "Castle Town Shooting Gallery",
        "scene": "Castle Town Shooting Gallery",
        "locations": {
            "Child Shooting Gallery": "is_child"
        },
        "exits": {
            "Castle Town": "True"
        }
    },
    {
        "region_name": "Castle Town Bombchu Bowling",
        "scene": "Castle Town Bombchu Bowling",
        "locations": {
            "Bombchu Bowling Bomb Bag": "found_bombchus",
            "Bombchu Bowling Piece of Heart": "found_bombchus",
            "Bombchu Bowling Bombchus": "found_bombchus"
        },
        "exits": {
            "Castle Town": "True"
        }
    },
    {
        "region_name": "Castle Town Potion Shop",
        "scene": "Castle Town Potion Shop",
        "locations": {
            "Castle Town Potion Shop Item 1": "True",
            "Castle Town Potion Shop Item 2": "True",
            "Castle Town Potion Shop Item 3": "True",
            "Castle Town Potion Shop Item 4": "True",
            "Castle Town Potion Shop Item 5": "True",
            "Castle Town Potion Shop Item 6": "True",
            "Castle Town Potion Shop Item 7": "True",
            "Castle Town Potion Shop Item 8": "True"
        },
        "exits": {
            "Castle Town": "True"
        }
    },
    {
        "region_name": "Castle Town Treasure Chest Game",
        "scene": "Castle Town Treasure Chest Game",
        "locations": {
            "Treasure Chest Game": "can_use(Lens_of_Truth)"
        },
        "exits": {
            "Castle Town": "True"
        }
    },
    {
        "region_name": "Castle Town Bombchu Shop",
        "scene": "Castle Town Bombchu Shop",
        "locations": {
            "Bombchu Shop Item 1": "True",
            "Bombchu Shop Item 2": "True",
            "Bombchu Shop Item 3": "True",
            "Bombchu Shop Item 4": "True",
            "Bombchu Shop Item 5": "True",
            "Bombchu Shop Item 6": "True",
            "Bombchu Shop Item 7": "True",
            "Bombchu Shop Item 8": "True"
        },
        "exits": {
            "Castle Town Back Alley": "True"
        }
    },
    {
        "region_name": "Castle Town Dog Lady",
        "scene": "Castle Town Dog Lady",
        "locations": {
            "Dog Lady": "is_child and at_night"
        },
        "exits": {
            "Castle Town Back Alley": "True"
        }
    },
    {
        "region_name": "Castle Town Man in Green House",
        "scene": "Castle Town Man in Green House",
        "exits": {
            "Castle Town Back Alley": "True"
        }
    },
    {
        "region_name": "Kakariko Village",
        "scene": "Kakariko Village",
        "hint": "Kakariko Village",
        "events": {
            "Cojiro Access": "is_adult and 'Wake Up Adult Talon'",
            "Kakariko Village Gate Open": "is_child and (Zeldas_Letter or open_kakariko)"
        },
        "locations": {
            "Sheik in Kakariko": "
                is_adult and Forest_Medallion and Fire_Medallion and Water_Medallion",
            "Anju as Adult": "is_adult and at_day",
            "Anjus Chickens": "is_child and at_day",
            "GS Kakariko House Under Construction": "is_child and at_night",
            "GS Kakariko Skulltula House": "is_child and at_night",
            "GS Kakariko Guard's House": "is_child and at_night",
            "GS Kakariko Tree": "is_child and at_night",
            "GS Kakariko Watchtower": "
                is_child and (Slingshot or has_bombchus or 
                    (logic_kakariko_tower_gs and (Sticks or Kokiri_Sword) and
                    (damage_multiplier != 'ohko' or Fairy or can_use(Nayrus_Love)))) and at_night",
            "GS Kakariko Above Impa's House": "can_use(Hookshot) and at_night",
            "Bug Rock": "has_bottle"
        },
        "exits": {
            "Hyrule Field": "True",
            "Carpenter Boss House": "True",
            "House of Skulltula": "True",
            "Impas House": "True",
            "Windmill": "True",
            "Kakariko Bazaar": "is_adult and at_day",
            "Kakariko Shooting Gallery": "is_adult and at_day",
            "Bottom of the Well": "
                'Drain Well' and (is_child or shuffle_dungeon_entrances)",
            "Kakariko Potion Shop Front": "is_child or at_day",
            "Kakariko Bombable Grotto": "can_blast_or_smash",
            "Kakariko Impa Ledge": "
                (is_child and at_day) or (is_adult and logic_visible_collisions) or can_use(Hookshot)",
            "Odd Medicine Rooftop": "
                can_use(Hookshot) or 
                (logic_man_on_roof and 
                    (is_adult or at_day or Slingshot or has_bombchus or 
                        (logic_kakariko_tower_gs and (Sticks or Kokiri_Sword) and
                            (damage_multiplier != 'ohko' or Fairy or can_use(Nayrus_Love)))))",
            "Kakariko Village Backyard": "is_adult and at_day",
            "Graveyard": "True",
            "Kakariko Village Behind Gate": "is_adult or open_kakariko or 'Kakariko Village Gate Open'"
        }
    },
    {
        "region_name": "Kakariko Impa Ledge",
        "scene": "Kakariko Village",
        "hint": "Kakariko Village",
        "exits": {
            "Impas House Back": "True",
            "Kakariko Village": "True"
        }
    },
    {
        "region_name": "Odd Medicine Rooftop",
        "scene": "Kakariko Village",
        "hint": "Kakariko Village",
        "locations": {
            "Man on Roof": "True"
        },
        "exits": {
            "Kakariko Village": "True",
            "Kakariko Village Backyard": "True"
        }
    },
    {
        "region_name": "Kakariko Village Backyard",
        "scene": "Kakariko Village",
        "hint": "Kakariko Village",
        "exits": {
            "Kakariko Village": "True",
            "Kakariko Back Grotto": "True",
            "Odd Medicine Building": "is_adult",
            "Kakariko Potion Shop Back": "is_adult and at_day"
        }
    },
    {
        "region_name": "Carpenter Boss House",
        "scene": "Carpenter Boss House",
        "events": {
            "Wake Up Adult Talon": "is_adult and (Pocket_Egg or Pocket_Cucco)"
        },
        "exits": {
            "Kakariko Village": "True"
        }
    },
    {
        "region_name": "House of Skulltula",
        "scene": "House of Skulltula",
        "locations": {
            "10 Gold Skulltula Reward": "(Gold_Skulltula_Token, 10)",
            "20 Gold Skulltula Reward": "(Gold_Skulltula_Token, 20)",
            "30 Gold Skulltula Reward": "(Gold_Skulltula_Token, 30)",
            "40 Gold Skulltula Reward": "(Gold_Skulltula_Token, 40)",
            "50 Gold Skulltula Reward": "(Gold_Skulltula_Token, 50)"
        },
        "exits": {
            "Kakariko Village": "True"
        }
    },
    {
        "region_name": "Impas House",
        "scene": "Impas House",
        "exits": {
            "Kakariko Village": "True",
            "Impas House Near Cow": "True"
        }
    },
    {
        "region_name": "Impas House Back",
        "scene": "Impas House",
        "locations": {
            "Impa House Freestanding PoH": "True"
        },
        "exits": {
            "Kakariko Impa Ledge": "True",
            "Impas House Near Cow": "True"
        }
    },
    {
        "region_name": "Impas House Near Cow",
        "locations": {
            "Impas House Cow": "can_play(Eponas_Song)"
        },
        "exits": {
            #For hints purposes
            "Impas House Back": "False"
        }
    },
    {
        "region_name": "Windmill",
        "scene": "Windmill and Dampes Grave",
        "events": {
            "Drain Well": "is_child and can_play(Song_of_Storms)"
        },
        "locations": {
            "Windmill Freestanding PoH": "
                can_use(Boomerang) or
                (logic_windmill_poh and is_adult) or 'Dampes Windmill Access'",
            "Song at Windmill": "is_adult and Ocarina"
        },
        "exits": {
            "Kakariko Village": "True"
        }
    },
    {
        "region_name": "Kakariko Bazaar",
        "scene": "Kakariko Bazaar",
        "locations": {
            "Kakariko Bazaar Item 1": "True",
            "Kakariko Bazaar Item 2": "True",
            "Kakariko Bazaar Item 3": "True",
            "Kakariko Bazaar Item 4": "True",
            "Kakariko Bazaar Item 5": "True",
            "Kakariko Bazaar Item 6": "True",
            "Kakariko Bazaar Item 7": "True",
            "Kakariko Bazaar Item 8": "True"
        },
        "exits": {
            "Kakariko Village": "True"
        }
    },
    {
        "region_name": "Kakariko Shooting Gallery",
        "scene": "Kakariko Shooting Gallery",
        "locations": {
            "Adult Shooting Gallery": "is_adult and Bow"
        },
        "exits": {
            "Kakariko Village": "True"
        }
    },
    {
        "region_name": "Kakariko Potion Shop Front",
        "scene": "Kakariko Potion Shop",
        "locations": {
            "Kakariko Potion Shop Item 1": "is_adult",
            "Kakariko Potion Shop Item 2": "is_adult",
            "Kakariko Potion Shop Item 3": "is_adult",
            "Kakariko Potion Shop Item 4": "is_adult",
            "Kakariko Potion Shop Item 5": "is_adult",
            "Kakariko Potion Shop Item 6": "is_adult",
            "Kakariko Potion Shop Item 7": "is_adult",
            "Kakariko Potion Shop Item 8": "is_adult"
        },
        "exits": {
            "Kakariko Village": "True",
            "Kakariko Potion Shop Back": "is_adult"
        }
    },
    {
        "region_name": "Kakariko Potion Shop Back",
        "scene": "Kakariko Potion Shop",
        "exits": {
            "Kakariko Village Backyard": "is_adult",
            "Kakariko Potion Shop Front": "True"
        }
    },
    {
        "region_name": "Odd Medicine Building",
        "scene": "Odd Medicine Building",
        "events": {
            "Odd Potion Access": "
                is_adult and
                ('Odd Mushroom Access' or (Odd_Mushroom and disable_trade_revert))"
        },
        "exits": {
            "Kakariko Village Backyard": "True"
        }
    },
    {
        "region_name": "Graveyard",
        "scene": "Graveyard",
        "hint": "the Graveyard",
        "locations": {
            "Graveyard Freestanding PoH": "
                (is_adult and (here(can_plant_bean) or can_use(Longshot))) or
                (logic_graveyard_poh and can_use(Boomerang))",
            "Gravedigging Tour": "is_child and at_dampe_time",
            "GS Graveyard Wall": "can_use(Boomerang) and at_night",
            "GS Graveyard Bean Patch": "can_plant_bugs and can_child_attack",
            "Butterfly Fairy": "can_use(Sticks) and at_day and has_bottle",
            "Bean Plant Fairy": "can_plant_bean and can_play(Song_of_Storms) and has_bottle",
            "Bug Rock": "has_bottle"
        },
        "exits": {
            "Shield Grave": "is_adult or at_night",
            "Composer Grave": "can_play(Zeldas_Lullaby)",
            "Heart Piece Grave": "is_adult or at_night",
            "Dampes Grave": "is_adult",
            "Dampes House": "is_adult or at_dampe_time",
            "Kakariko Village": "True"
        }
    },
    {
        "region_name": "Shield Grave",
        "scene": "Shield Grave",
        "locations": {
            "Shield Grave Chest": "True",
            "Free Fairies": "can_blast_or_smash and has_bottle"
        },
        "exits": {
            "Graveyard": "True"
        }
    },
    {
        "region_name": "Heart Piece Grave",
        "scene": "Heart Piece Grave",
        "locations": {
            "Heart Piece Grave Chest": "can_play(Suns_Song)"
        },
        "exits": {
            "Graveyard": "True"
        }
    },
    {
        "region_name": "Composer Grave",
        "scene": "Composer Grave",
        "locations": {
            "Composer Grave Chest": "has_fire_source",
            "Song from Composer Grave": "
                is_adult or 
                (Slingshot or Boomerang or Sticks or 
                    has_explosives or Kokiri_Sword)"
        },
        "exits": {
            "Graveyard": "True"
        }
    },
    {
        "region_name": "Dampes Grave",
        "scene": "Windmill and Dampes Grave",
        "events": {
            "Dampes Windmill Access": "is_adult and can_play(Song_of_Time)"
        },
        "locations": {
            "Hookshot Chest": "True",
            "Dampe Race Freestanding PoH": "is_adult or logic_child_dampe_race_poh",
            "Nut Pot": "True"
        },
        "exits": {
            "Graveyard": "True",
            "Windmill": "is_adult and can_play(Song_of_Time)"
        }
    },
    {
        "region_name": "Dampes House",
        "scene": "Dampes House",
        "exits": {
            "Graveyard": "True"
        }
    },
    {
        "region_name": "Shadow Temple Warp Region",
        "scene": "Graveyard",
        "hint": "the Graveyard",
        "locations": {
            "Graveyard Gossip Stone": "True",
            "Gossip Stone Fairy": "can_summon_gossip_fairy_without_suns and has_bottle"
        },
        "exits": {
            "Graveyard": "True",
            "Shadow Temple Entryway": "
                can_use(Dins_Fire) or
                (logic_shadow_fire_arrow_entry and can_use(Fire_Arrows))"
        }
    },
    {
        "region_name": "Kakariko Village Behind Gate",
        "scene": "Kakariko Village",
        "hint": "Kakariko Village",
        "exits": {
            "Kakariko Village": "
<<<<<<< HEAD
                is_adult or logic_visible_collisions or open_kakariko or 'Kakariko Village Gate Open'",
=======
                is_adult or logic_visible_collisions or 'Kakariko Village Gate Open' or open_kakariko",
>>>>>>> c0a65b6f
            "Death Mountain": "True"
        }
    },
    {
        "region_name": "Death Mountain",
        "scene": "Death Mountain",
        "hint": "Death Mountain Trail",
        "time_passes": true,
        "locations": {
            "Death Mountain Bombable Chest": "
                can_blast_or_smash or 
                (logic_dmt_bombable and is_child and Progressive_Strength_Upgrade)",
            "DM Trail Freestanding PoH": "
                (damage_multiplier != 'ohko') or can_use(Nayrus_Love) or Fairy or can_use(Hover_Boots) or
                (is_adult and here(can_plant_bean and (has_explosives or Progressive_Strength_Upgrade)))",
            "GS Mountain Trail Bean Patch": "
                can_plant_bugs and
                    (has_explosives or Progressive_Strength_Upgrade or
                    (logic_dmt_soil_gs and can_use(Boomerang)))",
            "GS Mountain Trail Bomb Alcove": "can_blast_or_smash",
            "GS Mountain Trail Above Dodongo's Cavern": "
                is_adult and at_night and
                (can_use(Hammer) or (logic_trail_gs_lower_hookshot and can_use(Hookshot)) or
                    (logic_trail_gs_lower_bean and here(can_plant_bean and (has_explosives or Progressive_Strength_Upgrade))))",
            "Bean Plant Fairy": "
                can_plant_bean and can_play(Song_of_Storms) and has_bottle and
                (has_explosives or Progressive_Strength_Upgrade)"
        },
        "exits": {
            "Kakariko Village Behind Gate": "True",
            "Goron City": "True",
            "Death Mountain Summit": "
                here(can_blast_or_smash) or (is_adult and here(can_plant_bean and Progressive_Strength_Upgrade))",
            "Dodongos Cavern Beginning": "has_explosives or Progressive_Strength_Upgrade or is_adult",
            "Mountain Storms Grotto": "can_play(Song_of_Storms)"
        }
    },
    {
        "region_name": "Death Mountain Summit",
        "scene": "Death Mountain",
        "hint": "Death Mountain Trail",
        "time_passes": true,
        "events": {
            "Prescription Access": "is_adult and ('Broken Sword Access' or Broken_Sword)"
        },
        "locations": {
            "Biggoron": "
                is_adult and 
                (Claim_Check or 
                    (guarantee_trade_path and 
                    ('Eyedrops Access' or (Eyedrops and disable_trade_revert))))",
            "GS Mountain Trail Path to Crater": "
                is_adult and (can_use(Hammer) or logic_trail_gs_upper) and at_night",
            "Death Mountain Trail Gossip Stone": "True",
            "Gossip Stone Fairy": "can_summon_gossip_fairy and has_bottle",
            "Bug Rock": "is_child and has_bottle"
        },
        "exits": {
            "Death Mountain": "True",
            "Death Mountain Crater Upper Local": "True",
            "Death Mountain Owl Flight": "is_child",
            "Mountain Bombable Grotto": "here(can_blast_or_smash)",
            "Mountain Summit Fairy": "here(can_blast_or_smash)"
        }
    },
    {
        "region_name": "Death Mountain Owl Flight",
        "scene": "Death Mountain",
        "exits": {
            "Kakariko Impa Ledge": "True"
        }
    },
    {
        "region_name": "Goron City",
        "scene": "Goron City",
        "hint": "Goron City",
        "events": {
            "Goron City Child Fire": "is_child and can_use(Dins_Fire)",
            "Goron City Woods Warp Open": "
                can_blast_or_smash or can_use(Dins_Fire) or can_use(Bow) or 
                Progressive_Strength_Upgrade or 'Goron City Child Fire'",
            "Stop Link the Goron": "
                is_adult and 
                (Progressive_Strength_Upgrade or has_explosives or Bow or
                    (logic_link_goron_dins and can_use(Dins_Fire)))"
        },
        "locations": {
            "Goron City Leftmost Maze Chest": "
                can_use(Hammer) or can_use(Silver_Gauntlets) or
                (logic_goron_city_leftmost and has_explosives and can_use(Hover_Boots))",
            "Goron City Left Maze Chest": "
                can_blast_or_smash or can_use(Silver_Gauntlets)",
            "Goron City Right Maze Chest": "
                can_blast_or_smash or can_use(Silver_Gauntlets)",
            "Goron City Pot Freestanding PoH": "
                is_child and 'Goron City Child Fire' and
                (Bombs or Progressive_Strength_Upgrade or (has_bombchus and logic_goron_city_pot))",
            "Rolling Goron as Child": "
                is_child and 
                (has_explosives or (Progressive_Strength_Upgrade and logic_child_rolling_with_strength))",
            "Link the Goron": "'Stop Link the Goron'",
            "GS Goron City Boulder Maze": "is_child and has_explosives",
            "GS Goron City Center Platform": "is_adult",
            "Goron City Maze Gossip Stone": "
                can_blast_or_smash or can_use(Silver_Gauntlets)",
            "Goron City Medigoron Gossip Stone": "
                can_blast_or_smash or Progressive_Strength_Upgrade",
            "Gossip Stone Fairy": "
                can_summon_gossip_fairy_without_suns and has_bottle and
                (can_blast_or_smash or Progressive_Strength_Upgrade)",
            "Bug Rock": "(can_blast_or_smash or can_use(Silver_Gauntlets)) and has_bottle",
            "Stick Pot": "is_child"
        },
        "exits": {
            "Death Mountain": "True",
            "Goron City Woods Warp": "'Goron City Woods Warp Open'",
            "Goron Shop": "
                (is_adult and 'Stop Link the Goron') or 
                (is_child and (has_explosives or Progressive_Strength_Upgrade or 'Goron City Child Fire'))",
            "Darunias Chamber": "
                (is_adult and 'Stop Link the Goron') or
                (is_child and can_play(Zeldas_Lullaby))",
            "Goron City Grotto Platform": "
                is_adult and 
                ((can_play(Song_of_Time) and 
                    ((damage_multiplier != 'ohko' and damage_multiplier != 'quadruple') or 
                        can_use(Goron_Tunic) or can_use(Longshot) or can_use(Nayrus_Love))) or 
                (damage_multiplier != 'ohko' and can_use(Goron_Tunic) and can_use(Hookshot)) or 
                (can_use(Nayrus_Love) and can_use(Hookshot)))"
        }
    },
    {
        "region_name": "Goron City Woods Warp",
        "scene": "Goron City",
        "hint": "Goron City",
        "events": {
            "Goron City Woods Warp Open": "can_blast_or_smash or can_use(Dins_Fire)"
        },
        "exits": {
            "Goron City": "can_leave_forest and 'Goron City Woods Warp Open'",
            "Lost Woods": "True"
        }
    },
    {
        "region_name": "Darunias Chamber",
        "scene": "Goron City",
        "hint": "Goron City",
        "events": {
            "Goron City Child Fire": "can_use(Sticks)"
        },
        "locations": {
            "Darunias Joy": "is_child and can_play(Sarias_Song)"
        },
        "exits": {
            "Goron City": "True",
            "Death Mountain Crater Lower Local": "is_adult"
        }
    },
    {
        "region_name": "Goron City Grotto Platform",
        "scene": "Goron City",
        "hint": "Goron City",
        "exits": {
            "Goron City Grotto": "True",
            "Goron City": "
                (damage_multiplier != 'ohko' and damage_multiplier != 'quadruple') or 
                can_use(Goron_Tunic) or can_use(Nayrus_Love) or 
                (can_play(Song_of_Time) and can_use(Longshot))"
        }
    },
    {
        "region_name": "Goron Shop",
        "scene": "Goron Shop",
        "locations": {
            "Goron Shop Item 1": "True",
            "Goron Shop Item 2": "True",
            "Goron Shop Item 3": "True",
            "Goron Shop Item 4": "True",
            "Goron Shop Item 5": "True",
            "Goron Shop Item 6": "True",
            "Goron Shop Item 7": "True",
            "Goron Shop Item 8": "True"
        },
        "exits": {
            "Goron City": "True"
        }
    },
    {
        "region_name": "Death Mountain Crater Upper Nearby",
        "scene": "Death Mountain Crater",
        "hint": "Death Mountain Crater",
        "exits": {
            "Death Mountain Crater Upper Local": "can_use(Goron_Tunic)",
            "Death Mountain Summit": "True",
            "Top of Crater Grotto": "here(can_blast_or_smash)"
        }
    },
    {
        "region_name": "Death Mountain Crater Upper Local",
        "scene": "Death Mountain Crater",
        "hint": "Death Mountain Crater",
        "locations": {
            "DM Crater Wall Freestanding PoH": "True",
            "GS Death Mountain Crater Crate": "is_child and can_child_attack",
            "Death Mountain Crater Gossip Stone": "has_explosives",
            "Gossip Stone Fairy": "
                has_explosives and can_summon_gossip_fairy_without_suns and has_bottle"
        },
        "exits": {
            "Death Mountain Crater Upper Nearby": "True",
            "Death Mountain Crater Ladder Area Nearby": "True",
            "Death Mountain Crater Central Nearby": "
                can_use(Goron_Tunic) and can_use(Longshot) and 
                ((damage_multiplier != 'ohko' and damage_multiplier != 'quadruple') or 
                    (Fairy and not shuffle_dungeon_entrances) or can_use(Nayrus_Love))"
        }
    },
    {
        "region_name": "Death Mountain Crater Ladder Area Nearby",
        "scene": "Death Mountain Crater",
        "hint": "Death Mountain Crater",
        "locations": {
            "DMC Deku Scrub Bombs": "is_child and can_stun_deku"
        },
        "exits": {
            "Death Mountain Crater Upper Nearby": "is_adult",
            "Death Mountain Crater Lower Nearby": "
                can_use(Hover_Boots) or
                (logic_crater_upper_to_lower and can_use(Hammer))"
        }
    },
    {
        "region_name": "Death Mountain Crater Lower Nearby",
        "scene": "Death Mountain Crater",
        "hint": "Death Mountain Crater",
        "exits": {
            "Death Mountain Crater Lower Local": "can_use(Goron_Tunic)",
            "Darunias Chamber": "True",
            "Crater Fairy": "can_use(Hammer)",
            "DMC Hammer Grotto": "can_use(Hammer)"
        }
    },
    {
        "region_name": "Death Mountain Crater Lower Local",
        "scene": "Death Mountain Crater",
        "hint": "Death Mountain Crater",
        "exits": {
            "Death Mountain Crater Lower Nearby": "True",
            "Death Mountain Crater Ladder Area Nearby": "True",
            "Death Mountain Crater Central Nearby": "can_use(Hover_Boots) or can_use(Hookshot)",
            "Fire Temple Entrance": "
                (can_use(Hover_Boots) or can_use(Hookshot)) and
                (logic_fewer_tunic_requirements or can_use(Goron_Tunic))"
        }
    },
    {
        "region_name": "Death Mountain Crater Central Nearby",
        "scene": "Death Mountain Crater",
        "hint": "Death Mountain Crater",
        "locations": {
            "DM Crater Volcano Freestanding PoH": "
                is_adult and
                (here(can_plant_bean) or 
                    (logic_crater_bean_poh_with_hovers and Hover_Boots))",
            "Sheik in Crater": "is_adult"
        },
        "exits": {
            "Death Mountain Crater Central Local": "can_use(Goron_Tunic)"
        }
    },
    {
        "region_name": "Death Mountain Crater Central Local",
        "scene": "Death Mountain Crater",
        "hint": "Death Mountain Crater",
        "locations": {
            "GS Mountain Crater Bean Patch": "can_plant_bugs and can_child_attack",
            "Bean Plant Fairy": "can_plant_bean and can_play(Song_of_Storms) and has_bottle"
        },
        "exits": {
            "Death Mountain Crater Central Nearby": "True",
            "Death Mountain Crater Lower Nearby": "
                is_adult and
                (can_use(Hover_Boots) or can_use(Hookshot) or here(can_plant_bean))",
            "Death Mountain Crater Upper Nearby": "is_adult and here(can_plant_bean)",
            "Fire Temple Entrance": "
                (is_child and shuffle_dungeon_entrances) or
                (is_adult and (logic_fewer_tunic_requirements or can_use(Goron_Tunic)))"
        }
    },
    {
        "region_name": "Fire Temple Entrance",
        "scene": "Death Mountain Crater",
        "hint": "Death Mountain Crater",
        "exits": {
            "Fire Temple Lower": "True",
            "Death Mountain Crater Central Nearby": "can_use(Goron_Tunic)"
        }
    },
    {
        "region_name": "Crater Fairy",
        "scene": "Crater Fairy",
        "locations": {
            "Crater Fairy Reward": "can_play(Zeldas_Lullaby)"
        },
        "exits": {
            "Death Mountain Crater Lower Local": "True"
        }
    },
    {
        "region_name": "Mountain Summit Fairy",
        "scene": "Mountain Summit Fairy",
        "locations": {
            "Mountain Summit Fairy Reward": "can_play(Zeldas_Lullaby)"
        },
        "exits": {
            "Death Mountain Summit": "True"
        }
    },
    {
        "region_name": "Zora River Front",
        "scene": "Zora River",
        "hint": "Zora's River",
        "time_passes": true,
        "locations": {
            "GS Zora River Tree": "is_child and can_child_attack"
        },
        "exits": {
            "Zora River": "is_adult or has_explosives",
            "Hyrule Field": "True"
        }
    },
    {
        "region_name": "Zora River",
        "scene": "Zora River",
        "hint": "Zora's River",
        "time_passes": true,
        "locations": {
            "Magic Bean Salesman": "is_child",
            "Frog Ocarina Game": "
                is_child and can_play(Zeldas_Lullaby) and can_play(Sarias_Song) and 
                can_play(Suns_Song) and can_play(Eponas_Song) and 
                can_play(Song_of_Time) and can_play(Song_of_Storms)",
            "Frogs in the Rain": "is_child and can_play(Song_of_Storms)",
            "Zora River Lower Freestanding PoH": "
                is_child or can_use(Hover_Boots) or (is_adult and logic_zora_river_lower)",
            "Zora River Upper Freestanding PoH": "
                is_child or can_use(Hover_Boots) or (is_adult and logic_zora_river_upper)",
            "GS Zora River Ladder": "is_child and at_night and can_child_attack",
            "GS Zora River Near Raised Grottos": "can_use(Hookshot) and at_night",
            "GS Zora River Above Bridge": "can_use(Hookshot) and at_night",
            "Zoras River Plateau Gossip Stone": "True",
            "Zoras River Waterfall Gossip Stone": "True",
            "Gossip Stone Fairy": "can_summon_gossip_fairy and has_bottle",
            "Bean Plant Fairy": "can_plant_bean and can_play(Song_of_Storms) and has_bottle",
            "Butterfly Fairy": "can_use(Sticks) and has_bottle",
            "Bug Shrub": "can_cut_shrubs and has_bottle"
        },
        "exits": {
            "Zora River Front": "True",
            "Zora River Plateau Open Grotto": "True",
            "Zora River Plateau Bombable Grotto": "here(can_blast_or_smash)",
            "Lost Woods": "can_dive or can_use(Iron_Boots)",
            "Zora River Storms Grotto": "can_play(Song_of_Storms)",
            "Zora River Behind Waterfall": "
                can_play(Zeldas_Lullaby) or
                (can_use(Hover_Boots) and logic_zora_with_hovers) or
                (is_child and logic_zora_with_cucco)"
        }
    },
    {
        "region_name": "Zora River Behind Waterfall",
        "scene": "Zora River",
        "hint": "Zora's River",
        "exits": {
            "Zora River": "True",
            "Zoras Domain": "True"
        }
    },
    {
        "region_name": "Zora River Top of Waterfall",
        "scene": "Zora River",
        "hint": "Zora's River",
        "exits": {
            "Zora River": "True"
        }
    },
    {
        "region_name": "Zoras Domain",
        "scene": "Zoras Domain",
        "hint": "Zora's Domain",
        "events": {
            "Zora Thawed": "is_adult and Blue_Fire",
            "Eyeball Frog Access": "
                is_adult and 'Zora Thawed' and 
                (Eyedrops or Eyeball_Frog or Prescription or 'Prescription Access')"
        },
        "locations": {
            "Diving Minigame": "is_child",
            "Zoras Domain Torch Run": "can_use(Sticks)",
            "Deliver Ruto's Letter": "
                is_child and Bottle_with_Letter and zora_fountain != 'open'",
            "King Zora Thawed": "'Zora Thawed'",
            "GS Zora's Domain Frozen Waterfall": "
                is_adult and at_night and (Progressive_Hookshot or Bow or Magic_Meter)",
            "Zoras Domain Gossip Stone": "True",
            "Gossip Stone Fairy": "can_summon_gossip_fairy_without_suns and has_bottle",
            "Fish Group": "is_child and has_bottle",
            "Stick Pot": "is_child",
            "Nut Pot": "True"
        },
        "exits": {
            "Zora River Behind Waterfall": "True",
            "Lake Hylia": "is_child and can_dive",
            "Zoras Domain Behind King Zora": "
                Deliver_Letter or zora_fountain == 'open' or
                (zora_fountain == 'adult' and is_adult)",
            "Zora Shop": "is_child or Blue_Fire",
            "Zoras Domain Storms Grotto": "can_play(Song_of_Storms)"
        }
    },
    {
        "region_name": "Zoras Domain Behind King Zora",
        "scene": "Zoras Domain",
        "hint": "Zora's Domain",
        "exits": {
            "Zoras Domain": "
                Deliver_Letter or zora_fountain == 'open' or
                (zora_fountain == 'adult' and is_adult)",
            "Zoras Fountain": "True"
        }
    },
    {
        "region_name": "Zoras Domain Eyeball Frog Timeout",
        "scene": "Zoras Domain",
        "hint": "Zora's Domain",
        "exits": {
            "Zoras Domain": "True"
        }
    },
    {
        "region_name": "Zoras Fountain",
        "scene": "Zoras Fountain",
        "hint": "Zora's Fountain",
        "locations": {
            "Zoras Fountain Iceberg Freestanding PoH": "is_adult",
            "Zoras Fountain Bottom Freestanding PoH": "
                is_adult and Iron_Boots and (logic_fewer_tunic_requirements or can_use(Zora_Tunic))",
            "GS Zora's Fountain Tree": "is_child",
            "GS Zora's Fountain Above the Log": "can_use(Boomerang) and at_night",
            "GS Zora's Fountain Hidden Cave": "
                can_use(Silver_Gauntlets) and can_blast_or_smash and 
                can_use(Hookshot) and at_night",
            "Zoras Fountain Fairy Gossip Stone": "True",
            "Zoras Fountain Jabu Gossip Stone": "True",
            "Gossip Stone Fairy": "can_summon_gossip_fairy_without_suns and has_bottle",
            "Butterfly Fairy": "can_use(Sticks) and at_day and has_bottle"
        },
        "exits": {
            "Zoras Domain Behind King Zora": "True",
            "Jabu Jabus Belly Beginning": "is_child and Fish",
            "Zoras Fountain Ice Ledge": "is_adult",
            "Zoras Fountain Fairy": "has_explosives"
        }
    },
    {
        "region_name": "Zoras Fountain Ice Ledge",
        "scene": "Zoras Fountain",
        "hint": "Zora's Fountain",
        "exits": {
            "Zoras Fountain": "True",
            "Ice Cavern Beginning": "True"
        }
    },
    {
        "region_name": "Zora Shop",
        "scene": "Zora Shop",
        "locations": {
            "Zora Shop Item 1": "True",
            "Zora Shop Item 2": "True",
            "Zora Shop Item 3": "True",
            "Zora Shop Item 4": "True",
            "Zora Shop Item 5": "True",
            "Zora Shop Item 6": "True",
            "Zora Shop Item 7": "True",
            "Zora Shop Item 8": "True"
        },
        "exits": {
            "Zoras Domain": "True"
        }
    },
    {
        "region_name": "Zoras Fountain Fairy",
        "scene": "Zoras Fountain Fairy",
        "locations": {
            "Zoras Fountain Fairy Reward": "can_play(Zeldas_Lullaby)"
        },
        "exits": {
            "Zoras Fountain": "True"
        }
    },
    {
        "region_name": "Lon Lon Ranch",
        "scene": "Lon Lon Ranch",
        "hint": "Lon Lon Ranch",
        "events": {
            "Epona": "can_play(Eponas_Song) and is_adult and at_day",
            "Links Cow": "can_play(Eponas_Song) and is_adult and at_day"
        },
        "locations": {
            "Song from Malon": "is_child and Zeldas_Letter and Ocarina and at_day",
            "GS Lon Lon Ranch Tree": "is_child",
            "GS Lon Lon Ranch Rain Shed": "is_child and at_night",
            "GS Lon Lon Ranch House Window": "can_use(Boomerang) and at_night",
            "GS Lon Lon Ranch Back Wall": "can_use(Boomerang) and at_night"
        },
        "exits": {
            "Hyrule Field": "True",
            "Talon House": "is_adult or at_day",
            "Ingo Barn": "True",
            "Lon Lon Corner Tower": "True",
            "Lon Lon Grotto": "is_child"
        }
    },
    {
        "region_name": "Talon House",
        "scene": "Talon House",
        "locations": {
            "Talons Chickens": "is_child and at_day and Zeldas_Letter"
        },
        "exits": {
            "Lon Lon Ranch": "True"
        }
    },
    {
        "region_name": "Ingo Barn",
        "scene": "Ingo Barn",
		"locations": {
            "LLR Stables Left Cow": "can_play(Eponas_Song)",
            "LLR Stables Right Cow": "can_play(Eponas_Song)"
        },
        "exits": {
            "Lon Lon Ranch": "True"
        }
    },
    {
        "region_name": "Lon Lon Corner Tower",
        "scene": "Lon Lon Corner Tower",
        "locations": {
            "Lon Lon Tower Freestanding PoH": "is_child",
            "LLR Tower Left Cow": "can_play(Eponas_Song)",
            "LLR Tower Right Cow": "can_play(Eponas_Song)"
        },
        "exits": {
            "Lon Lon Ranch": "True"
        }
    },
    {
        "region_name": "Ganons Castle Tower",
        "dungeon": "Ganons Castle",
        "locations": {
            "Ganons Tower Boss Key Chest": "True",
            "Ganon": "Boss_Key_Ganons_Castle and can_use(Light_Arrows)"
        }
    },
    {
        "region_name": "Gerudo Fortress Storms Grotto",
        "scene": "Gerudo Fortress Storms Grotto",
        "locations": {
            "Free Fairies": "has_bottle"
        },
        "exits": {
            "Gerudo Fortress": "True"
        }
    },
    {
        "region_name": "Zoras Domain Storms Grotto",
        "scene": "Zoras Domain Storms Grotto",
        "locations": {
            "Free Fairies": "has_bottle"
        },
        "exits": {
            "Zoras Domain": "True"
        }
    },
    {
        "region_name": "Kokiri Forest Storms Grotto",
        "scene": "Kokiri Forest Storms Grotto",
        "locations": {
            "Kokiri Forest Storms Grotto Chest": "True",
            "Kokiri Forest Storms Grotto Gossip Stone": "True",
            "Gossip Stone Fairy": "can_summon_gossip_fairy and has_bottle",
            "Butterfly Fairy": "can_use(Sticks) and has_bottle",
            "Bug Shrub": "can_cut_shrubs and has_bottle",
            "Lone Fish": "has_bottle"
        },
        "exits": {
            "Kokiri Forest": "True"
        }
    },
    {
        "region_name": "Lost Woods Generic Grotto",
        "scene": "Lost Woods Generic Grotto",
        "locations": {
            "Lost Woods Generic Grotto Chest": "True",
            "Lost Woods Generic Grotto Gossip Stone": "True",
            "Gossip Stone Fairy": "can_summon_gossip_fairy and has_bottle",
            "Butterfly Fairy": "can_use(Sticks) and has_bottle",
            "Bug Shrub": "can_cut_shrubs and has_bottle",
            "Lone Fish": "has_bottle"
        },
        "exits": {
            "Lost Woods": "True"
        }
    },
    {
        "region_name": "Deku Theater",
        "scene": "Deku Theater",
        "locations": {
            "Deku Theater Skull Mask": "is_child and 'Skull Mask'",
            "Deku Theater Mask of Truth": "is_child and 'Mask of Truth'"
        },
        "exits": {
            "Lost Woods Beyond Mido": "True"
        }
    },
    {
        "region_name": "Lost Woods Sales Grotto",
        "scene": "Lost Woods Sales Grotto",
        "locations": {
            "LW Grotto Deku Scrub Arrows": "can_stun_deku",
            "LW Grotto Deku Scrub Deku Nut Upgrade": "can_stun_deku"
        },
        "exits": {
            "Lost Woods Beyond Mido": "True"
        }
    },
    {
        "region_name": "Meadow Fairy Grotto",
        "scene": "Meadow Fairy Grotto",
        "locations": {
            "Free Fairies": "has_bottle"
        },
        "exits": {
            "Sacred Forest Meadow": "True"
        }
    },
    {
        "region_name": "Meadow Storms Grotto",
        "scene": "Meadow Storms Grotto",
        "locations": {
            "SFM Grotto Deku Scrub Red Potion": "can_stun_deku",
            "SFM Grotto Deku Scrub Green Potion": "can_stun_deku"
        },
        "exits": {
            "Sacred Forest Meadow": "True"
        }
    },
    {
        "region_name": "Front of Meadow Grotto",
        "scene": "Front of Meadow Grotto",
        "locations": {
            "Wolfos Grotto Chest": "
                is_adult or Slingshot or Sticks or 
                Kokiri_Sword or can_use(Dins_Fire)"
        },
        "exits": {
            "Sacred Forest Meadow Entryway": "True"
        }
    },
    {
        "region_name": "Lon Lon Grotto",
        "scene": "Lon Lon Grotto",
        "locations": {
            "LLR Grotto Deku Scrub Deku Nuts": "can_stun_deku",
            "LLR Grotto Deku Scrub Bombs": "can_stun_deku",
            "LLR Grotto Deku Scrub Arrows": "can_stun_deku"
        },
        "exits": {
            "Lon Lon Ranch": "True"
        }
    },
    {
        "region_name": "Remote Southern Grotto",
        "scene": "Remote Southern Grotto",
        "locations": {
            "Remote Southern Grotto Chest": "True",
            "Remote Southern Grotto Gossip Stone": "True",
            "Gossip Stone Fairy": "can_summon_gossip_fairy and has_bottle",
            "Butterfly Fairy": "can_use(Sticks) and has_bottle",
            "Bug Shrub": "can_cut_shrubs and has_bottle",
            "Lone Fish": "has_bottle"
        },
        "exits": {
            "Hyrule Field": "True"
        }
    },
    {
        "region_name": "Field Near Lake Outside Fence Grotto",
        "scene": "Field Near Lake Outside Fence Grotto",
        "locations": {
            "Field Near Lake Outside Fence Grotto Chest": "True",
            "Field Near Lake Outside Fence Grotto Gossip Stone": "True",
            "Gossip Stone Fairy": "can_summon_gossip_fairy and has_bottle",
            "Butterfly Fairy": "can_use(Sticks) and has_bottle",
            "Bug Shrub": "can_cut_shrubs and has_bottle",
            "Lone Fish": "has_bottle"
        },
        "exits": {
            "Hyrule Field": "True"
        }
    },
    {
        "region_name": "Field Near Lake Inside Fence Grotto",
        "scene": "Field Near Lake Inside Fence Grotto",
        "locations": {
            "HF Grotto Deku Scrub Piece of Heart": "can_stun_deku"
        },
        "exits": {
            "Hyrule Field": "True"
        }
    },
    {
        "region_name": "Field Valley Grotto",
        "scene": "Field Valley Grotto",
        "locations": {
            "GS Hyrule Field Near Gerudo Valley": "
                has_fire_source and (can_use(Hookshot) or can_use(Boomerang))",
            "HF Grotto Cow": "has_fire_source and can_play(Eponas_Song)",
            "Field Valley Grotto Gossip Stone": "has_fire_source",
            "Gossip Stone Fairy": "has_fire_source and can_summon_gossip_fairy and has_bottle",
            "Bug Shrub": "has_fire_source and can_cut_shrubs and has_bottle",
            "Nut Pot": "has_fire_source"
        },
        "exits": {
            "Hyrule Field": "True"
        }
    },
    {
        "region_name": "Field West Castle Town Grotto",
        "scene": "Field West Castle Town Grotto",
        "locations": {
            "Field West Castle Town Grotto Chest": "True",
            "Field West Castle Town Grotto Gossip Stone": "True",
            "Gossip Stone Fairy": "can_summon_gossip_fairy and has_bottle",
            "Butterfly Fairy": "can_use(Sticks) and has_bottle",
            "Bug Shrub": "can_cut_shrubs and has_bottle",
            "Lone Fish": "has_bottle"
        },
        "exits": {
            "Hyrule Field": "True"
        }
    },
    {
        "region_name": "Field Far West Castle Town Grotto",
        "scene": "Field Far West Castle Town Grotto",
        "locations": {
            "Free Fairies": "has_bottle"
        },
        "exits": {
            "Hyrule Field": "True"
        }
    },
    {
        "region_name": "Field Kakariko Grotto",
        "scene": "Field Kakariko Grotto",
        "locations": {
            "GS Hyrule Field near Kakariko": "can_use(Boomerang) or can_use(Hookshot)"
        },
        "exits": {
            "Hyrule Field": "True"
        }
    },
    {
        "region_name": "Field North Lon Lon Grotto",
        "scene": "Field North Lon Lon Grotto",
        "locations": {
            "Tektite Grotto Freestanding PoH": "
                (Progressive_Scale, 2) or can_use(Iron_Boots)"
        },
        "exits": {
            "Hyrule Field": "True"
        }
    },
    {
        "region_name": "Castle Storms Grotto",
        "scene": "Castle Storms Grotto",
        "locations": {
            "GS Hyrule Castle Grotto": "can_blast_or_smash and (can_use(Boomerang) or can_use(Hookshot))",
            "Castle Storms Grotto Gossip Stone": "can_blast_or_smash",
            "Gossip Stone Fairy": "can_blast_or_smash and can_summon_gossip_fairy and has_bottle",
            "Wandering Bugs": "can_blast_or_smash and has_bottle",
            "Nut Pot": "can_blast_or_smash"
        },
        "exits": {
            "Castle Grounds": "True"
        }
    },
    {
        "region_name": "Kakariko Bombable Grotto",
        "scene": "Kakariko Bombable Grotto",
        "locations": {
            "Redead Grotto Chest": "
                is_adult or 
                (Sticks or Kokiri_Sword or can_use(Dins_Fire))"
        },
        "exits": {
            "Kakariko Village": "True"
        }
    },
    {
        "region_name": "Kakariko Back Grotto",
        "scene": "Kakariko Back Grotto",
        "locations": {
            "Kakariko Back Grotto Chest": "True",
            "Kakariko Back Grotto Gossip Stone": "True",
            "Gossip Stone Fairy": "can_summon_gossip_fairy and has_bottle",
            "Butterfly Fairy": "can_use(Sticks) and has_bottle",
            "Bug Shrub": "can_cut_shrubs and has_bottle",
            "Lone Fish": "has_bottle"
        },
        "exits": {
            "Kakariko Village Backyard": "True"
        }
    },
    {
        "region_name": "Mountain Bombable Grotto",
        "scene": "Mountain Bombable Grotto",
		 "locations": {
            "DMT Grotto Cow": "can_play(Eponas_Song)"
        },
        "exits": {
            "Death Mountain Summit": "True"
        }
    },
    {
        "region_name": "Mountain Storms Grotto",
        "scene": "Mountain Storms Grotto",
        "locations": {
            "Mountain Storms Grotto Chest": "True",
            "Mountain Storms Grotto Gossip Stone": "True",
            "Gossip Stone Fairy": "can_summon_gossip_fairy and has_bottle",
            "Butterfly Fairy": "can_use(Sticks) and has_bottle",
            "Bug Shrub": "can_cut_shrubs and has_bottle",
            "Lone Fish": "has_bottle"
        },
        "exits": {
            "Death Mountain": "True"
        }
    },
    {
        "region_name": "Goron City Grotto",
        "scene": "Goron City Grotto",
        "locations": {
            "Goron Grotto Deku Scrub Deku Nuts": "can_stun_deku",
            "Goron Grotto Deku Scrub Bombs": "can_stun_deku",
            "Goron Grotto Deku Scrub Arrows": "can_stun_deku"
        },
        "exits": {
            "Goron City Grotto Platform": "True"
        }
    },
    {
        "region_name": "Top of Crater Grotto",
        "scene": "Top of Crater Grotto",
        "locations": {
            "Top of Crater Grotto Chest": "True",
            "Top of Crater Grotto Gossip Stone": "True",
            "Gossip Stone Fairy": "can_summon_gossip_fairy and has_bottle",
            "Butterfly Fairy": "can_use(Sticks) and has_bottle",
            "Bug Shrub": "can_cut_shrubs and has_bottle",
            "Lone Fish": "has_bottle"
        },
        "exits": {
            "Death Mountain Crater Upper Local": "True"
        }
    },
    {
        "region_name": "DMC Hammer Grotto",
        "scene": "DMC Hammer Grotto",
        "locations": {
            "DMC Grotto Deku Scrub Deku Nuts": "can_stun_deku",
            "DMC Grotto Deku Scrub Bombs": "can_stun_deku",
            "DMC Grotto Deku Scrub Arrows": "can_stun_deku"
        },
        "exits": {
            "Death Mountain Crater Lower Local": "True"
        }
    },
    {
        "region_name": "Zora River Plateau Open Grotto",
        "scene": "Zora River Plateau Open Grotto",
        "locations": {
            "Zora River Plateau Open Grotto Chest": "True",
            "Zora River Plateau Open Grotto Gossip Stone": "True",
            "Gossip Stone Fairy": "can_summon_gossip_fairy and has_bottle",
            "Butterfly Fairy": "can_use(Sticks) and has_bottle",
            "Bug Shrub": "can_cut_shrubs and has_bottle",
            "Lone Fish": "has_bottle"
        },
        "exits": {
            "Zora River": "True"
        }
    },
    {
        "region_name": "Zora River Plateau Bombable Grotto",
        "scene": "Zora River Plateau Bombable Grotto",
        "locations": {
            "Free Fairies": "has_bottle"
        },
        "exits": {
            "Zora River": "True"
        }
    },
    {
        "region_name": "Zora River Storms Grotto",
        "scene": "Zora River Storms Grotto",
        "locations": {
            "ZR Grotto Deku Scrub Red Potion": "can_stun_deku",
            "ZR Grotto Deku Scrub Green Potion": "can_stun_deku"
        },
        "exits": {
            "Zora River": "True"
        }
    },
    {
        "region_name": "Lake Hylia Grotto",
        "scene": "Lake Hylia Grotto",
        "locations": {
            "LH Grotto Deku Scrub Deku Nuts": "can_stun_deku",
            "LH Grotto Deku Scrub Bombs": "can_stun_deku",
            "LH Grotto Deku Scrub Arrows": "can_stun_deku"
        },
        "exits": {
            "Lake Hylia": "True"
        }
    },
    {
        "region_name": "Desert Colossus Grotto",
        "scene": "Desert Colossus Grotto",
        "locations": {
            "Desert Grotto Deku Scrub Red Potion": "can_stun_deku",
            "Desert Grotto Deku Scrub Green Potion": "can_stun_deku"
        },
        "exits": {
            "Desert Colossus": "True"
        }
    },
    {
        "region_name": "Gerudo Valley Octorok Grotto",
        "scene": "Gerudo Valley Octorok Grotto",
        "exits": {
            "Gerudo Valley Grotto Ledge": "True"
        }
    },
    {
        "region_name": "Gerudo Valley Storms Grotto",
        "scene": "Gerudo Valley Storms Grotto",
        "locations": {
            "Valley Grotto Deku Scrub Red Potion": "can_stun_deku",
            "Valley Grotto Deku Scrub Green Potion": "can_stun_deku"
        },
        "exits": {
            "Gerudo Valley Far Side": "True"
        }
    }
]<|MERGE_RESOLUTION|>--- conflicted
+++ resolved
@@ -1271,11 +1271,7 @@
         "hint": "Kakariko Village",
         "exits": {
             "Kakariko Village": "
-<<<<<<< HEAD
                 is_adult or logic_visible_collisions or open_kakariko or 'Kakariko Village Gate Open'",
-=======
-                is_adult or logic_visible_collisions or 'Kakariko Village Gate Open' or open_kakariko",
->>>>>>> c0a65b6f
             "Death Mountain": "True"
         }
     },
