[
    {
        "region_name": "Root",
        "hint": "Link's Pocket",
        "locations": {
            "Links Pocket": "True"
        },
        "exits": {
            "Root Exits": "is_starting_age or Time_Travel"
        }
    },
    {
        "region_name": "Root Exits",
        "exits": {
            "KF Links House": "is_child",
            "Temple of Time": "
                is_adult or 
                (can_play(Prelude_of_Light) and can_leave_forest)",
            "Sacred Forest Meadow": "can_play(Minuet_of_Forest)",
            "DMC Central Local": "can_play(Bolero_of_Fire) and can_leave_forest",
            "Lake Hylia": "can_play(Serenade_of_Water) and can_leave_forest",
            "Graveyard Warp Pad Region": "can_play(Nocturne_of_Shadow) and can_leave_forest",
            "Desert Colossus": "can_play(Requiem_of_Spirit) and can_leave_forest"
        }
    },
    {
        "region_name": "Kokiri Forest",
        "scene": "Kokiri Forest",
        "hint": "Kokiri Forest",
        "events": {
            "Showed Mido Sword & Shield": "open_forest == 'open' or (is_child and Kokiri_Sword and Buy_Deku_Shield)"
        },
        "locations": {
            "KF Kokiri Sword Chest": "is_child",
            "KF GS Know It All House": "
                is_child and can_child_attack and at_night and
                (had_night_start or can_leave_forest or can_play(Suns_Song))",
            "KF GS Bean Patch": "
                can_plant_bugs and can_child_attack",
            "KF GS House of Twins": "
                is_adult and at_night and 
                (can_use(Hookshot) or (logic_adult_kokiri_gs and can_use(Hover_Boots)))",
            "KF Gossip Stone": "True",
            "Gossip Stone Fairy": "can_summon_gossip_fairy_without_suns and has_bottle",
            "Bean Plant Fairy": "can_plant_bean and can_play(Song_of_Storms) and has_bottle"
        },
        "exits": {
            "KF Links House": "True",
            "KF Midos House": "True",
            "KF Sarias House": "True",
            "KF House of Twins": "True",
            "KF Know It All House": "True",
            "KF Kokiri Shop": "True",
            "KF Outside Deku Tree": "is_adult or 'Showed Mido Sword & Shield'",
            "Lost Woods": "True",
            "LW Bridge From Forest": "can_leave_forest",
            "KF Storms Grotto": "can_open_storm_grotto"
        }
    },
    {
        "region_name": "KF Outside Deku Tree",
        "scene": "Kokiri Forest",
        "hint": "Kokiri Forest",
        "locations": {
            #The Babas despawn for Adult on forest temple completion. For vanilla forest temple
            #placement this is not an issue as Adult can go back to forest for the Baba's there.
            #Entrance rando cannot rely on this for the case forest completion was done on non
            #repeatable access.
            "Deku Baba Sticks": "(is_adult and not shuffle_dungeon_entrances) or Kokiri_Sword or Boomerang",
            "Deku Baba Nuts": "
                (is_adult and not shuffle_dungeon_entrances) or Slingshot or Sticks or 
                has_explosives or Kokiri_Sword or can_use(Dins_Fire)",
            "KF Deku Tree Gossip Stone (Left)": "True",
            "KF Deku Tree Gossip Stone (Right)": "True"
        },
        "exits": {
            "Deku Tree Lobby": "is_child or (shuffle_dungeon_entrances and 'Showed Mido Sword & Shield')",
            "Kokiri Forest": "True"
        }
    },
    {
        "region_name": "KF Links House",
        "locations": {
            "KF Links House Cow": "is_adult and can_play(Eponas_Song) and 'Links Cow'"
        },
        "exits": {
            "Kokiri Forest": "True"
        }
    },
    {
        "region_name": "KF Midos House",
        "locations": {
            "KF Midos Top Left Chest": "True",
            "KF Midos Top Right Chest": "True",
            "KF Midos Bottom Left Chest": "True",
            "KF Midos Bottom Right Chest": "True"
        },
        "exits": {
            "Kokiri Forest": "True"
        }
    },
    {
        "region_name": "KF Sarias House",
        "exits": {
            "Kokiri Forest": "True"
        }
    },
    {
        "region_name": "KF House of Twins",
        "exits": {
            "Kokiri Forest": "True"
        }
    },
    {
        "region_name": "KF Know It All House",
        "exits": {
            "Kokiri Forest": "True"
        }
    },
    {
        "region_name": "KF Kokiri Shop",
        "locations": {
            "KF Shop Item 1": "True",
            "KF Shop Item 2": "True",
            "KF Shop Item 3": "True",
            "KF Shop Item 4": "True",
            "KF Shop Item 5": "True",
            "KF Shop Item 6": "True",
            "KF Shop Item 7": "True",
            "KF Shop Item 8": "True"
        },
        "exits": {
            "Kokiri Forest": "True"
        }
    },
    {
        "region_name": "LW Forest Exit",
        "scene": "Lost Woods",
        "exits": {
            "Kokiri Forest": "True"
        }
    },
    {
        "region_name": "Lost Woods",
        "scene": "Lost Woods",
        "hint": "the Lost Woods",
        "events": {
            "Odd Mushroom Access": "is_adult and ('Cojiro Access' or Cojiro)",
            "Poachers Saw Access": "is_adult and 'Odd Potion Access'"
        },
        "locations": {
            "LW Skull Kid": "is_child and can_play(Sarias_Song)",
            "LW Ocarina Memory Game": "is_child and Ocarina",
            "LW Target in Woods": "can_use(Slingshot)",
            "LW Deku Scrub Near Bridge": "is_child and can_stun_deku",
            "LW GS Bean Patch Near Bridge": "can_plant_bugs and can_child_attack",
            "LW Gossip Stone": "True",
            "Gossip Stone Fairy": "can_summon_gossip_fairy_without_suns and has_bottle",
            "Bean Plant Fairy": "can_plant_bean and can_play(Song_of_Storms) and has_bottle",
            "Bug Shrub": "is_child and can_cut_shrubs and has_bottle"
        },
        "exits": {
            "LW Forest Exit": "True",
            "GC Woods Warp": "True",
            "LW Bridge": "
                is_adult and
                (can_use(Hover_Boots) or can_use(Longshot) or
                    here(can_plant_bean) or logic_lost_woods_bridge)",
            "Zora River": "can_leave_forest and (can_dive or can_use(Iron_Boots))",
            "LW Beyond Mido": "is_child or logic_mido_backflip or can_play(Sarias_Song)",
            "LW Near Shortcuts Grotto": "here(can_blast_or_smash)"
        }
    },
    {
        "region_name": "LW Beyond Mido",
        "scene": "Lost Woods",
        "hint": "the Lost Woods",
        "locations": {
            "LW Deku Scrub Near Deku Theater Right": "is_child and can_stun_deku",
            "LW Deku Scrub Near Deku Theater Left": "is_child and can_stun_deku",
            "LW GS Above Theater": "
                is_adult and at_night and
                (here(can_plant_bean) or
                     (logic_lost_woods_gs_bean and can_use(Hookshot) and
                     (can_use(Longshot) or can_use(Bow) or has_bombchus or can_use(Dins_Fire))))",
            "LW GS Bean Patch Near Theater": "
                can_plant_bugs and 
                (can_child_attack or (shuffle_scrubs == 'off' and Buy_Deku_Shield))",
            "Butterfly Fairy": "can_use(Sticks) and has_bottle"
        },
        "exits": {
            "LW Forest Exit": "True",
            "Lost Woods": "is_child or can_play(Sarias_Song)",
            "SFM Entryway": "True",
            "Deku Theater": "True",
            "LW Scrubs Grotto": "here(can_blast_or_smash)"
        }
    },
    {
        "region_name": "SFM Entryway",
        "scene": "Sacred Forest Meadow",
        "hint": "Sacred Forest Meadow",
        "exits": {
            "LW Beyond Mido": "True",
            "Sacred Forest Meadow": "
                is_adult or Slingshot or Sticks or 
                Kokiri_Sword or can_use(Dins_Fire)",
            "SFM Wolfos Grotto": "can_open_bomb_grotto"
        }
    },
    {
        "region_name": "Sacred Forest Meadow",
        "scene": "Sacred Forest Meadow",
        "hint": "Sacred Forest Meadow",
        "locations": {
            "Song from Saria": "is_child and Zeldas_Letter",
            "Sheik in Forest": "is_adult",
            "SFM GS": "can_use(Hookshot) and at_night",
            "SFM Maze Gossip Stone (Lower)": "True",
            "SFM Maze Gossip Stone (Upper)": "True",
            "SFM Saria Gossip Stone": "True",
            "Gossip Stone Fairy": "can_summon_gossip_fairy_without_suns and has_bottle"
        },
        "exits": {
            "SFM Entryway": "True",
            "Forest Temple Lobby": "can_use(Hookshot)",
            "SFM Fairy Grotto": "True",
            "SFM Storms Grotto": "can_open_storm_grotto"
        }
    },
    {
        "region_name": "LW Bridge From Forest",
        "scene": "Lost Woods",
        "hint": "the Lost Woods",
        "locations": {
            "LW Gift from Saria": "True"
        },
        "exits": {
            "LW Bridge": "True"
        }
    },
    {
        "region_name": "LW Bridge",
        "scene": "Lost Woods",
        "hint": "the Lost Woods",
        "exits": {
            "Kokiri Forest": "True",
            "Hyrule Field": "True",
            "Lost Woods": "can_use(Longshot)"
        }
    },
    {
        "region_name": "Hyrule Field",
        "scene": "Hyrule Field",
        "hint": "Hyrule Field",
        "time_passes": true,
        "locations": {
            "HF Ocarina of Time Item": "is_child and has_all_stones",
            "Song from Ocarina of Time": "is_child and has_all_stones",
            "Big Poe Kill": "can_use(Bow) and can_ride_epona and has_bottle"
        },
        "exits": {
            "LW Bridge": "True",
            "Lake Hylia": "True",
            "Gerudo Valley": "True",
            "Market Entrance": "True",
            "Kakariko Village": "True",
            "ZR Front": "True",
            "Lon Lon Ranch": "True",
            "HF Southeast Grotto": "here(can_blast_or_smash)",
            "HF Open Grotto": "True",
            "HF Inside Fence Grotto": "can_open_bomb_grotto",
            "HF Cow Grotto": "(can_use(Megaton_Hammer) or is_child) and can_open_bomb_grotto",
                                   # There is a hammerable boulder as adult which is not there as child
            "HF Near Market Grotto": "here(can_blast_or_smash)",
            "HF Fairy Grotto": "here(can_blast_or_smash)",
            "HF Near Kak Grotto": "can_open_bomb_grotto",
            "HF Tektite Grotto": "can_open_bomb_grotto"
        }
    },
    {
        "region_name": "Lake Hylia",
        "scene": "Lake Hylia",
        "hint": "Lake Hylia",
        "time_passes": true,
        "events": {
            "Bonooru": "is_child and Ocarina"
        },
        "locations": {
            "Pierre": "is_adult and Bonooru and not free_scarecrow",
            "LH Underwater Item": "is_child and can_dive",
            "LH Sun": "
                is_adult and 
                (can_use(Distant_Scarecrow) or 'Water Temple Clear') and can_use(Bow)",
            "LH Freestanding PoH": "
                is_adult and (can_use(Scarecrow) or here(can_plant_bean))",
            "LH GS Bean Patch": "can_plant_bugs and can_child_attack",
            "LH GS Lab Wall": "
                is_child and (Boomerang or 
                    (logic_lab_wall_gs and (Sticks or Kokiri_Sword))) and at_night",
            "LH GS Small Island": "is_child and can_child_attack and at_night",
            "LH GS Tree": "can_use(Longshot) and at_night",
            "LH Lab Gossip Stone": "True",
            "LH Gossip Stone (Southeast)": "True",
            "LH Gossip Stone (Southwest)": "True",
            "Gossip Stone Fairy": "can_summon_gossip_fairy and has_bottle",
            "Bean Plant Fairy": "can_plant_bean and can_play(Song_of_Storms) and has_bottle",
            "Butterfly Fairy": "can_use(Sticks) and has_bottle",
            "Bug Shrub": "is_child and can_cut_shrubs and has_bottle"
        },
        "exits": {
            "Hyrule Field": "True",
            "Zoras Domain": "is_child and can_dive",
            "LH Owl Flight": "is_child",
            "LH Lab": "True",
            "LH Fishing Hole": "
                is_child or can_use(Scarecrow) or
                here(can_plant_bean) or 'Water Temple Clear'",
            "Water Temple Lobby": "
                can_use(Hookshot) and
                (can_use(Iron_Boots) or
                    ((can_use(Longshot) or logic_water_hookshot_entry) and (Progressive_Scale, 2)))",
            "LH Grotto": "True"
        }
    },
    {
        "region_name": "LH Owl Flight",
        "scene": "Lake Hylia",
        "exits": {
            "Hyrule Field": "True"
        }
    },
    {
        "region_name": "LH Lab",
        "events": {
            "Eyedrops Access": "
                is_adult and 
                ('Eyeball Frog Access' or (Eyeball_Frog and disable_trade_revert))"
        },
        "locations": {
            "LH Lab Dive": "
                (Progressive_Scale, 2) or
                (logic_lab_diving and Iron_Boots and can_use(Hookshot))",
            "LH GS Lab Crate": "Iron_Boots and can_use(Hookshot)"
        },
        "exits": {
            "Lake Hylia": "True"
        }
    },
    {
        "region_name": "LH Fishing Hole",
        "locations": {
            "LH Child Fishing": "is_child",
            "LH Adult Fishing": "is_adult"
        },
        "exits": {
            "Lake Hylia": "True"
        }
    },
    {
        "region_name": "Gerudo Valley",
        "scene": "Gerudo Valley",
        "hint": "Gerudo Valley",
        "time_passes": true,
        "locations": {
            "GV GS Small Bridge": "can_use(Boomerang) and at_night",
            "Bug Rock": "is_child and has_bottle"
        },
        "exits": {
            "Hyrule Field": "True",
            "GV Stream": "True",
            "GV Crate Ledge": "is_child or can_use(Longshot)",
            "GV Octorok Grotto": "can_use(Silver_Gauntlets)",
            "GV Fortress Side": "
                is_adult and 
                (can_ride_epona or can_use(Longshot) or gerudo_fortress == 'open' or 'Carpenter Rescue')"
        }
    },
    {
        "region_name": "GV Stream",
        "scene": "Gerudo Valley",
        "hint": "Gerudo Valley",
        "time_passes": true,
        "locations": {
            "GV Waterfall Freestanding PoH": "True",
            "GV GS Bean Patch": "can_plant_bugs and can_child_attack",
            "GV Cow": "is_child and can_play(Eponas_Song)",
            "GV Gossip Stone": "True",
            "Gossip Stone Fairy": "can_summon_gossip_fairy and has_bottle",
            "Bean Plant Fairy": "can_plant_bean and can_play(Song_of_Storms) and has_bottle"
        },
        "exits": {
            "Lake Hylia": "True"
        }
    },
    {
        "region_name": "GV Crate Ledge",
        "scene": "Gerudo Valley",
        "hint": "Gerudo Valley",
        "time_passes": true,
        "locations": {
            "GV Crate Freestanding PoH": "True"
        }
    },
    {
        "region_name": "GV Fortress Side",
        "scene": "Gerudo Valley",
        "hint": "Gerudo Valley",
        "time_passes": true,
        "events": {
            "Broken Sword Access": "is_adult and ('Poachers Saw Access' or Poachers_Saw)"
        },
        "locations": {
            "GV Chest": "can_use(Megaton_Hammer)",
            "GV GS Behind Tent": "can_use(Hookshot) and at_night",
            "GV GS Pillar": "can_use(Hookshot) and at_night"
        },
        "exits": {
            "Gerudo Fortress": "True",
            "GV Stream": "True",
            "GV Crate Ledge": "
                logic_valley_crate_hovers and can_use(Hover_Boots) and
                (damage_multiplier != 'ohko' or Fairy or can_use(Nayrus_Love))",
            "Gerudo Valley": "
                is_child or can_ride_epona or can_use(Longshot) or
                gerudo_fortress == 'open' or 'Carpenter Rescue'",
            "GV Carpenter Tent": "is_adult", # Invisible as child so not in logic
            "GV Storms Grotto": "is_adult and can_open_storm_grotto" # Not there as child
        }
    },
    {
        "region_name": "GV Carpenter Tent",
        "exits": {
            "GV Fortress Side": "True"
        }
    },
    {
        "region_name": "Gerudo Fortress",
        "scene": "Gerudo Fortress",
        "hint": "Gerudo's Fortress",
        "events": {
            "Carpenter Rescue": "can_finish_GerudoFortress",
            "GF Gate Open": "is_adult and Gerudo_Membership_Card"
        },
        "locations": {
            "GF Chest": "
                can_use(Hover_Boots) or can_use(Scarecrow) or can_use(Longshot)",
            "GF HBA 1000 Points": "
                Gerudo_Membership_Card and can_ride_epona and Bow and at_day",
            "GF HBA 1500 Points": "
                Gerudo_Membership_Card and can_ride_epona and Bow and at_day",
            "GF North F1 Carpenter": "is_adult or Kokiri_Sword",
            "GF North F2 Carpenter": "
                (is_adult or Kokiri_Sword) and 
                (Gerudo_Membership_Card or can_use(Bow) or can_use(Hookshot)
                    or can_use(Hover_Boots) or logic_gerudo_kitchen)",
            "GF South F1 Carpenter": "is_adult or Kokiri_Sword",
            "GF South F2 Carpenter": "is_adult or Kokiri_Sword",
            "GF Gerudo Membership Card": "can_finish_GerudoFortress",
            "GF GS Archery Range": "
                can_use(Hookshot) and Gerudo_Membership_Card and at_night",
            "GF GS Top Floor": "
                is_adult and at_night and 
                (Gerudo_Membership_Card or can_use(Bow) or can_use(Hookshot) or
                    can_use(Hover_Boots) or logic_gerudo_kitchen)"
        },
        "exits": {
            "GV Fortress Side": "True",
            "GF Outside Gate": "'GF Gate Open'",
            "Gerudo Training Grounds Lobby": "Gerudo_Membership_Card and is_adult",
            "GF Storms Grotto": "is_adult and can_open_storm_grotto" # Not there as child
        }
    },
    {
        "region_name": "GF Outside Gate",
        "scene": "Gerudo Fortress",
        "events": {
            "GF Gate Open": "
                is_adult and Gerudo_Membership_Card and
                (shuffle_gerudo_card or shuffle_overworld_entrances or shuffle_special_indoor_entrances)"
        },
        "exits": {
            "Gerudo Fortress": "is_adult or (shuffle_overworld_entrances and 'GF Gate Open')",
            "Wasteland Near Fortress": "True"
        }
    },
    {
        "region_name": "Wasteland Near Fortress",
        "scene": "Haunted Wasteland",
        "exits": {
            "GF Outside Gate": "True",
            "Haunted Wasteland": "
                logic_wasteland_crossing or can_use(Hover_Boots) or can_use(Longshot)"
        }
    },
    {
        "region_name": "Haunted Wasteland",
        "scene": "Haunted Wasteland",
        "hint": "Haunted Wasteland",
        "locations": {
            "Wasteland Chest": "has_fire_source",
            "Wasteland Bombchu Salesman": "
                Progressive_Wallet and 
                (is_adult or Sticks or Kokiri_Sword)",
            "Wasteland GS": "can_use(Hookshot) or can_use(Boomerang)",
            "Fairy Pot": "has_bottle",
            "Nut Pot": "True"
        },
        "exits": {
<<<<<<< HEAD
            "Wasteland Near Colossus": "(logic_lens == 'chest') or can_use(Lens_of_Truth)",
            "Wasteland Near Fortress": "
=======
            "Haunted Wasteland Near Colossus": "logic_lens_wasteland or can_use(Lens_of_Truth)",
            "Haunted Wasteland Near Fortress": "
>>>>>>> 8be3eeb1
                logic_wasteland_crossing or can_use(Hover_Boots) or can_use(Longshot)"
        }
    },
    {
        "region_name": "Wasteland Near Colossus",
        "scene": "Haunted Wasteland",
        "exits": {
            "Desert Colossus": "True",
            "Haunted Wasteland": "logic_reverse_wasteland"
        }
    },
    {
        "region_name": "Desert Colossus",
        "scene": "Desert Colossus",
        "hint": "Desert Colossus",
        "time_passes": true,
        "locations": {
            "Colossus Freestanding PoH": "is_adult and here(can_plant_bean)",
            "Sheik at Colossus": "True",
            "Colossus GS Bean Patch": "can_plant_bugs and can_child_attack",
            "Colossus GS Tree": "can_use(Hookshot) and at_night",
            "Colossus GS Hill": "
                is_adult and at_night and
                    (here(can_plant_bean) or can_use(Longshot) or
                        (logic_colossus_gs and can_use(Hookshot)))",
            "Colossus Gossip Stone": "True",
            "Gossip Stone Fairy": "can_summon_gossip_fairy and has_bottle",
            "Fairy Pond": "can_play(Song_of_Storms) and has_bottle",
            "Bug Rock": "has_bottle"
        },
        "exits": {
            "Colossus Great Fairy Fountain": "has_explosives",
            "Spirit Temple Lobby": "True",
            "Wasteland Near Colossus": "True",
            "Colossus Grotto": "can_use(Silver_Gauntlets)"
        }
    },
    {
        "region_name": "Colossus Great Fairy Fountain",
        "locations": {
            "Colossus Great Fairy Reward": "can_play(Zeldas_Lullaby)"
        },
        "exits": {
            "Desert Colossus": "True"
        }
    },
    {
        "region_name": "Market Entrance",
        "scene": "Market Entrance",
        "hint": "the Market",
        "exits": {
            "Hyrule Field": "is_adult or at_day",
            "Market": "True",
            "Market Guard House": "True"
        }
    },
    {
        "region_name": "Market",
        "scene": "Market",
        "hint": "the Market",
        "exits": {
            "Market Entrance": "True",
            "ToT Entrance": "True",
            "Castle Grounds": "True",
            "Market Bazaar": "is_child and at_day",
            "Market Mask Shop": "is_child and at_day",
            "Market Shooting Gallery": "is_child and at_day",
            "Market Bombchu Bowling": "is_child",
            "Market Potion Shop": "is_child and at_day",
            "Market Treasure Chest Game": "is_child and at_night",
            "Market Bombchu Shop": "is_child and at_night",
            "Market Market Dog Lady": "is_child",
            "Market Man in Green House": "is_child and at_night"
        }
    },
    {
        "region_name": "ToT Entrance",
        "scene": "ToT Entrance",
        "hint": "the Market",
        "locations": {
            "ToT Gossip Stone (Left)": "True",
            "ToT Gossip Stone (Left-Center)": "True",
            "ToT Gossip Stone (Right)": "True",
            "ToT Gossip Stone (Right-Center)": "True",
            "Gossip Stone Fairy": "can_summon_gossip_fairy_without_suns and has_bottle"
        },
        "exits": {
            "Market": "True",
            "Temple of Time": "True"
        }
    },
    {
        "region_name": "Temple of Time",
        "hint": "Temple of Time",
        "locations": {
            "ToT Light Arrows Cutscene": "is_adult and can_trigger_lacs"
        },
        "exits": {
            "ToT Entrance": "True",
            "Beyond Door of Time": "can_play(Song_of_Time) or open_door_of_time"
        }
    },
    {
        "region_name": "Beyond Door of Time",
        "hint": "Temple of Time",
        "locations": {
            "Master Sword Pedestal": "True",
            "Sheik at Temple": "Forest_Medallion and is_adult"
        },
        "exits": {
            "Temple of Time": "True"
        }
    },
    {
        "region_name": "Castle Grounds",
        "scene": "Castle Grounds",
        "exits": {
            "Market": "True",
            "Hyrule Castle Grounds": "is_child",
            "Ganons Castle Grounds": "is_adult"
        }
    },
    {
        "region_name": "Hyrule Castle Grounds",
        "scene": "Castle Grounds",
        "hint": "Hyrule Castle",
        "time_passes": true,
        "locations": {
            "HC Malon Egg": "True",
            "HC GS Tree": "can_child_attack",
            "HC Malon Gossip Stone": "True",
            "HC Rock Wall Gossip Stone": "True",
            "Gossip Stone Fairy": "can_summon_gossip_fairy and has_bottle",
            "Butterfly Fairy": "can_use(Sticks) and has_bottle",
            "Bug Rock": "has_bottle"
        },
        "exits": {
            "Market": "True",
            "HC Garden": "Weird_Egg or (not shuffle_weird_egg)",
            "HC Great Fairy Fountain": "has_explosives",
            "HC Storms Grotto": "can_open_storm_grotto"
        }
    },
    {
        "region_name": "HC Garden",
        "scene": "Castle Grounds",
        "hint": "Hyrule Castle",
        "locations": {
            "HC Zeldas Letter": "True",
            "Song from Impa": "True"
        },
        "exits": {
            "Hyrule Castle Grounds": "True"
        }
    },
    {
        "region_name": "HC Great Fairy Fountain",
        "locations": {
            "HC Great Fairy Reward": "can_play(Zeldas_Lullaby)"
        },
        "exits": {
            "Castle Grounds": "True"
        }
    },
    {
        "region_name": "Ganons Castle Grounds",
        "scene": "Castle Grounds",
        "hint": "outside Ganon's Castle",
        "locations": {
            "OGC GS": "True"
        },
        "exits": {
            "Castle Grounds": "at_night",
            "OGC Great Fairy Fountain": "can_use(Golden_Gauntlets) and at_night",
            "Ganons Castle Lobby": "can_build_rainbow_bridge"
        }
    },
    {
        "region_name": "OGC Great Fairy Fountain",
        "locations": {
            "OGC Great Fairy Reward": "can_play(Zeldas_Lullaby)"
        },
        "exits": {
            "Castle Grounds": "True"
        }
    },
    {
        "region_name": "Market Guard House",
        "events": {
            "Sell Big Poe": "is_adult and Bottle_with_Big_Poe"
        },
        "locations": {
            "Market 10 Big Poes": "
                is_adult and 
                (Big_Poe or (Bottle_with_Big_Poe, big_poe_count))",
            "Market GS Guard House": "is_child"
        },
        "exits": {
            "Market Entrance": "True"
        }
    },
    {
        "region_name": "Market Bazaar",
        "locations": {
            "Market Bazaar Item 1": "True",
            "Market Bazaar Item 2": "True",
            "Market Bazaar Item 3": "True",
            "Market Bazaar Item 4": "True",
            "Market Bazaar Item 5": "True",
            "Market Bazaar Item 6": "True",
            "Market Bazaar Item 7": "True",
            "Market Bazaar Item 8": "True"
        },
        "exits": {
            "Market": "True"
        }
    },
    {
        "region_name": "Market Mask Shop",
        "events": {
            "Skull Mask": "at('Kakariko Village', is_child and Zeldas_Letter)",
            "Mask of Truth": "'Skull Mask' and
                at('Lost Woods', is_child and can_play(Sarias_Song)) and
                at('Graveyard', is_child and at_day) and
                at('Hyrule Field', is_child and has_all_stones)"
        },
        "exits": {
            "Market": "True"
        }
    },
    {
        "region_name": "Market Shooting Gallery",
        "locations": {
            "Market Shooting Gallery": "is_child"
        },
        "exits": {
            "Market": "True"
        }
    },
    {
        "region_name": "Market Bombchu Bowling",
        "locations": {
            "Market Bombchu Bowling First Prize": "found_bombchus",
            "Market Bombchu Bowling Second Prize": "found_bombchus",
            "Market Bombchu Bowling Bombchus": "found_bombchus"
        },
        "exits": {
            "Market": "True"
        }
    },
    {
        "region_name": "Market Potion Shop",
        "locations": {
            "Market Potion Shop Item 1": "True",
            "Market Potion Shop Item 2": "True",
            "Market Potion Shop Item 3": "True",
            "Market Potion Shop Item 4": "True",
            "Market Potion Shop Item 5": "True",
            "Market Potion Shop Item 6": "True",
            "Market Potion Shop Item 7": "True",
            "Market Potion Shop Item 8": "True"
        },
        "exits": {
            "Market": "True"
        }
    },
    {
        "region_name": "Market Treasure Chest Game",
        "locations": {
            "Market Treasure Chest Game": "can_use(Lens_of_Truth)"
        },
        "exits": {
            "Market": "True"
        }
    },
    {
        "region_name": "Market Bombchu Shop",
        "locations": {
            "Market Bombchu Shop Item 1": "True",
            "Market Bombchu Shop Item 2": "True",
            "Market Bombchu Shop Item 3": "True",
            "Market Bombchu Shop Item 4": "True",
            "Market Bombchu Shop Item 5": "True",
            "Market Bombchu Shop Item 6": "True",
            "Market Bombchu Shop Item 7": "True",
            "Market Bombchu Shop Item 8": "True"
        },
        "exits": {
            "Market": "True"
        }
    },
    {
        "region_name": "Market Market Dog Lady",
        "locations": {
            "Market Dog Lady": "at_night"
        },
        "exits": {
            "Market": "True"
        }
    },
    {
        "region_name": "Market Man in Green House",
        "exits": {
            "Market": "True"
        }
    },
    {
        "region_name": "Kakariko Village",
        "scene": "Kakariko Village",
        "hint": "Kakariko Village",
        "events": {
            "Cojiro Access": "is_adult and 'Wake Up Adult Talon'",
            "Kakariko Village Gate Open": "is_child and Zeldas_Letter"
        },
        "locations": {
            "Sheik in Kakariko": "
                is_adult and Forest_Medallion and Fire_Medallion and Water_Medallion",
            "Kak Anju as Adult": "is_adult and at_day",
            "Kak Anju as Child": "is_child and at_day",
            "Kak GS House Under Construction": "is_child and at_night",
            "Kak GS Skulltula House": "is_child and at_night",
            "Kak GS Guards House": "is_child and at_night",
            "Kak GS Tree": "is_child and at_night",
            "Kak GS Watchtower": "
                is_child and (Slingshot or has_bombchus or 
                    (logic_kakariko_tower_gs and (Sticks or Kokiri_Sword) and
                    (damage_multiplier != 'ohko' or Fairy or can_use(Nayrus_Love)))) and at_night",
            "Kak GS Above Impas House": "can_use(Hookshot) and at_night",
            "Bug Rock": "has_bottle"
        },
        "exits": {
            "Hyrule Field": "True",
            "Kak Carpenter Boss House": "True",
            "Kak House of Skulltula": "True",
            "Kak Impas House": "True",
            "Kak Windmill": "True",
            "Kak Bazaar": "is_adult and at_day",
            "Kak Shooting Gallery": "is_adult and at_day",
            "Bottom of the Well": "
                'Drain Well' and (is_child or shuffle_dungeon_entrances)",
            "Kak Potion Shop Front": "is_child or at_day",
            "Kak Redead Grotto": "can_open_bomb_grotto",
            "Kak Impas Ledge": "
                (is_child and at_day) or (is_adult and logic_visible_collisions) or can_use(Hookshot)",
            "Kak Rooftop": "
                can_use(Hookshot) or 
                (logic_man_on_roof and 
                    (is_adult or at_day or Slingshot or has_bombchus or 
                        (logic_kakariko_tower_gs and (Sticks or Kokiri_Sword) and
                            (damage_multiplier != 'ohko' or Fairy or can_use(Nayrus_Love)))))",
            "Kak Backyard": "is_adult or (is_child and at_day)",
            "Graveyard": "True",
            "Kak Behind Gate": "is_adult or 'Kakariko Village Gate Open'"
        }
    },
    {
        "region_name": "Kak Impas Ledge",
        "scene": "Kakariko Village",
        "hint": "Kakariko Village",
        "exits": {
            "Kak Impas House Back": "True",
            "Kakariko Village": "True"
        }
    },
    {
        "region_name": "Kak Rooftop",
        "scene": "Kakariko Village",
        "hint": "Kakariko Village",
        "locations": {
            "Kak Man on Roof": "True"
        },
        "exits": {
            "Kak Backyard": "True"
        }
    },
    {
        "region_name": "Kak Backyard",
        "scene": "Kakariko Village",
        "hint": "Kakariko Village",
        "exits": {
            "Kakariko Village": "True",
            "Kak Open Grotto": "True",
            "Kak Odd Medicine Building": "is_adult",
            "Kak Potion Shop Back": "is_adult and at_day"
        }
    },
    {
        "region_name": "Kak Carpenter Boss House",
        "events": {
            "Wake Up Adult Talon": "is_adult and (Pocket_Egg or Pocket_Cucco)"
        },
        "exits": {
            "Kakariko Village": "True"
        }
    },
    {
        "region_name": "Kak House of Skulltula",
        "locations": {
            "Kak 10 Gold Skulltula Reward": "(Gold_Skulltula_Token, 10)",
            "Kak 20 Gold Skulltula Reward": "(Gold_Skulltula_Token, 20)",
            "Kak 30 Gold Skulltula Reward": "(Gold_Skulltula_Token, 30)",
            "Kak 40 Gold Skulltula Reward": "(Gold_Skulltula_Token, 40)",
            "Kak 50 Gold Skulltula Reward": "(Gold_Skulltula_Token, 50)"
        },
        "exits": {
            "Kakariko Village": "True"
        }
    },
    {
        "region_name": "Kak Impas House",
        "exits": {
            "Kakariko Village": "True",
            "Kak Impas House Near Cow": "True"
        }
    },
    {
        "region_name": "Kak Impas House Back",
        "locations": {
            "Kak Impas House Freestanding PoH": "True"
        },
        "exits": {
            "Kak Impas Ledge": "True",
            "Kak Impas House Near Cow": "True"
        }
    },
    {
        "region_name": "Kak Impas House Near Cow",
        "locations": {
            "Kak Impas House Cow": "can_play(Eponas_Song)"
        },
        "exits": {
            #For hints purposes
            "Kak Impas House Back": "False"
        }
    },
    {
        "region_name": "Kak Windmill",
        "events": {
            "Drain Well": "is_child and can_play(Song_of_Storms)"
        },
        "locations": {
            "Kak Windmill Freestanding PoH": "
                can_use(Boomerang) or
                (logic_windmill_poh and is_adult) or 'Dampes Windmill Access'",
            "Song from Windmill": "is_adult and Ocarina"
        },
        "exits": {
            "Kakariko Village": "True"
        }
    },
    {
        "region_name": "Kak Bazaar",
        "locations": {
            "Kak Bazaar Item 1": "True",
            "Kak Bazaar Item 2": "True",
            "Kak Bazaar Item 3": "True",
            "Kak Bazaar Item 4": "True",
            "Kak Bazaar Item 5": "True",
            "Kak Bazaar Item 6": "True",
            "Kak Bazaar Item 7": "True",
            "Kak Bazaar Item 8": "True"
        },
        "exits": {
            "Kakariko Village": "True"
        }
    },
    {
        "region_name": "Kak Shooting Gallery",
        "locations": {
            "Kak Shooting Gallery": "is_adult and Bow"
        },
        "exits": {
            "Kakariko Village": "True"
        }
    },
    {
        "region_name": "Kak Potion Shop Front",
        "locations": {
            "Kak Potion Shop Item 1": "is_adult",
            "Kak Potion Shop Item 2": "is_adult",
            "Kak Potion Shop Item 3": "is_adult",
            "Kak Potion Shop Item 4": "is_adult",
            "Kak Potion Shop Item 5": "is_adult",
            "Kak Potion Shop Item 6": "is_adult",
            "Kak Potion Shop Item 7": "is_adult",
            "Kak Potion Shop Item 8": "is_adult"
        },
        "exits": {
            "Kakariko Village": "True",
            "Kak Potion Shop Back": "is_adult"
        }
    },
    {
        "region_name": "Kak Potion Shop Back",
        "exits": {
            "Kak Backyard": "is_adult",
            "Kak Potion Shop Front": "True"
        }
    },
    {
        "region_name": "Kak Odd Medicine Building",
        "events": {
            "Odd Potion Access": "
                is_adult and
                ('Odd Mushroom Access' or (Odd_Mushroom and disable_trade_revert))"
        },
        "exits": {
            "Kak Backyard": "True"
        }
    },
    {
        "region_name": "Graveyard",
        "scene": "Graveyard",
        "hint": "the Graveyard",
        "locations": {
            "Graveyard Freestanding PoH": "
                (is_adult and (here(can_plant_bean) or can_use(Longshot))) or
                (logic_graveyard_poh and can_use(Boomerang))",
            "Graveyard Dampe Gravedigging Tour": "is_child and at_dampe_time",
            "Graveyard GS Wall": "can_use(Boomerang) and at_night",
            "Graveyard GS Bean Patch": "can_plant_bugs and can_child_attack",
            "Butterfly Fairy": "can_use(Sticks) and at_day and has_bottle",
            "Bean Plant Fairy": "can_plant_bean and can_play(Song_of_Storms) and has_bottle",
            "Bug Rock": "has_bottle"
        },
        "exits": {
            "Graveyard Shield Grave": "is_adult or at_night",
            "Graveyard Composers Grave": "can_play(Zeldas_Lullaby)",
            "Graveyard Heart Piece Grave": "is_adult or at_night",
            "Graveyard Dampes Grave": "is_adult",
            "Graveyard Dampes House": "is_adult or at_dampe_time",
            "Kakariko Village": "True"
        }
    },
    {
        "region_name": "Graveyard Shield Grave",
        "locations": {
            "Graveyard Shield Grave Chest": "True",
            "Free Fairies": "can_blast_or_smash and has_bottle"
        },
        "exits": {
            "Graveyard": "True"
        }
    },
    {
        "region_name": "Graveyard Heart Piece Grave",
        "locations": {
            "Graveyard Heart Piece Grave Chest": "can_play(Suns_Song)"
        },
        "exits": {
            "Graveyard": "True"
        }
    },
    {
        "region_name": "Graveyard Composers Grave",
        "locations": {
            "Graveyard Composers Grave Chest": "has_fire_source",
            "Song from Composers Grave": "
                is_adult or 
                (Slingshot or Boomerang or Sticks or 
                    has_explosives or Kokiri_Sword)"
        },
        "exits": {
            "Graveyard": "True"
        }
    },
    {
        "region_name": "Graveyard Dampes Grave",
        "events": {
            "Dampes Windmill Access": "is_adult and can_play(Song_of_Time)"
        },
        "locations": {
            "Graveyard Hookshot Chest": "True",
            "Graveyard Dampe Race Freestanding PoH": "is_adult or logic_child_dampe_race_poh",
            "Nut Pot": "True"
        },
        "exits": {
            "Graveyard": "True",
            "Kak Windmill": "is_adult and can_play(Song_of_Time)"
        }
    },
    {
        "region_name": "Graveyard Dampes House",
        "exits": {
            "Graveyard": "True"
        }
    },
    {
        "region_name": "Graveyard Warp Pad Region",
        "scene": "Graveyard",
        "hint": "the Graveyard",
        "locations": {
            "Graveyard Gossip Stone": "True",
            "Gossip Stone Fairy": "can_summon_gossip_fairy_without_suns and has_bottle"
        },
        "exits": {
            "Graveyard": "True",
            "Shadow Temple Entryway": "
                can_use(Dins_Fire) or
                (logic_shadow_fire_arrow_entry and can_use(Fire_Arrows))"
        }
    },
    {
        "region_name": "Kak Behind Gate",
        "scene": "Kakariko Village",
        "exits": {
            "Kakariko Village": "
                is_adult or logic_visible_collisions or 'Kakariko Village Gate Open'",
            "Death Mountain": "True"
        }
    },
    {
        "region_name": "Death Mountain",
        "scene": "Death Mountain",
        "hint": "Death Mountain Trail",
        "time_passes": true,
        "locations": {
            "DMT Chest": "
                can_blast_or_smash or 
                (logic_dmt_bombable and is_child and Progressive_Strength_Upgrade)",
            "DMT Freestanding PoH": "
                (damage_multiplier != 'ohko') or can_use(Nayrus_Love) or Fairy or can_use(Hover_Boots) or
                (is_adult and here(can_plant_bean and (has_explosives or Progressive_Strength_Upgrade)))",
            "DMT GS Bean Patch": "
                can_plant_bugs and
                    (has_explosives or Progressive_Strength_Upgrade or
                    (logic_dmt_soil_gs and can_use(Boomerang)))",
            "DMT GS Near Kak": "can_blast_or_smash",
            "DMT GS Above Dodongos Cavern": "
                is_adult and at_night and
                (can_use(Megaton_Hammer) or (logic_trail_gs_lower_hookshot and can_use(Hookshot)) or
                    (logic_trail_gs_lower_bean and here(can_plant_bean and (has_explosives or Progressive_Strength_Upgrade))))",
            "Bean Plant Fairy": "
                can_plant_bean and can_play(Song_of_Storms) and has_bottle and
                (has_explosives or Progressive_Strength_Upgrade)"
        },
        "exits": {
            "Kak Behind Gate": "True",
            "Goron City": "True",
            "Death Mountain Summit": "
                here(can_blast_or_smash) or (is_adult and here(can_plant_bean and Progressive_Strength_Upgrade))",
            "Dodongos Cavern Entryway": "
                has_explosives or Progressive_Strength_Upgrade or is_adult",
            "DMT Storms Grotto": "can_open_storm_grotto"
        }
    },
    {
        "region_name": "Death Mountain Summit",
        "scene": "Death Mountain",
        "hint": "Death Mountain Trail",
        "time_passes": true,
        "events": {
            "Prescription Access": "is_adult and ('Broken Sword Access' or Broken_Sword)"
        },
        "locations": {
            "DMT Biggoron": "
                is_adult and 
                (Claim_Check or 
                    (guarantee_trade_path and 
                    ('Eyedrops Access' or (Eyedrops and disable_trade_revert))))",
            "DMT GS Falling Rocks Path": "
                is_adult and (can_use(Megaton_Hammer) or logic_trail_gs_upper) and at_night",
            "DMT Gossip Stone": "True",
            "Gossip Stone Fairy": "can_summon_gossip_fairy and has_bottle",
            "Bug Rock": "is_child and has_bottle"
        },
        "exits": {
            "Death Mountain": "True",
            "DMC Upper Local": "True",
            "DMT Owl Flight": "is_child",
            "DMT Cow Grotto": "here(can_blast_or_smash)",
            "DMT Great Fairy Fountain": "here(can_blast_or_smash)"
        }
    },
    {
        "region_name": "DMT Owl Flight",
        "scene": "Death Mountain",
        "exits": {
            "Kak Impas Ledge": "True"
        }
    },
    {
        "region_name": "Dodongos Cavern Entryway",
        "scene": "Death Mountain",
        "exits": {
            "Dodongos Cavern Beginning": "True",
            "Death Mountain": "True"
        }
    },
    {
        "region_name": "Goron City",
        "scene": "Goron City",
        "hint": "Goron City",
        "events": {
            "Goron City Child Fire": "is_child and can_use(Dins_Fire)",
            "GC Woods Warp Open": "
                can_blast_or_smash or can_use(Dins_Fire) or can_use(Bow) or 
                Progressive_Strength_Upgrade or 'Goron City Child Fire'",
            "Stop GC Rolling Goron as Adult": "
                is_adult and 
                (Progressive_Strength_Upgrade or has_explosives or Bow or
                    (logic_link_goron_dins and can_use(Dins_Fire)))"
        },
        "locations": {
            "GC Maze Left Chest": "
                can_use(Megaton_Hammer) or can_use(Silver_Gauntlets) or
                (logic_goron_city_leftmost and has_explosives and can_use(Hover_Boots))",
            "GC Maze Center Chest": "
                can_blast_or_smash or can_use(Silver_Gauntlets)",
            "GC Maze Right Chest": "
                can_blast_or_smash or can_use(Silver_Gauntlets)",
            "GC Pot Freestanding PoH": "
                is_child and 'Goron City Child Fire' and
                (Bombs or (Progressive_Strength_Upgrade and logic_goron_city_pot_with_strength) or (has_bombchus and logic_goron_city_pot))",
            "GC Rolling Goron as Child": "
                is_child and 
                (has_explosives or (Progressive_Strength_Upgrade and logic_child_rolling_with_strength))",
            "GC Rolling Goron as Adult": "'Stop GC Rolling Goron as Adult'",
            "GC GS Boulder Maze": "is_child and has_explosives",
            "GC GS Center Platform": "is_adult",
            "GC Maze Gossip Stone": "
                can_blast_or_smash or can_use(Silver_Gauntlets)",
            "GC Medigoron Gossip Stone": "
                can_blast_or_smash or Progressive_Strength_Upgrade",
            "Gossip Stone Fairy": "
                can_summon_gossip_fairy_without_suns and has_bottle and
                (can_blast_or_smash or Progressive_Strength_Upgrade)",
            "Bug Rock": "(can_blast_or_smash or can_use(Silver_Gauntlets)) and has_bottle",
            "Stick Pot": "is_child"
        },
        "exits": {
            "Death Mountain": "True",
            "GC Woods Warp": "'GC Woods Warp Open'",
            "GC Shop": "
                (is_adult and 'Stop GC Rolling Goron as Adult') or 
                (is_child and (has_explosives or Progressive_Strength_Upgrade or 'Goron City Child Fire'))",
            "GC Darunias Chamber": "
                (is_adult and 'Stop GC Rolling Goron as Adult') or
                (is_child and can_play(Zeldas_Lullaby))",
            "GC Grotto": "
                is_adult and 
                ((can_play(Song_of_Time) and 
                    ((damage_multiplier != 'ohko' and damage_multiplier != 'quadruple') or 
                        can_use(Goron_Tunic) or can_use(Longshot) or can_use(Nayrus_Love))) or 
                (damage_multiplier != 'ohko' and can_use(Goron_Tunic) and can_use(Hookshot)) or 
                (can_use(Nayrus_Love) and can_use(Hookshot)))"
        }
    },
    {
        "region_name": "GC Woods Warp",
        "scene": "Goron City",
        "events": {
            "GC Woods Warp Open": "can_blast_or_smash or can_use(Dins_Fire)"
        },
        "exits": {
            "Goron City": "can_leave_forest and 'GC Woods Warp Open'",
            "Lost Woods": "True"
        }
    },
    {
        "region_name": "GC Darunias Chamber",
        "scene": "Goron City",
        "hint": "Goron City",
        "events": {
            "Goron City Child Fire": "can_use(Sticks)"
        },
        "locations": {
            "GC Darunias Joy": "is_child and can_play(Sarias_Song)"
        },
        "exits": {
            "Goron City": "True",
            "DMC Lower Local": "is_adult"
        }
    },
    {
        "region_name": "GC Shop",
        "locations": {
            "GC Shop Item 1": "True",
            "GC Shop Item 2": "True",
            "GC Shop Item 3": "True",
            "GC Shop Item 4": "True",
            "GC Shop Item 5": "True",
            "GC Shop Item 6": "True",
            "GC Shop Item 7": "True",
            "GC Shop Item 8": "True"
        },
        "exits": {
            "Goron City": "True"
        }
    },
    {
        "region_name": "DMC Upper Nearby",
        "scene": "Death Mountain Crater",
        "hint": "Death Mountain Crater",
        "exits": {
            "DMC Upper Local": "can_use(Goron_Tunic)",
            "Death Mountain Summit": "True",
            "DMC Upper Grotto": "here(can_blast_or_smash)"
        }
    },
    {
        "region_name": "DMC Upper Local",
        "scene": "Death Mountain Crater",
        "hint": "Death Mountain Crater",
        "locations": {
            "DMC Wall Freestanding PoH": "True",
            "DMC GS Crate": "is_child and can_child_attack",
            "DMC Gossip Stone": "has_explosives",
            "Gossip Stone Fairy": "
                has_explosives and can_summon_gossip_fairy_without_suns and has_bottle"
        },
        "exits": {
            "DMC Upper Nearby": "True",
            "DMC Ladder Area Nearby": "True",
            "DMC Central Nearby": "
                can_use(Goron_Tunic) and can_use(Longshot) and 
                ((damage_multiplier != 'ohko' and damage_multiplier != 'quadruple') or 
                    (Fairy and not shuffle_dungeon_entrances) or can_use(Nayrus_Love))"
        }
    },
    {
        "region_name": "DMC Ladder Area Nearby",
        "scene": "Death Mountain Crater",
        "hint": "Death Mountain Crater",
        "locations": {
            "DMC Deku Scrub": "is_child and can_stun_deku"
        },
        "exits": {
            "DMC Upper Nearby": "is_adult",
            "DMC Lower Nearby": "
                can_use(Hover_Boots) or
                (logic_crater_upper_to_lower and can_use(Megaton_Hammer))"
        }
    },
    {
        "region_name": "DMC Lower Nearby",
        "scene": "Death Mountain Crater",
        "hint": "Death Mountain Crater",
        "exits": {
            "DMC Lower Local": "can_use(Goron_Tunic)",
            "GC Darunias Chamber": "True",
            "DMC Great Fairy Fountain": "can_use(Megaton_Hammer)",
            "DMC Hammer Grotto": "can_use(Megaton_Hammer)"
        }
    },
    {
        "region_name": "DMC Lower Local",
        "scene": "Death Mountain Crater",
        "hint": "Death Mountain Crater",
        "exits": {
            "DMC Lower Nearby": "True",
            "DMC Ladder Area Nearby": "True",
            "DMC Central Nearby": "can_use(Hover_Boots) or can_use(Hookshot)",
            "Fire Temple Entrance": "
                (can_use(Hover_Boots) or can_use(Hookshot)) and
                (logic_fewer_tunic_requirements or can_use(Goron_Tunic))"
        }
    },
    {
        "region_name": "DMC Central Nearby",
        "scene": "Death Mountain Crater",
        "hint": "Death Mountain Crater",
        "locations": {
            "DMC Volcano Freestanding PoH": "
                is_adult and
                (here(can_plant_bean) or 
                    (logic_crater_bean_poh_with_hovers and Hover_Boots))",
            "Sheik in Crater": "is_adult"
        },
        "exits": {
            "DMC Central Local": "can_use(Goron_Tunic)"
        }
    },
    {
        "region_name": "DMC Central Local",
        "scene": "Death Mountain Crater",
        "hint": "Death Mountain Crater",
        "locations": {
            "DMC GS Bean Patch": "can_plant_bugs and can_child_attack",
            "Bean Plant Fairy": "can_plant_bean and can_play(Song_of_Storms) and has_bottle"
        },
        "exits": {
            "DMC Central Nearby": "True",
            "DMC Lower Nearby": "
                is_adult and
                (can_use(Hover_Boots) or can_use(Hookshot) or here(can_plant_bean))",
            "DMC Upper Nearby": "is_adult and here(can_plant_bean)",
            "Fire Temple Entrance": "
                (is_child and shuffle_dungeon_entrances) or
                (is_adult and (logic_fewer_tunic_requirements or can_use(Goron_Tunic)))"
        }
    },
    {
        "region_name": "Fire Temple Entrance",
        "scene": "Death Mountain Crater",
        "hint": "Death Mountain Crater",
        "exits": {
            "Fire Temple Lower": "True"
        }
    },
    {
        "region_name": "DMC Great Fairy Fountain",
        "locations": {
            "DMC Great Fairy Reward": "can_play(Zeldas_Lullaby)"
        },
        "exits": {
            "DMC Lower Local": "True"
        }
    },
    {
        "region_name": "DMT Great Fairy Fountain",
        "locations": {
            "DMT Great Fairy Reward": "can_play(Zeldas_Lullaby)"
        },
        "exits": {
            "Death Mountain Summit": "True"
        }
    },
    {
        "region_name": "ZR Front",
        "scene": "Zora River",
        "hint": "Zora's River",
        "time_passes": true,
        "locations": {
            "ZR GS Tree": "is_child and can_child_attack"
        },
        "exits": {
            "Zora River": "is_adult or has_explosives",
            "Hyrule Field": "True"
        }
    },
    {
        "region_name": "Zora River",
        "scene": "Zora River",
        "hint": "Zora's River",
        "time_passes": true,
        "locations": {
            "ZR Magic Bean Salesman": "is_child",
            "ZR Frogs Ocarina Game": "
                is_child and can_play(Zeldas_Lullaby) and can_play(Sarias_Song) and 
                can_play(Suns_Song) and can_play(Eponas_Song) and 
                can_play(Song_of_Time) and can_play(Song_of_Storms)",
            "ZR Frogs in the Rain": "is_child and can_play(Song_of_Storms)",
            "ZR Near Open Grotto Freestanding PoH": "
                is_child or can_use(Hover_Boots) or (is_adult and logic_zora_river_lower)",
            "ZR Near Domain Freestanding PoH": "
                is_child or can_use(Hover_Boots) or (is_adult and logic_zora_river_upper)",
            "ZR GS Ladder": "is_child and at_night and can_child_attack",
            "ZR GS Near Raised Grottos": "can_use(Hookshot) and at_night",
            "ZR GS Above Bridge": "can_use(Hookshot) and at_night",
            "ZR Near Grottos Gossip Stone": "True",
            "ZR Near Domain Gossip Stone": "True",
            "Gossip Stone Fairy": "can_summon_gossip_fairy and has_bottle",
            "Bean Plant Fairy": "can_plant_bean and can_play(Song_of_Storms) and has_bottle",
            "Butterfly Fairy": "can_use(Sticks) and has_bottle",
            "Bug Shrub": "can_cut_shrubs and has_bottle"
        },
        "exits": {
            "ZR Front": "True",
            "ZR Open Grotto": "True",
            "ZR Fairy Grotto": "here(can_blast_or_smash)",
            "Lost Woods": "can_dive or can_use(Iron_Boots)",
            "ZR Storms Grotto": "can_open_storm_grotto",
            "ZR Behind Waterfall": "
                can_play(Zeldas_Lullaby) or
                (can_use(Hover_Boots) and logic_zora_with_hovers) or
                (is_child and logic_zora_with_cucco)"
        }
    },
    {
        "region_name": "ZR Behind Waterfall",
        "scene": "Zora River",
        "exits": {
            "Zora River": "True",
            "Zoras Domain": "True"
        }
    },
    {
        "region_name": "Zoras Domain",
        "scene": "Zoras Domain",
        "hint": "Zora's Domain",
        "events": {
            "King Zora Thawed": "is_adult and Blue_Fire",
            "Eyeball Frog Access": "
                is_adult and 'King Zora Thawed' and 
                (Eyedrops or Eyeball_Frog or Prescription or 'Prescription Access')"
        },
        "locations": {
            "ZD Diving Minigame": "is_child",
            "ZD Chest": "can_use(Sticks)",
            "Deliver Ruto's Letter": "
                is_child and Rutos_Letter and zora_fountain != 'open'",
            "ZD King Zora Thawed": "'King Zora Thawed'",
            "ZD GS Frozen Waterfall": "
                is_adult and at_night and (Progressive_Hookshot or Bow or Magic_Meter)",
            "ZD Gossip Stone": "True",
            "Gossip Stone Fairy": "can_summon_gossip_fairy_without_suns and has_bottle",
            "Fish Group": "is_child and has_bottle",
            "Stick Pot": "is_child",
            "Nut Pot": "True"
        },
        "exits": {
            "ZR Behind Waterfall": "True",
            "Lake Hylia": "is_child and can_dive",
            "ZD Behind King Zora": "
                Deliver_Letter or zora_fountain == 'open' or
                (zora_fountain == 'adult' and is_adult)",
            "ZD Shop": "is_child or Blue_Fire",
            "ZD Storms Grotto": "can_open_storm_grotto"
        }
    },
    {
        "region_name": "ZD Behind King Zora",
        "scene": "Zoras Domain",
        "exits": {
            "Zoras Domain": "
                Deliver_Letter or zora_fountain == 'open' or
                (zora_fountain == 'adult' and is_adult)",
            "Zoras Fountain": "True"
        }
    },
    {
        "region_name": "Zoras Fountain",
        "scene": "Zoras Fountain",
        "hint": "Zora's Fountain",
        "locations": {
            "ZF Iceberg Freestanding PoH": "is_adult",
            "ZF Bottom Freestanding PoH": "
                is_adult and Iron_Boots and (logic_fewer_tunic_requirements or can_use(Zora_Tunic))",
            "ZF GS Tree": "is_child",
            "ZF GS Above the Log": "can_use(Boomerang) and at_night",
            "ZF GS Hidden Cave": "
                can_use(Silver_Gauntlets) and can_blast_or_smash and 
                can_use(Hookshot) and at_night",
            "ZF Fairy Gossip Stone": "True",
            "ZF Jabu Gossip Stone": "True",
            "Gossip Stone Fairy": "can_summon_gossip_fairy_without_suns and has_bottle",
            "Butterfly Fairy": "can_use(Sticks) and at_day and has_bottle"
        },
        "exits": {
            "ZD Behind King Zora": "True",
            "Jabu Jabus Belly Beginning": "is_child and Fish",
            "Ice Cavern Beginning": "is_adult",
            "ZF Great Fairy Fountain": "has_explosives"
        }
    },
    {
        "region_name": "ZD Shop",
        "locations": {
            "ZD Shop Item 1": "True",
            "ZD Shop Item 2": "True",
            "ZD Shop Item 3": "True",
            "ZD Shop Item 4": "True",
            "ZD Shop Item 5": "True",
            "ZD Shop Item 6": "True",
            "ZD Shop Item 7": "True",
            "ZD Shop Item 8": "True"
        },
        "exits": {
            "Zoras Domain": "True"
        }
    },
    {
        "region_name": "ZF Great Fairy Fountain",
        "locations": {
            "ZF Great Fairy Reward": "can_play(Zeldas_Lullaby)"
        },
        "exits": {
            "Zoras Fountain": "True"
        }
    },
    {
        "region_name": "Lon Lon Ranch",
        "scene": "Lon Lon Ranch",
        "hint": "Lon Lon Ranch",
        "events": {
            "Epona": "can_play(Eponas_Song) and is_adult and at_day",
            "Links Cow": "can_play(Eponas_Song) and is_adult and at_day"
        },
        "locations": {
            "Song from Malon": "is_child and Zeldas_Letter and Ocarina and at_day",
            "LLR GS Tree": "is_child",
            "LLR GS Rain Shed": "is_child and at_night",
            "LLR GS House Window": "can_use(Boomerang) and at_night",
            "LLR GS Back Wall": "can_use(Boomerang) and at_night"
        },
        "exits": {
            "Hyrule Field": "True",
            "LLR Talons House": "is_adult or at_day",
            "LLR Stables": "True",
            "LLR Tower": "True",
            "LLR Grotto": "is_child"
        }
    },
    {
        "region_name": "LLR Talons House",
        "locations": {
            "LLR Talons Chickens": "is_child and at_day and Zeldas_Letter"
        },
        "exits": {
            "Lon Lon Ranch": "True"
        }
    },
    {
        "region_name": "LLR Stables",
		"locations": {
            "LLR Stables Left Cow": "can_play(Eponas_Song)",
            "LLR Stables Right Cow": "can_play(Eponas_Song)"
        },
        "exits": {
            "Lon Lon Ranch": "True"
        }
    },
    {
        "region_name": "LLR Tower",
        "locations": {
            "LLR Freestanding PoH": "is_child",
            "LLR Tower Left Cow": "can_play(Eponas_Song)",
            "LLR Tower Right Cow": "can_play(Eponas_Song)"
        },
        "exits": {
            "Lon Lon Ranch": "True"
        }
    },
    {
        "region_name": "Ganons Castle Tower",
        "dungeon": "Ganons Castle",
        "locations": {
            "Ganons Tower Boss Key Chest": "True",
            "Ganondorf Hint": "Boss_Key_Ganons_Castle",
            "Ganon": "Boss_Key_Ganons_Castle and can_use(Light_Arrows)"
        }
    },
    {
        "region_name": "GF Storms Grotto",
        "locations": {
            "Free Fairies": "has_bottle"
        },
        "exits": {
            "Gerudo Fortress": "True"
        }
    },
    {
        "region_name": "ZD Storms Grotto",
        "locations": {
            "Free Fairies": "has_bottle"
        },
        "exits": {
            "Zoras Domain": "True"
        }
    },
    {
        "region_name": "KF Storms Grotto",
        "locations": {
            "KF Storms Grotto Chest": "True",
            "KF Storms Grotto Gossip Stone": "True",
            "Gossip Stone Fairy": "can_summon_gossip_fairy and has_bottle",
            "Butterfly Fairy": "can_use(Sticks) and has_bottle",
            "Bug Shrub": "can_cut_shrubs and has_bottle",
            "Lone Fish": "has_bottle"
        },
        "exits": {
            "Kokiri Forest": "True"
        }
    },
    {
        "region_name": "LW Near Shortcuts Grotto",
        "locations": {
            "LW Near Shortcuts Grotto Chest": "True",
            "LW Near Shortcuts Grotto Gossip Stone": "True",
            "Gossip Stone Fairy": "can_summon_gossip_fairy and has_bottle",
            "Butterfly Fairy": "can_use(Sticks) and has_bottle",
            "Bug Shrub": "can_cut_shrubs and has_bottle",
            "Lone Fish": "has_bottle"
        },
        "exits": {
            "Lost Woods": "True"
        }
    },
    {
        "region_name": "Deku Theater",
        "locations": {
            "Deku Theater Skull Mask": "is_child and 'Skull Mask'",
            "Deku Theater Mask of Truth": "is_child and 'Mask of Truth'"
        },
        "exits": {
            "LW Beyond Mido": "True"
        }
    },
    {
        "region_name": "LW Scrubs Grotto",
        "locations": {
            "LW Deku Scrub Grotto Rear": "can_stun_deku",
            "LW Deku Scrub Grotto Front": "can_stun_deku"
        },
        "exits": {
            "LW Beyond Mido": "True"
        }
    },
    {
        "region_name": "SFM Fairy Grotto",
        "locations": {
            "Free Fairies": "has_bottle"
        },
        "exits": {
            "Sacred Forest Meadow": "True"
        }
    },
    {
        "region_name": "SFM Storms Grotto",
        "locations": {
            "SFM Deku Scrub Grotto Rear": "can_stun_deku",
            "SFM Deku Scrub Grotto Front": "can_stun_deku"
        },
        "exits": {
            "Sacred Forest Meadow": "True"
        }
    },
    {
        "region_name": "SFM Wolfos Grotto",
        "locations": {
            "SFM Wolfos Grotto Chest": "
                is_adult or Slingshot or Sticks or 
                Kokiri_Sword or can_use(Dins_Fire)"
        },
        "exits": {
            "SFM Entryway": "True"
        }
    },
    {
        "region_name": "LLR Grotto",
        "locations": {
            "LLR Deku Scrub Grotto Left": "can_stun_deku",
            "LLR Deku Scrub Grotto Right": "can_stun_deku",
            "LLR Deku Scrub Grotto Center": "can_stun_deku"
        },
        "exits": {
            "Lon Lon Ranch": "True"
        }
    },
    {
        "region_name": "HF Southeast Grotto",
        "locations": {
            "HF Southeast Grotto Chest": "True",
            "HF Southeast Grotto Gossip Stone": "True",
            "Gossip Stone Fairy": "can_summon_gossip_fairy and has_bottle",
            "Butterfly Fairy": "can_use(Sticks) and has_bottle",
            "Bug Shrub": "can_cut_shrubs and has_bottle",
            "Lone Fish": "has_bottle"
        },
        "exits": {
            "Hyrule Field": "True"
        }
    },
    {
        "region_name": "HF Open Grotto",
        "locations": {
            "HF Open Grotto Chest": "True",
            "HF Open Grotto Gossip Stone": "True",
            "Gossip Stone Fairy": "can_summon_gossip_fairy and has_bottle",
            "Butterfly Fairy": "can_use(Sticks) and has_bottle",
            "Bug Shrub": "can_cut_shrubs and has_bottle",
            "Lone Fish": "has_bottle"
        },
        "exits": {
            "Hyrule Field": "True"
        }
    },
    {
        "region_name": "HF Inside Fence Grotto",
        "locations": {
            "HF Deku Scrub Grotto": "can_stun_deku"
        },
        "exits": {
            "Hyrule Field": "True"
        }
    },
    {
        "region_name": "HF Cow Grotto",
        "locations": {
            "HF GS Cow Grotto": "
                has_fire_source and (can_use(Hookshot) or can_use(Boomerang))",
            "HF Cow Grotto Cow": "has_fire_source and can_play(Eponas_Song)",
            "HF Cow Grotto Gossip Stone": "has_fire_source",
            "Gossip Stone Fairy": "has_fire_source and can_summon_gossip_fairy and has_bottle",
            "Bug Shrub": "has_fire_source and can_cut_shrubs and has_bottle",
            "Nut Pot": "has_fire_source"
        },
        "exits": {
            "Hyrule Field": "True"
        }
    },
    {
        "region_name": "HF Near Market Grotto",
        "locations": {
            "HF Near Market Grotto Chest": "True",
            "HF Near Market Grotto Gossip Stone": "True",
            "Gossip Stone Fairy": "can_summon_gossip_fairy and has_bottle",
            "Butterfly Fairy": "can_use(Sticks) and has_bottle",
            "Bug Shrub": "can_cut_shrubs and has_bottle",
            "Lone Fish": "has_bottle"
        },
        "exits": {
            "Hyrule Field": "True"
        }
    },
    {
        "region_name": "HF Fairy Grotto",
        "locations": {
            "Free Fairies": "has_bottle"
        },
        "exits": {
            "Hyrule Field": "True"
        }
    },
    {
        "region_name": "HF Near Kak Grotto",
        "locations": {
            "HF GS Near Kak Grotto": "can_use(Boomerang) or can_use(Hookshot)"
        },
        "exits": {
            "Hyrule Field": "True"
        }
    },
    {
        "region_name": "HF Tektite Grotto",
        "locations": {
            "HF Tektite Grotto Freestanding PoH": "
                (Progressive_Scale, 2) or can_use(Iron_Boots)"
        },
        "exits": {
            "Hyrule Field": "True"
        }
    },
    {
        "region_name": "HC Storms Grotto",
        "locations": {
            "HC GS Storms Grotto": "can_blast_or_smash and (can_use(Boomerang) or can_use(Hookshot))",
            "HC Storms Grotto Gossip Stone": "can_blast_or_smash",
            "Gossip Stone Fairy": "can_blast_or_smash and can_summon_gossip_fairy and has_bottle",
            "Wandering Bugs": "can_blast_or_smash and has_bottle",
            "Nut Pot": "can_blast_or_smash"
        },
        "exits": {
            "Hyrule Castle Grounds": "True"
        }
    },
    {
        "region_name": "Kak Redead Grotto",
        "locations": {
            "Kak Redead Grotto Chest": "
                is_adult or 
                (Sticks or Kokiri_Sword or can_use(Dins_Fire))"
        },
        "exits": {
            "Kakariko Village": "True"
        }
    },
    {
        "region_name": "Kak Open Grotto",
        "locations": {
            "Kak Open Grotto Chest": "True",
            "Kak Open Grotto Gossip Stone": "True",
            "Gossip Stone Fairy": "can_summon_gossip_fairy and has_bottle",
            "Butterfly Fairy": "can_use(Sticks) and has_bottle",
            "Bug Shrub": "can_cut_shrubs and has_bottle",
            "Lone Fish": "has_bottle"
        },
        "exits": {
            "Kak Backyard": "True"
        }
    },
    {
        "region_name": "DMT Cow Grotto",
		 "locations": {
            "DMT Cow Grotto Cow": "can_play(Eponas_Song)"
        },
        "exits": {
            "Death Mountain Summit": "True"
        }
    },
    {
        "region_name": "DMT Storms Grotto",
        "locations": {
            "DMT Storms Grotto Chest": "True",
            "DMT Storms Grotto Gossip Stone": "True",
            "Gossip Stone Fairy": "can_summon_gossip_fairy and has_bottle",
            "Butterfly Fairy": "can_use(Sticks) and has_bottle",
            "Bug Shrub": "can_cut_shrubs and has_bottle",
            "Lone Fish": "has_bottle"
        },
        "exits": {
            "Death Mountain": "True"
        }
    },
    {
        "region_name": "GC Grotto",
        "locations": {
            "GC Deku Scrub Grotto Left": "can_stun_deku",
            "GC Deku Scrub Grotto Right": "can_stun_deku",
            "GC Deku Scrub Grotto Center": "can_stun_deku"
        },
        "exits": {
            "Goron City": "True"
        }
    },
    {
        "region_name": "DMC Upper Grotto",
        "locations": {
            "DMC Upper Grotto Chest": "True",
            "DMC Upper Grotto Gossip Stone": "True",
            "Gossip Stone Fairy": "can_summon_gossip_fairy and has_bottle",
            "Butterfly Fairy": "can_use(Sticks) and has_bottle",
            "Bug Shrub": "can_cut_shrubs and has_bottle",
            "Lone Fish": "has_bottle"
        },
        "exits": {
            "DMC Upper Local": "True"
        }
    },
    {
        "region_name": "DMC Hammer Grotto",
        "locations": {
            "DMC Deku Scrub Grotto Left": "can_stun_deku",
            "DMC Deku Scrub Grotto Right": "can_stun_deku",
            "DMC Deku Scrub Grotto Center": "can_stun_deku"
        },
        "exits": {
            "DMC Lower Local": "True"
        }
    },
    {
        "region_name": "ZR Open Grotto",
        "locations": {
            "ZR Open Grotto Chest": "True",
            "ZR Open Grotto Gossip Stone": "True",
            "Gossip Stone Fairy": "can_summon_gossip_fairy and has_bottle",
            "Butterfly Fairy": "can_use(Sticks) and has_bottle",
            "Bug Shrub": "can_cut_shrubs and has_bottle",
            "Lone Fish": "has_bottle"
        },
        "exits": {
            "Zora River": "True"
        }
    },
    {
        "region_name": "ZR Fairy Grotto",
        "locations": {
            "Free Fairies": "has_bottle"
        },
        "exits": {
            "Zora River": "True"
        }
    },
    {
        "region_name": "ZR Storms Grotto",
        "locations": {
            "ZR Deku Scrub Grotto Rear": "can_stun_deku",
            "ZR Deku Scrub Grotto Front": "can_stun_deku"
        },
        "exits": {
            "Zora River": "True"
        }
    },
    {
        "region_name": "LH Grotto",
        "locations": {
            "LH Deku Scrub Grotto Left": "can_stun_deku",
            "LH Deku Scrub Grotto Right": "can_stun_deku",
            "LH Deku Scrub Grotto Center": "can_stun_deku"
        },
        "exits": {
            "Lake Hylia": "True"
        }
    },
    {
        "region_name": "Colossus Grotto",
        "locations": {
            "Colossus Deku Scrub Grotto Rear": "can_stun_deku",
            "Colossus Deku Scrub Grotto Front": "can_stun_deku"
        },
        "exits": {
            "Desert Colossus": "True"
        }
    },
    {
        "region_name": "GV Octorok Grotto",
        "exits": {
            "Gerudo Valley": "True"
        }
    },
    {
        "region_name": "GV Storms Grotto",
        "locations": {
            "GV Deku Scrub Grotto Rear": "can_stun_deku",
            "GV Deku Scrub Grotto Front": "can_stun_deku"
        },
        "exits": {
            "GV Fortress Side": "True"
        }
    }
]<|MERGE_RESOLUTION|>--- conflicted
+++ resolved
@@ -507,13 +507,8 @@
             "Nut Pot": "True"
         },
         "exits": {
-<<<<<<< HEAD
-            "Wasteland Near Colossus": "(logic_lens == 'chest') or can_use(Lens_of_Truth)",
+            "Wasteland Near Colossus": "logic_lens_wasteland or can_use(Lens_of_Truth)",
             "Wasteland Near Fortress": "
-=======
-            "Haunted Wasteland Near Colossus": "logic_lens_wasteland or can_use(Lens_of_Truth)",
-            "Haunted Wasteland Near Fortress": "
->>>>>>> 8be3eeb1
                 logic_wasteland_crossing or can_use(Hover_Boots) or can_use(Longshot)"
         }
     },
