--- conflicted
+++ resolved
@@ -23,13 +23,11 @@
                 (Boomerang or Slingshot or (has_bombchus and logic_spirit_child_bombchu)) and
                 (Sticks or has_explosives or
                     ((Nuts or Boomerang) and (Kokiri_Sword or Slingshot)))",
-<<<<<<< HEAD
             "Spirit Temple Child Shield Pot": "
                 fix_broken_drops and
                 (Boomerang or Slingshot or (has_bombchus and logic_spirit_child_bombchu)) and
                 (Sticks or has_explosives or
                     ((Nuts or Boomerang) and (Kokiri_Sword or Slingshot)))",
-=======
             "Spirit Temple Child Bridge Flying Pot" : "
                 (Boomerang or Slingshot or (has_bombchus and logic_spirit_child_bombchu)) and 
                 (Sticks or has_explosives or 
@@ -41,7 +39,6 @@
                     ((Nuts or Boomerang) and 
                         (Kokiri_Sword or Slingshot)))",
             
->>>>>>> c58176b1
             "Spirit Temple Child Early Torches Chest": "
                 (Boomerang or Slingshot or (has_bombchus and logic_spirit_child_bombchu)) and
                 (Sticks or has_explosives or
