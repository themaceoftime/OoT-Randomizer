[
    {
        "region_name": "Spirit Temple Lobby",
        "dungeon": "Spirit Temple",
        "locations": {
            "Spirit Temple MQ Entrance Front Left Chest": "True",
            "Spirit Temple MQ Entrance Back Left Chest": "
                here(can_blast_or_smash) and 
                (can_use(Slingshot) or can_use(Bow))",
            "Spirit Temple MQ Entrance Back Right Chest": "
                has_bombchus or can_use(Bow) or can_use(Hookshot) or 
                can_use(Slingshot) or can_use(Boomerang)"
        },
        "exits": {
            "Desert Colossus": "True",
            "Child Spirit Temple": "is_child",
            "Adult Spirit Temple": "
                has_bombchus and can_use(Longshot) and can_use(Silver_Gauntlets)"
        }
    },
    {
        "region_name": "Child Spirit Temple",
        "dungeon": "Spirit Temple",
        "locations": {
            "Spirit Temple MQ Child Hammer Switch Chest": "
                at('Adult Spirit Temple', (Small_Key_Spirit_Temple, 7) and Megaton_Hammer)",
            "Spirit Temple MQ Map Room Enemy Chest": "
                (Sticks or Kokiri_Sword) and 
                has_bombchus and Slingshot and can_use(Dins_Fire)",
            "Spirit Temple MQ Map Chest": "
                Sticks or Kokiri_Sword or has_explosives",
            "Spirit Temple MQ Silver Block Hallway Chest": "
                has_bombchus and (Small_Key_Spirit_Temple, 7) and Slingshot and 
                (can_use(Dins_Fire) or
                 at('Adult Spirit Temple', (can_use(Fire_Arrows) or
                                           (logic_spirit_mq_frozen_eye and can_use(Bow) and
                                            can_play(Song_of_Time)))))",
            "Fairy Pot": "
                has_bottle and (Sticks or Kokiri_Sword) and
                has_bombchus and Slingshot"
        },
        "exits": {
            "Spirit Temple Shared": "has_bombchus and (Small_Key_Spirit_Temple, 2)"
        }
    },
    {
        "region_name": "Adult Spirit Temple",
        "dungeon": "Spirit Temple",
        "locations": {
            "Spirit Temple MQ Child Climb South Chest": "(Small_Key_Spirit_Temple, 7)",
<<<<<<< HEAD
            "Spirit Temple MQ Statue Room Lullaby Chest": "can_play(Zeldas_Lullaby)",
            "Spirit Temple MQ Statue Room Invisible Chest": "can_see_with_lens",
=======
            "Spirit Temple MQ Lower NE Main Room Chest": "can_play(Zeldas_Lullaby)",
            "Spirit Temple MQ Upper NE Main Room Chest": "logic_lens_spirit_mq or can_use(Lens_of_Truth)",
>>>>>>> 8be3eeb1
            "Spirit Temple MQ Beamos Room Chest": "(Small_Key_Spirit_Temple, 5)",
            "Spirit Temple MQ Chest Switch Chest": "
                (Small_Key_Spirit_Temple, 5) and can_play(Song_of_Time)",
            "Spirit Temple MQ Boss Key Chest": "
                (Small_Key_Spirit_Temple, 5) and can_play(Song_of_Time) and Mirror_Shield",
            "Spirit Temple MQ GS Nine Thrones Room West": "(Small_Key_Spirit_Temple, 7)",
            "Spirit Temple MQ GS Nine Thrones Room North": "(Small_Key_Spirit_Temple, 7)"
        },
        "exits": {
            "Lower Adult Spirit Temple": "
                (can_use(Fire_Arrows) or
                    (logic_spirit_mq_lower_adult and can_use(Dins_Fire) and Bow)) and Mirror_Shield",
            "Spirit Temple Shared": "True",
            "Spirit Temple Boss Area": "
                (Small_Key_Spirit_Temple, 6) and can_play(Zeldas_Lullaby) and Megaton_Hammer",
            "Mirror Shield Hand": "
                (Small_Key_Spirit_Temple, 5) and can_play(Song_of_Time) and (logic_lens_spirit_mq or can_use(Lens_of_Truth))"
        }
    },
    {
        #In this region, child reachability really means age-unknown, but with the caveat
        #that child has as least entered the dungeon. is_adult means is_adult as usual.
        #All child specific logic must be anded with 7 keys to convert child-as-unknown-age
        #back to child.
        "region_name": "Spirit Temple Shared",
        "dungeon": "Spirit Temple",
        "locations": {
            "Spirit Temple MQ Child Climb North Chest": "(Small_Key_Spirit_Temple, 6)",
            "Spirit Temple MQ Compass Chest": "
                (can_use(Slingshot) and (Small_Key_Spirit_Temple, 7)) or
                can_use(Bow) or
                (Bow and Slingshot)",
            "Spirit Temple MQ Sun Block Room Chest": " can_play(Song_of_Time) or is_adult",
            "Spirit Temple MQ GS Sun Block Room": "
                (logic_spirit_mq_sun_block_gs and can_play(Song_of_Time) and Boomerang) or
                is_adult"
        },
        "exits": {
            "Silver Gauntlets Hand": "
                ((Small_Key_Spirit_Temple, 7) and (can_play(Song_of_Time) or is_adult)) or 
                ((Small_Key_Spirit_Temple, 4) and can_play(Song_of_Time) and 
                 (logic_lens_spirit_mq or can_use(Lens_of_Truth)))",
            "Desert Colossus": "
                ((Small_Key_Spirit_Temple, 7) and (can_play(Song_of_Time) or is_adult)) or
                ((Small_Key_Spirit_Temple, 4) and can_play(Song_of_Time) and
                 (logic_lens_spirit_mq or can_use(Lens_of_Truth)) and is_adult)"
        }
    },
    {
        "region_name": "Lower Adult Spirit Temple",
        "dungeon": "Spirit Temple",
        "locations": {
            "Spirit Temple MQ Leever Room Chest": "True",
            "Spirit Temple MQ Symphony Room Chest": "
                (Small_Key_Spirit_Temple, 7) and Megaton_Hammer and Ocarina and 
                Song_of_Time and Eponas_Song and Suns_Song and 
                Song_of_Storms and Zeldas_Lullaby",
            "Spirit Temple MQ Entrance Front Right Chest": "Megaton_Hammer",
            "Spirit Temple MQ GS Leever Room": "True",
            "Spirit Temple MQ GS Symphony Room": "
                (Small_Key_Spirit_Temple, 7) and Megaton_Hammer and Ocarina and 
                Song_of_Time and Eponas_Song and Suns_Song and 
                Song_of_Storms and Zeldas_Lullaby"
        }
    },
    {
        "region_name": "Spirit Temple Boss Area",
        "dungeon": "Spirit Temple",
        "locations": {
<<<<<<< HEAD
            "Spirit Temple MQ Mirror Puzzle Invisible Chest": "can_see_with_lens",
            "Spirit Temple Twinrova Heart": "Mirror_Shield and Boss_Key_Spirit_Temple",
=======
            "Spirit Temple MQ Mirror Puzzle Invisible Chest": "logic_lens_spirit_mq or can_use(Lens_of_Truth)",
            "Twinrova Heart": "Mirror_Shield and Boss_Key_Spirit_Temple",
>>>>>>> 8be3eeb1
            "Twinrova": "Mirror_Shield and Boss_Key_Spirit_Temple"
        }
    },
    {
        "region_name": "Mirror Shield Hand",
        "dungeon": "Spirit Temple",
        "locations": {
            "Spirit Temple Mirror Shield Chest": "True"
        }
    },
    {
        "region_name": "Silver Gauntlets Hand",
        "dungeon": "Spirit Temple",
        "locations": {
            "Spirit Temple Silver Gauntlets Chest": "True"
        }
    }
]<|MERGE_RESOLUTION|>--- conflicted
+++ resolved
@@ -48,13 +48,8 @@
         "dungeon": "Spirit Temple",
         "locations": {
             "Spirit Temple MQ Child Climb South Chest": "(Small_Key_Spirit_Temple, 7)",
-<<<<<<< HEAD
             "Spirit Temple MQ Statue Room Lullaby Chest": "can_play(Zeldas_Lullaby)",
-            "Spirit Temple MQ Statue Room Invisible Chest": "can_see_with_lens",
-=======
-            "Spirit Temple MQ Lower NE Main Room Chest": "can_play(Zeldas_Lullaby)",
-            "Spirit Temple MQ Upper NE Main Room Chest": "logic_lens_spirit_mq or can_use(Lens_of_Truth)",
->>>>>>> 8be3eeb1
+            "Spirit Temple MQ Statue Room Invisible Chest": "logic_lens_spirit_mq or can_use(Lens_of_Truth)",
             "Spirit Temple MQ Beamos Room Chest": "(Small_Key_Spirit_Temple, 5)",
             "Spirit Temple MQ Chest Switch Chest": "
                 (Small_Key_Spirit_Temple, 5) and can_play(Song_of_Time)",
@@ -124,13 +119,8 @@
         "region_name": "Spirit Temple Boss Area",
         "dungeon": "Spirit Temple",
         "locations": {
-<<<<<<< HEAD
-            "Spirit Temple MQ Mirror Puzzle Invisible Chest": "can_see_with_lens",
+            "Spirit Temple MQ Mirror Puzzle Invisible Chest": "logic_lens_spirit_mq or can_use(Lens_of_Truth)",
             "Spirit Temple Twinrova Heart": "Mirror_Shield and Boss_Key_Spirit_Temple",
-=======
-            "Spirit Temple MQ Mirror Puzzle Invisible Chest": "logic_lens_spirit_mq or can_use(Lens_of_Truth)",
-            "Twinrova Heart": "Mirror_Shield and Boss_Key_Spirit_Temple",
->>>>>>> 8be3eeb1
             "Twinrova": "Mirror_Shield and Boss_Key_Spirit_Temple"
         }
     },
