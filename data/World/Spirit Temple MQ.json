[
    {
        "region_name": "Spirit Temple Lobby",
        "dungeon": "Spirit Temple",
        "locations": {
            "Spirit Temple MQ Entrance Front Left Chest": "True",
            "Spirit Temple MQ Entrance Back Left Chest": "
                here(can_blast_or_smash) and
                (can_use(Slingshot) or can_use(Bow))",
            "Spirit Temple MQ Entrance Back Right Chest": "
                has_bombchus or can_use(Bow) or can_use(Hookshot) or 
                can_use(Slingshot) or can_use(Boomerang)",    
            "Spirit Temple MQ Entrance Front Right Chest": "(Silver_Rupee_Spirit_Temple_Lobby_and_Lower_Adult, 5)",
            "Spirit Temple MQ Lobby Pot 1": "True",
            "Spirit Temple MQ Lobby Pot 2": "True",
            "Spirit Temple MQ Lobby Pot 3": "True",
            "Spirit Temple MQ Lobby Pot 4": "True",
            "Spirit Temple MQ Lobby and Lower Adult Silver Rupee 2": "can_blast_or_smash", #Right side boulder in the lobby
            "Spirit Temple MQ Lobby and Lower Adult Silver Rupee 3": "can_blast_or_smash" #Left side boulder in the lobby
            
        },
        "exits": {
            "Desert Colossus From Spirit Lobby": "True",
            "Child Spirit Temple": "is_child",
            "Adult Spirit Temple": "
                can_use(Longshot) and ((can_use(Silver_Gauntlets) and has_bombchus) or spirit_temple_shortcuts)"
        }
    },
    {
        "region_name": "Child Spirit Temple",
        "dungeon": "Spirit Temple",
        "locations": {
            "Spirit Temple MQ Child Recovery Heart 1" : "can_use(Slingshot) or can_use(Boomerang)",
            "Spirit Temple MQ Child Recovery Heart 2" : "can_use(Slingshot) or can_use(Boomerang)",
            "Spirit Temple MQ Child Hammer Switch Chest": "
                at('Adult Spirit Temple', (Small_Key_Spirit_Temple, 7) and Megaton_Hammer)",
            "Spirit Temple MQ Map Room Enemy Chest": "
                (Sticks or Kokiri_Sword) and
                has_bombchus and Slingshot and can_use(Dins_Fire)",
            "Spirit Temple MQ Map Chest": "Sticks or Kokiri_Sword or Bombs",
            "Spirit Temple MQ Silver Block Hallway Chest": "
                has_bombchus and (Small_Key_Spirit_Temple, 7) and Slingshot and
                (can_use(Dins_Fire) or
                    at('Adult Spirit Temple', (can_use(Fire_Arrows) or
                        (logic_spirit_mq_frozen_eye and can_use(Bow) and can_play(Song_of_Time)))))",
            "Spirit Temple MQ Child Torch Slugs Room Pot": "True",
            "Spirit Temple MQ Child 3 Gibdo Room Pot 1": "(Sticks or Kokiri_Sword) and has_bombchus and Slingshot",
            "Spirit Temple MQ Child 3 Gibdo Room Pot 2": "(Sticks or Kokiri_Sword) and has_bombchus and Slingshot",
            "Spirit Temple MQ Child Stalfos Fight Pot 1": "(Sticks or Kokiri_Sword) and has_bombchus and Slingshot",
            "Spirit Temple MQ Child Stalfos Fight Pot 2": "(Sticks or Kokiri_Sword) and has_bombchus and Slingshot",
            "Spirit Temple MQ Child Stalfos Fight Pot 3": "(Sticks or Kokiri_Sword) and has_bombchus and Slingshot",
            "Fairy Pot": "
                has_bottle and (Sticks or Kokiri_Sword) and
                has_bombchus and Slingshot"
        },
        "exits": {
            "Spirit Temple Shared": "has_bombchus and (Small_Key_Spirit_Temple, 2)"
        }
    },
    {
        "region_name": "Adult Spirit Temple",
        "dungeon": "Spirit Temple",
        "locations": {
            "Spirit Temple MQ Child Climb South Chest": "(Small_Key_Spirit_Temple, 7) and has_explosives",
            "Spirit Temple MQ Statue Room Lullaby Chest": "can_play(Zeldas_Lullaby) and can_bonk_crate",
            "Spirit Temple MQ Statue Room Invisible Chest": "logic_lens_spirit_mq or can_use(Lens_of_Truth)",
            "Spirit Temple MQ Beamos Room Chest": "(Small_Key_Spirit_Temple, 5) and has_explosives",
            "Spirit Temple MQ Chest Switch Chest": "
                (Small_Key_Spirit_Temple, 5) and can_play(Song_of_Time) and (has_explosives or Nuts)",
            "Spirit Temple MQ Boss Key Chest": "
                (Small_Key_Spirit_Temple, 5) and can_play(Song_of_Time) and Mirror_Shield and (has_explosives or Nuts)",
            "Spirit Temple MQ GS Nine Thrones Room West": "(Silver_Rupee_Spirit_Temple_Adult_Climb, 5) and (Small_Key_Spirit_Temple, 7)",
            "Spirit Temple MQ GS Nine Thrones Room North": "(Silver_Rupee_Spirit_Temple_Adult_Climb, 5) and (Small_Key_Spirit_Temple, 7)",
            "Spirit Temple MQ Shifting Wall Pot 1": "(Small_Key_Spirit_Temple, 6)",
            "Spirit Temple MQ Shifting Wall Pot 2": "(Small_Key_Spirit_Temple, 6)",
<<<<<<< HEAD
            "Spirit Temple MQ After Shifting Wall Room Pot 1": "(Silver_Rupee_Spirit_Temple_Adult_Climb, 5) and (Small_Key_Spirit_Temple, 6)",
            "Spirit Temple MQ After Shifting Wall Room Pot 2": "(Silver_Rupee_Spirit_Temple_Adult_Climb, 5) and (Small_Key_Spirit_Temple, 6)",
            "Spirit Temple MQ Big Mirror Pot 1": "(Silver_Rupee_Spirit_Temple_Adult_Climb, 5) and (Small_Key_Spirit_Temple, 6) and can_play(Zeldas_Lullaby)",
            "Spirit Temple MQ Big Mirror Pot 2": "(Silver_Rupee_Spirit_Temple_Adult_Climb, 5) and (Small_Key_Spirit_Temple, 6) and can_play(Zeldas_Lullaby)",
            "Spirit Temple MQ Big Mirror Pot 3": "(Silver_Rupee_Spirit_Temple_Adult_Climb, 5) and (Small_Key_Spirit_Temple, 6) and can_play(Zeldas_Lullaby)",
            "Spirit Temple MQ Big Mirror Pot 4": "(Silver_Rupee_Spirit_Temple_Adult_Climb, 5) and (Small_Key_Spirit_Temple, 6) and can_play(Zeldas_Lullaby)",
            "Spirit Temple MQ Big Mirror Crate 1": "(Silver_Rupee_Spirit_Temple_Adult_Climb, 5) and (Small_Key_Spirit_Temple, 6) and can_play(Zeldas_Lullaby)",
            "Spirit Temple MQ Big Mirror Crate 2": "(Silver_Rupee_Spirit_Temple_Adult_Climb, 5) and (Small_Key_Spirit_Temple, 6) and can_play(Zeldas_Lullaby)",
            "Spirit Temple MQ Big Mirror Crate 3": "(Silver_Rupee_Spirit_Temple_Adult_Climb, 5) and (Small_Key_Spirit_Temple, 6) and can_play(Zeldas_Lullaby)",
            "Spirit Temple MQ Big Mirror Crate 4": "(Silver_Rupee_Spirit_Temple_Adult_Climb, 5) and (Small_Key_Spirit_Temple, 6) and can_play(Zeldas_Lullaby)",
            "Spirit Temple MQ Adult Climb Silver Rupee 1" : "True",
            "Spirit Temple MQ Adult Climb Silver Rupee 2" : "True",
            "Spirit Temple MQ Adult Climb Silver Rupee 3" : "True",
            "Spirit Temple MQ Adult Climb Silver Rupee 4" : "True",
            "Spirit Temple MQ Adult Climb Silver Rupee 5" : "True"
=======
            "Spirit Temple MQ After Shifting Wall Room Pot 1": "(Small_Key_Spirit_Temple, 6)",
            "Spirit Temple MQ After Shifting Wall Room Pot 2": "(Small_Key_Spirit_Temple, 6)",
            "Spirit Temple MQ Big Mirror Pot 1": "(Small_Key_Spirit_Temple, 6) and can_play(Zeldas_Lullaby)",
            "Spirit Temple MQ Big Mirror Pot 2": "(Small_Key_Spirit_Temple, 6) and can_play(Zeldas_Lullaby)",
            "Spirit Temple MQ Big Mirror Pot 3": "(Small_Key_Spirit_Temple, 6) and can_play(Zeldas_Lullaby)",
            "Spirit Temple MQ Big Mirror Pot 4": "(Small_Key_Spirit_Temple, 6) and can_play(Zeldas_Lullaby)",
            "Spirit Temple MQ Big Mirror Crate 1": "(Small_Key_Spirit_Temple, 6) and can_play(Zeldas_Lullaby) and can_bonk_crate",
            "Spirit Temple MQ Big Mirror Crate 2": "(Small_Key_Spirit_Temple, 6) and can_play(Zeldas_Lullaby) and can_bonk_crate",
            "Spirit Temple MQ Big Mirror Crate 3": "(Small_Key_Spirit_Temple, 6) and can_play(Zeldas_Lullaby) and can_bonk_crate",
            "Spirit Temple MQ Big Mirror Crate 4": "(Small_Key_Spirit_Temple, 6) and can_play(Zeldas_Lullaby) and can_bonk_crate"
>>>>>>> 53f99a8c
        },
        "exits": {
            "Lower Adult Spirit Temple": "
                Mirror_Shield and
                (can_use(Fire_Arrows) or (logic_spirit_mq_lower_adult and can_use(Dins_Fire)))",
            "Spirit Temple Shared": "True",
            "Spirit Temple Boss Area": "
                (Silver_Rupee_Spirit_Temple_Adult_Climb, 5) and (Small_Key_Spirit_Temple, 6) and can_play(Zeldas_Lullaby) and Megaton_Hammer",
            "Mirror Shield Hand": "
                (Small_Key_Spirit_Temple, 5) and can_play(Song_of_Time) and
                (logic_lens_spirit_mq or can_use(Lens_of_Truth)) and (has_explosives or Nuts)",
            "Spirit Temple Boss Door": "spirit_temple_shortcuts"
        }
    },
    {
        #In this region, child reachability really means age-unknown, but with the caveat
        #that child has as least entered the dungeon. is_adult means is_adult as usual.
        #All child specific logic must be anded with 7 keys to convert child-as-unknown-age
        #back to child.
        "region_name": "Spirit Temple Shared",
        "dungeon": "Spirit Temple",
        "locations": {
            "Spirit Temple MQ Child Climb North Chest": "
                (Small_Key_Spirit_Temple, 6) and has_explosives",
            "Spirit Temple MQ Compass Chest": "
                (can_use(Slingshot) and (Small_Key_Spirit_Temple, 7)) or
                can_use(Bow) or
                (Bow and Slingshot)",
            "Spirit Temple MQ Sun Block Room Chest": "
                can_play(Song_of_Time) or logic_spirit_mq_sun_block_sot or
                is_adult",
            "Spirit Temple MQ GS Sun Block Room": "
                (logic_spirit_mq_sun_block_gs and Boomerang and
                    (can_play(Song_of_Time) or logic_spirit_mq_sun_block_sot)) or
                is_adult",
            "Spirit Temple MQ Child Climb Pot": "(Small_Key_Spirit_Temple, 6)",
            "Spirit Temple MQ Central Chamber Floor Pot 1": "True",
            "Spirit Temple MQ Central Chamber Floor Pot 2": "True",
            "Spirit Temple MQ Central Chamber Floor Pot 3": "True",
            "Spirit Temple MQ Central Chamber Top Left Pot (Left)": "
                (is_adult and (Hover_Boots or logic_spirit_lobby_jump)) or 
                can_play(Song_of_Time)",
            "Spirit Temple MQ Central Chamber Top Left Pot (Right)": "
                (is_child and Boomerang and (Kokiri_Sword or Sticks) and (Small_Key_Spirit_Temple, 7)) or
                (is_adult and (Hover_Boots or logic_spirit_lobby_jump)) or
                can_play(Song_of_Time) or
                (Boomerang and (Kokiri_Sword or Sticks) and (Hover_Boots or logic_spirit_lobby_jump))",
            "Spirit Temple MQ Central Chamber Crate 1": "can_bonk_crate",
            "Spirit Temple MQ Central Chamber Crate 2": "can_bonk_crate",
            "Spirit Temple MQ Sun Block Room Pot 1": "
                can_play(Song_of_Time) or logic_spirit_mq_sun_block_sot or
                is_adult",
            "Spirit Temple MQ Sun Block Room Pot 2": "
                can_play(Song_of_Time) or logic_spirit_mq_sun_block_sot or
                is_adult"
        },
        "exits": {
            "Silver Gauntlets Hand": "
                ((Small_Key_Spirit_Temple, 7) and
                    (can_play(Song_of_Time) or logic_spirit_mq_sun_block_sot or is_adult)) or
                ((Small_Key_Spirit_Temple, 4) and can_play(Song_of_Time) and (has_explosives or Nuts) and
                    (logic_lens_spirit_mq or can_use(Lens_of_Truth)))",
            "Desert Colossus": "
                ((Small_Key_Spirit_Temple, 7) and
                    (can_play(Song_of_Time) or logic_spirit_mq_sun_block_sot or is_adult)) or
                ((Small_Key_Spirit_Temple, 4) and can_play(Song_of_Time) and (has_explosives or Nuts) and
                    (logic_lens_spirit_mq or can_use(Lens_of_Truth)) and is_adult)"
        }
    },
    {
        "region_name": "Lower Adult Spirit Temple",
        "dungeon": "Spirit Temple",
        "locations": {
            "Spirit Temple MQ Leever Room Chest": "True",
            "Spirit Temple MQ Symphony Room Chest": "
                (Small_Key_Spirit_Temple, 7) and Megaton_Hammer and Ocarina and
                Song_of_Time and Eponas_Song and Suns_Song and
                Song_of_Storms and Zeldas_Lullaby",
            "Spirit Temple MQ GS Leever Room": "True",
            "Spirit Temple MQ GS Symphony Room": "
                (Small_Key_Spirit_Temple, 7) and Megaton_Hammer and Ocarina and 
                Song_of_Time and Eponas_Song and Suns_Song and 
                Song_of_Storms and Zeldas_Lullaby",
            "Spirit Temple MQ Below 4 Wallmasters Pot 1": "True",
            "Spirit Temple MQ Below 4 Wallmasters Pot 2": "True",
            "Spirit Temple MQ Lobby and Lower Adult Silver Rupee 1": "True", #The one right behind the water jet. Need logic
            "Spirit Temple MQ Lobby and Lower Adult Silver Rupee 4": "True", #By the door to upstairs. Need logic
            "Spirit Temple MQ Lobby and Lower Adult Silver Rupee 5": "Megaton_Hammer" #The one inside the water jet. Need logic
        }
    },
    {
        "region_name": "Spirit Temple Boss Area",
        "dungeon": "Spirit Temple",
        "locations": {
            "Spirit Temple MQ Mirror Puzzle Invisible Chest": "
            logic_lens_spirit_mq or can_use(Lens_of_Truth)"
        },
        "exits": {
            "Spirit Temple Boss Door": "Mirror_Shield"
        }
    },
    {
        "region_name": "Mirror Shield Hand",
        "dungeon": "Spirit Temple",
        "locations": {
            "Spirit Temple Mirror Shield Chest": "True"
        }
    },
    {
        "region_name": "Silver Gauntlets Hand",
        "dungeon": "Spirit Temple",
        "locations": {
            "Spirit Temple Silver Gauntlets Chest": "True"
        }
    }
]<|MERGE_RESOLUTION|>--- conflicted
+++ resolved
@@ -73,34 +73,21 @@
             "Spirit Temple MQ GS Nine Thrones Room North": "(Silver_Rupee_Spirit_Temple_Adult_Climb, 5) and (Small_Key_Spirit_Temple, 7)",
             "Spirit Temple MQ Shifting Wall Pot 1": "(Small_Key_Spirit_Temple, 6)",
             "Spirit Temple MQ Shifting Wall Pot 2": "(Small_Key_Spirit_Temple, 6)",
-<<<<<<< HEAD
             "Spirit Temple MQ After Shifting Wall Room Pot 1": "(Silver_Rupee_Spirit_Temple_Adult_Climb, 5) and (Small_Key_Spirit_Temple, 6)",
             "Spirit Temple MQ After Shifting Wall Room Pot 2": "(Silver_Rupee_Spirit_Temple_Adult_Climb, 5) and (Small_Key_Spirit_Temple, 6)",
             "Spirit Temple MQ Big Mirror Pot 1": "(Silver_Rupee_Spirit_Temple_Adult_Climb, 5) and (Small_Key_Spirit_Temple, 6) and can_play(Zeldas_Lullaby)",
             "Spirit Temple MQ Big Mirror Pot 2": "(Silver_Rupee_Spirit_Temple_Adult_Climb, 5) and (Small_Key_Spirit_Temple, 6) and can_play(Zeldas_Lullaby)",
             "Spirit Temple MQ Big Mirror Pot 3": "(Silver_Rupee_Spirit_Temple_Adult_Climb, 5) and (Small_Key_Spirit_Temple, 6) and can_play(Zeldas_Lullaby)",
             "Spirit Temple MQ Big Mirror Pot 4": "(Silver_Rupee_Spirit_Temple_Adult_Climb, 5) and (Small_Key_Spirit_Temple, 6) and can_play(Zeldas_Lullaby)",
-            "Spirit Temple MQ Big Mirror Crate 1": "(Silver_Rupee_Spirit_Temple_Adult_Climb, 5) and (Small_Key_Spirit_Temple, 6) and can_play(Zeldas_Lullaby)",
-            "Spirit Temple MQ Big Mirror Crate 2": "(Silver_Rupee_Spirit_Temple_Adult_Climb, 5) and (Small_Key_Spirit_Temple, 6) and can_play(Zeldas_Lullaby)",
-            "Spirit Temple MQ Big Mirror Crate 3": "(Silver_Rupee_Spirit_Temple_Adult_Climb, 5) and (Small_Key_Spirit_Temple, 6) and can_play(Zeldas_Lullaby)",
-            "Spirit Temple MQ Big Mirror Crate 4": "(Silver_Rupee_Spirit_Temple_Adult_Climb, 5) and (Small_Key_Spirit_Temple, 6) and can_play(Zeldas_Lullaby)",
+            "Spirit Temple MQ Big Mirror Crate 1": "(Silver_Rupee_Spirit_Temple_Adult_Climb, 5) and (Small_Key_Spirit_Temple, 6) and can_play(Zeldas_Lullaby) and can_bonk_crate",
+            "Spirit Temple MQ Big Mirror Crate 2": "(Silver_Rupee_Spirit_Temple_Adult_Climb, 5) and (Small_Key_Spirit_Temple, 6) and can_play(Zeldas_Lullaby) and can_bonk_crate",
+            "Spirit Temple MQ Big Mirror Crate 3": "(Silver_Rupee_Spirit_Temple_Adult_Climb, 5) and (Small_Key_Spirit_Temple, 6) and can_play(Zeldas_Lullaby) and can_bonk_crate",
+            "Spirit Temple MQ Big Mirror Crate 4": "(Silver_Rupee_Spirit_Temple_Adult_Climb, 5) and (Small_Key_Spirit_Temple, 6) and can_play(Zeldas_Lullaby) and can_bonk_crate",
             "Spirit Temple MQ Adult Climb Silver Rupee 1" : "True",
             "Spirit Temple MQ Adult Climb Silver Rupee 2" : "True",
             "Spirit Temple MQ Adult Climb Silver Rupee 3" : "True",
             "Spirit Temple MQ Adult Climb Silver Rupee 4" : "True",
             "Spirit Temple MQ Adult Climb Silver Rupee 5" : "True"
-=======
-            "Spirit Temple MQ After Shifting Wall Room Pot 1": "(Small_Key_Spirit_Temple, 6)",
-            "Spirit Temple MQ After Shifting Wall Room Pot 2": "(Small_Key_Spirit_Temple, 6)",
-            "Spirit Temple MQ Big Mirror Pot 1": "(Small_Key_Spirit_Temple, 6) and can_play(Zeldas_Lullaby)",
-            "Spirit Temple MQ Big Mirror Pot 2": "(Small_Key_Spirit_Temple, 6) and can_play(Zeldas_Lullaby)",
-            "Spirit Temple MQ Big Mirror Pot 3": "(Small_Key_Spirit_Temple, 6) and can_play(Zeldas_Lullaby)",
-            "Spirit Temple MQ Big Mirror Pot 4": "(Small_Key_Spirit_Temple, 6) and can_play(Zeldas_Lullaby)",
-            "Spirit Temple MQ Big Mirror Crate 1": "(Small_Key_Spirit_Temple, 6) and can_play(Zeldas_Lullaby) and can_bonk_crate",
-            "Spirit Temple MQ Big Mirror Crate 2": "(Small_Key_Spirit_Temple, 6) and can_play(Zeldas_Lullaby) and can_bonk_crate",
-            "Spirit Temple MQ Big Mirror Crate 3": "(Small_Key_Spirit_Temple, 6) and can_play(Zeldas_Lullaby) and can_bonk_crate",
-            "Spirit Temple MQ Big Mirror Crate 4": "(Small_Key_Spirit_Temple, 6) and can_play(Zeldas_Lullaby) and can_bonk_crate"
->>>>>>> 53f99a8c
         },
         "exits": {
             "Lower Adult Spirit Temple": "
