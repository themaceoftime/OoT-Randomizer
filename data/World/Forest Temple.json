--- conflicted
+++ resolved
@@ -1,39 +1,10 @@
 [    
     {
-<<<<<<< HEAD
-        "region_name": "Adult Forest Temple",
-        "dungeon": "Forest Temple",
-        "exits": {
-            "Forest Temple Lobby": "True"
-        }
-    },
-    {
-        "region_name": "Child Forest Temple",
-        "dungeon": "Forest Temple",
-        "exits": {
-            "Forest Temple Lobby": "True"
-        }
-    },
-    {
-=======
->>>>>>> 6d4685a4
         "region_name": "Forest Temple Lobby",
         "dungeon": "Forest Temple",
         "locations": {
             "Forest Temple First Chest": "True",
             "GS Forest Temple First Room": "
-<<<<<<< HEAD
-                can_use(Dins_Fire) or
-                (can_reach(Adult_Forest_Temple) and (can_use(Hookshot) or can_use(Bow))) or
-                (can_reach(Child_Forest_Temple) and (can_use(Boomerang) or can_use(Slingshot)))",
-            "Forest Temple Chest Behind Lobby": "can_reach(Adult_Forest_Temple) or Kokiri_Sword",
-            "GS Forest Temple Lobby": "
-                (can_reach(Adult_Forest_Temple) and can_use(Hookshot)) or
-                (can_reach(Child_Forest_Temple) and can_use(Boomerang))"
-        },
-        "exits": {
-            "Forest Temple NW Outdoors": "can_play(Song_of_Time) or can_reach(Child_Forest_Temple)",
-=======
                 can_use(Dins_Fire) or 
                 has_projectile(either, Adult_Forest_Temple, Child_Forest_Temple)",
             "Forest Temple Chest Behind Lobby": "Adult_Forest_Temple or Kokiri_Sword",
@@ -43,7 +14,6 @@
         },
         "exits": {
             "Forest Temple NW Outdoors": "can_play(Song_of_Time) or Child_Forest_Temple",
->>>>>>> 6d4685a4
             "Forest Temple NE Outdoors": "can_use(Bow)",
             "Forest Temple Block Push Room": "(Small_Key_Forest_Temple, 1)"
         }
@@ -55,11 +25,7 @@
             "Forest Temple Well Chest": "True",
             "Forest Temple Map Chest": "True",
             "GS Forest Temple Outdoor West": "
-<<<<<<< HEAD
-                (can_reach(Adult_Forest_Temple) and can_use(Longshot)) or 
-=======
                 (Adult_Forest_Temple and can_use(Longshot)) or 
->>>>>>> 6d4685a4
                 (can_use(Hookshot) and can_reach(Forest_Temple_Outside_Upper_Ledge))"
         },
         "exits": {
@@ -69,24 +35,6 @@
     {
         "region_name": "Forest Temple NE Outdoors",
         "dungeon": "Forest Temple",
-<<<<<<< HEAD
-        "exits": {
-            "Forest Temple NE Outdoors Chest Platform":"can_use(Hookshot) and can_reach(Adult_Forest_Temple)",
-            "Forest Temple NW Outdoors": "
-                can_use(Iron_Boots) or can_use(Longshot) or (Progressive_Scale, 2) or 
-                (logic_forest_vines and can_use(Hookshot))", #Longshot can grab some very high up vines to drain the well.
-            "Forest Temple Lobby": "True"
-        }
-    },
-    {
-        "region_name": "Forest Temple NE Outdoors Chest Platform",
-        "dungeon": "Forest Temple",
-        "locations": {
-            "Forest Temple Outside Hookshot Chest": "True",
-            "GS Forest Temple Outdoor East": "can_use(Hookshot)"
-        },
-        "exits": {
-=======
         "exits": {
             "Forest Temple NE Outdoors Chest Platform":"can_use(Hookshot) and Adult_Forest_Temple",
             "Forest Temple NW Outdoors": "
@@ -104,7 +52,6 @@
                 can_use(Hookshot) or can_use(Bow) or can_use(Dins_Fire) or has_explosives"
         },
         "exits": {
->>>>>>> 6d4685a4
             "Forest Temple NE Outdoors": "True",
             "Forest Temple Falling Room": "False" #For some reason you can't actually activate this from below. Cool game.
         }
@@ -125,18 +72,6 @@
         "dungeon": "Forest Temple",
         "locations": {
             "Forest Temple Block Push Chest": "
-<<<<<<< HEAD
-                (can_reach(Adult_Forest_Temple) and can_use(Bow)) or
-                (can_reach(Child_Forest_Temple) and can_use(Slingshot))"
-        },
-        "exits": {
-            #end of the road for child forest. No hovers and too short to climb push blocks
-            "Forest Temple Outside Upper Ledge": "can_reach(Adult_Forest_Temple) and can_use(Hover_Boots)",
-            "Forest Temple Bow Region": "
-                Progressive_Strength_Upgrade and (Small_Key_Forest_Temple, 3) and can_reach(Adult_Forest_Temple)",
-            "Forest Temple Straightened Hall": "
-                Progressive_Strength_Upgrade and (Small_Key_Forest_Temple, 2) and can_use(Bow) and can_reach(Adult_Forest_Temple)"
-=======
                 (Adult_Forest_Temple and can_use(Bow)) or
                 (Child_Forest_Temple and can_use(Slingshot))"
         },
@@ -147,7 +82,6 @@
                 Progressive_Strength_Upgrade and (Small_Key_Forest_Temple, 3) and Adult_Forest_Temple",
             "Forest Temple Straightened Hall": "
                 Progressive_Strength_Upgrade and (Small_Key_Forest_Temple, 2) and can_use(Bow) and Adult_Forest_Temple"
->>>>>>> 6d4685a4
         }
     },
     {
@@ -191,13 +125,8 @@
             "Phantom Ganon Heart": "Boss_Key_Forest_Temple",
             "Phantom Ganon": "Boss_Key_Forest_Temple",
             "GS Forest Temple Basement": "
-<<<<<<< HEAD
-                (can_reach(Adult_Forest_Temple) and can_use(Hookshot)) or
-                (can_reach(Child_Forest_Temple) and can_use(Boomerang))"
-=======
                 (Adult_Forest_Temple and can_use(Hookshot)) or
                 (Child_Forest_Temple and can_use(Boomerang))"
->>>>>>> 6d4685a4
         }
     }
 ]