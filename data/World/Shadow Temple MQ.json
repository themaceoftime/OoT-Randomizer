--- conflicted
+++ resolved
@@ -64,14 +64,9 @@
             "Shadow Temple MQ Invisible Spikes Chest": "
                 Hover_Boots and (logic_lens_shadow_mq_back or can_use(Lens_of_Truth)) and (Small_Key_Shadow_Temple, 3)",
             "Shadow Temple MQ Stalfos Room Chest": "
-<<<<<<< HEAD
-                Hover_Boots and (Small_Key_Shadow_Temple, 3) and Progressive_Hookshot",
-            "Shadow Temple MQ GS Falling Spikes Room": "Progressive_Hookshot"
-=======
                 Hover_Boots and (logic_lens_shadow_mq_back or can_use(Lens_of_Truth)) and (Small_Key_Shadow_Temple, 3) 
                 and Progressive_Hookshot",
-            "GS Shadow Temple MQ Crusher Room": "Progressive_Hookshot"
->>>>>>> 8be3eeb1
+            "Shadow Temple MQ GS Falling Spikes Room": "Progressive_Hookshot"
         },
         "exits": {
             "Shadow Temple Wind Tunnel": "
