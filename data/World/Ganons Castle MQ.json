[
    {
        "region_name": "Ganons Castle Lobby",
        "dungeon": "Ganons Castle",
        "exits": {
            "Castle Grounds From Ganons Castle": "True",
            "Ganons Castle Main": "here(is_adult or
                (Kokiri_Sword and (Sticks or has_explosives or Nuts or Boomerang)) or
                (has_explosives and (Sticks or ((Nuts or Boomerang) and Slingshot))))"
        }
    },
    {
        "region_name": "Ganons Castle Main",
        "dungeon": "Ganons Castle",
        "exits": {
            "Ganons Castle Forest Trial": "True",
            "Ganons Castle Fire Trial": "True",
            "Ganons Castle Water Trial": "True",
            "Ganons Castle Shadow Trial": "is_adult",
            "Ganons Castle Spirit Trial": "is_adult",
            "Ganons Castle Light Trial": "can_use(Golden_Gauntlets)",
            "Ganons Castle Tower": "
                (skipped_trials[Forest] or 'Forest Trial Clear') and 
                (skipped_trials[Fire] or 'Fire Trial Clear') and 
                (skipped_trials[Water] or 'Water Trial Clear') and 
                (skipped_trials[Shadow] or 'Shadow Trial Clear') and 
                (skipped_trials[Spirit] or 'Spirit Trial Clear') and 
                (skipped_trials[Light] or 'Light Trial Clear')",
            "Ganons Castle Deku Scrubs": "logic_lens_castle_mq or can_use(Lens_of_Truth)"
        }
    },
    {
        "region_name": "Ganons Castle Deku Scrubs",
        "dungeon": "Ganons Castle",
        "locations": {
            "Ganons Castle MQ Deku Scrub Center-Left": "True",
            "Ganons Castle MQ Deku Scrub Center": "True",
            "Ganons Castle MQ Deku Scrub Center-Right": "True",
            "Ganons Castle MQ Deku Scrub Left": "True",
            "Ganons Castle MQ Deku Scrub Right": "True",
            "Free Fairies": "has_bottle"
        }
    },
    {
        "region_name": "Ganons Castle Forest Trial",
        "dungeon": "Ganons Castle",
        "events": {
            "Forest Trial Clear": "can_use(Light_Arrows) and can_play(Song_of_Time)"
        },
        "locations": {
<<<<<<< HEAD
            "Ganons Castle MQ Forest Trial Eye Switch Chest": "here(is_adult or Kokiri_Sword) and (can_use(Bow) or can_use(Slingshot))",
            "Ganons Castle MQ Forest Trial Frozen Eye Switch Chest": "has_fire_source and (is_adult or Kokiri_Sword)",
            "Ganons Castle MQ Forest Trial Freestanding Key": "here(is_adult or Kokiri_Sword) and (can_use(Hookshot) or can_use(Boomerang))"
=======
            "Ganons Castle MQ Forest Trial Eye Switch Chest": "Bow",
            "Ganons Castle MQ Forest Trial Frozen Eye Switch Chest": "has_fire_source",
            "Ganons Castle MQ Forest Trial Freestanding Key": "Progressive_Hookshot",
            "Ganons Castle MQ Forest Trial Pot 1" : "can_play(Song_of_Time)",
            "Ganons Castle MQ Forest Trial Pot 2" : "can_play(Song_of_Time)"
>>>>>>> b76af10f
        }
    },
    {
        "region_name": "Ganons Castle Fire Trial",
        "dungeon": "Ganons Castle",
        "events": {
            "Fire Trial Clear": "
                (Silver_Rupee_Ganons_Castle_Fire_Trial, 5) and 
                can_use(Goron_Tunic) and 
                can_use(Light_Arrows) and
                (can_use(Longshot) or Hover_Boots or (logic_fire_trial_mq and can_use(Hookshot)))"
        },
        "locations" : {
            "Ganons Castle MQ Fire Trial Pot 1" : "
                (Silver_Rupee_Ganons_Castle_Fire_Trial, 5) and 
                can_use(Goron_Tunic) and can_use(Golden_Gauntlets) and
                (can_use(Longshot) or Hover_Boots or (logic_fire_trial_mq and can_use(Hookshot)))",
            "Ganons Castle MQ Fire Trial Pot 2" : "
                (Silver_Rupee_Ganons_Castle_Fire_Trial, 5) and 
                can_use(Goron_Tunic) and can_use(Golden_Gauntlets) and
                (can_use(Longshot) or Hover_Boots or (logic_fire_trial_mq and can_use(Hookshot)))",
            "Ganons Castle MQ Fire Trial Silver Rupee 1": "can_use(Goron_Tunic) and can_use(Golden_Gauntlets)",
            "Ganons Castle MQ Fire Trial Silver Rupee 2": "can_use(Goron_Tunic)",
            "Ganons Castle MQ Fire Trial Silver Rupee 3": "can_use(Goron_Tunic) and can_use(Golden_Gauntlets)",
            "Ganons Castle MQ Fire Trial Silver Rupee 4": "can_use(Goron_Tunic)",
            "Ganons Castle MQ Fire Trial Silver Rupee 5": "can_use(Goron_Tunic)"
        }
    },
    {
        "region_name": "Ganons Castle Water Trial",
        "dungeon": "Ganons Castle",
        "events": {
            "Water Trial Clear": "
                (Silver_Rupee_Ganons_Castle_Water_Trial, 5) and Blue_Fire and can_use(Light_Arrows) and 
                (Small_Key_Ganons_Castle, 3)"
        },
        "locations": {
            "Ganons Castle MQ Water Trial Chest": "Blue_Fire",
            "Ganons Castle MQ Water Trial Recovery Heart": "Blue_Fire",
            "Ganons Castle MQ Water Trial Pot 1" : "(Silver_Rupee_Ganons_Castle_Water_Trial, 5) and Blue_Fire and (Small_Key_Ganons_Castle, 3)",
            "Ganons Castle MQ Water Trial Pot 2" : "(Silver_Rupee_Ganons_Castle_Water_Trial, 5) and Blue_Fire and (Small_Key_Ganons_Castle, 3)",
            "Ganons Castle MQ Water Trial Silver Rupee 1" : "Blue_Fire",
            "Ganons Castle MQ Water Trial Silver Rupee 2" : "Blue_Fire",
            "Ganons Castle MQ Water Trial Silver Rupee 3" : "Blue_Fire",
            "Ganons Castle MQ Water Trial Silver Rupee 4" : "Blue_Fire",
            "Ganons Castle MQ Water Trial Silver Rupee 5" : "Blue_Fire",
            "Blue Fire": "has_bottle"
        }
    },
    {
        "region_name": "Ganons Castle Shadow Trial",
        "dungeon": "Ganons Castle",
        "events": {
            "Shadow Trial Clear": "
                (Silver_Rupee_Ganons_Castle_Shadow_Trial, 5) and can_use(Light_Arrows) and (logic_lens_castle_mq or can_use(Lens_of_Truth)) and 
                (Hover_Boots or (Progressive_Hookshot and (has_fire_source or logic_shadow_trial_mq)))"
        },
        "locations": {
            "Ganons Castle MQ Shadow Trial Bomb Flower Chest": "
                (Bow and (Progressive_Hookshot or Hover_Boots)) or 
                (Hover_Boots and (logic_lens_castle_mq or can_use(Lens_of_Truth)) and 
                    (has_explosives or Progressive_Strength_Upgrade or can_use(Dins_Fire)))",
            "Ganons Castle MQ Shadow Trial Eye Switch Chest": "
                Bow and (logic_lens_castle_mq or can_use(Lens_of_Truth)) and 
                (Hover_Boots or (Progressive_Hookshot and (has_fire_source or logic_shadow_trial_mq)))",
            "Ganons Castle MQ Shadow Trial Pot 1" : "(Silver_Rupee_Ganons_Castle_Shadow_Trial, 5) and 
                (logic_lens_castle_mq or can_use(Lens_of_Truth)) and 
                (Hover_Boots or (Progressive_Hookshot and (has_fire_source or logic_shadow_trial_mq)))",
            "Ganons Castle MQ Shadow Trial Pot 2" : "(Silver_Rupee_Ganons_Castle_Shadow_Trial, 5) and
                (logic_lens_castle_mq or can_use(Lens_of_Truth)) and 
                (Hover_Boots or (Progressive_Hookshot and (has_fire_source or logic_shadow_trial_mq)))",
            "Ganons Castle MQ Shadow Trial Silver Rupee 1" : "
                (logic_lens_castle_mq or can_use(Lens_of_Truth)) and 
                    ((Bow and can_use(Hookshot)) or can_use(Hover_Boots))",
            "Ganons Castle MQ Shadow Trial Silver Rupee 2" : "
                (logic_lens_castle_mq or can_use(Lens_of_Truth)) and 
                    ((Bow and can_use(Hookshot)) or can_use(Hover_Boots))",
            "Ganons Castle MQ Shadow Trial Silver Rupee 3" : "(logic_lens_castle_mq or can_use(Lens_of_Truth)) and 
                (can_use(Hover_Boots) or (can_use(Hookshot) and (has_fire_source or logic_shadow_trial_mq)))",
            "Ganons Castle MQ Shadow Trial Silver Rupee 4" : "(logic_lens_castle_mq or can_use(Lens_of_Truth)) and 
                (can_use(Hover_Boots) or (can_use(Hookshot) and (has_fire_source or logic_shadow_trial_mq)))",
            "Ganons Castle MQ Shadow Trial Silver Rupee 5" : "
                (logic_lens_castle_mq or can_use(Lens_of_Truth)) and
                    ((Bow and can_use(Hookshot)) or can_use(Hover_Boots))"
        }
    },
    {
        "region_name": "Ganons Castle Spirit Trial",
        "dungeon": "Ganons Castle",
        "events": {
            "Spirit Trial Clear": "
                can_use(Light_Arrows) and Megaton_Hammer and 
                has_bombchus and Fire_Arrows and Mirror_Shield"
        },
        "locations": {
            "Ganons Castle MQ Spirit Trial First Chest": "(Bow or logic_rusted_switches) and Megaton_Hammer",
            "Ganons Castle MQ Spirit Trial Invisible Chest": "
                (Bow or logic_rusted_switches) and Megaton_Hammer and 
                has_bombchus and (logic_lens_castle_mq or can_use(Lens_of_Truth))",
            "Ganons Castle MQ Spirit Trial Sun Front Left Chest": "
                Megaton_Hammer and has_bombchus and 
                can_use(Fire_Arrows) and Mirror_Shield",
            "Ganons Castle MQ Spirit Trial Sun Back Left Chest": "
                Megaton_Hammer and has_bombchus and 
                can_use(Fire_Arrows) and Mirror_Shield",
            "Ganons Castle MQ Spirit Trial Golden Gauntlets Chest": "
                Megaton_Hammer and has_bombchus and 
                can_use(Fire_Arrows) and Mirror_Shield",
            "Ganons Castle MQ Spirit Trial Sun Back Right Chest": "
                Megaton_Hammer and has_bombchus and 
                can_use(Fire_Arrows) and Mirror_Shield",
            "Ganons Castle MQ Spirit Trial Pot 1": "Megaton_Hammer and has_bombchus and can_use(Fire_Arrows) and Mirror_Shield",
            "Ganons Castle MQ Spirit Trial Pot 2": "Megaton_Hammer and has_bombchus and can_use(Fire_Arrows) and Mirror_Shield",
            "Nut Pot": "
                is_adult and Megaton_Hammer and has_bombchus and
                can_use(Fire_Arrows) and Mirror_Shield"
        }
    },
    {
        "region_name": "Ganons Castle Light Trial",
        "dungeon": "Ganons Castle",
        "events": {
            "Light Trial Clear": "
                can_use(Light_Arrows) and (Small_Key_Ganons_Castle, 3) and
                (logic_lens_castle_mq or can_use(Lens_of_Truth)) and
                (Progressive_Hookshot or logic_light_trial_mq)"
        },
        "locations": {
            "Ganons Castle MQ Light Trial Lullaby Chest": "can_play(Zeldas_Lullaby)",
            "Ganons Castle MQ Light Trial Recovery Heart 1": "(Small_Key_Ganons_Castle, 2) and (Progressive_Hookshot or logic_light_trial_mq)",
            "Ganons Castle MQ Light Trial Recovery Heart 2": "(Small_Key_Ganons_Castle, 2) and (Progressive_Hookshot or logic_light_trial_mq)",
            "Ganons Castle MQ Light Trial Pot 1" : " (Small_Key_Ganons_Castle, 3) and
            (logic_lens_castle_mq or can_use(Lens_of_Truth)) and
            (Progressive_Hookshot or logic_light_trial_mq)",
            "Ganons Castle MQ Light Trial Pot 2" : " (Small_Key_Ganons_Castle, 3) and
            (logic_lens_castle_mq or can_use(Lens_of_Truth)) and
            (Progressive_Hookshot or logic_light_trial_mq)"
        }
    }
]<|MERGE_RESOLUTION|>--- conflicted
+++ resolved
@@ -48,17 +48,11 @@
             "Forest Trial Clear": "can_use(Light_Arrows) and can_play(Song_of_Time)"
         },
         "locations": {
-<<<<<<< HEAD
             "Ganons Castle MQ Forest Trial Eye Switch Chest": "here(is_adult or Kokiri_Sword) and (can_use(Bow) or can_use(Slingshot))",
             "Ganons Castle MQ Forest Trial Frozen Eye Switch Chest": "has_fire_source and (is_adult or Kokiri_Sword)",
-            "Ganons Castle MQ Forest Trial Freestanding Key": "here(is_adult or Kokiri_Sword) and (can_use(Hookshot) or can_use(Boomerang))"
-=======
-            "Ganons Castle MQ Forest Trial Eye Switch Chest": "Bow",
-            "Ganons Castle MQ Forest Trial Frozen Eye Switch Chest": "has_fire_source",
-            "Ganons Castle MQ Forest Trial Freestanding Key": "Progressive_Hookshot",
-            "Ganons Castle MQ Forest Trial Pot 1" : "can_play(Song_of_Time)",
-            "Ganons Castle MQ Forest Trial Pot 2" : "can_play(Song_of_Time)"
->>>>>>> b76af10f
+            "Ganons Castle MQ Forest Trial Freestanding Key": "here(is_adult or Kokiri_Sword) and (can_use(Hookshot) or can_use(Boomerang))",
+            "Ganons Castle MQ Forest Trial Pot 1" : "here(is_adult or Kokiri_Sword) and can_play(Song_of_Time)",
+            "Ganons Castle MQ Forest Trial Pot 2" : "here(is_adult or Kokiri_Sword) and can_play(Song_of_Time)"
         }
     },
     {
