--- conflicted
+++ resolved
@@ -1,37 +1,9 @@
 [
-    {
-        "region_name": "Adult Gerudo Training Grounds",
-        "dungeon": "Gerudo Training Grounds",
-        "exits": {
-            "Gerudo Training Grounds Lobby": "True"
-        }
-    },
-    {
-        "region_name": "Child Gerudo Training Grounds",
-        "dungeon": "Gerudo Training Grounds",
-        "exits": {
-            "Gerudo Training Grounds Lobby": "True"
-        }
-    },
     {
         "region_name": "Gerudo Training Grounds Lobby",
         "dungeon": "Gerudo Training Grounds",
         "locations": {
             "Gerudo Training Grounds Lobby Left Chest": "
-<<<<<<< HEAD
-                (can_reach(Adult_Gerudo_Training_Grounds) and can_use(Bow)) or
-                (can_reach(Child_Gerudo_Training_Grounds) and can_use(Slingshot))",
-            "Gerudo Training Grounds Lobby Right Chest": "
-                (can_reach(Adult_Gerudo_Training_Grounds) and can_use(Bow)) or
-                (can_reach(Child_Gerudo_Training_Grounds) and can_use(Slingshot))",
-            "Gerudo Training Grounds Stalfos Chest": "can_reach(Adult_Gerudo_Training_Grounds) or Kokiri_Sword"
-        },
-        "exits": {
-            "Gerudo Training Grounds Heavy Block Room": "can_use(Hookshot) and can_reach(Adult_Gerudo_Training_Grounds)",
-            #Need to think harder on minimal logic for Lizalfos kill
-            "Gerudo Training Grounds Lava Room": "
-                has_explosives and (can_reach(Adult_Gerudo_Training_Grounds) or Kokiri_Sword)",
-=======
                 (Adult_Gerudo_Training_Grounds and can_use(Bow)) or
                 (Child_Gerudo_Training_Grounds and can_use(Slingshot))",
             "Gerudo Training Grounds Lobby Right Chest": "
@@ -44,7 +16,6 @@
             #Need to think harder on minimal logic for Lizalfos kill
             "Gerudo Training Grounds Lava Room": "
                 has_explosives and (Adult_Gerudo_Training_Grounds or Kokiri_Sword)",
->>>>>>> 6d4685a4
             "Gerudo Training Grounds Central Maze": "True"
         }
     },
@@ -80,24 +51,14 @@
         "locations": {
             "Gerudo Training Grounds Beamos Chest": "True",
             "Gerudo Training Grounds Underwater Silver Rupee Chest": "
-<<<<<<< HEAD
-                can_reach(Adult_Gerudo_Training_Grounds) and can_use(Hookshot) and can_play(Song_of_Time) and Iron_Boots and 
-=======
                 Adult_Gerudo_Training_Grounds and can_use(Hookshot) and can_play(Song_of_Time) and Iron_Boots and 
->>>>>>> 6d4685a4
                     (logic_fewer_tunic_requirements or has_ZoraTunic)"
         },
         "exits": {
             "Gerudo Training Grounds Central Maze Right": "
-<<<<<<< HEAD
-                can_play(Song_of_Time) or can_reach(Child_Gerudo_Training_Grounds)",
-            "Gerudo Training Grounds Hammer Room": "
-                can_use(Hookshot) and can_reach(Adult_Gerudo_Training_Grounds)"
-=======
                 can_play(Song_of_Time) or Child_Gerudo_Training_Grounds",
             "Gerudo Training Grounds Hammer Room": "
                 can_use(Hookshot) and Adult_Gerudo_Training_Grounds"
->>>>>>> 6d4685a4
         }
     },
     {
