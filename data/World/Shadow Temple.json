[    
    {
        "region_name": "Shadow Temple Entryway",
        "dungeon": "Shadow Temple",
        "exits": {
            "Shadow Temple Beginning": "
<<<<<<< HEAD
                Adult_Shadow_Temple and
=======
>>>>>>> b0b71301
                can_see_with_lens and
                (can_use(Hover_Boots) or can_use(Hookshot))"
        }
    },
    {
        "region_name": "Shadow Temple Beginning",
        "dungeon": "Shadow Temple",
        "locations": {
            "Shadow Temple Map Chest": "True",
            "Shadow Temple Hover Boots Chest": "True"
        },
        "exits": {
            "Shadow Temple Entryway": "True",
            "Shadow Temple First Beamos": "Hover_Boots"
        }
    },
    {
        "region_name": "Shadow Temple First Beamos",
        "dungeon": "Shadow Temple",
        "locations": {
            "Shadow Temple Compass Chest": "True",
            "Shadow Temple Early Silver Rupee Chest": "True"
        },
        "exits": {
            "Shadow Temple Huge Pit": "has_explosives and (Small_Key_Shadow_Temple, 1)"
        }
    },
    {
        "region_name": "Shadow Temple Huge Pit",
        "dungeon": "Shadow Temple",
        "locations": {
            "Shadow Temple Invisible Blades Visible Chest": "True",
            "Shadow Temple Invisible Blades Invisible Chest": "True",
            "Shadow Temple Falling Spikes Lower Chest": "True",
            "Shadow Temple Falling Spikes Upper Chest": "Progressive_Strength_Upgrade",
            "Shadow Temple Falling Spikes Switch Chest": "Progressive_Strength_Upgrade",
            "Shadow Temple Invisible Spikes Chest": "(Small_Key_Shadow_Temple, 2)",
            "Shadow Temple Freestanding Key": "
                (Small_Key_Shadow_Temple, 2) and Progressive_Hookshot and 
                (has_bombs or Progressive_Strength_Upgrade or
                    (logic_shadow_freestanding_key and has_bombchus))",
            "GS Shadow Temple Like Like Room": "Progressive_Hookshot",
            "GS Shadow Temple Crusher Room": "Progressive_Hookshot",
            "GS Shadow Temple Single Giant Pot": "(Small_Key_Shadow_Temple, 2) and Progressive_Hookshot"
        },
        "exits": {
            "Shadow Temple Wind Tunnel": "Progressive_Hookshot and (Small_Key_Shadow_Temple, 3)"
        }
    },
    {
        "region_name": "Shadow Temple Wind Tunnel",
        "dungeon": "Shadow Temple",
        "locations": {
            "Shadow Temple Wind Hint Chest": "True",
            "Shadow Temple After Wind Enemy Chest": "True",
            "Shadow Temple After Wind Hidden Chest": "True",
            "GS Shadow Temple Near Ship": "can_use(Longshot) and (Small_Key_Shadow_Temple, 4)"
        },
        "exits": {
            "Shadow Temple Beyond Boat": "can_play(Zeldas_Lullaby) and (Small_Key_Shadow_Temple, 4)"
        }
    },
    {
        "region_name": "Shadow Temple Beyond Boat",
        "dungeon": "Shadow Temple",
        "locations": {
            "Shadow Temple Spike Walls Left Chest": "can_use(Dins_Fire)",
            "Shadow Temple Boss Key Chest": "can_use(Dins_Fire)",
            "Shadow Temple Hidden Floormaster Chest": "True",
            "Bongo Bongo Heart": "
                (Small_Key_Shadow_Temple, 5) and 
                (Bow or can_use(Distant_Scarecrow)) and Boss_Key_Shadow_Temple",
            "Bongo Bongo": "
                (Small_Key_Shadow_Temple, 5) and 
                (Bow or can_use(Distant_Scarecrow)) and Boss_Key_Shadow_Temple",
            "GS Shadow Temple Triple Giant Pot": "True"
        }
    }
]<|MERGE_RESOLUTION|>--- conflicted
+++ resolved
@@ -4,10 +4,6 @@
         "dungeon": "Shadow Temple",
         "exits": {
             "Shadow Temple Beginning": "
-<<<<<<< HEAD
-                Adult_Shadow_Temple and
-=======
->>>>>>> b0b71301
                 can_see_with_lens and
                 (can_use(Hover_Boots) or can_use(Hookshot))"
         }
