[
    {
        "region_name": "Adult Dodongos Cavern",
        "dungeon": "Dodongos Cavern",
        "exits": {
            "Dodongos Cavern Beginning": "True"
        }
    },
    {
        "region_name": "Child Dodongos Cavern",
        "dungeon": "Dodongos Cavern",
        "exits": {
            "Dodongos Cavern Beginning": "True"
        }
    },
    {
        "region_name": "Dodongos Cavern Beginning",
        "dungeon": "Dodongos Cavern",
        "exits": {
            "Dodongos Cavern Lobby": "
                can_blast_or_smash(Adult_Dodongos_Cavern) or Progressive_Strength_Upgrade"
        }
    },
    {
        "region_name": "Dodongos Cavern Lobby",
        "dungeon": "Dodongos Cavern",
        "locations": {
            "Dodongos Cavern Map Chest": "True",
            "Dodongos Cavern Compass Chest": "
<<<<<<< HEAD
                can_reach(Adult_Dodongos_Cavern) or has_sticks or 
                (can_use(Dins_Fire) and (has_slingshot or has_explosives or Kokiri_Sword))",
            "GS Dodongo's Cavern East Side Room": "
                can_reach(Adult_Dodongos_Cavern) or
                has_explosives or has_slingshot or Boomerang or has_sticks or Kokiri_Sword",
            "GS Dodongo's Cavern Scarecrow": "
                can_reach(Adult_Dodongos_Cavern) and (can_use(Scarecrow) or can_use(Longshot))",
            "DC Deku Scrub Deku Sticks": "
                can_reach(Adult_Dodongos_Cavern) or
=======
                Adult_Dodongos_Cavern or has_sticks or
                (can_use(Dins_Fire) and (has_slingshot or has_explosives or Kokiri_Sword))",
            "GS Dodongo's Cavern East Side Room": "
                Adult_Dodongos_Cavern or
                has_explosives or has_slingshot or Boomerang or has_sticks or Kokiri_Sword",
            "GS Dodongo's Cavern Scarecrow": "
                Adult_Dodongos_Cavern and (can_use(Scarecrow) or can_use(Longshot))",
            "DC Deku Scrub Deku Sticks": "
                Adult_Dodongos_Cavern or
>>>>>>> 6d4685a4
                has_slingshot or has_sticks or has_explosives or Kokiri_Sword",
            "DC Deku Scrub Deku Shield": "True"
        },
        "exits": {
            "Dodongos Cavern Beginning": "True",
            "Dodongos Cavern Climb": "
<<<<<<< HEAD
                (can_reach(Adult_Dodongos_Cavern) or 
                    ((has_sticks or can_use(Dins_Fire)) and 
                        (has_slingshot or has_sticks or has_explosives or Kokiri_Sword))) and 
                (has_explosives or Progressive_Strength_Upgrade or 
                    can_use(Dins_Fire) or (logic_dc_staircase and can_use(Bow) and can_reach(Adult_Dodongos_Cavern)))",
=======
                (Adult_Dodongos_Cavern or 
                    ((has_sticks or can_use(Dins_Fire)) and 
                        (has_slingshot or has_sticks or has_explosives or Kokiri_Sword))) and 
                (has_explosives or Progressive_Strength_Upgrade or 
                    can_use(Dins_Fire) or (logic_dc_staircase and can_use(Bow) and Adult_Dodongos_Cavern))",
>>>>>>> 6d4685a4
            "Dodongos Gossip Stone": "
                hints != 'mask' or has_explosives or Progressive_Strength_Upgrade"
        }
    },
    {
        "region_name": "Dodongos Gossip Stone",
        "locations": {
            "Dodongos Cavern Gossip Stone": "True"
        }
    },
    {
        "region_name": "Dodongos Cavern Climb",
        "dungeon": "Dodongos Cavern",
        "locations": {
            "Dodongos Cavern Bomb Flower Platform": "True",
            "GS Dodongo's Cavern Vines Above Stairs": "True",
            "DC Deku Scrub Deku Seeds": "can_blast_or_smash(Adult_Dodongos_Cavern)",
            "DC Deku Scrub Deku Nuts": "can_blast_or_smash(Adult_Dodongos_Cavern)"
        },
        "exits": {
            "Dodongos Cavern Lobby": "True",
            "Dodongos Cavern Far Bridge": "
<<<<<<< HEAD
                (can_reach(Child_Dodongos_Cavern) and can_use('Slingshot') and (has_explosives or Progressive_Strength_Upgrade)) or
                (can_reach(Adult_Dodongos_Cavern) and
=======
                (Child_Dodongos_Cavern and can_use('Slingshot') and (has_explosives or Progressive_Strength_Upgrade)) or
                (Adult_Dodongos_Cavern and
>>>>>>> 6d4685a4
                 ((can_use(Bow) or can_use(Hover_Boots) or can_use(Longshot) or logic_dc_jump)))"
        }
    },
    {
        "region_name": "Dodongos Cavern Far Bridge",
        "dungeon": "Dodongos Cavern",
        "locations": {
            "Dodongos Cavern Bomb Bag Chest": "True",
            "Dodongos Cavern End of Bridge Chest": "can_blast_or_smash(Adult_Dodongos_Cavern)",
            "GS Dodongo's Cavern Alcove Above Stairs": "
<<<<<<< HEAD
                (can_reach(Adult_Dodongos_Cavern) and can_use(Hookshot)) or
                (can_reach(Child_Dodongos_Cavern) and can_use(Boomerang))"
=======
                (Adult_Dodongos_Cavern and can_use(Hookshot)) or
                (Child_Dodongos_Cavern and can_use(Boomerang))"
>>>>>>> 6d4685a4
        },
        "exits": {
            "Dodongos Cavern Boss Area": "has_explosives",
            "Dodongos Cavern Lobby": "True"
        }
    },
    {
        "region_name": "Dodongos Cavern Boss Area",
        "dungeon": "Dodongos Cavern",
        "locations": {
            "Chest Above King Dodongo": "True",
            "King Dodongo Heart": "
                (has_bombs or Progressive_Strength_Upgrade) and 
<<<<<<< HEAD
                (can_reach(Adult_Dodongos_Cavern) or has_sticks or Kokiri_Sword)",
            "King Dodongo": "
                (has_bombs or Progressive_Strength_Upgrade) and 
                (can_reach(Adult_Dodongos_Cavern) or has_sticks or Kokiri_Sword)",
=======
                (Adult_Dodongos_Cavern or has_sticks or Kokiri_Sword)",
            "King Dodongo": "
                (has_bombs or Progressive_Strength_Upgrade) and 
                (Adult_Dodongos_Cavern or has_sticks or Kokiri_Sword)",
>>>>>>> 6d4685a4
            "GS Dodongo's Cavern Back Room": "True"
        }
    }
]<|MERGE_RESOLUTION|>--- conflicted
+++ resolved
@@ -1,18 +1,4 @@
 [
-    {
-        "region_name": "Adult Dodongos Cavern",
-        "dungeon": "Dodongos Cavern",
-        "exits": {
-            "Dodongos Cavern Beginning": "True"
-        }
-    },
-    {
-        "region_name": "Child Dodongos Cavern",
-        "dungeon": "Dodongos Cavern",
-        "exits": {
-            "Dodongos Cavern Beginning": "True"
-        }
-    },
     {
         "region_name": "Dodongos Cavern Beginning",
         "dungeon": "Dodongos Cavern",
@@ -27,17 +13,6 @@
         "locations": {
             "Dodongos Cavern Map Chest": "True",
             "Dodongos Cavern Compass Chest": "
-<<<<<<< HEAD
-                can_reach(Adult_Dodongos_Cavern) or has_sticks or 
-                (can_use(Dins_Fire) and (has_slingshot or has_explosives or Kokiri_Sword))",
-            "GS Dodongo's Cavern East Side Room": "
-                can_reach(Adult_Dodongos_Cavern) or
-                has_explosives or has_slingshot or Boomerang or has_sticks or Kokiri_Sword",
-            "GS Dodongo's Cavern Scarecrow": "
-                can_reach(Adult_Dodongos_Cavern) and (can_use(Scarecrow) or can_use(Longshot))",
-            "DC Deku Scrub Deku Sticks": "
-                can_reach(Adult_Dodongos_Cavern) or
-=======
                 Adult_Dodongos_Cavern or has_sticks or
                 (can_use(Dins_Fire) and (has_slingshot or has_explosives or Kokiri_Sword))",
             "GS Dodongo's Cavern East Side Room": "
@@ -47,26 +22,17 @@
                 Adult_Dodongos_Cavern and (can_use(Scarecrow) or can_use(Longshot))",
             "DC Deku Scrub Deku Sticks": "
                 Adult_Dodongos_Cavern or
->>>>>>> 6d4685a4
                 has_slingshot or has_sticks or has_explosives or Kokiri_Sword",
             "DC Deku Scrub Deku Shield": "True"
         },
         "exits": {
             "Dodongos Cavern Beginning": "True",
             "Dodongos Cavern Climb": "
-<<<<<<< HEAD
-                (can_reach(Adult_Dodongos_Cavern) or 
-                    ((has_sticks or can_use(Dins_Fire)) and 
-                        (has_slingshot or has_sticks or has_explosives or Kokiri_Sword))) and 
-                (has_explosives or Progressive_Strength_Upgrade or 
-                    can_use(Dins_Fire) or (logic_dc_staircase and can_use(Bow) and can_reach(Adult_Dodongos_Cavern)))",
-=======
                 (Adult_Dodongos_Cavern or 
                     ((has_sticks or can_use(Dins_Fire)) and 
                         (has_slingshot or has_sticks or has_explosives or Kokiri_Sword))) and 
                 (has_explosives or Progressive_Strength_Upgrade or 
                     can_use(Dins_Fire) or (logic_dc_staircase and can_use(Bow) and Adult_Dodongos_Cavern))",
->>>>>>> 6d4685a4
             "Dodongos Gossip Stone": "
                 hints != 'mask' or has_explosives or Progressive_Strength_Upgrade"
         }
@@ -89,13 +55,8 @@
         "exits": {
             "Dodongos Cavern Lobby": "True",
             "Dodongos Cavern Far Bridge": "
-<<<<<<< HEAD
-                (can_reach(Child_Dodongos_Cavern) and can_use('Slingshot') and (has_explosives or Progressive_Strength_Upgrade)) or
-                (can_reach(Adult_Dodongos_Cavern) and
-=======
                 (Child_Dodongos_Cavern and can_use('Slingshot') and (has_explosives or Progressive_Strength_Upgrade)) or
                 (Adult_Dodongos_Cavern and
->>>>>>> 6d4685a4
                  ((can_use(Bow) or can_use(Hover_Boots) or can_use(Longshot) or logic_dc_jump)))"
         }
     },
@@ -106,13 +67,8 @@
             "Dodongos Cavern Bomb Bag Chest": "True",
             "Dodongos Cavern End of Bridge Chest": "can_blast_or_smash(Adult_Dodongos_Cavern)",
             "GS Dodongo's Cavern Alcove Above Stairs": "
-<<<<<<< HEAD
-                (can_reach(Adult_Dodongos_Cavern) and can_use(Hookshot)) or
-                (can_reach(Child_Dodongos_Cavern) and can_use(Boomerang))"
-=======
                 (Adult_Dodongos_Cavern and can_use(Hookshot)) or
                 (Child_Dodongos_Cavern and can_use(Boomerang))"
->>>>>>> 6d4685a4
         },
         "exits": {
             "Dodongos Cavern Boss Area": "has_explosives",
@@ -126,17 +82,10 @@
             "Chest Above King Dodongo": "True",
             "King Dodongo Heart": "
                 (has_bombs or Progressive_Strength_Upgrade) and 
-<<<<<<< HEAD
-                (can_reach(Adult_Dodongos_Cavern) or has_sticks or Kokiri_Sword)",
-            "King Dodongo": "
-                (has_bombs or Progressive_Strength_Upgrade) and 
-                (can_reach(Adult_Dodongos_Cavern) or has_sticks or Kokiri_Sword)",
-=======
                 (Adult_Dodongos_Cavern or has_sticks or Kokiri_Sword)",
             "King Dodongo": "
                 (has_bombs or Progressive_Strength_Upgrade) and 
                 (Adult_Dodongos_Cavern or has_sticks or Kokiri_Sword)",
->>>>>>> 6d4685a4
             "GS Dodongo's Cavern Back Room": "True"
         }
     }
