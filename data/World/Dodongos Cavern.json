[
    {
        "region_name": "Dodongos Cavern Beginning",
        "dungeon": "Dodongos Cavern",
        "exits": {
            "Death Mountain": "True",
            "Dodongos Cavern Lobby": "
                here(can_blast_or_smash or Progressive_Strength_Upgrade) or dodongos_cavern_shortcuts"
        }
    },
    {
        "region_name": "Dodongos Cavern Lobby",
        "dungeon": "Dodongos Cavern",
        "locations": {
            "Dodongos Cavern Map Chest": "can_blast_or_smash or Progressive_Strength_Upgrade",
            "Dodongos Cavern GS Side Room Near Lower Lizalfos": "
                is_adult or has_explosives or
                (Progressive_Strength_Upgrade and (Slingshot or Boomerang or Sticks or Kokiri_Sword))",
            "Dodongos Cavern GS Scarecrow": "
                (can_use(Scarecrow) or can_use(Longshot) or (logic_dc_scarecrow_gs and (is_adult or
                (can_child_attack and (can_blast_or_smash or Progressive_Strength_Upgrade)))))",
            "Dodongos Cavern Deku Scrub Side Room Near Dodongos": "
                (can_blast_or_smash or Progressive_Strength_Upgrade) and
                (is_adult or Slingshot or Sticks or
                Bombs or Kokiri_Sword)",
            "Dodongos Cavern Deku Scrub Lobby": "can_stun_deku",
            "Dodongos Cavern Gossip Stone": "here(can_blast_or_smash or Progressive_Strength_Upgrade)",
            "Gossip Stone Fairy": "can_summon_gossip_fairy and has_bottle and (can_blast_or_smash or Progressive_Strength_Upgrade)"
        },
        "exits": {
            "Dodongos Cavern Beginning": "True",
            "Dodongos Cavern Staircase Room": "
                here(is_adult or ((has_explosives or Progressive_Strength_Upgrade) and (Sticks or
                    (can_use(Dins_Fire) and (Slingshot or Bombs or Kokiri_Sword)))))",
            "Dodongos Cavern Far Bridge": "at('Dodongos Cavern Far Bridge', True)",
            "Dodongos Cavern Before Boss": "dodongos_cavern_shortcuts"
        }
    },
    {
        "region_name": "Dodongos Cavern Staircase Room",
        "dungeon": "Dodongos Cavern",
        "locations": {
            "Dodongos Cavern Compass Chest": "can_blast_or_smash or Progressive_Strength_Upgrade",
            "Dodongos Cavern GS Vines Above Stairs": "
                has_explosives or Progressive_Strength_Upgrade or can_use(Dins_Fire) or
                (logic_dc_staircase and can_use(Bow)) or
                (logic_dc_vines_gs and can_use(Longshot))"
        },
        "exits": {
            "Dodongos Cavern Lobby": "True",
            "Dodongos Cavern Climb": "
                has_explosives or Progressive_Strength_Upgrade or 
                    can_use(Dins_Fire) or (logic_dc_staircase and can_use(Bow))"
        }
    },
    {
        "region_name": "Dodongos Cavern Climb",
        "dungeon": "Dodongos Cavern",
        "locations": {
            "Dodongos Cavern Bomb Flower Platform Chest": "True",
            "Dodongos Cavern Deku Scrub Near Bomb Bag Right": "
                can_blast_or_smash or
                (logic_dc_scrub_room and is_adult and Progressive_Strength_Upgrade)",
            "Dodongos Cavern Deku Scrub Near Bomb Bag Left": "
                can_blast_or_smash or
                (logic_dc_scrub_room and is_adult and Progressive_Strength_Upgrade)"
        },
        "exits": {
            "Dodongos Cavern Lobby": "True",
            "Dodongos Cavern Far Bridge": "
                (is_adult and (Hover_Boots or can_use(Longshot) or logic_dc_jump)) or
                ((here(can_blast_or_smash) or Progressive_Strength_Upgrade) and
<<<<<<< HEAD
                    ((is_child and (Slingshot or
                        (logic_dc_slingshot_skip and (Sticks or Bombs or Kokiri_Sword)))) or
                    (is_adult and Bow)))"
=======
                (is_child and (Slingshot or
                    (logic_dc_slingshot_skip and (Sticks or Bombs or Kokiri_Sword)))) or
                (is_adult and Bow))"
>>>>>>> ce2b15ed
        }
    },
    {
        "region_name": "Dodongos Cavern Far Bridge",
        "dungeon": "Dodongos Cavern",
        "locations": {
            "Dodongos Cavern Bomb Bag Chest": "True",
            "Dodongos Cavern End of Bridge Chest": "can_blast_or_smash",
            "Dodongos Cavern GS Alcove Above Stairs": "can_use(Hookshot) or can_use(Boomerang)"
        },
        "exits": {
            "Dodongos Cavern Before Boss": "has_explosives",
            "Dodongos Cavern Lobby": "True"
        }
    },
    {
        "region_name": "Dodongos Cavern Before Boss",
        "dungeon": "Dodongos Cavern",
        "locations": {
            "Dodongos Cavern GS Back Room": "can_blast_or_smash",
            "Fairy Pot": "has_bottle"
        },
        "exits": {
            "Dodongos Cavern Lobby": "True",
            "Dodongos Cavern Boss Door": "True"
        }
    }
]<|MERGE_RESOLUTION|>--- conflicted
+++ resolved
@@ -70,15 +70,9 @@
             "Dodongos Cavern Far Bridge": "
                 (is_adult and (Hover_Boots or can_use(Longshot) or logic_dc_jump)) or
                 ((here(can_blast_or_smash) or Progressive_Strength_Upgrade) and
-<<<<<<< HEAD
                     ((is_child and (Slingshot or
                         (logic_dc_slingshot_skip and (Sticks or Bombs or Kokiri_Sword)))) or
                     (is_adult and Bow)))"
-=======
-                (is_child and (Slingshot or
-                    (logic_dc_slingshot_skip and (Sticks or Bombs or Kokiri_Sword)))) or
-                (is_adult and Bow))"
->>>>>>> ce2b15ed
         }
     },
     {
