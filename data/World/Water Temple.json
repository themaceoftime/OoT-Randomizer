--- conflicted
+++ resolved
@@ -5,15 +5,6 @@
         "locations": {
             #Use this extra region to handle the special case of non-entrance-shuffle
             #morpha only in logic without Irons
-<<<<<<< HEAD
-            "Morpha": "Adult_Water_Temple and Boss_Key_Water_Temple and can_use(Longshot)"
-        },
-        "exits": {
-            #Child cannot do anything as the only entrant to Water Temple. So leave child disconnected to simplify
-            #logic as assumed adult. Child water assists are still possible with Child_Water_Temple
-            "Water Temple Highest Water Level":"
-                Adult_Water_Temple and (Iron_Boots or shuffle_dungeon_entrances)"
-=======
             "Morpha": "Boss_Key_Water_Temple and can_use(Longshot)"
         },
         "exits": {
@@ -22,7 +13,6 @@
             # are still possible with as_child(can_reach(Water_Temple_Lobby) and ... )
             "Water Temple Highest Water Level":"
                 is_adult and (Iron_Boots or shuffle_dungeon_entrances)"
->>>>>>> b0b71301
         }
     },
     {
@@ -38,13 +28,8 @@
             "Water Temple Dark Link Region": "
                 (Small_Key_Water_Temple, 5) and 
                 ((Iron_Boots and can_play(Zeldas_Lullaby)) or keysanity) and can_use(Hookshot)",
-<<<<<<< HEAD
-            #A trick about longshotting torches might go here
-            "Water Temple Dive": "(has_ZoraTunic or logic_fewer_tunic_requirements) and Iron_Boots"
-=======
             # A trick about longshotting torches might go here
             "Water Temple Dive": "(can_use(Zora_Tunic) or logic_fewer_tunic_requirements) and Iron_Boots"
->>>>>>> b0b71301
         }
     },
     {
@@ -54,18 +39,12 @@
             "Water Temple Map Chest": "True",
             "Water Temple Compass Chest": "
                 (can_play(Zeldas_Lullaby) or Iron_Boots) and can_use(Hookshot)",
-<<<<<<< HEAD
-            "Water Temple Torches Chest": "
-                (has_bow or can_use(Dins_Fire) or 
-                 (Child_Water_Temple and has_sticks and Kokiri_Sword and Magic_Meter)) and 
-=======
             "Water Temple Cracked Wall Chest": "
                 can_play(Zeldas_Lullaby) and has_explosives and
                     ((logic_water_cracked_wall_hovers and Hover_Boots) or can_reach(Water_Temple_Middle_Water_Level))",
             "Water Temple Torches Chest": "
                 (has_bow or can_use(Dins_Fire) or 
                  as_child(can_reach(Water_Temple_Lobby) and has_sticks and Kokiri_Sword and Magic_Meter)) and 
->>>>>>> b0b71301
                 can_play(Zeldas_Lullaby)",
             "Water Temple Dragon Chest": "
                 Iron_Boots and can_use(Hookshot) and
@@ -93,11 +72,7 @@
             "Water Temple Middle Water Level": "
                 (has_bow or can_use(Dins_Fire) or
                  ((Small_Key_Water_Temple, 5) and can_use(Hookshot)) or
-<<<<<<< HEAD
-                 (Child_Water_Temple and has_sticks)) and 
-=======
                  as_child(can_reach(Water_Temple_Lobby) and can_use(sticks))) and 
->>>>>>> b0b71301
                 can_play(Zeldas_Lullaby)"
         }
     },
@@ -106,16 +81,6 @@
         "dungeon": "Water Temple",
         "locations": {
             "Water Temple Central Pillar Chest": "
-<<<<<<< HEAD
-                Iron_Boots and has_ZoraTunic and can_use(Hookshot) and 
-                ((Small_Key_Water_Temple, 5) or can_use(Bow) or can_use(Dins_Fire))",
-            "Water Temple Cracked Wall Chest": "has_explosives",
-            "GS Water Temple Central Room": "
-                ((can_use(Longshot) or (can_use(Farores_Wind) and can_use(Hookshot))) and
-                 ((Small_Key_Water_Temple, 5) or can_use(Bow) or can_use(Dins_Fire))) or
-                (Child_Water_Temple and can_use(Boomerang) and can_use(Farores_Wind) and
-                 (can_use(Dins_Fire) or has_sticks))"
-=======
                 Iron_Boots and can_use(Zora_Tunic) and can_use(Hookshot) and 
                 ((Small_Key_Water_Temple, 5) or can_use(Bow) or can_use(Dins_Fire))",
             "GS Water Temple Central Room": "
@@ -124,7 +89,6 @@
                 as_child(can_reach(Water_Temple_Lobby) and
                          can_use(Boomerang) and can_use(Farores_Wind) and
                          (can_use(Dins_Fire) or can_use(Sticks)))"
->>>>>>> b0b71301
         }
     },
     {
