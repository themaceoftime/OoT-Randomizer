--- conflicted
+++ resolved
@@ -38,48 +38,13 @@
             "Dodongos Cavern MQ Staircase Pot 2": "True",
             "Dodongos Cavern MQ Staircase Pot 3": "True",
             "Dodongos Cavern MQ Staircase Pot 4": "True",
-<<<<<<< HEAD
             "Dodongos Cavern MQ Staircase Silver Rupee 1": "True",
             "Dodongos Cavern MQ Staircase Silver Rupee 2": "True",
             "Dodongos Cavern MQ Staircase Silver Rupee 3": "True",
             "Dodongos Cavern MQ Staircase Silver Rupee 4": "True",
             "Dodongos Cavern MQ Staircase Silver Rupee 5": "True",
-            "Dodongos Cavern MQ Upper Lizalfos Pot 1": "
-                can_blast_or_smash or can_use(Sticks) or can_use(Dins_Fire) or 
-                (is_adult and (logic_dc_jump or Hover_Boots or Progressive_Hookshot))",
-            "Dodongos Cavern MQ Upper Lizalfos Pot 2": "
-                can_blast_or_smash or can_use(Sticks) or can_use(Dins_Fire) or 
-                (is_adult and (logic_dc_jump or Hover_Boots or Progressive_Hookshot))",
-            "Dodongos Cavern MQ Upper Lizalfos Pot 3": "
-                can_blast_or_smash or can_use(Sticks) or can_use(Dins_Fire) or 
-                (is_adult and (logic_dc_jump or Hover_Boots or Progressive_Hookshot))",
-            "Dodongos Cavern MQ Upper Lizalfos Pot 4": "
-                can_blast_or_smash or can_use(Sticks) or can_use(Dins_Fire) or 
-                (is_adult and (logic_dc_jump or Hover_Boots or Progressive_Hookshot))",
-            "Dodongos Cavern MQ Torch Puzzle Room Pot 1": "
-                can_blast_or_smash or can_use(Sticks) or can_use(Dins_Fire) or 
-                (is_adult and (logic_dc_jump or Hover_Boots or Progressive_Hookshot))",
-            "Dodongos Cavern MQ Torch Puzzle Room Pot 2": "
-                can_blast_or_smash or can_use(Sticks) or can_use(Dins_Fire) or 
-                (is_adult and (logic_dc_jump or Hover_Boots or Progressive_Hookshot))",
-            "Dodongos Cavern MQ Before Upper Lizalfos Pot 1": "
-                (can_blast_or_smash and (is_adult or Slingshot or Bombs or Kokiri_Sword)) or has_fire_source_with_torch or 
-                (is_adult and (logic_dc_jump or Hover_Boots or Progressive_Hookshot))",
-            "Dodongos Cavern MQ Before Upper Lizalfos Pot 2": "
-                (can_blast_or_smash and (is_adult or Slingshot or Bombs or Kokiri_Sword)) or has_fire_source_with_torch or 
-                (is_adult and (logic_dc_jump or Hover_Boots or Progressive_Hookshot))",
-            "Dodongos Cavern MQ After Upper Lizalfos Pot 1": "
-                can_blast_or_smash or can_use(Sticks) or can_use(Dins_Fire) or 
-                (is_adult and (logic_dc_jump or Hover_Boots or Progressive_Hookshot))",
-            "Dodongos Cavern MQ After Upper Lizalfos Pot 2": "
-                can_blast_or_smash or can_use(Sticks) or can_use(Dins_Fire) or 
-                (is_adult and (logic_dc_jump or Hover_Boots or Progressive_Hookshot))",
-            "Dodongos Cavern MQ Staircase Crate Bottom Left": "True",
-            "Dodongos Cavern MQ Staircase Crate Bottom Right": "True",
-=======
             "Dodongos Cavern MQ Staircase Crate Bottom Left": "can_bonk_crate",
             "Dodongos Cavern MQ Staircase Crate Bottom Right": "can_bonk_crate",
->>>>>>> 53f99a8c
             #whatever was used to destroy the boulder to activate the elevator can be used to access the top of the staircase
             "Dodongos Cavern MQ Staircase Crate Mid Left": "can_bonk_crate",
             "Dodongos Cavern MQ Staircase Crate Mid Right": "can_bonk_crate",
