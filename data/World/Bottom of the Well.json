<<<<<<< HEAD
[   
    {
        "region_name": "Adult Bottom of the Well", 
        "dungeon": "Bottom of the Well"
    },
    {
        "region_name": "Child Bottom of the Well", 
        "dungeon": "Bottom of the Well",
        "exits": {
                "Bottom of the Well": "can_child_attack or has_nuts"
        }
    },
=======
[
>>>>>>> 6d4685a4
    {
        "region_name": "Bottom of the Well",
        "dungeon": "Bottom of the Well",
        "exits": {
            "Bottom of the Well Main Area" : "
                Child_Bottom_of_the_Well and can_child_attack or has_nuts"
        }
    },
    {
        "region_name": "Bottom of the Well Main Area",
        "dungeon": "Bottom of the Well",
        "locations": {
            "Bottom of the Well Front Left Hidden Wall": "can_see_with_lens",
            "Bottom of the Well Front Center Bombable": "has_explosives",
            "Bottom of the Well Right Bottom Hidden Wall": "can_see_with_lens",
            "Bottom of the Well Center Large Chest": "can_see_with_lens",
            "Bottom of the Well Center Small Chest": "can_see_with_lens",
            "Bottom of the Well Back Left Bombable": "has_explosives",
            "Bottom of the Well Freestanding Key": "has_sticks or can_use(Dins_Fire)",
            "Bottom of the Well Defeat Boss": "
                can_play(Zeldas_Lullaby) and 
                (Kokiri_Sword or (has_sticks and logic_child_deadhand))", 
                #Sword not strictly necessary but frankly being forced to do this with sticks isn't fair
            "Bottom of the Well Invisible Chest": "can_play(Zeldas_Lullaby) and can_see_with_lens",
            "Bottom of the Well Underwater Front Chest": "can_play(Zeldas_Lullaby)",
            "Bottom of the Well Underwater Left Chest": "can_play(Zeldas_Lullaby)",
            "Bottom of the Well Basement Chest": "
                has_explosives or 
                ((((Small_Key_Bottom_of_the_Well, 3) and can_see_with_lens) or 
                    can_use(Dins_Fire) or (logic_botw_basement and has_sticks)) and 
                Progressive_Strength_Upgrade)",
            "Bottom of the Well Locked Pits": "
                (Small_Key_Bottom_of_the_Well, 3) and can_see_with_lens", #These pits are really unfair.
            "Bottom of the Well Behind Right Grate": "
                (Small_Key_Bottom_of_the_Well, 3) and can_see_with_lens",
            "GS Well West Inner Room": "
                Boomerang and can_see_with_lens and 
                (Small_Key_Bottom_of_the_Well, 3)",
            "GS Well East Inner Room": "
                Boomerang and can_see_with_lens and 
                (Small_Key_Bottom_of_the_Well, 3)",
            "GS Well Like Like Cage": "
                (Small_Key_Bottom_of_the_Well, 3) and Boomerang and can_see_with_lens",
            "Bottom of the Well Stick Pot": "True"
<<<<<<< HEAD
=======
        },
        "exits": {
            "Bottom of the Well" : "True"
>>>>>>> 6d4685a4
        }
    }
]<|MERGE_RESOLUTION|>--- conflicted
+++ resolved
@@ -1,19 +1,4 @@
-<<<<<<< HEAD
-[   
-    {
-        "region_name": "Adult Bottom of the Well", 
-        "dungeon": "Bottom of the Well"
-    },
-    {
-        "region_name": "Child Bottom of the Well", 
-        "dungeon": "Bottom of the Well",
-        "exits": {
-                "Bottom of the Well": "can_child_attack or has_nuts"
-        }
-    },
-=======
 [
->>>>>>> 6d4685a4
     {
         "region_name": "Bottom of the Well",
         "dungeon": "Bottom of the Well",
@@ -58,12 +43,9 @@
             "GS Well Like Like Cage": "
                 (Small_Key_Bottom_of_the_Well, 3) and Boomerang and can_see_with_lens",
             "Bottom of the Well Stick Pot": "True"
-<<<<<<< HEAD
-=======
         },
         "exits": {
             "Bottom of the Well" : "True"
->>>>>>> 6d4685a4
         }
     }
 ]