--- conflicted
+++ resolved
@@ -11,21 +11,12 @@
         "region_name": "Bottom of the Well Main Area",
         "dungeon": "Bottom of the Well",
         "locations": {
-<<<<<<< HEAD
-            "Bottom of the Well Front Left Fake Wall Chest": "can_see_with_lens",
+            "Bottom of the Well Front Left Fake Wall Chest": "logic_lens_botw or can_use(Lens_of_Truth)",
             "Bottom of the Well Front Center Bombable Chest": "has_explosives",
-            "Bottom of the Well Right Bottom Fake Wall Chest": "can_see_with_lens",
-            "Bottom of the Well Compass Chest": "can_see_with_lens",
-            "Bottom of the Well Center Skulltula Chest": "can_see_with_lens",
-            "Bottom of the Well Back Left Bombable Chest": "has_explosives",
-=======
-            "Bottom of the Well Front Left Hidden Wall": "logic_lens_botw or can_use(Lens_of_Truth)",
-            "Bottom of the Well Front Center Bombable": "has_explosives",
-            "Bottom of the Well Right Bottom Hidden Wall": "logic_lens_botw or can_use(Lens_of_Truth)",
-            "Bottom of the Well Center Large Chest": "logic_lens_botw or can_use(Lens_of_Truth)",
-            "Bottom of the Well Center Small Chest": "logic_lens_botw or can_use(Lens_of_Truth)",
-            "Bottom of the Well Back Left Bombable": "has_explosives and (logic_lens_botw or can_use(Lens_of_Truth))",
->>>>>>> 8be3eeb1
+            "Bottom of the Well Right Bottom Fake Wall Chest": "logic_lens_botw or can_use(Lens_of_Truth)",
+            "Bottom of the Well Compass Chest": "logic_lens_botw or can_use(Lens_of_Truth)",
+            "Bottom of the Well Center Skulltula Chest": "logic_lens_botw or can_use(Lens_of_Truth)",
+            "Bottom of the Well Back Left Bombable Chest": "has_explosives and (logic_lens_botw or can_use(Lens_of_Truth))",
             "Bottom of the Well Freestanding Key": "Sticks or can_use(Dins_Fire)",
             "Bottom of the Well Lens of Truth Chest": "
                 can_play(Zeldas_Lullaby) and 
@@ -39,33 +30,18 @@
                 ((((Small_Key_Bottom_of_the_Well, 3) and (logic_lens_botw or can_use(Lens_of_Truth))) or 
                     can_use(Dins_Fire) or (logic_botw_basement and Sticks)) and 
                 Progressive_Strength_Upgrade)",
-<<<<<<< HEAD
             "Bottom of the Well Fire Keese Chest": "
-                (Small_Key_Bottom_of_the_Well, 3) and can_see_with_lens", #These pits are really unfair.
+                (Small_Key_Bottom_of_the_Well, 3) and (logic_lens_botw or can_use(Lens_of_Truth))", #These pits are really unfair.
             "Bottom of the Well Like Like Chest": "
-                (Small_Key_Bottom_of_the_Well, 3) and can_see_with_lens",
+                (Small_Key_Bottom_of_the_Well, 3) and (logic_lens_botw or can_use(Lens_of_Truth))",
             "Bottom of the Well GS West Inner Room": "
-                Boomerang and can_see_with_lens and 
+                Boomerang and (logic_lens_botw or can_use(Lens_of_Truth)) and 
                 (Small_Key_Bottom_of_the_Well, 3)",
             "Bottom of the Well GS East Inner Room": "
-                Boomerang and can_see_with_lens and 
+                Boomerang and (logic_lens_botw or can_use(Lens_of_Truth)) and 
                 (Small_Key_Bottom_of_the_Well, 3)",
             "Bottom of the Well GS Like Like Cage": "
-                (Small_Key_Bottom_of_the_Well, 3) and can_see_with_lens and
-=======
-            "Bottom of the Well Locked Pits": "
-                (Small_Key_Bottom_of_the_Well, 3) and (logic_lens_botw or can_use(Lens_of_Truth))", #These pits are really unfair.
-            "Bottom of the Well Behind Right Grate": "
-                (Small_Key_Bottom_of_the_Well, 3) and (logic_lens_botw or can_use(Lens_of_Truth))",
-            "GS Well West Inner Room": "
-                Boomerang and (logic_lens_botw or can_use(Lens_of_Truth)) and 
-                (Small_Key_Bottom_of_the_Well, 3)",
-            "GS Well East Inner Room": "
-                Boomerang and (logic_lens_botw or can_use(Lens_of_Truth)) and 
-                (Small_Key_Bottom_of_the_Well, 3)",
-            "GS Well Like Like Cage": "
                 (Small_Key_Bottom_of_the_Well, 3) and (logic_lens_botw or can_use(Lens_of_Truth)) and
->>>>>>> 8be3eeb1
                 (Boomerang or (logic_botw_cage_gs and can_child_attack))",
             "Stick Pot": "True",
             "Nut Pot": "True"
