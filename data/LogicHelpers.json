--- conflicted
+++ resolved
@@ -29,13 +29,9 @@
     "Fish": "'Fish' or Buy_Fish",
     "Fairy": "'Fairy' or Buy_Fairys_Spirit",
     # "Big_Poe": "'Big Poe'",
-<<<<<<< HEAD
 
     "can_refill_bombchus": "Buy_Bombchu_5 or Buy_Bombchu_10 or Buy_Bombchu_20 or Bombchu_Drop",
     "has_bombchus": "(bombchus_in_logic and found_bombchus) or (not bombchus_in_logic and can_refill_bombchus)",
-=======
-    "has_bombchus": "(Buy_Bombchu_5 or Buy_Bombchu_10 or Buy_Bombchu_20 or Bombchu_Drop) and (bombchus_in_logic or Bomb_Bag)",
->>>>>>> b76af10f
     "found_bombchus": "(bombchus_in_logic and (Bombchus or Bombchus_5 or Bombchus_10 or Bombchus_20)) or (not bombchus_in_logic and Bomb_Bag)",
     "has_explosives": "Bombs or (bombchus_in_logic and has_bombchus)",
     "is_child": "age == 'child'",
@@ -66,19 +62,13 @@
             or (for_age == adult and (Bow or Hookshot))
             or (for_age == both and (Slingshot or Boomerang) and (Bow or Hookshot))
             or (for_age == either and (Slingshot or Boomerang or Bow or Hookshot))",
-<<<<<<< HEAD
     "can_bonk_tree": "deadly_bonks != 'ohko' or Fairy or can_use(Nayrus_Love)",
     "can_bonk_crate": "deadly_bonks != 'ohko' or Fairy or can_use(Nayrus_Love) or can_blast_or_smash",
-    "can_bonk_underwater_crate": "deadly_bonks != 'ohko' or Fairy or can_use(Nayrus_Love)",
+    "can_bonk_underwater_crate": "(deadly_bonks != 'ohko' or Fairy or can_use(Nayrus_Love)) and can_use(Iron_Boots)",
     "can_bonk_heated_crate": "(deadly_bonks != 'ohko' or (Fairy and (can_use(Goron_Tunic) or damage_multiplier != 'ohko')) or can_use(Nayrus_Love) or can_blast_or_smash)",
-
-=======
-    "can_bonk_tree": "deadly_bonks == False or Fairy or can_use(Nayrus_Love)",
-    "can_bonk_crate": "deadly_bonks == False or Fairy or can_use(Nayrus_Love) or can_blast_or_smash",
-    "can_bonk_underwater_crate": "(deadly_bonks == False or Fairy or can_use(Nayrus_Love)) and can_use(Iron_Boots)",
     "can_break_lower_beehive": "can_use(Boomerang) or can_use(Hookshot) or (logic_beehives_bombs and (Bombs or has_bombchus))",
     "can_break_upper_beehive": "can_use(Boomerang) or can_use(Hookshot) or (logic_beehives_bombs and has_bombchus)",
->>>>>>> b76af10f
+
     # can_use and helpers
     # The parser reduces this to smallest form based on item category.
     # Note that can_use(item) is False for any item not covered here.
