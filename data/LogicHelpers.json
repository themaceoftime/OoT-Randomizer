{
    # Rules here define replacement "functions" or item aliases.
    # The alias itself must always be alphanumeric only--string items bypass the aliasing.
    # Rules should be simple python and can invoke other aliases or even the
    # at/here metarules.
    "Hookshot": "Progressive_Hookshot",
    "Longshot": "(Progressive_Hookshot, 2)",
    "Silver_Gauntlets": "(Progressive_Strength_Upgrade, 2)",
    "Golden_Gauntlets": "(Progressive_Strength_Upgrade, 3)",
    "Scarecrow": "Progressive_Hookshot and can_play(Scarecrow_Song)",
    "Distant_Scarecrow": "(Progressive_Hookshot, 2) and can_play(Scarecrow_Song)",
    # Items can be directly aliased, so all occurrences of that item name get replaced,
    # but make sure that inside the rule you use the string 'item' form
    # to avoid infinite recursion.
    "Goron_Tunic": "'Goron Tunic' or Buy_Goron_Tunic",
    "Zora_Tunic": "'Zora Tunic' or Buy_Zora_Tunic",

    # Refill aliases. If we start considering Bow etc refills we can enable these aliases
    # without editing all logic files.
    # "Bow": "'Bow'",
    # "Slingshot": "'Slingshot'",
    "Bombs": "Bomb_Bag",
    "Deku_Shield": "Buy_Deku_Shield",
    "Hylian_Shield": "Buy_Hylian_Shield",
    "Nuts": "Buy_Deku_Nut_5 or Buy_Deku_Nut_10 or Deku_Nut_Drop",
    "Sticks": "Buy_Deku_Stick_1 or Deku_Stick_Drop",
    "Bugs": "'Bugs' or Buy_Bottle_Bug",
    "Blue_Fire": "'Blue Fire' or Buy_Blue_Fire",
    "Fish": "'Fish' or Buy_Fish",
    "Fairy": "'Fairy' or Buy_Fairys_Spirit",
    # "Big_Poe": "'Big Poe'",

    "can_refill_bombchus": "Buy_Bombchu_5 or Buy_Bombchu_10 or Buy_Bombchu_20 or Bombchu_Drop",
    "has_bombchus": "(bombchus_in_logic and found_bombchus) or (not bombchus_in_logic and can_refill_bombchus)",
    "found_bombchus": "(bombchus_in_logic and (Bombchus or Bombchus_5 or Bombchus_10 or Bombchus_20)) or (not bombchus_in_logic and Bomb_Bag)",
    "has_explosives": "Bombs or (bombchus_in_logic and has_bombchus)",
    "is_child": "age == 'child'",
    "is_adult": "age == 'adult'",
    "is_starting_age": "age == starting_age",
    "is_glitched": "logic_rules != 'glitchless'",
    "can_blast_or_smash": "has_explosives or can_use(Megaton_Hammer)",
    "can_child_attack": "is_child and (Slingshot or Boomerang or Sticks or Kokiri_Sword or has_explosives or can_use(Dins_Fire))",
    "can_child_damage": "is_child and (Slingshot or Sticks or Kokiri_Sword or has_explosives or can_use(Dins_Fire))",
    "can_cut_shrubs": "is_adult or Sticks or Kokiri_Sword or Boomerang or has_explosives",
    "can_dive": "Progressive_Scale",
    "can_leave_forest": "open_forest != 'closed' or is_adult or is_glitched or Deku_Tree_Clear",
    "can_plant_bugs": "is_child and Bugs",
    "can_ride_epona": "is_adult and Epona and (can_play(Eponas_Song) or (is_glitched and can_hover))",
    "can_stun_deku": "is_adult or (Slingshot or Boomerang or Sticks or Kokiri_Sword or has_explosives or can_use(Dins_Fire) or Nuts or Deku_Shield)",
    "can_summon_gossip_fairy": "Ocarina and (Zeldas_Lullaby or Eponas_Song or Song_of_Time or Suns_Song)",
    "can_summon_gossip_fairy_without_suns": "Ocarina and (Zeldas_Lullaby or Eponas_Song or Song_of_Time)",
    "can_plant_bean": "is_child and (Magic_Bean or Magic_Bean_Pack)",
    "can_play(song)": "Ocarina and song",
    "can_open_bomb_grotto": "can_blast_or_smash and (Stone_of_Agony or logic_grottos_without_agony)",
    "can_open_storm_grotto": "can_play(Song_of_Storms) and (Stone_of_Agony or logic_grottos_without_agony)",
    # The last case in a conditional still needs a check, to prevent failure from falling through
    # into what should be the 'else' case.
    "can_use_projectile": "has_explosives or (is_adult and (Bow or Hookshot)) or (is_child and (Slingshot or Boomerang))",
    "has_projectile(for_age)": "has_explosives
            or (for_age == child and (Slingshot or Boomerang))
            or (for_age == adult and (Bow or Hookshot))
            or (for_age == both and (Slingshot or Boomerang) and (Bow or Hookshot))
            or (for_age == either and (Slingshot or Boomerang or Bow or Hookshot))",

    # can_use and helpers
    # The parser reduces this to smallest form based on item category.
    # Note that can_use(item) is False for any item not covered here.
    "can_use(item)": "(_is_magic_item(item) and item and Magic_Meter)
            or (_is_adult_item(item) and is_adult and item)
            or (_is_magic_arrow(item) and is_adult and item and Bow and Magic_Meter)
            or (_is_child_item(item) and is_child and item)",
    "_is_magic_item(item)": "item == Dins_Fire or item == Farores_Wind or item == Nayrus_Love or item == Lens_of_Truth",
    "_is_adult_item(item)": "item == Bow or item == Megaton_Hammer or item == Iron_Boots or item == Hover_Boots or item == Hookshot or item == Longshot or item == Silver_Gauntlets or item == Golden_Gauntlets or item == Goron_Tunic or item == Zora_Tunic or item == Scarecrow or item == Distant_Scarecrow",
    "_is_child_item(item)": "item == Slingshot or item == Boomerang or item == Kokiri_Sword or item == Sticks or item == Deku_Shield",
    "_is_magic_arrow(item)": "item == Fire_Arrows or item == Light_Arrows",

    # Biggoron's trade path
    # ER with certain settings disables timers and prevents items from reverting on save warp.
    # Otherwise, to get to Biggoron requires: a trick, clearing boulders on DMT, or Darunia's Chamber
<<<<<<< HEAD
    "guarantee_trade_path": "disable_trade_revert or logic_biggoron_bolero or can_blast_or_smash or 'Stop Link the Goron'",
=======
    "guarantee_trade_path": "shuffle_interior_entrances or shuffle_overworld_entrances or logic_biggoron_bolero or can_blast_or_smash or 'Stop GC Rolling Goron as Adult'",
>>>>>>> dd113530
    "guarantee_hint": "(hints == 'mask' and Mask_of_Truth) or (hints == 'agony' and Stone_of_Agony) or (hints != 'mask' and hints != 'agony')",
    "has_fire_source": "can_use(Dins_Fire) or can_use(Fire_Arrows)",
    "has_fire_source_with_torch": "has_fire_source or (is_child and Sticks)",

    # Gerudo Fortress
    "can_finish_GerudoFortress": "(gerudo_fortress == 'normal' and (Small_Key_Gerudo_Fortress, 4) and (is_adult or Kokiri_Sword or is_glitched) and (is_adult and (Bow or Hookshot or Hover_Boots) or Gerudo_Membership_Card or logic_gerudo_kitchen or is_glitched))
            or (gerudo_fortress == 'fast' and Small_Key_Gerudo_Fortress and (is_adult or Kokiri_Sword or is_glitched))
            or (gerudo_fortress != 'normal' and gerudo_fortress != 'fast')",
    # Mirror shield does not count because it cannot reflect scrub attack.
    "has_shield": "(is_adult and Hylian_Shield) or (is_child and Deku_Shield)",
    "can_shield": "(is_adult and (Hylian_Shield or Mirror_Shield)) or (is_child and Deku_Shield)",
    "can_mega": "has_explosives and can_shield",
    "can_isg": "can_shield and (is_adult or Sticks or Kokiri_Sword)",
    "can_hover": "can_mega and can_isg",
    "can_weirdshot": "can_mega and can_use(Hookshot)",
    "can_jumpslash": "is_adult or Sticks or Kokiri_Sword",

    # Bridge Requirements
    "has_all_stones": "Kokiri_Emerald and Goron_Ruby and Zora_Sapphire",
    "has_all_medallions": "Forest_Medallion and Fire_Medallion and Water_Medallion and Shadow_Medallion and Spirit_Medallion and Light_Medallion",
    "can_build_rainbow_bridge": "(
        (bridge == 'open') or
        (bridge == 'vanilla' and Shadow_Medallion and Spirit_Medallion and Light_Arrows) or
        (bridge == 'stones' and has_all_stones) or
        (bridge == 'medallions' and has_all_medallions) or
        (bridge == 'dungeons' and has_all_stones and has_all_medallions) or
        (bridge == 'tokens' and (Gold_Skulltula_Token, bridge_tokens)))",
    "can_trigger_lacs": "(
        (lacs_condition == 'vanilla' and Shadow_Medallion and Spirit_Medallion) or
        (lacs_condition == 'stones' and has_all_stones) or
        (lacs_condition == 'medallions' and has_all_medallions) or
        (lacs_condition == 'dungeons' and has_all_stones and has_all_medallions))"
}<|MERGE_RESOLUTION|>--- conflicted
+++ resolved
@@ -77,11 +77,7 @@
     # Biggoron's trade path
     # ER with certain settings disables timers and prevents items from reverting on save warp.
     # Otherwise, to get to Biggoron requires: a trick, clearing boulders on DMT, or Darunia's Chamber
-<<<<<<< HEAD
-    "guarantee_trade_path": "disable_trade_revert or logic_biggoron_bolero or can_blast_or_smash or 'Stop Link the Goron'",
-=======
-    "guarantee_trade_path": "shuffle_interior_entrances or shuffle_overworld_entrances or logic_biggoron_bolero or can_blast_or_smash or 'Stop GC Rolling Goron as Adult'",
->>>>>>> dd113530
+    "guarantee_trade_path": "disable_trade_revert or logic_biggoron_bolero or can_blast_or_smash or 'Stop GC Rolling Goron as Adult'",
     "guarantee_hint": "(hints == 'mask' and Mask_of_Truth) or (hints == 'agony' and Stone_of_Agony) or (hints != 'mask' and hints != 'agony')",
     "has_fire_source": "can_use(Dins_Fire) or can_use(Fire_Arrows)",
     "has_fire_source_with_torch": "has_fire_source or (is_child and Sticks)",
