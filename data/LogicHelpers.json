--- conflicted
+++ resolved
@@ -29,13 +29,9 @@
     "Fish": "'Fish' or Buy_Fish",
     "Fairy": "'Fairy' or Buy_Fairys_Spirit",
     # "Big_Poe": "'Big Poe'",
-<<<<<<< HEAD
 
     "can_refill_bombchus": "Buy_Bombchu_5 or Buy_Bombchu_10 or Buy_Bombchu_20 or Bombchu_Drop",
     "has_bombchus": "(bombchus_in_logic and found_bombchus) or (not bombchus_in_logic and can_refill_bombchus)",
-=======
-    "has_bombchus": "(Buy_Bombchu_5 or Buy_Bombchu_10 or Buy_Bombchu_20 or Bombchu_Drop) and (bombchus_in_logic or Bomb_Bag)",
->>>>>>> c58176b1
     "found_bombchus": "(bombchus_in_logic and (Bombchus or Bombchus_5 or Bombchus_10 or Bombchus_20)) or (not bombchus_in_logic and Bomb_Bag)",
     "has_explosives": "Bombs or (bombchus_in_logic and has_bombchus)",
     "is_child": "age == 'child'",
