--- conflicted
+++ resolved
@@ -62,16 +62,10 @@
             or (for_age == adult and (Bow or Hookshot))
             or (for_age == both and (Slingshot or Boomerang) and (Bow or Hookshot))
             or (for_age == either and (Slingshot or Boomerang or Bow or Hookshot))",
-<<<<<<< HEAD
-    "can_bonk_tree": "(not deadly_bonks) or Fairy or can_use(Nayrus_Love)",
-    "can_bonk_crate": "(not deadly_bonks) or Fairy or can_use(Nayrus_Love) or can_blast_or_smash",
-    "can_bonk_underwater_crate": "(not deadly_bonks) or Fairy or can_use(Nayrus_Love)",
-    "can_bonk_heated_crate": "((not deadly_bonks) or (Fairy and (can_use(Goron_Tunic) or damage_multiplier != 'ohko')) or can_use(Nayrus_Love) or can_blast_or_smash)",
-=======
     "can_bonk_tree": "deadly_bonks != 'ohko' or Fairy or can_use(Nayrus_Love)",
     "can_bonk_crate": "deadly_bonks != 'ohko' or Fairy or can_use(Nayrus_Love) or can_blast_or_smash",
     "can_bonk_underwater_crate": "deadly_bonks != 'ohko' or Fairy or can_use(Nayrus_Love)",
->>>>>>> 751cf33b
+    "can_bonk_heated_crate": "(deadly_bonks != 'ohko' or (Fairy and (can_use(Goron_Tunic) or damage_multiplier != 'ohko')) or can_use(Nayrus_Love) or can_blast_or_smash)",
 
     # can_use and helpers
     # The parser reduces this to smallest form based on item category.
