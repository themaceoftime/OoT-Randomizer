--- conflicted
+++ resolved
@@ -68,15 +68,9 @@
         },
         "exits": {
             "Central Pillar": "can_play(Zeldas_Lullaby) and 
-<<<<<<< HEAD
-                ( (((Small_Key_Water_Temple, 5) and not keysanity) or (Small_Key_Water_Temple,6))
+                ((Small_Key_Water_Temple,6)
                 or as_child_here(can_use(Sticks)) or has_fire_source or can_use(Bow))",
-            "Boss Key Area": "(((Small_Key_Water_Temple, 4) and not keysanity) or (Small_Key_Water_Temple,5)) and
-=======
-                ((Small_Key_Water_Temple,6)
-                or as_child_here(can_use(sticks)) or has_fire_source or can_use(Bow))",
             "Boss Key Area": "(Small_Key_Water_Temple,5) and
->>>>>>> f80fb7b8
                 (can_use(Longshot) or can_hover or can_use(Hover_Boots)) and can_play(Zeldas_Lullaby)",
             "Dragon Head Area": "Progressive_Strength_Upgrade and (is_adult or can_child_attack) and can_play(Zeldas_Lullaby)",
             "Caged Skulltula": "has_explosives and can_play(Zeldas_Lullaby)",
