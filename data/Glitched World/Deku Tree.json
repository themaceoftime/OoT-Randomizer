--- conflicted
+++ resolved
@@ -45,13 +45,8 @@
                 ((here(has_shield or can_use(Megaton_Hammer)) and (is_adult or Kokiri_Sword or Sticks)) or is_adult)"
         },
         "locations": {
-<<<<<<< HEAD
-            "Queen Gohma Heart": "(Nuts or can_use(Slingshot) or has_bombchus or can_use(Hookshot) or can_use(Bow) or can_use(Boomerang)) and 
+            "Deku Tree Queen Gohma": "(Nuts or can_use(Slingshot) or has_bombchus or can_use(Hookshot) or can_use(Bow) or can_use(Boomerang)) and 
                 ((here(has_shield or can_use(Megaton_Hammer)) and (is_adult or Kokiri_Sword or Sticks)) or is_adult)",
-=======
-            "Deku Tree Queen Gohma": "(Nuts or can_use(Slingshot) or has_bombchus or can_use(Hookshot) or can_use(Bow) or can_use(Boomerang)) and 
-                ((here(has_shield or can_use(Hammer)) and (is_adult or Kokiri_Sword or Sticks)) or is_adult)",
->>>>>>> 2480d962
             "Queen Gohma": "(Nuts or can_use(Slingshot) or has_bombchus or can_use(Hookshot) or can_use(Bow) or can_use(Boomerang)) and
                 ((here(has_shield or can_use(Megaton_Hammer)) and (is_adult or Kokiri_Sword or Sticks)) or is_adult)"
         },
