--- conflicted
+++ resolved
@@ -275,11 +275,7 @@
             "Gerudo Valley Waterfall Freestanding PoH": "True",
             "Gerudo Valley Crate Freestanding PoH": "is_child or can_use(Longshot) or 
                 (can_reach('Gerudo Valley Far Side') and (can_use(Hover_Boots) or can_mega) and (can_live_dmg(0.5) or has_bottle or can_use(Nayrus_Love)))",
-<<<<<<< HEAD
-            "GS Gerudo Valley Small Bridge": "(can_use(Boomerang) or can_hover) and at_night",
-=======
-            "GS Gerudo Valley Small Bridge": "(can_use(Boomerang) or (can_hover and is_child)) and nighttime",
->>>>>>> 9a75ee58
+            "GS Gerudo Valley Small Bridge": "(can_use(Boomerang) or (can_hover and is_child)) and at_night",
             "GS Gerudo Valley Bean Patch": "can_plant_bugs and can_child_attack",
             "Gerudo Valley Gossip Stone": "True",
             "Gerudo Valley Cow": "is_child and can_play(Eponas_Song)"
@@ -694,11 +690,7 @@
         "locations": {
             "Graveyard Freestanding PoH": "can_use(Magic_Bean) or can_use(Hookshot) or can_hover",
             "Gravedigging Tour": "is_child",
-<<<<<<< HEAD
-            "GS Graveyard Wall": "(can_use(Boomerang) or can_hover) and at_night",
-=======
-            "GS Graveyard Wall": "(can_use(Boomerang) or (can_hover and is_child)) and nighttime",
->>>>>>> 9a75ee58
+            "GS Graveyard Wall": "(can_use(Boomerang) or (can_hover and is_child)) and at_night",
             "GS Graveyard Bean Patch": "can_plant_bugs and can_child_attack"
         },
         "exits": {
@@ -1019,13 +1011,8 @@
             "Zoras Fountain Iceberg Freestanding PoH": "is_adult",
             "Zoras Fountain Bottom Freestanding PoH": "is_adult and Iron_Boots",
             "GS Zora's Fountain Tree": "is_child",
-<<<<<<< HEAD
-            "GS Zora's Fountain Above the Log": "(can_use(Boomerang) or can_hover) and at_night",
+            "GS Zora's Fountain Above the Log": "(can_use(Boomerang) or (can_hover and is_child)) and at_night",
             "GS Zora's Fountain Hidden Cave": "at_night and 
-=======
-            "GS Zora's Fountain Above the Log": "(can_use(Boomerang) or (can_hover and is_child)) and nighttime",
-            "GS Zora's Fountain Hidden Cave": "nighttime and 
->>>>>>> 9a75ee58
                 (
                 ((can_use(Silver_Gauntlets) and can_blast_or_smash) or (has_explosives and can_shield and (can_use(Bow) or can_use(Hookshot))))
                     or (has_explosives and can_shield)
