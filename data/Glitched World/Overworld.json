--- conflicted
+++ resolved
@@ -508,11 +508,7 @@
     {
         "region_name": "Market Mask Shop",
         "events": {
-<<<<<<< HEAD
-            "Skull Mask": "Zeldas_Letter and (open_kakariko or at('Kakariko Village', is_child))",
-=======
             "Skull Mask": "Zeldas_Letter and (complete_mask_quest or at('Kakariko Village', is_child))",
->>>>>>> c5f9e155
             "Mask of Truth": "'Skull Mask' and
                 (complete_mask_quest or
                 (at('Lost Woods', is_child and can_play(Sarias_Song)) and
@@ -615,11 +611,7 @@
                     (Sticks or Kokiri_Sword or can_use(Dins_Fire)))",
             "Kak Open Grotto": "True",
             "Graveyard": "True",
-<<<<<<< HEAD
-            "Death Mountain": "Zeldas_Letter or is_adult or open_kakariko or can_hover"
-=======
             "Death Mountain": "Zeldas_Letter or is_adult or open_kakariko == 'open' or can_hover"
->>>>>>> c5f9e155
         }
     },
     {
