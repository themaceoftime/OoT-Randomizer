[
    {
        "region_name": "Spirit Temple Lobby",
        "dungeon": "Spirit Temple",
        "locations": {
            "Spirit Temple MQ Entrance Front Left Chest": "True",
            "Spirit Temple MQ Entrance Back Left Chest": "
                here(can_blast_or_smash) and 
                (can_use(Slingshot) or can_use(Bow))",
            "Spirit Temple MQ Entrance Back Right Chest": "
                has_bombchus or can_use(Bow) or can_use(Hookshot) or 
                can_use(Slingshot) or can_use(Boomerang)"
        },
        "exits": {
            "Desert Colossus": "True",
            "Child Spirit Temple": "is_child",
            "Adult Spirit Temple": "
                has_bombchus and can_use(Longshot) and can_use(Silver_Gauntlets)"
        }
    },
    {
        "region_name": "Child Spirit Temple",
        "dungeon": "Spirit Temple",
        "locations": {
            "Spirit Temple MQ Map Room Enemy Chest": "
                (Sticks or Kokiri_Sword) and 
                has_bombchus and Slingshot and can_use(Dins_Fire)",
            "Spirit Temple MQ Map Chest": "
                Sticks or Kokiri_Sword or has_explosives",
            "Spirit Temple MQ Silver Block Hallway Chest": "
                has_bombchus and (Small_Key_Spirit_Temple, 7) and Slingshot and 
                (can_use(Dins_Fire) or 
                    here(is_adult and can_use(Longshot) and can_use(Silver_Gauntlets) and 
                          (can_use(Fire_Arrows) or
                              (logic_spirit_mq_frozen_eye and Bow and can_play(Song_of_Time)))))"
        },
        "exits": {
            "Spirit Temple Shared": "has_bombchus and (Small_Key_Spirit_Temple, 2)"
        }
    },
    {
        "region_name": "Adult Spirit Temple",
        "dungeon": "Spirit Temple",
        "locations": {
            "Spirit Temple MQ Child Hammer Switch Chest": "
                (Small_Key_Spirit_Temple, 7) and Megaton_Hammer and can_play(Requiem_of_Spirit)",
            "Spirit Temple MQ Child Climb South Chest": "(Small_Key_Spirit_Temple, 7)",
<<<<<<< HEAD
            "Spirit Temple MQ Statue Room Lullaby Chest": "can_play(Zeldas_Lullaby)",
            "Spirit Temple MQ Statue Room Invisible Chest": "can_see_with_lens",
=======
            "Spirit Temple MQ Lower NE Main Room Chest": "can_play(Zeldas_Lullaby)",
            "Spirit Temple MQ Upper NE Main Room Chest": "logic_lens_spirit_mq or can_use(Lens_of_Truth)",
>>>>>>> 8be3eeb1
            "Spirit Temple MQ Beamos Room Chest": "(Small_Key_Spirit_Temple, 5)",
            "Spirit Temple MQ Chest Switch Chest": "
                (Small_Key_Spirit_Temple, 5) and can_play(Song_of_Time)",
            "Spirit Temple MQ Boss Key Chest": "
                (Small_Key_Spirit_Temple, 5) and can_play(Song_of_Time) and Mirror_Shield",
            "Spirit Temple MQ GS Nine Thrones Room West": "(Small_Key_Spirit_Temple, 7)",
            "Spirit Temple MQ GS Nine Thrones Room North": "(Small_Key_Spirit_Temple, 7)"
        },
        "exits": {
            "Lower Adult Spirit Temple": "
                (can_use(Fire_Arrows) or
                    (logic_spirit_mq_lower_adult and can_use(Dins_Fire) and Bow)) and Mirror_Shield",
            "Spirit Temple Shared": "True",
            "Spirit Temple Boss Area": "
                (Small_Key_Spirit_Temple, 6) and can_play(Zeldas_Lullaby) and Megaton_Hammer",
            "Mirror Shield Hand": "
                (Small_Key_Spirit_Temple, 5) and can_play(Song_of_Time) and (logic_lens_spirit_mq or can_use(Lens_of_Truth))"
        }
    },
    {
        "region_name": "Spirit Temple Shared",
        "dungeon": "Spirit Temple",
        "locations": {
            "Spirit Temple MQ Child Climb North Chest": "(Small_Key_Spirit_Temple, 6)",
            "Spirit Temple MQ Compass Chest": "
                ((Small_Key_Spirit_Temple, 7) and can_use(Slingshot)) or 
                (can_use(Longshot) and can_use(Silver_Gauntlets) and Bow) or 
                (Slingshot and Bow)",
            "Spirit Temple MQ Sun Block Room Chest": "
                can_play(Song_of_Time) or 
                (can_use(Longshot) and can_use(Silver_Gauntlets))",
            "Spirit Temple MQ GS Sun Block Room": "
                (logic_spirit_mq_sun_block_gs and can_play(Song_of_Time) and Boomerang) or
                (can_use(Longshot) and can_use(Silver_Gauntlets))"
        },
        "exits": {
            "Silver Gauntlets Hand": "
                ((Small_Key_Spirit_Temple, 7) and 
                    (can_play(Song_of_Time) or 
                        (can_use(Longshot) and can_use(Silver_Gauntlets)))) or 
                ((Small_Key_Spirit_Temple, 4) and can_play(Song_of_Time) and 
                    (logic_lens_spirit_mq or can_use(Lens_of_Truth)))"
        }
    },
    {
        "region_name": "Lower Adult Spirit Temple",
        "dungeon": "Spirit Temple",
        "locations": {
            "Spirit Temple MQ Leever Room Chest": "True",
            "Spirit Temple MQ Symphony Room Chest": "
                (Small_Key_Spirit_Temple, 7) and Megaton_Hammer and Ocarina and 
                Song_of_Time and Eponas_Song and Suns_Song and 
                Song_of_Storms and Zeldas_Lullaby",
            "Spirit Temple MQ Entrance Front Right Chest": "Megaton_Hammer",
            "Spirit Temple MQ GS Leever Room": "True",
            "Spirit Temple MQ GS Symphony Room": "
                (Small_Key_Spirit_Temple, 7) and Megaton_Hammer and Ocarina and 
                Song_of_Time and Eponas_Song and Suns_Song and 
                Song_of_Storms and Zeldas_Lullaby"
        }
    },
    {
        "region_name": "Spirit Temple Boss Area",
        "dungeon": "Spirit Temple",
        "locations": {
<<<<<<< HEAD
            "Spirit Temple MQ Mirror Puzzle Invisible Chest": "can_see_with_lens",
            "Spirit Temple Twinrova Heart": "Mirror_Shield and Boss_Key_Spirit_Temple",
=======
            "Spirit Temple MQ Mirror Puzzle Invisible Chest": "logic_lens_spirit_mq or can_use(Lens_of_Truth)",
            "Twinrova Heart": "Mirror_Shield and Boss_Key_Spirit_Temple",
>>>>>>> 8be3eeb1
            "Twinrova": "Mirror_Shield and Boss_Key_Spirit_Temple"
        }
    },
    {
        "region_name": "Mirror Shield Hand",
        "dungeon": "Spirit Temple",
        "locations": {
            "Spirit Temple Mirror Shield Chest": "True"
        }
    },
    {
        "region_name": "Silver Gauntlets Hand",
        "dungeon": "Spirit Temple",
        "locations": {
            "Spirit Temple Silver Gauntlets Chest": "True"
        }
    }
]<|MERGE_RESOLUTION|>--- conflicted
+++ resolved
@@ -45,13 +45,8 @@
             "Spirit Temple MQ Child Hammer Switch Chest": "
                 (Small_Key_Spirit_Temple, 7) and Megaton_Hammer and can_play(Requiem_of_Spirit)",
             "Spirit Temple MQ Child Climb South Chest": "(Small_Key_Spirit_Temple, 7)",
-<<<<<<< HEAD
             "Spirit Temple MQ Statue Room Lullaby Chest": "can_play(Zeldas_Lullaby)",
-            "Spirit Temple MQ Statue Room Invisible Chest": "can_see_with_lens",
-=======
-            "Spirit Temple MQ Lower NE Main Room Chest": "can_play(Zeldas_Lullaby)",
-            "Spirit Temple MQ Upper NE Main Room Chest": "logic_lens_spirit_mq or can_use(Lens_of_Truth)",
->>>>>>> 8be3eeb1
+            "Spirit Temple MQ Statue Room Invisible Chest": "logic_lens_spirit_mq or can_use(Lens_of_Truth)",
             "Spirit Temple MQ Beamos Room Chest": "(Small_Key_Spirit_Temple, 5)",
             "Spirit Temple MQ Chest Switch Chest": "
                 (Small_Key_Spirit_Temple, 5) and can_play(Song_of_Time)",
@@ -117,13 +112,8 @@
         "region_name": "Spirit Temple Boss Area",
         "dungeon": "Spirit Temple",
         "locations": {
-<<<<<<< HEAD
-            "Spirit Temple MQ Mirror Puzzle Invisible Chest": "can_see_with_lens",
+            "Spirit Temple MQ Mirror Puzzle Invisible Chest": "logic_lens_spirit_mq or can_use(Lens_of_Truth)",
             "Spirit Temple Twinrova Heart": "Mirror_Shield and Boss_Key_Spirit_Temple",
-=======
-            "Spirit Temple MQ Mirror Puzzle Invisible Chest": "logic_lens_spirit_mq or can_use(Lens_of_Truth)",
-            "Twinrova Heart": "Mirror_Shield and Boss_Key_Spirit_Temple",
->>>>>>> 8be3eeb1
             "Twinrova": "Mirror_Shield and Boss_Key_Spirit_Temple"
         }
     },
