{
  "Tabs": [
    {
      "name": "general_tab_electron",
      "text": "ROM Options",
      "exclude_from_web": true,
      "sections": [
        {
          "name": "general_section",
          "text": "",
          "col_span": 4,
          "row_span": 2,
          "settings": [
            "rom",
            "output_dir",
            "distribution_file",
            "count",
            "create_spoiler",
            "create_cosmetics_log",
            "compress_rom",
            "open_output_dir"
          ]
        },
        {
          "name": "multiworld_section",
          "text": "Multi-World Generation",
          "subheader": "This is used for co-op generations. Increasing Player Count will drastically increase the generation time.<br>For more information, see:<br><a href='https://github.com/TestRunnerSRL/bizhawk-co-op' target='_blank'>https://github.com/TestRunnerSRL/bizhawk-co-op</a>",
          "row_span": 1,
          "settings": [
            "world_count",
            "player_num"
          ]
        },
        {
          "name": "preset_section",
          "text": "Settings Presets",
          "subheader": "Presets are settings that can be saved and loaded from.<br>Loading a preset will overwrite all settings that affect the seed.",
          "row_span": 1,
          "settings": [
            "presets"
          ]
        }
      ]
    },
    {
      "name": "general_tab_web_generator",
      "text": "ROM Options",
      "app_type": ["generator"],
      "exclude_from_electron": true,
      "sections": [
        {
          "name": "general_section",
          "text": "",
          "col_span": 4,
          "row_span": 1,
          "settings": [
            "rom",
            "web_wad_file",
            "web_common_key_file",
            "web_common_key_string",
            "web_wad_channel_id",
            "web_wad_channel_title",
            "distribution_file",
            "create_spoiler",
            "web_output_type"
          ]
        },
        {
          "name": "multiworld_section",
          "text": "Multi-World Generation",
          "subheader": "This is used for co-op generations. Increasing Player Count will drastically increase the generation time.<br>For more information, see:<br><a href='https://github.com/TestRunnerSRL/bizhawk-co-op' target='_blank'>https://github.com/TestRunnerSRL/bizhawk-co-op</a>",
          "row_span": 1,
          "settings": [
            "world_count",
            "player_num"
          ]
        },
        {
          "name": "preset_section",
          "text": "Settings Presets",
          "subheader": "Presets are settings that can be saved and loaded from.<br>Loading a preset will overwrite all settings that affect the seed.",
          "row_span": 1,
          "settings": [
            "presets"
          ]
        }
      ]
    },
    {
      "name": "general_tab_web_patcher",
      "text": "ROM Generation",
      "app_type": ["patcher", "patcher_only"],
      "exclude_from_electron": true,
      "sections": [
        {
          "name": "general_section",
          "text": "",
          "col_span": 4,
          "row_span": 1,
          "settings": [
            "rom",
            "web_wad_file",
            "web_common_key_file",
            "web_common_key_string",
            "web_wad_channel_id",
            "web_wad_channel_title",
            "web_output_type"
          ]
        },
        {
          "name": "multiworld_section",
          "text": "Multi-World Generation",
          "subheader": "This is used for co-op generations.<br>For more information, see:<br><a href='https://github.com/TestRunnerSRL/bizhawk-co-op' target='_blank'>https://github.com/TestRunnerSRL/bizhawk-co-op</a>",
          "row_span": 1,
          "settings": [
            "player_num"
          ]
        }
      ]
    },
    {
      "name": "main_tab",
      "text": "Main Rules",
      "app_type": ["generator"],
      "sections": [
        {
          "name": "main_section",
          "text": "",
          "col_span": 4,
          "row_span": 2,
          "settings": [
            "randomize_settings",
            "logic_rules"
          ]
        },
        {
<<<<<<< HEAD
          "name": "various_section",
          "text": "Various",
=======
          "name": "open_section",
          "text": "Open",
>>>>>>> 3d52d9b4
          "row_span": 9,
          "settings": [
            "open_forest",
            "open_kakariko",
            "open_door_of_time",
            "open_fountain",
            "gerudo_fortress",
            "bridge",
<<<<<<< HEAD
            "triforce_hunt",
            "bombchus_in_logic",            
            "one_item_per_dungeon",
=======
            "bridge_tokens",
>>>>>>> 3d52d9b4
            "trials_random",
            "trials"
          ]
        },
        {
          "name": "world_section",
          "text": "World",
          "row_span": 9,
          "settings": [
            "starting_age",
            "shuffle_interior_entrances",
            "shuffle_grotto_entrances",
            "shuffle_dungeon_entrances",
            "shuffle_overworld_entrances",
            "mix_entrance_pools",
            "decouple_entrances",
            "owl_drops",
            "warp_songs",
            "spawn_positions",
            "mq_dungeons_random",
            "mq_dungeons"
          ]
        },
        {
          "name": "shuffle_section",
          "text": "Shuffle",
          "row_span": 9,
          "settings": [
            "shopsanity",
            "tokensanity",
            "shuffle_scrubs",
            "shuffle_cows",
            "shuffle_song_items",
            "shuffle_kokiri_sword",
            "shuffle_ocarinas",
            "shuffle_weird_egg",
            "shuffle_gerudo_card",
            "shuffle_beans"
          ]
        },
        {
          "name": "shuffle_dungeon_section",
          "text": "Shuffle Dungeon Items",
          "row_span": 9,
          "settings": [
            "shuffle_mapcompass",
            "shuffle_smallkeys",
            "shuffle_bosskeys",
            "shuffle_ganon_bosskey",
            "enhance_map_compass"
          ]
        }
      ]
    },
    {
      "name": "detailed_tab",
      "text": "Detailed Logic",
      "app_type": ["generator"],
      "sections": [
        {
          "name": "main_section",
          "text": "",
          "col_span": 4,
          "row_span": 3,
          "settings": [
            "all_reachable",
            "logic_no_night_tokens_without_suns_song",
            "logic_lens"
          ]
        },
        {
          "name": "disabled_locations_section",
          "text": "Exclude Locations",
          "row_span": 10,
          "settings": [
            "disabled_locations"
          ]
        },
        {
          "name": "allowed_tricks_section",
          "text": "Enable Tricks",
          "row_span": 10,
          "settings": [
            "allowed_tricks"
          ]
        }
      ]
    },
    {
      "name": "other_tab",
      "text": "Other",
      "app_type": ["generator"],
      "sections": [
        {
          "name": "speedup_section",
          "text": "Timesavers",
          "row_span": 1,
          "settings": [
            "no_escape_sequence",
            "no_guard_stealth",
            "no_epona_race",
            "no_first_dampe_race",
            "useful_cutscenes",
            "fast_chests",
            "free_scarecrow",
            "start_with_fast_travel",
            "start_with_rupees",
            "start_with_wallet",
            "start_with_deku_equipment",
            "chicken_count_random",
            "chicken_count",
            "big_poe_count_random",
            "big_poe_count"
          ]
        },
        {
          "name": "misc_section",
          "text": "Misc",
          "row_span": 1,
          "settings": [
            "ocarina_songs",
            "correct_chest_sizes",
            "clearer_hints",
            "hints",
            "hint_dist",
            "text_shuffle",
            "damage_multiplier",
            "starting_tod"
          ]
        },
        {
          "name": "item_pool_section",
          "text": "Item Pool",
          "row_span": 1,
          "settings": [
            "item_pool_value",
            "junk_ice_traps",
            "logic_earliest_adult_trade",
            "logic_latest_adult_trade"
          ]
        }
      ]
    },
    {
      "name": "cosmetics_tab",
      "text": "Cosmetics",
      "app_type": ["generator", "patcher"],
      "is_cosmetics": true,
      "sections": [
        {
          "name": "generalcosmetics_section",
          "col_span": 4,
          "row_span": 2,
          "settings": [
            "default_targeting",
            "display_dpad",
            "randomize_all_cosmetics"
          ]
        },
        {
          "name": "equipment_section",
          "text": "Equipment",
          "is_colors": true,
          "col_span": 1,
          "row_span": 6,
          "settings": [
            "kokiri_color",
            "goron_color",
            "zora_color",
            "silver_gauntlets_color",
            "golden_gauntlets_color",
            "sword_trail_duration",
            "sword_trail_color_inner",
            "sword_trail_color_outer"
          ]
        },
        {
          "name": "ui_section",
          "text": "UI Colors",
          "is_colors": true,
          "col_span": 1,
          "row_span": 6,
          "settings": [
            "heart_color",
            "magic_color",
            "a_button_color",
            "b_button_color",
            "c_button_color",
            "start_button_color"
          ]
        },
        {
          "name": "navi_section",
          "text": "Navi Colors",
          "is_colors": true,
          "col_span": 2,
          "row_span": 6,
          "settings": [
            "navi_color_default_inner",
            "navi_color_default_outer",
            "navi_color_enemy_inner",
            "navi_color_enemy_outer",
            "navi_color_npc_inner",
            "navi_color_npc_outer",
            "navi_color_prop_inner",
            "navi_color_prop_outer"
          ]
        }
      ]
    },
    {
      "name": "sfx_tab",
      "text": "SFX",
      "app_type": ["generator", "patcher"],
      "is_cosmetics": true,
      "sections": [
        {
          "name": "sfx_main_section",
          "is_sfx": true,
          "col_span": 4,
          "row_span": 1,
          "settings": [
            "randomize_all_sfx"
          ]
        },
        {
          "name": "generalsfx_section",
          "text": "General",
          "is_sfx": true,
          "row_span": 10,
          "settings": [
            "background_music",
            "fanfares",
            "ocarina_fanfares",
            "sfx_low_hp",
            "sfx_horse_neigh",
            "sfx_nightfall",
            "sfx_hover_boots",
            "sfx_ocarina"
          ]
        },
        {
          "name": "menusfx_section",
          "text": "Menu",
          "is_sfx": true,
          "row_span": 10,
          "settings": [
            "sfx_menu_cursor",
            "sfx_menu_select"
          ]
        },
        {
          "name": "npcsfx_section",
          "text": "NPC",
          "is_sfx": true,
          "row_span": 10,
          "settings": [
            "sfx_navi_overworld",
            "sfx_navi_enemy"
          ]
        }
      ]
    }
  ]
}<|MERGE_RESOLUTION|>--- conflicted
+++ resolved
@@ -134,13 +134,8 @@
           ]
         },
         {
-<<<<<<< HEAD
           "name": "various_section",
           "text": "Various",
-=======
-          "name": "open_section",
-          "text": "Open",
->>>>>>> 3d52d9b4
           "row_span": 9,
           "settings": [
             "open_forest",
@@ -149,13 +144,10 @@
             "open_fountain",
             "gerudo_fortress",
             "bridge",
-<<<<<<< HEAD
+            "bridge_tokens",
             "triforce_hunt",
             "bombchus_in_logic",            
             "one_item_per_dungeon",
-=======
-            "bridge_tokens",
->>>>>>> 3d52d9b4
             "trials_random",
             "trials"
           ]
