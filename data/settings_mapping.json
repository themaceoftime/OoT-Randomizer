{
  "Tabs": [
    {
      "name": "general_tab_electron",
      "text": "ROM Options",
      "exclude_from_web": true,
      "sections": [
        {
          "name": "general_section",
          "text": "",
          "col_span": 4,
          "row_span": [2,2,2],
          "settings": [
            "rom",
            "output_dir",
            "enable_distribution_file",
            "enable_cosmetic_file",
            "distribution_file",
            "cosmetic_file",
            "count",
            "create_spoiler",
            "create_cosmetics_log",
            "compress_rom",
            "open_output_dir",
            "open_python_dir"
          ]
        },
        {
          "name": "multiworld_section",
          "text": "Multi-World Generation",
          "subheader": "This is used for co-op generations. Increasing Player Count will drastically increase the generation time.<br>For more information, see:<br><a href='https://github.com/TestRunnerSRL/bizhawk-co-op' target='_blank'>https://github.com/TestRunnerSRL/bizhawk-co-op</a>",
          "row_span": [1,1,1],
          "settings": [
            "world_count",
            "player_num"
          ]
        },
        {
          "name": "preset_section",
          "text": "Settings Presets",
          "subheader": "Presets are settings that can be saved and loaded from.<br>Loading a preset will overwrite all settings that affect the seed.",
          "row_span": [1,1,1],
          "settings": [
            "presets"
          ]
        }
      ]
    },
    {
      "name": "general_tab_web_generator",
      "text": "ROM Options",
      "app_type": ["generator"],
      "exclude_from_electron": true,
      "sections": [
        {
          "name": "general_section",
          "text": "",
          "col_span": 4,
          "row_span": [1,1,1],
          "settings": [
            "enable_distribution_file",
            "enable_cosmetic_file",
            "distribution_file",
            "cosmetic_file",
            "create_spoiler",
            "web_output_type",
            "rom",
            "web_wad_file",
            "web_common_key_file",
            "web_common_key_string",
            "web_wad_channel_id",
            "web_wad_channel_title"
          ]
        },
        {
          "name": "multiworld_section",
          "text": "Multi-World Generation",
          "subheader": "This is used for co-op generations. Increasing Player Count will drastically increase the generation time.<br>For more information, see:<br><a href='https://github.com/TestRunnerSRL/bizhawk-co-op' target='_blank'>https://github.com/TestRunnerSRL/bizhawk-co-op</a>",
          "row_span": [1,1,1],
          "settings": [
            "world_count",
            "player_num"
          ]
        },
        {
          "name": "preset_section",
          "text": "Settings Presets",
          "subheader": "Presets are settings that can be saved and loaded from.<br>Loading a preset will overwrite all settings that affect the seed.",
          "row_span": [1,1,1],
          "settings": [
            "presets"
          ]
        }
      ]
    },
    {
      "name": "general_tab_web_patcher",
      "text": "ROM Generation",
      "app_type": ["patcher", "patcher_only"],
      "exclude_from_electron": true,
      "sections": [
        {
          "name": "general_section",
          "text": "",
          "col_span": 4,
          "row_span": [1,1,1],
          "settings": [
            "enable_cosmetic_file",
            "cosmetic_file",
            "web_output_type",
            "rom",
            "web_wad_file",
            "web_common_key_file",
            "web_common_key_string",
            "web_wad_channel_id",
            "web_wad_channel_title"
          ]
        },
        {
          "name": "multiworld_section",
          "text": "Multi-World Generation",
          "subheader": "This is used for co-op generations.<br>For more information, see:<br><a href='https://github.com/TestRunnerSRL/bizhawk-co-op' target='_blank'>https://github.com/TestRunnerSRL/bizhawk-co-op</a>",
          "row_span": [1,1,1],
          "settings": [
            "player_num"
          ]
        }
      ]
    },
    {
      "name": "main_tab",
      "text": "Main Rules",
      "app_type": ["generator"],
      "sections": [
        {
          "name": "main_section",
          "text": "",
          "col_span": 4,
          "row_span": [2,2,2],
          "settings": [
            "randomize_settings",
            "logic_rules"
          ]
        },
        {
          "name": "various_section",
          "text": "Various",
          "row_span": [6,6,9],
          "settings": [
            "open_forest",
            "open_kakariko",
            "open_door_of_time",
            "zora_fountain",
            "gerudo_fortress",
            "bridge",
            "bridge_medallions",
            "bridge_stones",
            "bridge_rewards",
            "bridge_tokens",
            "triforce_hunt",
            "triforce_goal_per_world",
            "bombchus_in_logic",
            "one_item_per_dungeon",
            "trials_random",
            "trials"
          ]
        },
        {
          "name": "world_section",
          "text": "World",
          "row_span": [6,6,9],
          "settings": [
            "starting_age",
            "shuffle_interior_entrances",
            "shuffle_grotto_entrances",
            "shuffle_dungeon_entrances",
            "shuffle_overworld_entrances",
<<<<<<< HEAD
            "mix_entrance_pools",
            "decouple_entrances",
            "owl_drops",
            "warp_songs",
            "spawn_positions",
=======
            "owl_drops",
            "warp_songs",
            "spawn_positions",
            "triforce_hunt",
            "triforce_goal_per_world",
            "bombchus_in_logic",
            "one_item_per_dungeon",
>>>>>>> fe7a01f7
            "mq_dungeons_random",
            "mq_dungeons"
          ]
        },
        {
          "name": "shuffle_section",
          "text": "Shuffle",
          "row_span": [6,6,9],
          "settings": [
            "shuffle_song_items",
            "shopsanity",
            "tokensanity",
            "shuffle_scrubs",
            "shuffle_cows",
            "shuffle_kokiri_sword",
            "shuffle_ocarinas",
            "shuffle_weird_egg",
            "shuffle_gerudo_card",
            "shuffle_beans",
            "shuffle_medigoron_carpet_salesman"
          ]
        },
        {
          "name": "shuffle_dungeon_section",
          "text": "Shuffle Dungeon Items",
          "row_span": [6,6,9],
          "settings": [
            "shuffle_mapcompass",
            "shuffle_smallkeys",
            "shuffle_fortresskeys",
            "shuffle_bosskeys",
            "shuffle_ganon_bosskey",
            "lacs_medallions",
            "lacs_stones",
            "lacs_rewards",
            "lacs_tokens",
            "enhance_map_compass"
          ]
        }
      ]
    },
    {
      "name": "detailed_tab",
      "text": "Detailed Logic",
      "app_type": ["generator"],
      "sections": [
        {
          "name": "main_section",
          "text": "",
          "col_span": 4,
          "row_span": [1,1,1],
          "settings": [
            "all_reachable",
            "logic_no_night_tokens_without_suns_song"
          ]
        },
        {
          "name": "disabled_locations_section",
          "text": "Exclude Locations",
          "row_span": [8,10,10],
          "settings": [
            "disabled_locations"
          ]
        },
        {
          "name": "allowed_tricks_section",
          "text": "Enable Tricks",
          "row_span": [8,10,10],
          "settings": [
            "allowed_tricks"
          ]
        }
      ]
    },
    {
      "name": "starting_tab",
      "text": "Starting Inventory",
      "app_type": "generator",
      "sections": [
        {
          "name": "starting_equipment_section",
          "text": "Starting Equipment",
          "col_span": 2,
          "row_span": [2,2,2],
          "settings": [
            "starting_equipment"
          ]
        },
        {
          "name": "starting_items_section",
          "text": "Starting Items",
          "col_span": 2,
          "row_span": [3,3,3],
          "settings": [
            "starting_items"
          ]
        },
        {
          "name": "starting_songs_section",
          "text": "Starting Songs",
          "col_span": 2,
          "row_span": [2,2,2],
          "settings": [
            "starting_songs"
          ]
        },
        {
          "name": "starting_other_section",
          "text": "Other",
          "col_span": 2,
          "row_span": [1,1,1],
          "settings": [
            "start_with_consumables",
            "start_with_rupees",
            "starting_hearts"
          ]
        }
      ]
    },
    {
      "name": "other_tab",
      "text": "Other",
      "app_type": ["generator"],
      "sections": [
        {
          "name": "speedup_section",
          "text": "Timesavers",
          "row_span": [1,1,1],
          "settings": [
            "no_escape_sequence",
            "no_guard_stealth",
            "no_epona_race",
            "skip_some_minigame_phases",
            "complete_mask_quest",
            "useful_cutscenes",
            "fast_chests",
            "free_scarecrow",
            "fast_bunny_hood",
            "chicken_count_random",
            "chicken_count",
            "big_poe_count_random",
            "big_poe_count"
          ]
        },
        {
          "name": "misc_section",
          "text": "Misc",
          "row_span": [1,1,1],
          "settings": [
            "ocarina_songs",
            "correct_chest_sizes",
            "clearer_hints",
            "hints",
            "hint_dist",
            "bingosync_url",
            "text_shuffle",
            "damage_multiplier",
            "starting_tod"
          ]
        },
        {
          "name": "item_pool_section",
          "text": "Item Pool",
          "row_span": [1,1,1],
          "settings": [
            "item_pool_value",
            "junk_ice_traps",
            "ice_trap_appearance",
            "logic_earliest_adult_trade",
            "logic_latest_adult_trade"
          ]
        }
      ]
    },
    {
      "name": "cosmetics_tab",
      "text": "Cosmetics",
      "app_type": ["generator", "patcher"],
      "is_cosmetics": true,
      "sections": [
        {
          "name": "generalcosmetics_section",
          "col_span": 4,
          "row_span": [2,2,2],
          "settings": [
            "default_targeting",
            "display_dpad",
            "correct_model_colors",
            "randomize_all_cosmetics"
          ]
        },
        {
          "name": "equipment_color_section",
          "text": "Equipment Colors",
          "is_colors": true,
          "col_span": 1,
          "row_span": [5,5,5],
          "settings": [
            "kokiri_color",
            "goron_color",
            "zora_color",
            "silver_gauntlets_color",
            "golden_gauntlets_color",
            "mirror_shield_frame_color"
          ]
        },
        {
          "name": "ui_color_section",
          "text": "UI Colors",
          "is_colors": true,
          "col_span": 1,
          "row_span": [5,5,5],
          "settings": [
            "heart_color",
            "magic_color",
            "a_button_color",
            "b_button_color",
            "c_button_color",
            "start_button_color"
          ]
        },
        {
          "name": "misc_color_section",
          "text": "Misc. Colors",
          "is_colors": true,
          "col_span": 2,
          "row_span": [5,5,5],
          "settings": [
            "navi_color_default_inner",
            "navi_color_default_outer",
            "navi_color_enemy_inner",
            "navi_color_enemy_outer",
            "navi_color_npc_inner",
            "navi_color_npc_outer",
            "navi_color_prop_inner",
            "navi_color_prop_outer",
            "bombchu_trail_color_inner",
            "bombchu_trail_color_outer",
            "boomerang_trail_color_inner",
            "boomerang_trail_color_outer",
            "sword_trail_color_inner",
            "sword_trail_color_outer",
            "sword_trail_duration"
          ]
        }
      ]
    },
    {
      "name": "sfx_tab",
      "text": "SFX",
      "app_type": ["generator", "patcher"],
      "is_cosmetics": true,
      "sections": [
        {
          "name": "sfx_main_section",
          "is_sfx": true,
          "col_span": 4,
          "row_span": [1,1,1],
          "settings": [
            "randomize_all_sfx"
          ]
        },
        {
          "name": "generalsfx_section",
          "text": "General",
          "is_sfx": true,
          "row_span": [6,6,13],
          "settings": [
            "background_music",
            "fanfares",
            "ocarina_fanfares",
            "sfx_low_hp",
            "sfx_horse_neigh",
            "sfx_nightfall",
            "sfx_hover_boots",
            "sfx_ocarina"
          ]
        },
        {
          "name": "menusfx_section",
          "text": "Menu",
          "is_sfx": true,
          "row_span": [6,6,13],
          "settings": [
            "sfx_menu_cursor",
            "sfx_menu_select"
          ]
        },
        {
          "name": "npcsfx_section",
          "text": "NPC",
          "is_sfx": true,
          "row_span": [6,6,13],
          "settings": [
            "sfx_navi_overworld",
            "sfx_navi_enemy"
          ]
        }
      ]
    },
    {
      "name": "footer_tab_electron",
      "text": "",
      "exclude_from_web": true,
      "footer": true,
      "sections": [
        {
          "name": "seed_section",
          "text": "",
          "settings": [
            "generate_from_file"
          ]
        },
        {
          "name": "file_section",
          "text": "",
          "settings": [
            "patch_file",
            "repatch_cosmetics"
          ]
        }
      ]
    },
    {
      "name": "footer_tab_web",
      "text": "",
      "exclude_from_electron": true,
      "footer": true,
      "sections": [
        {
          "name": "seed_section",
          "text": "",
          "settings": [
            "generate_from_file"
          ]
        },
        {
          "name": "file_section",
          "text": "",
          "settings": [
            "patch_file",
            "repatch_cosmetics",
            "web_persist_in_cache"
          ]
        }
      ]
    }
  ]
}<|MERGE_RESOLUTION|>--- conflicted
+++ resolved
@@ -175,21 +175,11 @@
             "shuffle_grotto_entrances",
             "shuffle_dungeon_entrances",
             "shuffle_overworld_entrances",
-<<<<<<< HEAD
             "mix_entrance_pools",
             "decouple_entrances",
             "owl_drops",
             "warp_songs",
             "spawn_positions",
-=======
-            "owl_drops",
-            "warp_songs",
-            "spawn_positions",
-            "triforce_hunt",
-            "triforce_goal_per_world",
-            "bombchus_in_logic",
-            "one_item_per_dungeon",
->>>>>>> fe7a01f7
             "mq_dungeons_random",
             "mq_dungeons"
           ]
