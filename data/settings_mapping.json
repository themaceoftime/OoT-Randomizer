--- conflicted
+++ resolved
@@ -299,11 +299,7 @@
             "no_escape_sequence",
             "no_guard_stealth",
             "no_epona_race",
-<<<<<<< HEAD
-            "no_first_minigame_phases",
-=======
             "skip_some_minigame_phases",
->>>>>>> 5bc53159
             "useful_cutscenes",
             "fast_chests",
             "free_scarecrow",
