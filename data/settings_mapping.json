{
  "Tabs": [
    {
      "name": "general_tab_electron",
      "text": "ROM Options",
      "exclude_from_web": true,
      "sections": [
        {
          "name": "general_section",
          "text": "",
          "col_span": 4,
          "row_span": [2,2,3],
          "settings": [
            "rom",
            "output_dir",
            "enable_distribution_file",
            "enable_cosmetic_file",
            "distribution_file",
            "cosmetic_file",
            "count",
            "create_spoiler",
            "create_cosmetics_log",
            "output_types",
            "create_patch_file",
            "create_compressed_rom",
            "create_wad_file",
            "create_uncompressed_rom",
            "wad_file",
            "wad_channel_id",
            "wad_channel_title",
            "show_seed_info",
            "user_message",
            "open_output_dir",
            "open_python_dir"
          ]
        },
        {
          "name": "multiworld_section",
          "text": "Multi-World Generation",
          "subheader": "This is used for co-op generations. Increasing Player Count will drastically increase the generation time.<br>For more information, see:<br><a href='https://github.com/TestRunnerSRL/bizhawk-co-op' target='_blank'>https://github.com/TestRunnerSRL/bizhawk-co-op</a>",
          "row_span": [1,1,1],
          "settings": [
            "world_count",
            "player_num"
          ]
        },
        {
          "name": "preset_section",
          "text": "Settings Presets",
          "subheader": "Presets are settings that can be saved and loaded from.<br>Loading a preset will overwrite all settings that affect the seed.",
          "row_span": [1,1,1],
          "settings": [
            "presets"
          ]
        }
      ]
    },
    {
      "name": "general_tab_web_generator",
      "text": "ROM Options",
      "app_type": ["generator"],
      "exclude_from_electron": true,
      "sections": [
        {
          "name": "general_section",
          "text": "",
          "col_span": 4,
          "row_span": [1,1,1],
          "settings": [
            "enable_distribution_file",
            "enable_cosmetic_file",
            "distribution_file",
            "cosmetic_file",
            "create_spoiler",
            "web_output_type",
            "rom",
            "web_wad_file",
            "web_common_key_file",
            "web_common_key_string",
            "web_wad_channel_id",
            "web_wad_channel_title",
            "show_seed_info",
            "user_message"
          ]
        },
        {
          "name": "multiworld_section",
          "text": "Multi-World Generation",
          "subheader": "This is used for co-op generations. Increasing Player Count will drastically increase the generation time.<br>For more information, see:<br><a href='https://github.com/TestRunnerSRL/bizhawk-co-op' target='_blank'>https://github.com/TestRunnerSRL/bizhawk-co-op</a>",
          "row_span": [1,1,1],
          "settings": [
            "world_count",
            "player_num"
          ]
        },
        {
          "name": "preset_section",
          "text": "Settings Presets",
          "subheader": "Presets are settings that can be saved and loaded from.<br>Loading a preset will overwrite all settings that affect the seed.",
          "row_span": [1,1,1],
          "settings": [
            "presets"
          ]
        }
      ]
    },
    {
      "name": "general_tab_web_patcher",
      "text": "ROM Generation",
      "app_type": ["patcher", "patcher_only"],
      "exclude_from_electron": true,
      "sections": [
        {
          "name": "general_section",
          "text": "",
          "col_span": 4,
          "row_span": [1,1,1],
          "settings": [
            "enable_cosmetic_file",
            "cosmetic_file",
            "web_output_type",
            "rom",
            "web_wad_file",
            "web_common_key_file",
            "web_common_key_string",
            "web_wad_channel_id",
            "web_wad_channel_title"
          ]
        },
        {
          "name": "multiworld_section",
          "text": "Multi-World Generation",
          "subheader": "This is used for co-op generations.<br>For more information, see:<br><a href='https://github.com/TestRunnerSRL/bizhawk-co-op' target='_blank'>https://github.com/TestRunnerSRL/bizhawk-co-op</a>",
          "row_span": [1,1,1],
          "settings": [
            "player_num"
          ]
        }
      ]
    },
    {
      "name": "main_tab",
      "text": "Main Rules",
      "app_type": ["generator"],
      "sections": [
        {
          "name": "main_section",
          "text": "",
          "col_span": 4,
          "row_span": [2,2,2],
          "settings": [
            "randomize_settings",
            "logic_rules"
          ]
        },
        {
          "name": "various_section",
          "text": "Various",
          "row_span": [6,6,9],
          "settings": [
            "open_forest",
            "open_kakariko",
            "open_door_of_time",
            "zora_fountain",
            "gerudo_fortress",
            "dungeon_shortcuts_choice",
            "dungeon_shortcuts",
            "bridge",
            "bridge_medallions",
            "bridge_stones",
            "bridge_rewards",
            "bridge_tokens",
<<<<<<< HEAD
            "triforce_hunt",
            "triforce_count_per_world",
            "triforce_goal_per_world",
            "bombchus_in_logic",
            "one_item_per_dungeon",
=======
            "bridge_hearts",
>>>>>>> 7fd26897
            "trials_random",
            "trials"
          ]
        },
        {
          "name": "world_section",
          "text": "World",
          "row_span": [6,6,9],
          "settings": [
            "starting_age",
            "mq_dungeons_mode",
            "mq_dungeons_specific",
            "mq_dungeons_count",
            "shuffle_interior_entrances",
            "shuffle_grotto_entrances",
            "shuffle_dungeon_entrances",
            "shuffle_bosses",
            "shuffle_overworld_entrances",
            "mix_entrance_pools",
            "decouple_entrances",
            "owl_drops",
            "warp_songs",
            "spawn_positions"
          ]
        },
        {
          "name": "shuffle_section",
          "text": "Shuffle",
          "row_span": [6,6,9],
          "settings": [
            "shuffle_song_items",
            "shopsanity",
            "shopsanity_prices",
            "tokensanity",
            "shuffle_scrubs",
            "shuffle_cows",
            "shuffle_kokiri_sword",
            "shuffle_ocarinas",
            "shuffle_weird_egg",
            "shuffle_gerudo_card",
            "shuffle_beans",
            "shuffle_medigoron_carpet_salesman",
            "shuffle_frog_song_rupees"
          ]
        },
        {
          "name": "shuffle_dungeon_section",
          "text": "Shuffle Dungeon Items",
          "row_span": [6,6,9],
          "settings": [
            "shuffle_mapcompass",
            "shuffle_smallkeys",
            "shuffle_hideoutkeys",
            "key_rings",
            "shuffle_bosskeys",
            "shuffle_ganon_bosskey",
            "ganon_bosskey_medallions",
            "ganon_bosskey_stones",
            "ganon_bosskey_rewards",
            "ganon_bosskey_tokens",
            "ganon_bosskey_hearts",
            "enhance_map_compass"
          ]
        }
      ]
    },
    {
      "name": "detailed_tab",
      "text": "Detailed Logic",
      "app_type": ["generator"],
      "sections": [
        {
          "name": "main_section",
          "text": "",
          "col_span": 4,
          "row_span": [2,2,2],
          "settings": [
            "reachable_locations",
            "logic_no_night_tokens_without_suns_song"
          ]
        },
        {
          "name": "disabled_locations_section",
          "text": "Exclude Locations",
          "row_span": [8,10,10],
          "settings": [
            "disabled_locations"
          ]
        },
        {
          "name": "allowed_tricks_section",
          "text": "Enable Tricks",
          "row_span": [8,10,10],
          "settings": [
            "allowed_tricks",
            "tricks_list_msg"
          ]
        }
      ]
    },
    {
      "name": "starting_tab",
      "text": "Starting Inventory",
      "app_type": "generator",
      "sections": [
        {
          "name": "starting_equipment_section",
          "text": "Starting Equipment",
          "col_span": 2,
          "row_span": [2,2,2],
          "settings": [
            "starting_equipment"
          ]
        },
        {
          "name": "starting_items_section",
          "text": "Starting Items",
          "col_span": 2,
          "row_span": [3,3,3],
          "settings": [
            "starting_items"
          ]
        },
        {
          "name": "starting_songs_section",
          "text": "Starting Songs",
          "col_span": 2,
          "row_span": [2,2,2],
          "settings": [
            "starting_songs"
          ]
        },
        {
          "name": "starting_other_section",
          "text": "Other",
          "col_span": 2,
          "row_span": [1,1,1],
          "settings": [
            "start_with_consumables",
            "start_with_rupees",
            "starting_hearts"
          ]
        }
      ]
    },
    {
      "name": "other_tab",
      "text": "Other",
      "app_type": ["generator"],
      "sections": [
        {
          "name": "speedup_section",
          "text": "Timesavers",
          "row_span": [1,1,1],
          "settings": [
            "skip_child_zelda",
            "no_escape_sequence",
            "no_guard_stealth",
            "no_epona_race",
            "skip_some_minigame_phases",
            "complete_mask_quest",
            "useful_cutscenes",
            "fast_chests",
            "free_scarecrow",
            "fast_bunny_hood",
            "plant_beans",
            "chicken_count_random",
            "chicken_count",
            "big_poe_count_random",
            "big_poe_count"
          ]
        },
        {
          "name": "misc_section",
          "text": "Misc",
          "row_span": [1,1,1],
          "settings": [
            "ocarina_songs",
            "correct_chest_appearances",
            "clearer_hints",
            "hints",
            "hint_dist",
            "bingosync_url",
            "misc_hints",
            "text_shuffle",
            "damage_multiplier",
			"no_collectible_hearts",
            "starting_tod"
          ]
        },
        {
          "name": "item_pool_section",
          "text": "Item Pool",
          "row_span": [1,1,1],
          "settings": [
            "item_pool_value",
            "junk_ice_traps",
            "ice_trap_appearance",
            "logic_earliest_adult_trade",
            "logic_latest_adult_trade"
          ]
        }
      ]
    },
    {
      "name": "cosmetics_tab",
      "text": "Cosmetics",
      "app_type": ["generator", "patcher"],
      "is_cosmetics": true,
      "sections": [
        {
          "name": "generalcosmetics_section",
          "col_span": 4,
          "row_span": [2,2,2],
          "settings": [
            "default_targeting",
            "display_dpad",
            "correct_model_colors",
            "randomize_all_cosmetics"
          ]
        },
        {
          "name": "equipment_color_section",
          "text": "Equipment Colors",
          "is_colors": true,
          "col_span": 1,
          "row_span": [5,5,5],
          "settings": [
            "kokiri_color",
            "goron_color",
            "zora_color",
            "silver_gauntlets_color",
            "golden_gauntlets_color",
            "mirror_shield_frame_color",
            "extra_equip_colors"
          ]
        },
        {
          "name": "ui_color_section",
          "text": "UI Colors",
          "is_colors": true,
          "col_span": 1,
          "row_span": [5,5,5],
          "settings": [
            "heart_color",
            "magic_color",
            "a_button_color",
            "b_button_color",
            "c_button_color",
            "start_button_color"
          ]
        },
        {
          "name": "misc_color_section",
          "text": "Misc. Colors",
          "is_colors": true,
          "col_span": 2,
          "row_span": [5,5,5],
          "settings": [
            "navi_color_default_inner",
            "navi_color_default_outer",
            "navi_color_enemy_inner",
            "navi_color_enemy_outer",
            "navi_color_npc_inner",
            "navi_color_npc_outer",
            "navi_color_prop_inner",
            "navi_color_prop_outer",
            "bombchu_trail_color_inner",
            "bombchu_trail_color_outer",
            "boomerang_trail_color_inner",
            "boomerang_trail_color_outer",
            "sword_trail_color_inner",
            "sword_trail_color_outer",
            "sword_trail_duration"
          ]
        }
      ]
    },
    {
      "name": "sfx_tab",
      "text": "SFX",
      "app_type": ["generator", "patcher"],
      "is_cosmetics": true,
      "sections": [
        {
          "name": "sfx_main_section",
          "is_sfx": true,
          "col_span": 4,
          "row_span": [1,1,1],
          "settings": [
            "randomize_all_sfx"
          ]
        },
        {
          "name": "generalsfx_section",
          "text": "General",
          "is_sfx": true,
          "row_span": [6,6,13],
          "settings": [
            "background_music",
            "disable_battle_music",
            "fanfares",
            "ocarina_fanfares",
            "sfx_low_hp",
            "sfx_horse_neigh",
            "sfx_nightfall",
            "sfx_hover_boots",
            "sfx_ocarina"
          ]
        },
        {
          "name": "menusfx_section",
          "text": "Menu",
          "is_sfx": true,
          "row_span": [6,6,13],
          "settings": [
            "sfx_menu_cursor",
            "sfx_menu_select"
          ]
        },
        {
          "name": "npcsfx_section",
          "text": "NPC",
          "is_sfx": true,
          "row_span": [6,6,13],
          "settings": [
            "sfx_navi_overworld",
            "sfx_navi_enemy"
          ]
        }
      ]
    },
    {
      "name": "footer_tab_electron",
      "text": "",
      "exclude_from_web": true,
      "footer": true,
      "sections": [
        {
          "name": "seed_section",
          "text": "",
          "settings": [
            "generate_from_file"
          ]
        },
        {
          "name": "file_section",
          "text": "",
          "settings": [
            "patch_file",
            "repatch_cosmetics"
          ]
        }
      ]
    },
    {
      "name": "footer_tab_web",
      "text": "",
      "exclude_from_electron": true,
      "footer": true,
      "sections": [
        {
          "name": "seed_section",
          "text": "",
          "settings": [
            "generate_from_file"
          ]
        },
        {
          "name": "file_section",
          "text": "",
          "settings": [
            "patch_file",
            "repatch_cosmetics",
            "web_persist_in_cache"
          ]
        }
      ]
    }
  ]
}<|MERGE_RESOLUTION|>--- conflicted
+++ resolved
@@ -170,15 +170,12 @@
             "bridge_stones",
             "bridge_rewards",
             "bridge_tokens",
-<<<<<<< HEAD
+            "bridge_hearts",
             "triforce_hunt",
             "triforce_count_per_world",
             "triforce_goal_per_world",
             "bombchus_in_logic",
             "one_item_per_dungeon",
-=======
-            "bridge_hearts",
->>>>>>> 7fd26897
             "trials_random",
             "trials"
           ]
