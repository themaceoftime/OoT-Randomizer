{
  "Tabs": [
    {
      "name": "general_tab",
      "text": "ROM Options",
      "app_type": ["generator"],
      "sections": [
        {
          "name": "general_section_electron",
          "text": "",
          "exclude_from_web": true,
          "col_span": 4,
          "row_span": [2,2,3],
          "settings": [
            "rom",
            "output_dir",
            "enable_distribution_file",
            "enable_cosmetic_file",
            "distribution_file",
            "cosmetic_file",
            "count",
            "create_spoiler",
            "create_cosmetics_log",
            "output_types",
            "create_patch_file",
            "create_compressed_rom",
            "create_wad_file",
            "create_uncompressed_rom",
            "wad_file",
            "wad_channel_id",
            "wad_channel_title",
            "show_seed_info",
            "user_message",
            "open_output_dir",
            "open_python_dir"
          ]
        },
        {
          "name": "general_section_web_generator",
          "text": "",
          "exclude_from_electron": true,
          "col_span": 4,
          "row_span": [1,1,1],
          "settings": [
            "enable_distribution_file",
            "enable_cosmetic_file",
            "distribution_file",
            "cosmetic_file",
            "create_spoiler",
            "web_output_type",
            "rom",
            "web_wad_file",
            "web_common_key_file",
            "web_common_key_string",
            "web_wad_channel_id",
            "web_wad_channel_title",
            "web_wad_legacy_mode",
            "show_seed_info",
            "user_message"
          ]
        },
        {
          "name": "multiworld_section",
          "text": "Multi-World Generation",
          "subheader": "This is used for co-op generations. Increasing Player Count will drastically increase the generation time.<br>For more information, see:<br><a href='https://github.com/TestRunnerSRL/bizhawk-co-op' target='_blank'>https://github.com/TestRunnerSRL/bizhawk-co-op</a>",
          "row_span": [1,1,1],
          "settings": [
            "world_count",
            "player_num"
          ]
        },
        {
          "name": "preset_section",
          "text": "Settings Presets",
          "subheader": "Presets are settings that can be saved and loaded from.<br>Loading a preset will overwrite all settings that affect the seed.",
          "row_span": [1,1,1],
          "settings": [
            "presets"
          ]
        }
      ]
    },
    {
      "name": "general_tab_web_patcher",
      "text": "ROM Generation",
      "app_type": ["patcher", "patcher_only"],
      "exclude_from_electron": true,
      "sections": [
        {
          "name": "general_section",
          "text": "",
          "col_span": 4,
          "row_span": [1,1,1],
          "settings": [
            "enable_cosmetic_file",
            "cosmetic_file",
            "web_output_type",
            "rom",
            "web_wad_file",
            "web_common_key_file",
            "web_common_key_string",
            "web_wad_channel_id",
            "web_wad_channel_title",
            "web_wad_legacy_mode"
          ]
        },
        {
          "name": "multiworld_section",
          "text": "Multi-World Generation",
          "subheader": "This is used for co-op generations.<br>For more information, see:<br><a href='https://github.com/TestRunnerSRL/bizhawk-co-op' target='_blank'>https://github.com/TestRunnerSRL/bizhawk-co-op</a>",
          "row_span": [1,1,1],
          "settings": [
            "player_num"
          ]
        }
      ]
    },
    {
      "name": "main_tab",
      "text": "Main Rules",
      "app_type": ["generator"],
      "sections": [
        {
          "name": "main_section",
          "text": "",
          "col_span": 4,
          "row_span": [2,2,2],
          "settings": [
            "randomize_settings",
            "logic_rules"
          ]
        },
        {
          "name": "various_section",
          "text": "Various",
          "row_span": [6,6,9],
          "settings": [
            "open_forest",
            "open_kakariko",
            "open_door_of_time",
            "zora_fountain",
            "gerudo_fortress",
            "dungeon_shortcuts_choice",
            "dungeon_shortcuts",
            "bridge",
            "bridge_medallions",
            "bridge_stones",
            "bridge_rewards",
            "bridge_tokens",
            "bridge_hearts",
            "triforce_hunt",
            "triforce_count_per_world",
            "triforce_goal_per_world",
            "bombchus_in_logic",
            "one_item_per_dungeon",
            "trials_random",
            "trials"
          ]
        },
        {
          "name": "world_section",
          "text": "World",
          "row_span": [6,6,9],
          "settings": [
            "starting_age",
            "mq_dungeons_mode",
            "mq_dungeons_specific",
            "mq_dungeons_count",
            "empty_dungeons_mode",
            "empty_dungeons_specific",
            "empty_dungeons_count",
            "shuffle_interior_entrances",
            "shuffle_hideout_entrances",
            "shuffle_grotto_entrances",
            "shuffle_dungeon_entrances",
            "shuffle_bosses",
            "shuffle_overworld_entrances",
            "mix_entrance_pools",
            "decouple_entrances",
            "owl_drops",
            "warp_songs",
            "spawn_positions"
          ]
        },
        {
          "name": "shuffle_section",
          "text": "Shuffle",
          "row_span": [6,6,9],
          "settings": [
            "shuffle_song_items",
            "shopsanity",
            "shopsanity_prices",
            "tokensanity",
            "shuffle_scrubs",
            "shuffle_child_trade",
<<<<<<< HEAD
            "adult_trade_shuffle",
            "adult_trade_start",
=======
            "shuffle_freestanding_items",
            "shuffle_pots",
            "shuffle_crates",
>>>>>>> b383b5c3
            "shuffle_cows",
            "shuffle_beehives",
            "shuffle_kokiri_sword",
            "shuffle_ocarinas",
            "shuffle_gerudo_card",
            "shuffle_beans",
            "shuffle_medigoron_carpet_salesman",
            "shuffle_frog_song_rupees"
          ]
        },
        {
          "name": "shuffle_dungeon_section",
          "text": "Shuffle Dungeon Items",
          "row_span": [6,6,9],
          "settings": [
            "shuffle_mapcompass",
            "shuffle_silver_rupees",
            "shuffle_smallkeys",
            "shuffle_hideoutkeys",
            "key_rings_choice",
            "key_rings",
            "shuffle_bosskeys",
            "shuffle_ganon_bosskey",
            "ganon_bosskey_medallions",
            "ganon_bosskey_stones",
            "ganon_bosskey_rewards",
            "ganon_bosskey_tokens",
            "ganon_bosskey_hearts",
            "enhance_map_compass"
          ]
        }
      ]
    },
    {
      "name": "detailed_tab",
      "text": "Detailed Logic",
      "app_type": ["generator"],
      "sections": [
        {
          "name": "main_section",
          "text": "",
          "col_span": 4,
          "row_span": [2,2,2],
          "settings": [
            "reachable_locations",
            "logic_no_night_tokens_without_suns_song"
          ]
        },
        {
          "name": "disabled_locations_section",
          "text": "Exclude Locations",
          "row_span": [8,10,10],
          "settings": [
            "disabled_locations"
          ]
        },
        {
          "name": "allowed_tricks_section",
          "text": "Enable Tricks",
          "row_span": [8,10,10],
          "settings": [
            "allowed_tricks",
            "tricks_list_msg"
          ]
        }
      ]
    },
    {
      "name": "starting_tab",
      "text": "Starting Inventory",
      "app_type": "generator",
      "sections": [
        {
          "name": "starting_equipment_section",
          "text": "Starting Equipment",
          "col_span": 2,
          "row_span": [2,2,2],
          "settings": [
            "starting_equipment"
          ]
        },
        {
          "name": "starting_items_section",
          "text": "Starting Items",
          "col_span": 2,
          "row_span": [3,3,3],
          "settings": [
            "starting_items"
          ]
        },
        {
          "name": "starting_songs_section",
          "text": "Starting Songs",
          "col_span": 2,
          "row_span": [2,2,2],
          "settings": [
            "starting_songs"
          ]
        },
        {
          "name": "starting_other_section",
          "text": "Other",
          "col_span": 2,
          "row_span": [1,1,1],
          "settings": [
            "start_with_consumables",
            "start_with_rupees",
            "starting_hearts"
          ]
        }
      ]
    },
    {
      "name": "other_tab",
      "text": "Other",
      "app_type": ["generator"],
      "sections": [
        {
          "name": "speedup_section",
          "text": "Timesavers",
          "row_span": [1,1,1],
          "settings": [
            "no_escape_sequence",
            "no_guard_stealth",
            "no_epona_race",
            "skip_some_minigame_phases",
            "complete_mask_quest",
            "useful_cutscenes",
            "fast_chests",
            "fast_tokens",
            "free_scarecrow",
            "fast_bunny_hood",
            "plant_beans",
            "chicken_count_random",
            "chicken_count",
            "big_poe_count_random",
            "big_poe_count",
            "easier_fire_arrow_entry",
            "fae_torch_count"
          ]
        },
        {
          "name": "misc_section",
          "text": "Misc",
          "row_span": [1,1,1],
          "settings": [
            "ocarina_songs",
            "correct_chest_appearances",
            "minor_items_as_major_chest",
            "invisible_chests",
            "correct_potcrate_appearances",
            "clearer_hints",
            "hints",
            "hint_dist",
            "bingosync_url",
            "misc_hints",
            "text_shuffle",
            "damage_multiplier",
            "deadly_bonks",
            "climb_anywhere",
            "no_collectible_hearts",
            "starting_tod",
            "blue_fire_arrows",
            "fix_broken_drops",
            "no_age_limits"
          ]
        },
        {
          "name": "item_pool_section",
          "text": "Item Pool",
          "row_span": [1,1,1],
          "settings": [
            "item_pool_value",
            "junk_ice_traps",
            "ice_trap_appearance"
          ]
        }
      ]
    },
    {
      "name": "cosmetics_tab",
      "text": "Cosmetics",
      "app_type": ["generator", "patcher"],
      "is_cosmetics": true,
      "sections": [
        {
          "name": "generalcosmetics_section",
          "col_span": 4,
          "row_span": [2,2,2],
          "settings": [
            "default_targeting",
            "display_dpad",
            "correct_model_colors",
            "randomize_all_cosmetics"
          ]
        },
        {
          "name": "equipment_color_section",
          "text": "Equipment Colors",
          "is_colors": true,
          "col_span": 1,
          "row_span": [5,5,5],
          "settings": [
            "kokiri_color",
            "goron_color",
            "zora_color",
            "silver_gauntlets_color",
            "golden_gauntlets_color",
            "mirror_shield_frame_color",
            "extra_equip_colors"
          ]
        },
        {
          "name": "ui_color_section",
          "text": "UI Colors",
          "is_colors": true,
          "col_span": 1,
          "row_span": [5,5,5],
          "settings": [
            "heart_color",
            "magic_color",
            "a_button_color",
            "b_button_color",
            "c_button_color",
            "start_button_color"
          ]
        },
        {
          "name": "misc_color_section",
          "text": "Misc. Colors",
          "is_colors": true,
          "col_span": 2,
          "row_span": [5,5,5],
          "settings": [
            "navi_color_default_inner",
            "navi_color_default_outer",
            "navi_color_enemy_inner",
            "navi_color_enemy_outer",
            "navi_color_npc_inner",
            "navi_color_npc_outer",
            "navi_color_prop_inner",
            "navi_color_prop_outer",
            "bombchu_trail_color_inner",
            "bombchu_trail_color_outer",
            "boomerang_trail_color_inner",
            "boomerang_trail_color_outer",
            "sword_trail_color_inner",
            "sword_trail_color_outer",
            "sword_trail_duration"
          ]
        }
      ]
    },
    {
      "name": "sfx_tab",
      "text": "SFX",
      "app_type": ["generator", "patcher"],
      "is_cosmetics": true,
      "sections": [
        {
          "name": "sfx_main_section",
          "is_sfx": true,
          "col_span": 4,
          "row_span": [2,2,2],
          "settings": [
            "randomize_all_sfx",
            "disable_battle_music"
          ]
        },
        {
          "name": "generalsfx_section",
          "text": "General",
          "is_sfx": true,
          "row_span": [6,6,13],
          "settings": [
            "background_music",
            "fanfares",
            "ocarina_fanfares",
            "sfx_low_hp",
            "sfx_horse_neigh",
            "sfx_nightfall",
            "sfx_hover_boots",
            "sfx_ocarina"
          ]
        },
        {
          "name": "menusfx_section",
          "text": "Menu",
          "is_sfx": true,
          "row_span": [6,6,13],
          "settings": [
            "sfx_menu_cursor",
            "sfx_menu_select"
          ]
        },
        {
          "name": "npcsfx_section",
          "text": "NPC",
          "is_sfx": true,
          "row_span": [6,6,13],
          "settings": [
            "sfx_navi_overworld",
            "sfx_navi_enemy"
          ]
        }
      ]
    },
    {
      "name": "footer_tab_electron",
      "text": "",
      "exclude_from_web": true,
      "footer": true,
      "sections": [
        {
          "name": "seed_section",
          "text": "",
          "settings": [
            "generate_from_file"
          ]
        },
        {
          "name": "file_section",
          "text": "",
          "settings": [
            "patch_file",
            "repatch_cosmetics"
          ]
        }
      ]
    },
    {
      "name": "footer_tab_web",
      "text": "",
      "exclude_from_electron": true,
      "footer": true,
      "sections": [
        {
          "name": "seed_section",
          "text": "",
          "settings": [
            "generate_from_file"
          ]
        },
        {
          "name": "file_section",
          "text": "",
          "settings": [
            "patch_file",
            "repatch_cosmetics",
            "web_persist_in_cache"
          ]
        }
      ]
    }
  ]
}<|MERGE_RESOLUTION|>--- conflicted
+++ resolved
@@ -193,14 +193,11 @@
             "tokensanity",
             "shuffle_scrubs",
             "shuffle_child_trade",
-<<<<<<< HEAD
             "adult_trade_shuffle",
             "adult_trade_start",
-=======
             "shuffle_freestanding_items",
             "shuffle_pots",
             "shuffle_crates",
->>>>>>> b383b5c3
             "shuffle_cows",
             "shuffle_beehives",
             "shuffle_kokiri_sword",
