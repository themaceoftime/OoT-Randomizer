{
  "Tabs": [
    {
      "name": "general_tab",
      "text": "ROM Options",
      "app_type": ["generator"],
      "sections": [
        {
          "name": "general_section_electron",
          "text": "",
          "exclude_from_web": true,
          "col_span": 4,
          "row_span": [2,2,3],
          "settings": [
            "rom",
            "output_dir",
            "enable_distribution_file",
            "enable_cosmetic_file",
            "distribution_file",
            "cosmetic_file",
            "count",
            "create_spoiler",
            "create_cosmetics_log",
            "output_types",
            "create_patch_file",
            "create_compressed_rom",
            "create_wad_file",
            "create_uncompressed_rom",
            "wad_file",
            "wad_channel_id",
            "wad_channel_title",
            "show_seed_info",
            "user_message",
            "open_output_dir",
            "open_python_dir"
          ]
        },
        {
          "name": "general_section_web_generator",
          "text": "",
          "exclude_from_electron": true,
          "col_span": 4,
          "row_span": [1,1,1],
          "settings": [
            "enable_distribution_file",
            "enable_cosmetic_file",
            "distribution_file",
            "cosmetic_file",
            "create_spoiler",
            "web_output_type",
            "rom",
            "web_wad_file",
            "web_common_key_file",
            "web_common_key_string",
            "web_wad_channel_id",
            "web_wad_channel_title",
            "web_wad_legacy_mode",
            "show_seed_info",
            "user_message"
          ]
        },
        {
          "name": "multiworld_section",
          "text": "Multi-World Generation",
          "subheader": "This is used for co-op generations. Increasing Player Count will drastically increase the generation time.<br>For more information, see:<br><a href='https://github.com/TestRunnerSRL/bizhawk-co-op' target='_blank'>https://github.com/TestRunnerSRL/bizhawk-co-op</a>",
          "row_span": [1,1,1],
          "settings": [
            "world_count",
            "player_num"
          ]
        },
        {
          "name": "preset_section",
          "text": "Settings Presets",
          "subheader": "Presets are settings that can be saved and loaded from.<br>Loading a preset will overwrite all settings that affect the seed.",
          "row_span": [1,1,1],
          "settings": [
            "presets"
          ]
        }
      ]
    },
    {
      "name": "general_tab_web_patcher",
      "text": "ROM Generation",
      "app_type": ["patcher", "patcher_only"],
      "exclude_from_electron": true,
      "sections": [
        {
          "name": "general_section",
          "text": "",
          "col_span": 4,
          "row_span": [1,1,1],
          "settings": [
            "enable_cosmetic_file",
            "cosmetic_file",
            "web_output_type",
            "rom",
            "web_wad_file",
            "web_common_key_file",
            "web_common_key_string",
            "web_wad_channel_id",
            "web_wad_channel_title",
            "web_wad_legacy_mode"
          ]
        },
        {
          "name": "multiworld_section",
          "text": "Multi-World Generation",
          "subheader": "This is used for co-op generations.<br>For more information, see:<br><a href='https://github.com/TestRunnerSRL/bizhawk-co-op' target='_blank'>https://github.com/TestRunnerSRL/bizhawk-co-op</a>",
          "row_span": [1,1,1],
          "settings": [
            "player_num"
          ]
        }
      ]
    },
    {
      "name": "main_tab",
      "text": "Main Rules",
      "app_type": ["generator"],
      "sections": [
        {
          "name": "main_section",
          "text": "",
          "col_span": 4,
          "row_span": [2,2,2],
          "settings": [
            "randomize_settings",
            "logic_rules"
          ]
        },
        {
          "name": "various_section",
          "text": "Various",
          "row_span": [6,6,9],
          "settings": [
            "open_forest",
            "open_kakariko",
            "open_door_of_time",
            "zora_fountain",
            "gerudo_fortress",
            "dungeon_shortcuts_choice",
            "dungeon_shortcuts",
            "bridge",
            "bridge_medallions",
            "bridge_stones",
            "bridge_rewards",
            "bridge_tokens",
            "bridge_hearts",
            "triforce_hunt",
            "triforce_count_per_world",
            "triforce_goal_per_world",
            "bombchus_in_logic",
            "one_item_per_dungeon",
            "trials_random",
            "trials"
          ]
        },
        {
          "name": "world_section",
          "text": "World",
          "row_span": [6,6,9],
          "settings": [
            "starting_age",
            "mq_dungeons_mode",
            "mq_dungeons_specific",
            "mq_dungeons_count",
            "empty_dungeons_mode",
            "empty_dungeons_specific",
            "empty_dungeons_count",
            "shuffle_interior_entrances",
            "shuffle_hideout_entrances",
            "shuffle_grotto_entrances",
            "shuffle_dungeon_entrances",
            "shuffle_bosses",
            "shuffle_overworld_entrances",
            "mix_entrance_pools",
            "decouple_entrances",
            "owl_drops",
            "warp_songs",
            "spawn_positions",
<<<<<<< HEAD
            "spawn_positions_age"
=======
            "triforce_hunt",
            "triforce_count_per_world",
            "triforce_goal_per_world",
            "bombchus_in_logic",
            "one_item_per_dungeon"
>>>>>>> 7fd04a8c
          ]
        },
        {
          "name": "shuffle_section",
          "text": "Shuffle",
          "row_span": [6,6,9],
          "settings": [
            "shuffle_song_items",
            "shopsanity",
            "shopsanity_prices",
            "tokensanity",
            "shuffle_scrubs",
            "shuffle_child_trade",
            "adult_trade_shuffle",
            "adult_trade_start",
            "shuffle_freestanding_items",
            "shuffle_pots",
            "shuffle_crates",
            "shuffle_cows",
            "shuffle_beehives",
            "shuffle_kokiri_sword",
            "shuffle_ocarinas",
            "shuffle_gerudo_card",
            "shuffle_beans",
            "shuffle_medigoron_carpet_salesman",
            "shuffle_frog_song_rupees"
          ]
        },
        {
          "name": "shuffle_dungeon_section",
          "text": "Shuffle Dungeon Items",
          "row_span": [6,6,9],
          "settings": [
            "shuffle_mapcompass",
            "shuffle_silver_rupees",
            "shuffle_smallkeys",
            "shuffle_hideoutkeys",
            "key_rings_choice",
            "key_rings",
            "shuffle_bosskeys",
            "shuffle_ganon_bosskey",
            "ganon_bosskey_medallions",
            "ganon_bosskey_stones",
            "ganon_bosskey_rewards",
            "ganon_bosskey_tokens",
            "ganon_bosskey_hearts",
            "enhance_map_compass"
          ]
        }
      ]
    },
    {
      "name": "detailed_tab",
      "text": "Detailed Logic",
      "app_type": ["generator"],
      "sections": [
        {
          "name": "main_section",
          "text": "",
          "col_span": 4,
          "row_span": [2,2,2],
          "settings": [
            "reachable_locations",
            "logic_no_night_tokens_without_suns_song"
          ]
        },
        {
          "name": "disabled_locations_section",
          "text": "Exclude Locations",
          "row_span": [8,10,10],
          "settings": [
            "disabled_locations"
          ]
        },
        {
          "name": "allowed_tricks_section",
          "text": "Enable Tricks",
          "row_span": [8,10,10],
          "settings": [
            "allowed_tricks",
            "tricks_list_msg"
          ]
        }
      ]
    },
    {
      "name": "starting_tab",
      "text": "Starting Inventory",
      "app_type": "generator",
      "sections": [
        {
          "name": "starting_equipment_section",
          "text": "Starting Equipment",
          "col_span": 2,
          "row_span": [2,2,2],
          "settings": [
            "starting_equipment"
          ]
        },
        {
          "name": "starting_items_section",
          "text": "Starting Items",
          "col_span": 2,
          "row_span": [3,3,3],
          "settings": [
            "starting_items"
          ]
        },
        {
          "name": "starting_songs_section",
          "text": "Starting Songs",
          "col_span": 2,
          "row_span": [2,2,2],
          "settings": [
            "starting_songs"
          ]
        },
        {
          "name": "starting_other_section",
          "text": "Other",
          "col_span": 2,
          "row_span": [1,1,1],
          "settings": [
            "start_with_consumables",
            "start_with_rupees",
            "starting_hearts"
          ]
        }
      ]
    },
    {
      "name": "other_tab",
      "text": "Other",
      "app_type": ["generator"],
      "sections": [
        {
          "name": "speedup_section",
          "text": "Timesavers",
          "row_span": [1,1,1],
          "settings": [
            "no_escape_sequence",
            "no_guard_stealth",
            "no_epona_race",
            "skip_some_minigame_phases",
            "complete_mask_quest",
            "useful_cutscenes",
            "fast_chests",
            "fast_tokens",
            "free_scarecrow",
            "fast_bunny_hood",
            "plant_beans",
            "chicken_count_random",
            "chicken_count",
            "big_poe_count_random",
            "big_poe_count",
            "easier_fire_arrow_entry",
            "fae_torch_count"
          ]
        },
        {
          "name": "misc_section",
          "text": "Misc",
          "row_span": [1,1,1],
          "settings": [
            "ocarina_songs",
            "correct_chest_appearances",
            "minor_items_as_major_chest",
            "invisible_chests",
            "correct_potcrate_appearances",
            "clearer_hints",
            "hints",
            "hint_dist",
            "bingosync_url",
            "misc_hints",
            "text_shuffle",
            "damage_multiplier",
            "deadly_bonks",
            "climb_anywhere",
            "no_collectible_hearts",
            "starting_tod",
            "blue_fire_arrows",
            "fix_broken_drops",
            "no_age_limits"
          ]
        },
        {
          "name": "item_pool_section",
          "text": "Item Pool",
          "row_span": [1,1,1],
          "settings": [
            "item_pool_value",
            "junk_ice_traps",
            "ice_trap_appearance"
          ]
        }
      ]
    },
    {
      "name": "cosmetics_tab",
      "text": "Cosmetics",
      "app_type": ["generator", "patcher"],
      "is_cosmetics": true,
      "sections": [
        {
          "name": "generalcosmetics_section",
          "text": "General Cosmetics",
          "col_span": 2,
          "row_span": [2,2,2],
          "settings": [
            "default_targeting",
            "display_dpad",
            "correct_model_colors",
            "randomize_all_cosmetics"
          ]
        },
        {
          "name": "playermodels_section_electron",
          "text": "Player Models",
          "exclude_from_web": true,
          "app_type": ["generator", "patcher"],
          "col_span": 2,
          "row_span": [2,2,2],
          "settings": [
            "model_adult",
            "model_adult_filepicker",
            "model_child",
            "model_child_filepicker"
          ]
        },
        {
          "name": "playermodels_section_web",
          "text": "Player Models",
          "exclude_from_electron": true,
          "app_type": ["patcher"],
          "col_span": 2,
          "row_span": [2,2,2],
          "settings": [
            "model_adult",
            "model_adult_filepicker",
            "model_child",
            "model_child_filepicker"
          ]
        },
        {
          "name": "equipment_color_section",
          "text": "Equipment Colors",
          "is_colors": true,
          "col_span": 1,
          "row_span": [5,5,5],
          "settings": [
            "kokiri_color",
            "goron_color",
            "zora_color",
            "silver_gauntlets_color",
            "golden_gauntlets_color",
            "mirror_shield_frame_color",
            "extra_equip_colors"
          ]
        },
        {
          "name": "ui_color_section",
          "text": "UI Colors",
          "is_colors": true,
          "col_span": 1,
          "row_span": [5,5,5],
          "settings": [
            "heart_color",
            "magic_color",
            "a_button_color",
            "b_button_color",
            "c_button_color",
            "start_button_color"
          ]
        },
        {
          "name": "misc_color_section",
          "text": "Misc. Colors",
          "is_colors": true,
          "col_span": 2,
          "row_span": [5,5,5],
          "settings": [
            "navi_color_default_inner",
            "navi_color_default_outer",
            "navi_color_enemy_inner",
            "navi_color_enemy_outer",
            "navi_color_npc_inner",
            "navi_color_npc_outer",
            "navi_color_prop_inner",
            "navi_color_prop_outer",
            "bombchu_trail_color_inner",
            "bombchu_trail_color_outer",
            "boomerang_trail_color_inner",
            "boomerang_trail_color_outer",
            "sword_trail_color_inner",
            "sword_trail_color_outer",
            "sword_trail_duration"
          ]
        }
      ]
    },
    {
      "name": "sfx_tab",
      "text": "SFX",
      "app_type": ["generator", "patcher"],
      "is_cosmetics": true,
      "sections": [
        {
          "name": "sfx_main_section",
          "is_sfx": true,
          "col_span": 4,
          "row_span": [1,1,1],
          "settings": [
            "randomize_all_sfx"
          ]
        },
        {
          "name": "generalsfx_section",
          "text": "General",
          "is_sfx": true,
          "col_span": 2,
          "row_span": [6,6,12],
          "settings": [
            "background_music",
            "disable_battle_music",
            "fanfares",
            "ocarina_fanfares",
            "sfx_low_hp",
            "sfx_horse_neigh",
            "sfx_nightfall",
            "sfx_hover_boots",
            "sfx_ocarina"
          ]
        },
        {
          "name": "menusfx_section",
          "text": "Menu",
          "is_sfx": true,
          "col_span": 2,
          "row_span": [6,6,3],
          "settings": [
            "sfx_menu_cursor",
            "sfx_menu_select"
          ]
        },
        {
          "name": "npcsfx_section",
          "text": "NPC",
          "is_sfx": true,
          "col_span": 2,
          "row_span": [6,6,3],
          "settings": [
            "sfx_navi_overworld",
            "sfx_navi_enemy"
          ]
        },
        {
          "name": "linksfx_section",
          "text": "Link",
          "is_sfx": true,
          "col_span": 2,
          "row_span": [6,6,6],
          "settings": [
            "sfx_link_adult",
            "sfx_link_child"
          ]
        }
      ]
    },
    {
      "name": "footer_tab_electron",
      "text": "",
      "exclude_from_web": true,
      "footer": true,
      "sections": [
        {
          "name": "seed_section",
          "text": "",
          "settings": [
            "generate_from_file"
          ]
        },
        {
          "name": "file_section",
          "text": "",
          "settings": [
            "patch_file",
            "repatch_cosmetics"
          ]
        }
      ]
    },
    {
      "name": "footer_tab_web",
      "text": "",
      "exclude_from_electron": true,
      "footer": true,
      "sections": [
        {
          "name": "seed_section",
          "text": "",
          "settings": [
            "generate_from_file"
          ]
        },
        {
          "name": "file_section",
          "text": "",
          "settings": [
            "patch_file",
            "repatch_cosmetics",
            "web_persist_in_cache"
          ]
        }
      ]
    }
  ]
}<|MERGE_RESOLUTION|>--- conflicted
+++ resolved
@@ -179,16 +179,7 @@
             "decouple_entrances",
             "owl_drops",
             "warp_songs",
-            "spawn_positions",
-<<<<<<< HEAD
-            "spawn_positions_age"
-=======
-            "triforce_hunt",
-            "triforce_count_per_world",
-            "triforce_goal_per_world",
-            "bombchus_in_logic",
-            "one_item_per_dungeon"
->>>>>>> 7fd04a8c
+            "spawn_positions"
           ]
         },
         {
