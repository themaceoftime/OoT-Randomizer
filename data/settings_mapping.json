{
  "Tabs": [
    {
      "name": "general_tab_electron",
      "text": "ROM Options",
      "exclude_from_web": true,
      "sections": [
        {
          "name": "general_section",
          "text": "",
          "col_span": 4,
          "row_span": [2,2,2],
          "settings": [
            "rom",
            "output_dir",
            "enable_distribution_file",
            "distribution_file",
            "count",
            "create_spoiler",
            "create_cosmetics_log",
            "compress_rom",
            "open_output_dir",
            "open_python_dir"
          ]
        },
        {
          "name": "multiworld_section",
          "text": "Multi-World Generation",
          "subheader": "This is used for co-op generations. Increasing Player Count will drastically increase the generation time.<br>For more information, see:<br><a href='https://github.com/TestRunnerSRL/bizhawk-co-op' target='_blank'>https://github.com/TestRunnerSRL/bizhawk-co-op</a>",
          "row_span": [1,1,1],
          "settings": [
            "world_count",
            "player_num"
          ]
        },
        {
          "name": "preset_section",
          "text": "Settings Presets",
          "subheader": "Presets are settings that can be saved and loaded from.<br>Loading a preset will overwrite all settings that affect the seed.",
          "row_span": [1,1,1],
          "settings": [
            "presets"
          ]
        }
      ]
    },
    {
      "name": "general_tab_web_generator",
      "text": "ROM Options",
      "app_type": ["generator"],
      "exclude_from_electron": true,
      "sections": [
        {
          "name": "general_section",
          "text": "",
          "col_span": 4,
          "row_span": [1,1,1],
          "settings": [
            "enable_distribution_file",
            "distribution_file",
            "create_spoiler",
            "web_output_type",
            "rom",
            "web_wad_file",
            "web_common_key_file",
            "web_common_key_string",
            "web_wad_channel_id",
            "web_wad_channel_title"
          ]
        },
        {
          "name": "multiworld_section",
          "text": "Multi-World Generation",
          "subheader": "This is used for co-op generations. Increasing Player Count will drastically increase the generation time.<br>For more information, see:<br><a href='https://github.com/TestRunnerSRL/bizhawk-co-op' target='_blank'>https://github.com/TestRunnerSRL/bizhawk-co-op</a>",
          "row_span": [1,1,1],
          "settings": [
            "world_count",
            "player_num"
          ]
        },
        {
          "name": "preset_section",
          "text": "Settings Presets",
          "subheader": "Presets are settings that can be saved and loaded from.<br>Loading a preset will overwrite all settings that affect the seed.",
          "row_span": [1,1,1],
          "settings": [
            "presets"
          ]
        }
      ]
    },
    {
      "name": "general_tab_web_patcher",
      "text": "ROM Generation",
      "app_type": ["patcher", "patcher_only"],
      "exclude_from_electron": true,
      "sections": [
        {
          "name": "general_section",
          "text": "",
          "col_span": 4,
          "row_span": [1,1,1],
          "settings": [
            "web_output_type",
            "rom",
            "web_wad_file",
            "web_common_key_file",
            "web_common_key_string",
            "web_wad_channel_id",
            "web_wad_channel_title"
          ]
        },
        {
          "name": "multiworld_section",
          "text": "Multi-World Generation",
          "subheader": "This is used for co-op generations.<br>For more information, see:<br><a href='https://github.com/TestRunnerSRL/bizhawk-co-op' target='_blank'>https://github.com/TestRunnerSRL/bizhawk-co-op</a>",
          "row_span": [1,1,1],
          "settings": [
            "player_num"
          ]
        }
      ]
    },
    {
      "name": "main_tab",
      "text": "Main Rules",
      "app_type": ["generator"],
      "sections": [
        {
          "name": "main_section",
          "text": "",
          "col_span": 4,
          "row_span": [2,2,2],
          "settings": [
            "randomize_settings",
            "logic_rules"
          ]
        },
        {
          "name": "various_section",
          "text": "Various",
          "row_span": [6,6,9],
          "settings": [
            "open_forest",
            "open_kakariko",
            "open_door_of_time",
            "zora_fountain",
            "gerudo_fortress",
            "bridge",
            "bridge_tokens",
            "triforce_hunt",
            "bombchus_in_logic",            
            "one_item_per_dungeon",
            "trials_random",
            "trials"
          ]
        },
        {
          "name": "world_section",
          "text": "World",
          "row_span": [6,6,9],
          "settings": [
            "starting_age",
<<<<<<< HEAD
            "shuffle_interior_entrances",
            "shuffle_grotto_entrances",
            "shuffle_dungeon_entrances",
            "shuffle_overworld_entrances",
            "mix_entrance_pools",
            "decouple_entrances",
            "owl_drops",
            "warp_songs",
            "spawn_positions",
=======
            "entrance_shuffle",
            "triforce_hunt",
            "triforce_goal_per_world",
            "bombchus_in_logic",            
            "one_item_per_dungeon",
>>>>>>> 0d5f90cc
            "mq_dungeons_random",
            "mq_dungeons"
          ]
        },
        {
          "name": "shuffle_section",
          "text": "Shuffle",
          "row_span": [6,6,9],
          "settings": [
            "shopsanity",
            "tokensanity",
            "shuffle_scrubs",
            "shuffle_cows",
            "shuffle_song_items",
            "shuffle_kokiri_sword",
            "shuffle_ocarinas",
            "shuffle_weird_egg",
            "shuffle_gerudo_card",
            "shuffle_beans"
          ]
        },
        {
          "name": "shuffle_dungeon_section",
          "text": "Shuffle Dungeon Items",
          "row_span": [6,6,9],
          "settings": [
            "shuffle_mapcompass",
            "shuffle_smallkeys",
            "shuffle_bosskeys",
            "shuffle_ganon_bosskey",
            "enhance_map_compass"
          ]
        }
      ]
    },
    {
      "name": "detailed_tab",
      "text": "Detailed Logic",
      "app_type": ["generator"],
      "sections": [
        {
          "name": "main_section",
          "text": "",
          "col_span": 4,
          "row_span": [3,3,3],
          "settings": [
            "all_reachable",
            "logic_no_night_tokens_without_suns_song",
            "logic_lens"
          ]
        },
        {
          "name": "disabled_locations_section",
          "text": "Exclude Locations",
          "row_span": [8,10,10],
          "settings": [
            "disabled_locations"
          ]
        },
        {
          "name": "allowed_tricks_section",
          "text": "Enable Tricks",
          "row_span": [8,10,10],
          "settings": [
            "allowed_tricks"
          ]
        }
      ]
    },
    {
      "name": "other_tab",
      "text": "Other",
      "app_type": ["generator"],
      "sections": [
        {
          "name": "speedup_section",
          "text": "Timesavers",
          "row_span": [1,1,1],
          "settings": [
            "no_escape_sequence",
            "no_guard_stealth",
            "no_epona_race",
            "no_first_dampe_race",
            "useful_cutscenes",
            "fast_chests",
            "free_scarecrow",
            "start_with_fast_travel",
            "start_with_rupees",
            "start_with_wallet",
            "start_with_deku_equipment",
            "chicken_count_random",
            "chicken_count",
            "big_poe_count_random",
            "big_poe_count"
          ]
        },
        {
          "name": "misc_section",
          "text": "Misc",
          "row_span": [1,1,1],
          "settings": [
            "ocarina_songs",
            "correct_chest_sizes",
            "clearer_hints",
            "hints",
            "hint_dist",
            "text_shuffle",
            "damage_multiplier",
            "starting_tod"
          ]
        },
        {
          "name": "item_pool_section",
          "text": "Item Pool",
          "row_span": [1,1,1],
          "settings": [
            "item_pool_value",
            "junk_ice_traps",
            "logic_earliest_adult_trade",
            "logic_latest_adult_trade"
          ]
        }
      ]
    },
    {
      "name": "cosmetics_tab",
      "text": "Cosmetics",
      "app_type": ["generator", "patcher"],
      "is_cosmetics": true,
      "sections": [
        {
          "name": "generalcosmetics_section",
          "col_span": 4,
          "row_span": [2,2,2],
          "settings": [
            "default_targeting",
            "display_dpad",
            "correct_model_colors",
            "randomize_all_cosmetics"
          ]
        },
        {
          "name": "equipment_section",
          "text": "Equipment",
          "is_colors": true,
          "col_span": 1,
          "row_span": [5,5,5],
          "settings": [
            "kokiri_color",
            "goron_color",
            "zora_color",
            "silver_gauntlets_color",
            "golden_gauntlets_color",
            "sword_trail_duration",
            "sword_trail_color_inner",
            "sword_trail_color_outer"
          ]
        },
        {
          "name": "ui_section",
          "text": "UI Colors",
          "is_colors": true,
          "col_span": 1,
          "row_span": [5,5,5],
          "settings": [
            "heart_color",
            "magic_color",
            "a_button_color",
            "b_button_color",
            "c_button_color",
            "start_button_color"
          ]
        },
        {
          "name": "navi_section",
          "text": "Navi Colors",
          "is_colors": true,
          "col_span": 2,
          "row_span": [5,5,5],
          "settings": [
            "navi_color_default_inner",
            "navi_color_default_outer",
            "navi_color_enemy_inner",
            "navi_color_enemy_outer",
            "navi_color_npc_inner",
            "navi_color_npc_outer",
            "navi_color_prop_inner",
            "navi_color_prop_outer"
          ]
        }
      ]
    },
    {
      "name": "sfx_tab",
      "text": "SFX",
      "app_type": ["generator", "patcher"],
      "is_cosmetics": true,
      "sections": [
        {
          "name": "sfx_main_section",
          "is_sfx": true,
          "col_span": 4,
          "row_span": [1,1,1],
          "settings": [
            "randomize_all_sfx"
          ]
        },
        {
          "name": "generalsfx_section",
          "text": "General",
          "is_sfx": true,
          "row_span": [6,6,13],
          "settings": [
            "background_music",
            "fanfares",
            "ocarina_fanfares",
            "sfx_low_hp",
            "sfx_horse_neigh",
            "sfx_nightfall",
            "sfx_hover_boots",
            "sfx_ocarina"
          ]
        },
        {
          "name": "menusfx_section",
          "text": "Menu",
          "is_sfx": true,
          "row_span": [6,6,13],
          "settings": [
            "sfx_menu_cursor",
            "sfx_menu_select"
          ]
        },
        {
          "name": "npcsfx_section",
          "text": "NPC",
          "is_sfx": true,
          "row_span": [6,6,13],
          "settings": [
            "sfx_navi_overworld",
            "sfx_navi_enemy"
          ]
        }
      ]
    },
    {
      "name": "footer_tab_electron",
      "text": "",
      "exclude_from_web": true,
      "footer": true,
      "sections": [
        {
          "name": "seed_section",
          "text": "",
          "settings": [
            "generate_from_file"
          ]
        },
        {
          "name": "file_section",
          "text": "",
          "settings": [
            "patch_file",
            "repatch_cosmetics"
          ]
        }
      ]
    },
    {
      "name": "footer_tab_web",
      "text": "",
      "exclude_from_electron": true,
      "footer": true,
      "sections": [
        {
          "name": "seed_section",
          "text": "",
          "settings": [
            "generate_from_file"
          ]
        },
        {
          "name": "file_section",
          "text": "",
          "settings": [
            "patch_file",
            "repatch_cosmetics",
            "web_persist_in_cache"
          ]
        }
      ]
    }
  ]
}<|MERGE_RESOLUTION|>--- conflicted
+++ resolved
@@ -149,7 +149,8 @@
             "bridge",
             "bridge_tokens",
             "triforce_hunt",
-            "bombchus_in_logic",            
+            "triforce_goal_per_world",
+            "bombchus_in_logic",
             "one_item_per_dungeon",
             "trials_random",
             "trials"
@@ -161,7 +162,6 @@
           "row_span": [6,6,9],
           "settings": [
             "starting_age",
-<<<<<<< HEAD
             "shuffle_interior_entrances",
             "shuffle_grotto_entrances",
             "shuffle_dungeon_entrances",
@@ -171,13 +171,6 @@
             "owl_drops",
             "warp_songs",
             "spawn_positions",
-=======
-            "entrance_shuffle",
-            "triforce_hunt",
-            "triforce_goal_per_world",
-            "bombchus_in_logic",            
-            "one_item_per_dungeon",
->>>>>>> 0d5f90cc
             "mq_dungeons_random",
             "mq_dungeons"
           ]
