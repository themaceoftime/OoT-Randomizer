{
    "name":                  "tournament",
    "gui_name":              "Tournament",
    "description":           "Tournament hints used for OoTR Season 4. Gossip stones in grottos are disabled. 4 WotH, 2 Barren, remainder filled with Sometimes. Always, WotH, and Barren hints duplicated.",
    "add_locations":         [],
    "remove_locations":      [],
    "add_items":             [],
    "remove_items":          [{"types": ["woth"], "item": "Zeldas Lullaby"}],
    "dungeons_woth_limit":   2,
    "dungeons_barren_limit": 1,
    "named_items_required":  true,
<<<<<<< HEAD
    "use_default_goals":     true,
=======
    "vague_named_items":     false,
>>>>>>> ff3b08b7
    "distribution":          {
        "trial":          {"order":  1, "weight": 0.0, "fixed":  0, "copies": 1},
        "always":         {"order":  2, "weight": 0.0, "fixed":  0, "copies": 2},
        "woth":           {"order":  3, "weight": 0.0, "fixed":  4, "copies": 2},
        "barren":         {"order":  4, "weight": 0.0, "fixed":  2, "copies": 2},
        "entrance":       {"order":  5, "weight": 0.0, "fixed":  4, "copies": 1},
        "sometimes":      {"order":  6, "weight": 0.0, "fixed": 99, "copies": 1},
        "random":         {"order":  7, "weight": 9.0, "fixed":  0, "copies": 1},
        "item":           {"order":  0, "weight": 0.0, "fixed":  0, "copies": 1},
        "song":           {"order":  0, "weight": 0.0, "fixed":  0, "copies": 1},
        "overworld":      {"order":  0, "weight": 0.0, "fixed":  0, "copies": 1},
        "dungeon":        {"order":  0, "weight": 0.0, "fixed":  0, "copies": 1},
        "junk":           {"order":  0, "weight": 0.0, "fixed":  0, "copies": 1},
        "named-item":     {"order":  8, "weight": 0.0, "fixed":  0, "copies": 1},
        "goal":           {"order":  0, "weight": 0.0, "fixed":   0, "copies": 1}
    },
    "groups": [],
    "disabled": [
        "HC (Storms Grotto)", "HF (Cow Grotto)", "HF (Near Market Grotto)", "HF (Southeast Grotto)", "HF (Open Grotto)", "Kak (Open Grotto)", "ZR (Open Grotto)", "KF (Storms Grotto)", "LW (Near Shortcuts Grotto)", "DMT (Storms Grotto)", "DMC (Upper Grotto)"
    ]
}<|MERGE_RESOLUTION|>--- conflicted
+++ resolved
@@ -9,11 +9,8 @@
     "dungeons_woth_limit":   2,
     "dungeons_barren_limit": 1,
     "named_items_required":  true,
-<<<<<<< HEAD
     "use_default_goals":     true,
-=======
     "vague_named_items":     false,
->>>>>>> ff3b08b7
     "distribution":          {
         "trial":          {"order":  1, "weight": 0.0, "fixed":  0, "copies": 1},
         "always":         {"order":  2, "weight": 0.0, "fixed":  0, "copies": 2},
