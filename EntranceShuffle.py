--- conflicted
+++ resolved
@@ -612,10 +612,10 @@
                 if not max_playthrough.visited(location):
                     raise EntranceShuffleError('%s is unreachable' % location.name)
 
-<<<<<<< HEAD
     if (worlds[0].shuffle_special_interior_entrances or worlds[0].shuffle_overworld_entrances or worlds[0].spawn_positions) and \
        (entrance_placed == None or worlds[0].mix_entrance_pools or entrance_placed.type in ['SpecialInterior', 'Overworld', 'Spawn', 'WarpSong', 'OwlDrop']):
             # At least one valid starting region with all basic refills should be reachable without using any items at the beginning of the seed
+            # Note this creates an empty State rather than reuse world.state (which already has starting items).
             no_items_playthrough = Playthrough([State(world) for world in worlds])
 
             valid_starting_regions = ['Kokiri Forest', 'Kakariko Village']
@@ -623,80 +623,16 @@
                 if not any(region for region in valid_starting_regions if no_items_playthrough.can_reach(world.get_region(region))):
                     raise EntranceShuffleError('Invalid starting area')
 
-            # For now, we consider that time of day must always be reachable as both ages without having collected any items (except in closed forest)
-            # In ER, Time of day logic normally considers that the player always has access to time passing from the root so this is important to ensure
-            # This also means that, in order to test for this, we have to temporarily remove that assumption about root access to time passing
+            # Check that a region where time passes is always reachable as both ages without having collected any items (except in closed forest)
+            time_travel_playthrough = Playthrough.with_items([world.state for world in worlds], [ItemFactory('Time Travel', world=world) for world in worlds])
+
             for world in worlds:
-                world.get_region('Root').can_reach = lambda state, tod=TimeOfDay.NONE, **kwargs: tod == TimeOfDay.NONE
-            no_time_passing_playthrough = Playthrough.with_items([world.state for world in worlds], [ItemFactory('Time Travel', world=world) for world in worlds])
-            for world in worlds:
-                world.get_region('Root').can_reach = lambda state, **kwargs: True
-
-            for world in worlds:
-                if not (any(region for region in no_time_passing_playthrough.reachable_regions('child') if region.time_passes and region.world == world) and
-                        any(region for region in no_time_passing_playthrough.reachable_regions('adult') if region.time_passes and region.world == world)):
+                if not (any(region for region in time_travel_playthrough.reachable_regions('child') if region.time_passes and region.world == world) and
+                        any(region for region in time_travel_playthrough.reachable_regions('adult') if region.time_passes and region.world == world)):
                     raise EntranceShuffleError('Time passing is not guaranteed as both ages')
 
             # The player should be able to get back to ToT after going through time, without having collected any items
             # This is important to ensure that the player never loses access to the pedestal after going through time
-            # We can reuse the playthrough previously generated as this situation is the same except we have root time passing access now
-            time_travel_playthrough = no_time_passing_playthrough.copy()
-
-=======
-    if (entrance_placed == None and worlds[0].shuffle_special_indoor_entrances) or \
-       (entrance_placed != None and entrance_placed.type in ['SpecialInterior', 'Overworld']):
-        if max_playthrough == None:
-            max_playthrough = Playthrough.max_explore([world.state for world in worlds], itempool)
-
-        for world in worlds:
-            # Links House entrance should be reachable as child at some point in the seed
-            links_house_entrance = get_entrance_replacing(world.get_region('Links House'), 'Kokiri Forest -> Links House')
-            if not max_playthrough.spot_access(links_house_entrance, age='child'):
-                raise EntranceShuffleError('Links House Entrance is never reachable as child')
-
-            # Temple of Time entrance should be reachable as both ages at some point in the seed
-            temple_of_time_entrance = get_entrance_replacing(world.get_region('Temple of Time'), 'Temple of Time Exterior -> Temple of Time')
-            if not max_playthrough.spot_access(temple_of_time_entrance, age='both'):
-                raise EntranceShuffleError('Temple of Time Entrance is never reachable as both ages')
-
-            # Windmill door entrance should be reachable as both ages at some point in the seed
-            windmill_door_entrance = get_entrance_replacing(world.get_region('Windmill'), 'Kakariko Village -> Windmill')
-            if not max_playthrough.spot_access(windmill_door_entrance, age='both'):
-                raise EntranceShuffleError('Windmill Door Entrance is never reachable as both ages')
-
-            # Potion Shop front door should be reachable as both ages at some point in the seed
-            potion_front_entrance = get_entrance_replacing(world.get_region('Kakariko Potion Shop Front'), 'Kakariko Village -> Kakariko Potion Shop Front')
-            if not max_playthrough.spot_access(potion_front_entrance, age='both'):
-                raise EntranceShuffleError('Adult Potion Front Entrance is never reachable as both ages')
-
-            # Potion Shop back door should be reachable as adult at some point in the seed
-            potion_back_entrance = get_entrance_replacing(world.get_region('Kakariko Potion Shop Back'), 'Kakariko Village Backyard -> Kakariko Potion Shop Back')
-            if not max_playthrough.spot_access(potion_back_entrance, age='adult'):
-                raise EntranceShuffleError('Adult Potion Back Entrance is never reachable as Adult')
-
-            check_same_hint_region(potion_front_entrance, potion_back_entrance)
-
-        # At least one valid starting region with all basic refills should be reachable without using any items at the beginning of the seed
-        # Note this creates an empty State rather than reuse world.state (which already has starting items).
-        no_items_playthrough = Playthrough([State(world) for world in worlds])
-
-        valid_starting_regions = ['Kokiri Forest', 'Kakariko Village']
-        for world in worlds:
-            if not any(region for region in valid_starting_regions if no_items_playthrough.can_reach(world.get_region(region))):
-                raise EntranceShuffleError('Invalid starting area')
-
-        # Check that a region where time passes is always reachable as both ages without having collected any items (except in closed forest)
-        time_travel_playthrough = Playthrough.with_items([world.state for world in worlds], [ItemFactory('Time Travel', world=world) for world in worlds])
-
-        for world in worlds:
-            if not (any(region for region in time_travel_playthrough.reachable_regions('child') if region.time_passes and region.world == world) and
-                    any(region for region in time_travel_playthrough.reachable_regions('adult') if region.time_passes and region.world == world)):
-                raise EntranceShuffleError('Time passing is not guaranteed as both ages')
-
-        # When starting as adult, child Link should be able to reach ToT without having collected any items
-        # This is important to ensure that the player never loses access to the pedestal after going child
-        if any(world.starting_age == 'adult' for world in worlds):
->>>>>>> 3d52d9b4
             for world in worlds:
                 if world.starting_age == 'child' and not time_travel_playthrough.can_reach(world.get_region('Temple of Time'), age='adult'):
                     raise EntranceShuffleError('Path to Temple of Time as adult is not guaranteed')
