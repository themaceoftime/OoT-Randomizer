import random
import logging
from itertools import chain
from Fill import ShuffleError
from collections import OrderedDict
from Search import Search
from Region import TimeOfDay
from Rules import set_entrances_based_rules
from Entrance import Entrance
from State import State
from Item import ItemFactory
from Hints import get_hint_area, HintAreaNotFound


def set_all_entrances_data(world):
    for type, forward_entry, *return_entry in entrance_shuffle_table:
        forward_entrance = world.get_entrance(forward_entry[0])
        forward_entrance.data = forward_entry[1]
        forward_entrance.type = type
        forward_entrance.primary = True
        if type == 'Grotto':
            forward_entrance.data['index'] = 0x1000 + forward_entrance.data['grotto_id']
        if return_entry:
            return_entry = return_entry[0]
            return_entrance = world.get_entrance(return_entry[0])
            return_entrance.data = return_entry[1]
            return_entrance.type = type
            forward_entrance.bind_two_way(return_entrance)
            if type == 'Grotto':
                return_entrance.data['index'] = 0x2000 + return_entrance.data['grotto_id']


def assume_entrance_pool(entrance_pool):
    assumed_pool = []
    for entrance in entrance_pool:
        assumed_forward = entrance.assume_reachable()
        if entrance.reverse != None and not entrance.world.decouple_entrances:
            assumed_return = entrance.reverse.assume_reachable()
            world = entrance.world
            if not ((world.mix_entrance_pools != 'off') and (world.shuffle_overworld_entrances or world.shuffle_special_interior_entrances)):
                if (entrance.type in ('Dungeon', 'Grotto', 'Grave') and entrance.reverse.name != 'Spirit Temple Lobby -> Desert Colossus From Spirit Lobby') or \
                   (entrance.type == 'Interior' and world.shuffle_special_interior_entrances):
                    # In most cases, Dungeon, Grotto/Grave and Simple Interior exits shouldn't be assumed able to give access to their parent region
                    assumed_return.set_rule(lambda state, **kwargs: False)
            assumed_forward.bind_two_way(assumed_return)
        assumed_pool.append(assumed_forward)
    return assumed_pool


def build_one_way_targets(world, types_to_include, exclude=[]):
    one_way_entrances = []
    for pool_type in types_to_include:
        one_way_entrances += world.get_shufflable_entrances(type=pool_type)
    valid_one_way_entrances = list(filter(lambda entrance: entrance.name not in exclude, one_way_entrances))
    return [entrance.get_new_target() for entrance in valid_one_way_entrances]


#   Abbreviations
#       DMC     Death Mountain Crater
#       DMT     Death Mountain Trail
#       GC      Goron City
#       GF      Gerudo Fortress
#       GS      Gold Skulltula
#       GV      Gerudo Valley
#       HC      Hyrule Castle
#       HF      Hyrule Field
#       KF      Kokiri Forest
#       LH      Lake Hylia
#       LLR     Lon Lon Ranch
#       LW      Lost Woods
#       OGC     Outside Ganon's Castle
#       SFM     Sacred Forest Meadow
#       ToT     Temple of Time
#       ZD      Zora's Domain
#       ZF      Zora's Fountain
#       ZR      Zora's River

entrance_shuffle_table = [
    ('Dungeon',         ('KF Outside Deku Tree -> Deku Tree Lobby',                         { 'index': 0x0000 }),
                        ('Deku Tree Lobby -> KF Outside Deku Tree',                         { 'index': 0x0209, 'blue_warp': 0x0457 })),
    ('Dungeon',         ('Death Mountain -> Dodongos Cavern Beginning',                     { 'index': 0x0004 }),
                        ('Dodongos Cavern Beginning -> Death Mountain',                     { 'index': 0x0242, 'blue_warp': 0x047A })),
    ('Dungeon',         ('Zoras Fountain -> Jabu Jabus Belly Beginning',                    { 'index': 0x0028 }),
                        ('Jabu Jabus Belly Beginning -> Zoras Fountain',                    { 'index': 0x0221, 'blue_warp': 0x010E })),
    ('Dungeon',         ('SFM Forest Temple Entrance Ledge -> Forest Temple Lobby',         { 'index': 0x0169 }),
                        ('Forest Temple Lobby -> SFM Forest Temple Entrance Ledge',         { 'index': 0x0215, 'blue_warp': 0x0608 })),
    ('Dungeon',         ('DMC Fire Temple Entrance -> Fire Temple Lower',                   { 'index': 0x0165 }),
                        ('Fire Temple Lower -> DMC Fire Temple Entrance',                   { 'index': 0x024A, 'blue_warp': 0x0564 })),
    ('Dungeon',         ('Lake Hylia -> Water Temple Lobby',                                { 'index': 0x0010 }),
                        ('Water Temple Lobby -> Lake Hylia',                                { 'index': 0x021D, 'blue_warp': 0x060C })),
    ('Dungeon',         ('Desert Colossus -> Spirit Temple Lobby',                          { 'index': 0x0082 }),
                        ('Spirit Temple Lobby -> Desert Colossus From Spirit Lobby',        { 'index': 0x01E1, 'blue_warp': 0x0610 })),
    ('Dungeon',         ('Graveyard Warp Pad Region -> Shadow Temple Entryway',             { 'index': 0x0037 }),
                        ('Shadow Temple Entryway -> Graveyard Warp Pad Region',             { 'index': 0x0205, 'blue_warp': 0x0580 })),
    ('Dungeon',         ('Kakariko Village -> Bottom of the Well',                          { 'index': 0x0098 }),
                        ('Bottom of the Well -> Kakariko Village',                          { 'index': 0x02A6 })),
    ('Dungeon',         ('ZF Ice Ledge -> Ice Cavern Beginning',                            { 'index': 0x0088 }),
                        ('Ice Cavern Beginning -> ZF Ice Ledge',                            { 'index': 0x03D4 })),
    ('Dungeon',         ('Gerudo Fortress -> Gerudo Training Grounds Lobby',                { 'index': 0x0008 }),
                        ('Gerudo Training Grounds Lobby -> Gerudo Fortress',                { 'index': 0x03A8 })),

    ('Interior',        ('Kokiri Forest -> KF Midos House',                                 { 'index': 0x0433 }),
                        ('KF Midos House -> Kokiri Forest',                                 { 'index': 0x0443 })),
    ('Interior',        ('Kokiri Forest -> KF Sarias House',                                { 'index': 0x0437 }),
                        ('KF Sarias House -> Kokiri Forest',                                { 'index': 0x0447 })),
    ('Interior',        ('Kokiri Forest -> KF House of Twins',                              { 'index': 0x009C }),
                        ('KF House of Twins -> Kokiri Forest',                              { 'index': 0x033C })),
    ('Interior',        ('Kokiri Forest -> KF Know It All House',                           { 'index': 0x00C9 }),
                        ('KF Know It All House -> Kokiri Forest',                           { 'index': 0x026A })),
    ('Interior',        ('Kokiri Forest -> KF Kokiri Shop',                                 { 'index': 0x00C1 }),
                        ('KF Kokiri Shop -> Kokiri Forest',                                 { 'index': 0x0266 })),
    ('Interior',        ('Lake Hylia -> LH Lab',                                            { 'index': 0x0043 }),
                        ('LH Lab -> Lake Hylia',                                            { 'index': 0x03CC })),
    ('Interior',        ('LH Fishing Island -> LH Fishing Hole',                            { 'index': 0x045F }),
                        ('LH Fishing Hole -> LH Fishing Island',                            { 'index': 0x0309 })),
    ('Interior',        ('GV Fortress Side -> GV Carpenter Tent',                           { 'index': 0x03A0 }),
                        ('GV Carpenter Tent -> GV Fortress Side',                           { 'index': 0x03D0 })),
    ('Interior',        ('Market Entrance -> Market Guard House',                           { 'index': 0x007E }),
                        ('Market Guard House -> Market Entrance',                           { 'index': 0x026E })),
    ('Interior',        ('Market -> Market Mask Shop',                                      { 'index': 0x0530 }),
                        ('Market Mask Shop -> Market',                                      { 'index': 0x01D1, 'addresses': [0xC6DA5E] })),
    ('Interior',        ('Market -> Market Bombchu Bowling',                                { 'index': 0x0507 }),
                        ('Market Bombchu Bowling -> Market',                                { 'index': 0x03BC })),
    ('Interior',        ('Market -> Market Potion Shop',                                    { 'index': 0x0388 }),
                        ('Market Potion Shop -> Market',                                    { 'index': 0x02A2 })),
    ('Interior',        ('Market -> Market Treasure Chest Game',                            { 'index': 0x0063 }),
                        ('Market Treasure Chest Game -> Market',                            { 'index': 0x01D5 })),
    ('Interior',        ('Market Back Alley -> Market Bombchu Shop',                        { 'index': 0x0528 }),
                        ('Market Bombchu Shop -> Market Back Alley',                        { 'index': 0x03C0 })),
    ('Interior',        ('Market Back Alley -> Market Man in Green House',                  { 'index': 0x043B }),
                        ('Market Man in Green House -> Market Back Alley',                  { 'index': 0x0067 })),
    ('Interior',        ('Kakariko Village -> Kak Carpenter Boss House',                    { 'index': 0x02FD }),
                        ('Kak Carpenter Boss House -> Kakariko Village',                    { 'index': 0x0349 })),
    ('Interior',        ('Kakariko Village -> Kak House of Skulltula',                      { 'index': 0x0550 }),
                        ('Kak House of Skulltula -> Kakariko Village',                      { 'index': 0x04EE })),
    ('Interior',        ('Kakariko Village -> Kak Impas House',                             { 'index': 0x039C }),
                        ('Kak Impas House -> Kakariko Village',                             { 'index': 0x0345 })),
    ('Interior',        ('Kak Impas Ledge -> Kak Impas House Back',                         { 'index': 0x05C8 }),
                        ('Kak Impas House Back -> Kak Impas Ledge',                         { 'index': 0x05DC })),
    ('Interior',        ('Kak Backyard -> Kak Odd Medicine Building',                       { 'index': 0x0072 }),
                        ('Kak Odd Medicine Building -> Kak Backyard',                       { 'index': 0x034D })),
    ('Interior',        ('Graveyard -> Graveyard Dampes House',                             { 'index': 0x030D }),
                        ('Graveyard Dampes House -> Graveyard',                             { 'index': 0x0355 })),
    ('Interior',        ('Goron City -> GC Shop',                                           { 'index': 0x037C }),
                        ('GC Shop -> Goron City',                                           { 'index': 0x03FC })),
    ('Interior',        ('Zoras Domain -> ZD Shop',                                         { 'index': 0x0380 }),
                        ('ZD Shop -> Zoras Domain',                                         { 'index': 0x03C4 })),
    ('Interior',        ('Lon Lon Ranch -> LLR Talons House',                               { 'index': 0x004F }),
                        ('LLR Talons House -> Lon Lon Ranch',                               { 'index': 0x0378 })),
    ('Interior',        ('Lon Lon Ranch -> LLR Stables',                                    { 'index': 0x02F9 }),
                        ('LLR Stables -> Lon Lon Ranch',                                    { 'index': 0x042F })),
    ('Interior',        ('Lon Lon Ranch -> LLR Tower',                                      { 'index': 0x05D0 }),
                        ('LLR Tower -> Lon Lon Ranch',                                      { 'index': 0x05D4 })),
    ('Interior',        ('Market -> Market Bazaar',                                         { 'index': 0x052C }),
                        ('Market Bazaar -> Market',                                         { 'index': 0x03B8, 'addresses': [0xBEFD74] })),
    ('Interior',        ('Market -> Market Shooting Gallery',                               { 'index': 0x016D }),
                        ('Market Shooting Gallery -> Market',                               { 'index': 0x01CD, 'addresses': [0xBEFD7C] })),
    ('Interior',        ('Kakariko Village -> Kak Bazaar',                                  { 'index': 0x00B7 }),
                        ('Kak Bazaar -> Kakariko Village',                                  { 'index': 0x0201, 'addresses': [0xBEFD72] })),
    ('Interior',        ('Kakariko Village -> Kak Shooting Gallery',                        { 'index': 0x003B }),
                        ('Kak Shooting Gallery -> Kakariko Village',                        { 'index': 0x0463, 'addresses': [0xBEFD7A] })),
    ('Interior',        ('Desert Colossus -> Colossus Great Fairy Fountain',                { 'index': 0x0588 }),
                        ('Colossus Great Fairy Fountain -> Desert Colossus',                { 'index': 0x057C, 'addresses': [0xBEFD82] })),
    ('Interior',        ('Hyrule Castle Grounds -> HC Great Fairy Fountain',                { 'index': 0x0578 }),
                        ('HC Great Fairy Fountain -> Castle Grounds',                       { 'index': 0x0340, 'addresses': [0xBEFD80] })),
    ('Interior',        ('Ganons Castle Grounds -> OGC Great Fairy Fountain',               { 'index': 0x04C2 }),
                        ('OGC Great Fairy Fountain -> Castle Grounds',                      { 'index': 0x0340, 'addresses': [0xBEFD6C] })),
    ('Interior',        ('DMC Lower Nearby -> DMC Great Fairy Fountain',                    { 'index': 0x04BE }),
                        ('DMC Great Fairy Fountain -> DMC Lower Local',                     { 'index': 0x0482, 'addresses': [0xBEFD6A] })),
    ('Interior',        ('Death Mountain Summit -> DMT Great Fairy Fountain',               { 'index': 0x0315 }),
                        ('DMT Great Fairy Fountain -> Death Mountain Summit',               { 'index': 0x045B, 'addresses': [0xBEFD68] })),
    ('Interior',        ('Zoras Fountain -> ZF Great Fairy Fountain',                       { 'index': 0x0371 }),
                        ('ZF Great Fairy Fountain -> Zoras Fountain',                       { 'index': 0x0394, 'addresses': [0xBEFD7E] })),

    ('SpecialInterior', ('Kokiri Forest -> KF Links House',                                 { 'index': 0x0272 }),
                        ('KF Links House -> Kokiri Forest',                                 { 'index': 0x0211 })),
    ('SpecialInterior', ('ToT Entrance -> Temple of Time',                                  { 'index': 0x0053 }),
                        ('Temple of Time -> ToT Entrance',                                  { 'index': 0x0472 })),
    ('SpecialInterior', ('Kakariko Village -> Kak Windmill',                                { 'index': 0x0453 }),
                        ('Kak Windmill -> Kakariko Village',                                { 'index': 0x0351 })),
    ('SpecialInterior', ('Kakariko Village -> Kak Potion Shop Front',                       { 'index': 0x0384 }),
                        ('Kak Potion Shop Front -> Kakariko Village',                       { 'index': 0x044B })),
    ('SpecialInterior', ('Kak Backyard -> Kak Potion Shop Back',                            { 'index': 0x03EC }),
                        ('Kak Potion Shop Back -> Kak Backyard',                            { 'index': 0x04FF })),

    ('Grotto',          ('Desert Colossus -> Colossus Grotto',                              { 'grotto_id': 0x00, 'entrance': 0x05BC, 'content': 0xFD, 'scene': 0x5C }),
                        ('Colossus Grotto -> Desert Colossus',                              { 'grotto_id': 0x00, 'entrance': 0x0123, 'room': 0x00, 'angle': 0xA71C, 'pos': (0x427A0800, 0xC2000000, 0xC4A20666) })),
    ('Grotto',          ('Lake Hylia -> LH Grotto',                                         { 'grotto_id': 0x01, 'entrance': 0x05A4, 'content': 0xEF, 'scene': 0x57 }),
                        ('LH Grotto -> Lake Hylia',                                         { 'grotto_id': 0x01, 'entrance': 0x0102, 'room': 0x00, 'angle': 0x0000, 'pos': (0xC53DF56A, 0xC4812000, 0x45BE05F2) })),
    ('Grotto',          ('Zora River -> ZR Storms Grotto',                                  { 'grotto_id': 0x02, 'entrance': 0x05BC, 'content': 0xEB, 'scene': 0x54 }),
                        ('ZR Storms Grotto -> Zora River',                                  { 'grotto_id': 0x02, 'entrance': 0x00EA, 'room': 0x00, 'angle': 0x0000, 'pos': (0xC4CBC1B4, 0x42C80000, 0xC3041ABE) })),
    ('Grotto',          ('Zora River -> ZR Fairy Grotto',                                   { 'grotto_id': 0x03, 'entrance': 0x036D, 'content': 0xE6, 'scene': 0x54 }),
                        ('ZR Fairy Grotto -> Zora River',                                   { 'grotto_id': 0x03, 'entrance': 0x00EA, 'room': 0x00, 'angle': 0xE000, 'pos': (0x4427A070, 0x440E8000, 0xC3B4ED3B) })),
    ('Grotto',          ('Zora River -> ZR Open Grotto',                                    { 'grotto_id': 0x04, 'entrance': 0x003F, 'content': 0x29, 'scene': 0x54 }),
                        ('ZR Open Grotto -> Zora River',                                    { 'grotto_id': 0x04, 'entrance': 0x00EA, 'room': 0x00, 'angle': 0x8000, 'pos': (0x43B52520, 0x440E8000, 0x4309A14F) })),
    ('Grotto',          ('DMC Lower Nearby -> DMC Hammer Grotto',                           { 'grotto_id': 0x05, 'entrance': 0x05A4, 'content': 0xF9, 'scene': 0x61 }),
                        ('DMC Hammer Grotto -> DMC Lower Local',                            { 'grotto_id': 0x05, 'entrance': 0x0246, 'room': 0x01, 'angle': 0x31C7, 'pos': (0xC4D290C0, 0x44348000, 0xC3ED5557) })),
    ('Grotto',          ('DMC Upper Nearby -> DMC Upper Grotto',                            { 'grotto_id': 0x06, 'entrance': 0x003F, 'content': 0x7A, 'scene': 0x61 }),
                        ('DMC Upper Grotto -> DMC Upper Local',                             { 'grotto_id': 0x06, 'entrance': 0x0147, 'room': 0x01, 'angle': 0x238E, 'pos': (0x420F3401, 0x449E2000, 0x44DCD549) })),
    ('Grotto',          ('GC Grotto Platform -> GC Grotto',                                 { 'grotto_id': 0x07, 'entrance': 0x05A4, 'content': 0xFB, 'scene': 0x62 }),
                        ('GC Grotto -> GC Grotto Platform',                                 { 'grotto_id': 0x07, 'entrance': 0x014D, 'room': 0x03, 'angle': 0x0000, 'pos': (0x448A1754, 0x44110000, 0xC493CCFD) })),
    ('Grotto',          ('Death Mountain -> DMT Storms Grotto',                             { 'grotto_id': 0x08, 'entrance': 0x003F, 'content': 0x57, 'scene': 0x60 }),
                        ('DMT Storms Grotto -> Death Mountain',                             { 'grotto_id': 0x08, 'entrance': 0x01B9, 'room': 0x00, 'angle': 0x8000, 'pos': (0xC3C1CAC1, 0x44AD4000, 0xC497A1BA) })),
    ('Grotto',          ('Death Mountain Summit -> DMT Cow Grotto',                         { 'grotto_id': 0x09, 'entrance': 0x05FC, 'content': 0xF8, 'scene': 0x60 }),
                        ('DMT Cow Grotto -> Death Mountain Summit',                         { 'grotto_id': 0x09, 'entrance': 0x01B9, 'room': 0x00, 'angle': 0x8000, 'pos': (0xC42CC164, 0x44F34000, 0xC38CFC0C) })),
    ('Grotto',          ('Kak Backyard -> Kak Open Grotto',                                 { 'grotto_id': 0x0A, 'entrance': 0x003F, 'content': 0x28, 'scene': 0x52 }),
                        ('Kak Open Grotto -> Kak Backyard',                                 { 'grotto_id': 0x0A, 'entrance': 0x00DB, 'room': 0x00, 'angle': 0x0000, 'pos': (0x4455CF3B, 0x42A00000, 0xC37D1871) })),
    ('Grotto',          ('Kakariko Village -> Kak Redead Grotto',                           { 'grotto_id': 0x0B, 'entrance': 0x05A0, 'content': 0xE7, 'scene': 0x52 }),
                        ('Kak Redead Grotto -> Kakariko Village',                           { 'grotto_id': 0x0B, 'entrance': 0x00DB, 'room': 0x00, 'angle': 0x0000, 'pos': (0xC3C8EFCE, 0x00000000, 0x43C96551) })),
    ('Grotto',          ('Hyrule Castle Grounds -> HC Storms Grotto',                       { 'grotto_id': 0x0C, 'entrance': 0x05B8, 'content': 0xF6, 'scene': 0x5F }),
                        ('HC Storms Grotto -> Castle Grounds',                              { 'grotto_id': 0x0C, 'entrance': 0x0138, 'room': 0x00, 'angle': 0x9555, 'pos': (0x447C4104, 0x44C46000, 0x4455E211) })),
    ('Grotto',          ('Hyrule Field -> HF Tektite Grotto',                               { 'grotto_id': 0x0D, 'entrance': 0x05C0, 'content': 0xE1, 'scene': 0x51 }),
                        ('HF Tektite Grotto -> Hyrule Field',                               { 'grotto_id': 0x0D, 'entrance': 0x01F9, 'room': 0x00, 'angle': 0x1555, 'pos': (0xC59AACA0, 0xC3960000, 0x45315966) })),
    ('Grotto',          ('Hyrule Field -> HF Near Kak Grotto',                              { 'grotto_id': 0x0E, 'entrance': 0x0598, 'content': 0xE5, 'scene': 0x51 }),
                        ('HF Near Kak Grotto -> Hyrule Field',                              { 'grotto_id': 0x0E, 'entrance': 0x01F9, 'room': 0x00, 'angle': 0xC000, 'pos': (0x4500299B, 0x41A00000, 0xC32065BD) })),
    ('Grotto',          ('Hyrule Field -> HF Fairy Grotto',                                 { 'grotto_id': 0x0F, 'entrance': 0x036D, 'content': 0xFF, 'scene': 0x51 }),
                        ('HF Fairy Grotto -> Hyrule Field',                                 { 'grotto_id': 0x0F, 'entrance': 0x01F9, 'room': 0x00, 'angle': 0x0000, 'pos': (0xC58B2544, 0xC3960000, 0xC3D5186B) })),
    ('Grotto',          ('Hyrule Field -> HF Near Market Grotto',                           { 'grotto_id': 0x10, 'entrance': 0x003F, 'content': 0x00, 'scene': 0x51 }),
                        ('HF Near Market Grotto -> Hyrule Field',                           { 'grotto_id': 0x10, 'entrance': 0x01F9, 'room': 0x00, 'angle': 0xE000, 'pos': (0xC4B2B1F3, 0x00000000, 0x444C719D) })),
    ('Grotto',          ('Hyrule Field -> HF Cow Grotto',                                   { 'grotto_id': 0x11, 'entrance': 0x05A8, 'content': 0xE4, 'scene': 0x51 }),
                        ('HF Cow Grotto -> Hyrule Field',                                   { 'grotto_id': 0x11, 'entrance': 0x01F9, 'room': 0x00, 'angle': 0x0000, 'pos': (0xC5F61086, 0xC3960000, 0x45D84A7E) })),
    ('Grotto',          ('Hyrule Field -> HF Inside Fence Grotto',                          { 'grotto_id': 0x12, 'entrance': 0x059C, 'content': 0xE6, 'scene': 0x51 }),
                        ('HF Inside Fence Grotto -> Hyrule Field',                          { 'grotto_id': 0x12, 'entrance': 0x01F9, 'room': 0x00, 'angle': 0xEAAB, 'pos': (0xC59BE902, 0xC42F0000, 0x4657F479) })),
    ('Grotto',          ('Hyrule Field -> HF Open Grotto',                                  { 'grotto_id': 0x13, 'entrance': 0x003F, 'content': 0x03, 'scene': 0x51 }),
                        ('HF Open Grotto -> Hyrule Field',                                  { 'grotto_id': 0x13, 'entrance': 0x01F9, 'room': 0x00, 'angle': 0x8000, 'pos': (0xC57B69B1, 0xC42F0000, 0x46588DF2) })),
    ('Grotto',          ('Hyrule Field -> HF Southeast Grotto',                             { 'grotto_id': 0x14, 'entrance': 0x003F, 'content': 0x22, 'scene': 0x51 }),
                        ('HF Southeast Grotto -> Hyrule Field',                             { 'grotto_id': 0x14, 'entrance': 0x01F9, 'room': 0x00, 'angle': 0x9555, 'pos': (0xC384A807, 0xC3FA0000, 0x4640DCC8) })),
    ('Grotto',          ('Lon Lon Ranch -> LLR Grotto',                                     { 'grotto_id': 0x15, 'entrance': 0x05A4, 'content': 0xFC, 'scene': 0x63 }),
                        ('LLR Grotto -> Lon Lon Ranch',                                     { 'grotto_id': 0x15, 'entrance': 0x0157, 'room': 0x00, 'angle': 0xAAAB, 'pos': (0x44E0FD92, 0x00000000, 0x44BB9A4C) })),
    ('Grotto',          ('SFM Entryway -> SFM Wolfos Grotto',                               { 'grotto_id': 0x16, 'entrance': 0x05B4, 'content': 0xED, 'scene': 0x56 }),
                        ('SFM Wolfos Grotto -> SFM Entryway',                               { 'grotto_id': 0x16, 'entrance': 0x00FC, 'room': 0x00, 'angle': 0x8000, 'pos': (0xC33DDC64, 0x00000000, 0x44ED42CE) })),
    ('Grotto',          ('Sacred Forest Meadow -> SFM Storms Grotto',                       { 'grotto_id': 0x17, 'entrance': 0x05BC, 'content': 0xEE, 'scene': 0x56 }),
                        ('SFM Storms Grotto -> Sacred Forest Meadow',                       { 'grotto_id': 0x17, 'entrance': 0x00FC, 'room': 0x00, 'angle': 0xAAAB, 'pos': (0x439D6D22, 0x43F00000, 0xC50FC63A) })),
    ('Grotto',          ('Sacred Forest Meadow -> SFM Fairy Grotto',                        { 'grotto_id': 0x18, 'entrance': 0x036D, 'content': 0xFF, 'scene': 0x56 }),
                        ('SFM Fairy Grotto -> Sacred Forest Meadow',                        { 'grotto_id': 0x18, 'entrance': 0x00FC, 'room': 0x00, 'angle': 0x0000, 'pos': (0x425C22D1, 0x00000000, 0x434E9835) })),
    ('Grotto',          ('LW Beyond Mido -> LW Scrubs Grotto',                              { 'grotto_id': 0x19, 'entrance': 0x05B0, 'content': 0xF5, 'scene': 0x5B }),
                        ('LW Scrubs Grotto -> LW Beyond Mido',                              { 'grotto_id': 0x19, 'entrance': 0x01A9, 'room': 0x08, 'angle': 0x2000, 'pos': (0x44293FA2, 0x00000000, 0xC51DE32B) })),
    ('Grotto',          ('Lost Woods -> LW Near Shortcuts Grotto',                          { 'grotto_id': 0x1A, 'entrance': 0x003F, 'content': 0x14, 'scene': 0x5B }),
                        ('LW Near Shortcuts Grotto -> Lost Woods',                          { 'grotto_id': 0x1A, 'entrance': 0x011E, 'room': 0x02, 'angle': 0xE000, 'pos': (0x4464B055, 0x00000000, 0xC464DB7D) })),
    ('Grotto',          ('Kokiri Forest -> KF Storms Grotto',                               { 'grotto_id': 0x1B, 'entrance': 0x003F, 'content': 0x2C, 'scene': 0x55 }),
                        ('KF Storms Grotto -> Kokiri Forest',                               { 'grotto_id': 0x1B, 'entrance': 0x0286, 'room': 0x00, 'angle': 0x4000, 'pos': (0xC3FD8856, 0x43BE0000, 0xC4988DA8) })),
    ('Grotto',          ('Zoras Domain -> ZD Storms Grotto',                                { 'grotto_id': 0x1C, 'entrance': 0x036D, 'content': 0xFF, 'scene': 0x58 }),
                        ('ZD Storms Grotto -> Zoras Domain',                                { 'grotto_id': 0x1C, 'entrance': 0x0108, 'room': 0x01, 'angle': 0xD555, 'pos': (0xC455EB8D, 0x41600000, 0xC3ED3602) })),
    ('Grotto',          ('Gerudo Fortress -> GF Storms Grotto',                             { 'grotto_id': 0x1D, 'entrance': 0x036D, 'content': 0xFF, 'scene': 0x5D }),
                        ('GF Storms Grotto -> Gerudo Fortress',                             { 'grotto_id': 0x1D, 'entrance': 0x0129, 'room': 0x00, 'angle': 0x4000, 'pos': (0x43BE42C0, 0x43A68000, 0xC4C317B1) })),
    ('Grotto',          ('GV Fortress Side -> GV Storms Grotto',                            { 'grotto_id': 0x1E, 'entrance': 0x05BC, 'content': 0xF0, 'scene': 0x5A }),
                        ('GV Storms Grotto -> GV Fortress Side',                            { 'grotto_id': 0x1E, 'entrance': 0x022D, 'room': 0x00, 'angle': 0x9555, 'pos': (0xC4A5CAD2, 0x41700000, 0xC475FF9B) })),
    ('Grotto',          ('GV Grotto Ledge -> GV Octorok Grotto',                            { 'grotto_id': 0x1F, 'entrance': 0x05AC, 'content': 0xF2, 'scene': 0x5A }),
                        ('GV Octorok Grotto -> GV Grotto Ledge',                            { 'grotto_id': 0x1F, 'entrance': 0x0117, 'room': 0x00, 'angle': 0x8000, 'pos': (0x4391C1A4, 0xC40AC000, 0x44B8CC9B) })),
    ('Grotto',          ('LW Beyond Mido -> Deku Theater',                                  { 'grotto_id': 0x20, 'entrance': 0x05C4, 'content': 0xF3, 'scene': 0x5B }),
                        ('Deku Theater -> LW Beyond Mido',                                  { 'grotto_id': 0x20, 'entrance': 0x01A9, 'room': 0x06, 'angle': 0x4000, 'pos': (0x42AA8FDA, 0xC1A00000, 0xC4C82D49) })),

    ('Grave',           ('Graveyard -> Graveyard Shield Grave',                             { 'index': 0x004B }),
                        ('Graveyard Shield Grave -> Graveyard',                             { 'index': 0x035D })),
    ('Grave',           ('Graveyard -> Graveyard Heart Piece Grave',                        { 'index': 0x031C }),
                        ('Graveyard Heart Piece Grave -> Graveyard',                        { 'index': 0x0361 })),
    ('Grave',           ('Graveyard -> Graveyard Composers Grave',                          { 'index': 0x002D }),
                        ('Graveyard Composers Grave -> Graveyard',                          { 'index': 0x050B })),
    ('Grave',           ('Graveyard -> Graveyard Dampes Grave',                             { 'index': 0x044F }),
                        ('Graveyard Dampes Grave -> Graveyard',                             { 'index': 0x0359 })),

    ('Overworld',       ('Kokiri Forest -> LW Bridge From Forest',                          { 'index': 0x05E0 }),
                        ('LW Bridge -> Kokiri Forest',                                      { 'index': 0x020D })),
    ('Overworld',       ('Kokiri Forest -> Lost Woods',                                     { 'index': 0x011E }),
                        ('LW Forest Exit -> Kokiri Forest',                                 { 'index': 0x0286 })),
    ('Overworld',       ('Lost Woods -> GC Woods Warp',                                     { 'index': 0x04E2 }),
                        ('GC Woods Warp -> Lost Woods',                                     { 'index': 0x04D6 })),
    ('Overworld',       ('Lost Woods -> Zora River',                                        { 'index': 0x01DD }),
                        ('Zora River -> Lost Woods',                                        { 'index': 0x04DA })),
    ('Overworld',       ('LW Beyond Mido -> SFM Entryway',                                  { 'index': 0x00FC }),
                        ('SFM Entryway -> LW Beyond Mido',                                  { 'index': 0x01A9 })),
    ('Overworld',       ('LW Bridge -> Hyrule Field',                                       { 'index': 0x0185 }),
                        ('Hyrule Field -> LW Bridge',                                       { 'index': 0x04DE })),
    ('Overworld',       ('Hyrule Field -> Lake Hylia',                                      { 'index': 0x0102 }),
                        ('Lake Hylia -> Hyrule Field',                                      { 'index': 0x0189 })),
    ('Overworld',       ('Hyrule Field -> Gerudo Valley',                                   { 'index': 0x0117 }),
                        ('Gerudo Valley -> Hyrule Field',                                   { 'index': 0x018D })),
    ('Overworld',       ('Hyrule Field -> Market Entrance',                                 { 'index': 0x0276 }),
                        ('Market Entrance -> Hyrule Field',                                 { 'index': 0x01FD })),
    ('Overworld',       ('Hyrule Field -> Kakariko Village',                                { 'index': 0x00DB }),
                        ('Kakariko Village -> Hyrule Field',                                { 'index': 0x017D })),
    ('Overworld',       ('Hyrule Field -> ZR Front',                                        { 'index': 0x00EA }),
                        ('ZR Front -> Hyrule Field',                                        { 'index': 0x0181 })),
    ('Overworld',       ('Hyrule Field -> Lon Lon Ranch',                                   { 'index': 0x0157 }),
                        ('Lon Lon Ranch -> Hyrule Field',                                   { 'index': 0x01F9 })),
    ('Overworld',       ('Lake Hylia -> Zoras Domain',                                      { 'index': 0x0328 }),
                        ('Zoras Domain -> Lake Hylia',                                      { 'index': 0x0560 })),
    ('Overworld',       ('GV Fortress Side -> Gerudo Fortress',                             { 'index': 0x0129 }),
                        ('Gerudo Fortress -> GV Fortress Side',                             { 'index': 0x022D })),
    ('Overworld',       ('GF Outside Gate -> Wasteland Near Fortress',                      { 'index': 0x0130 }),
                        ('Wasteland Near Fortress -> GF Outside Gate',                      { 'index': 0x03AC })),
    ('Overworld',       ('Wasteland Near Colossus -> Desert Colossus',                      { 'index': 0x0123 }),
                        ('Desert Colossus -> Wasteland Near Colossus',                      { 'index': 0x0365 })),
    ('Overworld',       ('Market Entrance -> Market',                                       { 'index': 0x00B1 }),
                        ('Market -> Market Entrance',                                       { 'index': 0x0033 })),
    ('Overworld',       ('Market -> Castle Grounds',                                        { 'index': 0x0138 }),
                        ('Castle Grounds -> Market',                                        { 'index': 0x025A })),
    ('Overworld',       ('Market -> ToT Entrance',                                          { 'index': 0x0171 }),
                        ('ToT Entrance -> Market',                                          { 'index': 0x025E })),
    ('Overworld',       ('Kakariko Village -> Graveyard',                                   { 'index': 0x00E4 }),
                        ('Graveyard -> Kakariko Village',                                   { 'index': 0x0195 })),
    ('Overworld',       ('Kak Behind Gate -> Death Mountain',                               { 'index': 0x013D }),
                        ('Death Mountain -> Kak Behind Gate',                               { 'index': 0x0191 })),
    ('Overworld',       ('Death Mountain -> Goron City',                                    { 'index': 0x014D }),
                        ('Goron City -> Death Mountain',                                    { 'index': 0x01B9 })),
    ('Overworld',       ('GC Darunias Chamber -> DMC Lower Local',                          { 'index': 0x0246 }),
                        ('DMC Lower Nearby -> GC Darunias Chamber',                         { 'index': 0x01C1 })),
    ('Overworld',       ('Death Mountain Summit -> DMC Upper Local',                        { 'index': 0x0147 }),
                        ('DMC Upper Nearby -> Death Mountain Summit',                       { 'index': 0x01BD })),
    ('Overworld',       ('ZR Behind Waterfall -> Zoras Domain',                             { 'index': 0x0108 }),
                        ('Zoras Domain -> ZR Behind Waterfall',                             { 'index': 0x019D })),
    ('Overworld',       ('ZD Behind King Zora -> Zoras Fountain',                           { 'index': 0x0225 }),
                        ('Zoras Fountain -> ZD Behind King Zora',                           { 'index': 0x01A1 })),

    ('Overworld',       ('GV Lower Stream -> Lake Hylia',                                   { 'index': 0x0219 })),

    ('OwlDrop',         ('LH Owl Flight -> Hyrule Field',                                   { 'index': 0x027E, 'addresses': [0xAC9F26] })),
    ('OwlDrop',         ('DMT Owl Flight -> Kak Impas Rooftop',                             { 'index': 0x0554, 'addresses': [0xAC9EF2] })),

    ('Spawn',           ('Child Spawn -> KF Links House',                                   { 'index': 0x00BB, 'addresses': [0xB06342] })),
    ('Spawn',           ('Adult Spawn -> Temple of Time',                                   { 'index': 0x05F4, 'addresses': [0xB06332] })),

    ('WarpSong',        ('Minuet of Forest Warp -> Sacred Forest Meadow',                   { 'index': 0x0600, 'addresses': [0xBF023C] })),
    ('WarpSong',        ('Bolero of Fire Warp -> DMC Central Local',                        { 'index': 0x04F6, 'addresses': [0xBF023E] })),
    ('WarpSong',        ('Serenade of Water Warp -> Lake Hylia',                            { 'index': 0x0604, 'addresses': [0xBF0240] })),
    ('WarpSong',        ('Requiem of Spirit Warp -> Desert Colossus',                       { 'index': 0x01F1, 'addresses': [0xBF0242] })),
    ('WarpSong',        ('Nocturne of Shadow Warp -> Graveyard Warp Pad Region',            { 'index': 0x0568, 'addresses': [0xBF0244] })),
    ('WarpSong',        ('Prelude of Light Warp -> Temple of Time',                         { 'index': 0x05F4, 'addresses': [0xBF0246] })),

    ('Extra',           ('ZD Eyeball Frog Timeout -> Zoras Domain',                         { 'index': 0x0153 })),
    ('Extra',           ('ZR Top of Waterfall -> Zora River',                               { 'index': 0x0199 })),
]


class EntranceShuffleError(ShuffleError):
    pass


# Set entrances of all worlds, first initializing them to their default regions, then potentially shuffling part of them
def set_entrances(worlds):
    for world in worlds:
        world.initialize_entrances()

    if worlds[0].entrance_shuffle:
        shuffle_random_entrances(worlds)

    set_entrances_based_rules(worlds)


# Shuffles entrances that need to be shuffled in all worlds
def shuffle_random_entrances(worlds):

    # Store all locations reachable before shuffling to differentiate which locations were already unreachable from those we made unreachable
    complete_itempool = [item for world in worlds for item in world.get_itempool_with_dungeon_items()]
    max_search = Search.max_explore([world.state for world in worlds], complete_itempool)

    non_drop_locations = [location for world in worlds for location in world.get_locations() if location.type not in ('Drop', 'Event')]
    max_search.visit_locations(non_drop_locations)
    locations_to_ensure_reachable = list(filter(max_search.visited, non_drop_locations))

    # Shuffle all entrances within their own worlds
    for world in worlds:
        # Set entrance data for all entrances, even those we aren't shuffling
        set_all_entrances_data(world)

        # Determine entrance pools based on settings, to be shuffled in the order we set them by
        one_way_entrance_pools = OrderedDict()
        entrance_pools = OrderedDict()

        if worlds[0].owl_drops:
            one_way_entrance_pools['OwlDrop'] = world.get_shufflable_entrances(type='OwlDrop')

        if worlds[0].spawn_positions:
            one_way_entrance_pools['Spawn'] = world.get_shufflable_entrances(type='Spawn')

        if worlds[0].warp_songs:
            one_way_entrance_pools['WarpSong'] = world.get_shufflable_entrances(type='WarpSong')

        if worlds[0].shuffle_dungeon_entrances:
            entrance_pools['Dungeon'] = world.get_shufflable_entrances(type='Dungeon', only_primary=True)
            # The fill algorithm will already make sure gohma is reachable, however it can end up putting
            # a forest escape via the hands of spirit on Deku leading to Deku on spirit in logic. This is
            # not really a closed forest anymore, so specifically remove Deku Tree from closed forest.
            if worlds[0].open_forest == 'closed':
                entrance_pools['Dungeon'].remove(world.get_entrance('KF Outside Deku Tree -> Deku Tree Lobby'))
            if worlds[0].decouple_entrances:
                entrance_pools['DungeonReverse'] = [entrance.reverse for entrance in entrance_pools['Dungeon']]

        if worlds[0].shuffle_interior_entrances:
            entrance_pools['Interior'] = world.get_shufflable_entrances(type='Interior', only_primary=True)
            if worlds[0].shuffle_special_interior_entrances:
                entrance_pools['Interior'] += world.get_shufflable_entrances(type='SpecialInterior', only_primary=True)
            if worlds[0].decouple_entrances:
                entrance_pools['InteriorReverse'] = [entrance.reverse for entrance in entrance_pools['Interior']]

        if worlds[0].shuffle_grotto_entrances:
            entrance_pools['GrottoGrave'] = world.get_shufflable_entrances(type='Grotto', only_primary=True)
            entrance_pools['GrottoGrave'] += world.get_shufflable_entrances(type='Grave', only_primary=True)
            if worlds[0].decouple_entrances:
                entrance_pools['GrottoGraveReverse'] = [entrance.reverse for entrance in entrance_pools['GrottoGrave']]

        if worlds[0].shuffle_overworld_entrances:
            exclude_overworld_reverse = (worlds[0].mix_entrance_pools == 'all') and not worlds[0].decouple_entrances
            entrance_pools['Overworld'] = world.get_shufflable_entrances(type='Overworld', only_primary=exclude_overworld_reverse)
            if not worlds[0].decouple_entrances:
                entrance_pools['Overworld'].remove(world.get_entrance('GV Lower Stream -> Lake Hylia'))

        # Set shuffled entrances as such
        for entrance in list(chain.from_iterable(one_way_entrance_pools.values())) + list(chain.from_iterable(entrance_pools.values())):
            entrance.shuffled = True
            if entrance.reverse:
                entrance.reverse.shuffled = True

        # Combine all entrance pools into one when mixing entrance pools
        if worlds[0].mix_entrance_pools == 'all':
            entrance_pools = {'Mixed': list(chain.from_iterable(entrance_pools.values()))}
        elif worlds[0].mix_entrance_pools == 'indoor':
            if worlds[0].shuffle_overworld_entrances:
                ow_entrance_pool = entrance_pools['Overworld']
            entrance_pools = {'Mixed': list(filter(lambda entrance: entrance.type != 'Overworld', chain.from_iterable(entrance_pools.values())))}
            if worlds[0].shuffle_overworld_entrances:
                entrance_pools['Overworld'] = ow_entrance_pool

        # Build target entrance pools and set the assumption for entrances being reachable
        one_way_target_entrance_pools = {}
        for pool_type, entrance_pool in one_way_entrance_pools.items():
            # One way entrances are extra entrances that will be connected to entrance positions from a selection of entrance pools
            if pool_type == 'OwlDrop':
                valid_target_types = ('WarpSong', 'OwlDrop', 'Overworld', 'Extra')
                one_way_target_entrance_pools[pool_type] = build_one_way_targets(world, valid_target_types, exclude=['Prelude of Light Warp -> Temple of Time'])
                for target in one_way_target_entrance_pools[pool_type]:
                    target.set_rule(lambda state, age=None, **kwargs: age == 'child')
            elif pool_type == 'Spawn':
                valid_target_types = ('Spawn', 'WarpSong', 'OwlDrop', 'Overworld', 'Interior', 'SpecialInterior', 'Extra')
                one_way_target_entrance_pools[pool_type] = build_one_way_targets(world, valid_target_types)
            elif pool_type == 'WarpSong':
                valid_target_types = ('Spawn', 'WarpSong', 'OwlDrop', 'Overworld', 'Interior', 'SpecialInterior', 'Extra')
                one_way_target_entrance_pools[pool_type] = build_one_way_targets(world, valid_target_types)
            # Ensure that when trying to place the last entrance of a one way pool, we don't assume the rest of the targets are reachable
            for target in one_way_target_entrance_pools[pool_type]:
                target.add_rule((lambda entrances=entrance_pool: (lambda state, **kwargs: any(entrance.connected_region == None for entrance in entrances)))())
        # Disconnect all one way entrances at this point (they need to be connected during all of the above process)
        for entrance in chain.from_iterable(one_way_entrance_pools.values()):
            entrance.disconnect()

        target_entrance_pools = {}
        for pool_type, entrance_pool in entrance_pools.items():
            target_entrance_pools[pool_type] = assume_entrance_pool(entrance_pool)

        # Set entrances defined in the distribution
        world.distribution.set_shuffled_entrances(worlds, dict(chain(one_way_entrance_pools.items(), entrance_pools.items())), dict(chain(one_way_target_entrance_pools.items(), target_entrance_pools.items())), locations_to_ensure_reachable, complete_itempool)

        # Shuffle all entrances among the pools to shuffle
        for pool_type, entrance_pool in one_way_entrance_pools.items():
            shuffle_entrance_pool(world, worlds, entrance_pool, one_way_target_entrance_pools[pool_type], locations_to_ensure_reachable, check_all=True)
            # Delete all targets that we just placed from other one way target pools so multiple one way entrances don't use the same target
            replaced_entrances = [entrance.replaces for entrance in entrance_pool]
            for remaining_target in chain.from_iterable(one_way_target_entrance_pools.values()):
                if remaining_target.replaces in replaced_entrances:
                    delete_target_entrance(remaining_target)
            # Delete all unused extra targets after placing a one way pool, since the unused targets won't ever be replaced
            for unused_target in one_way_target_entrance_pools[pool_type]:
                delete_target_entrance(unused_target)

        for pool_type, entrance_pool in entrance_pools.items():
            shuffle_entrance_pool(world, worlds, entrance_pool, target_entrance_pools[pool_type], locations_to_ensure_reachable)

    # Multiple checks after shuffling entrances to make sure everything went fine
    max_search = Search.max_explore([world.state for world in worlds], complete_itempool)

    # Check that all shuffled entrances are properly connected to a region
    for world in worlds:
        for entrance in world.get_shuffled_entrances():
            if entrance.connected_region == None:
                logging.getLogger('').error('%s was shuffled but still isn\'t connected to any region [World %d]', entrance, world.id)
            if entrance.replaces == None:
                logging.getLogger('').error('%s was shuffled but still doesn\'t replace any entrance [World %d]', entrance, world.id)
    if len(world.get_region('Root Exits').exits) > 8:
        for exit in world.get_region('Root Exits').exits:
            logging.getLogger('').error('Root Exit: %s, Connected Region: %s', exit, exit.connected_region)
        raise RuntimeError('Something went wrong, Root has too many entrances left after shuffling entrances [World %d]' % world.id)

    # Check for game beatability in all worlds
    if not max_search.can_beat_game(False):
        raise EntranceShuffleError('Cannot beat game!')

    # Validate the worlds one last time to ensure all special conditions are still valid
    for world in worlds:
        try:
            validate_world(world, worlds, None, locations_to_ensure_reachable, complete_itempool)
        except EntranceShuffleError as error:
            raise EntranceShuffleError('Worlds are not valid after shuffling entrances, Reason: %s' % error)


# Shuffle all entrances within a provided pool
def shuffle_entrance_pool(world, worlds, entrance_pool, target_entrances, locations_to_ensure_reachable, check_all=False, retry_count=20):

    # Split entrances between those that have requirements (restrictive) and those that do not (soft). These are primarily age or time of day requirements.
    restrictive_entrances, soft_entrances = split_entrances_by_requirements(worlds, entrance_pool, target_entrances)

    while retry_count:
        retry_count -= 1
        rollbacks = []

        try:
            # Shuffle restrictive entrances first while more regions are available in order to heavily reduce the chances of the placement failing.
            shuffle_entrances(worlds, restrictive_entrances, target_entrances, rollbacks, locations_to_ensure_reachable)

            # Shuffle the rest of the entrances, we don't have to check for beatability/reachability of locations when placing those, unless specified otherwise
            if check_all:
                shuffle_entrances(worlds, soft_entrances, target_entrances, rollbacks, locations_to_ensure_reachable)
            else:
                shuffle_entrances(worlds, soft_entrances, target_entrances, rollbacks)

            # Fully validate the resulting world to ensure everything is still fine after shuffling this pool
            complete_itempool = [item for world in worlds for item in world.get_itempool_with_dungeon_items()]
            validate_world(world, worlds, None, locations_to_ensure_reachable, complete_itempool)

            # If all entrances could be connected without issues, log connections and continue
            for entrance, target in rollbacks:
                confirm_replacement(entrance, target)
            return

        except EntranceShuffleError as error:
            for entrance, target in rollbacks:
                restore_connections(entrance, target)
            logging.getLogger('').info('Failed to place all entrances in a pool for world %d. Will retry %d more times', entrance_pool[0].world.id, retry_count)
            logging.getLogger('').info('\t%s' % error)

    raise EntranceShuffleError('Entrance placement attempt count exceeded for world %d' % entrance_pool[0].world.id)


# Split entrances based on their requirements to figure out how each entrance should be handled when shuffling them
def split_entrances_by_requirements(worlds, entrances_to_split, assumed_entrances):

    # First, disconnect all root assumed entrances and save which regions they were originally connected to, so we can reconnect them later
    original_connected_regions = {}
    entrances_to_disconnect = set(assumed_entrances).union(entrance.reverse for entrance in assumed_entrances if entrance.reverse)
    for entrance in entrances_to_disconnect:
        if entrance.connected_region:
            original_connected_regions[entrance] = entrance.disconnect()

    # Generate the states with all assumed entrances disconnected
    # This ensures no assumed entrances corresponding to those we are shuffling are required in order for an entrance to be reachable as some age/tod
    complete_itempool = [item for world in worlds for item in world.get_itempool_with_dungeon_items()]
    max_search = Search.max_explore([world.state for world in worlds], complete_itempool)

    restrictive_entrances = []
    soft_entrances = []

    for entrance in entrances_to_split:
        # Here, we find entrances that may be unreachable under certain conditions
        if not max_search.spot_access(entrance, age='both', tod=TimeOfDay.ALL):
            restrictive_entrances.append(entrance)
            continue
        # If an entrance is reachable as both ages and all times of day with all the other entrances disconnected,
        # then it can always be made accessible in all situations by the Fill algorithm, no matter which combination of entrances we end up with.
        # Thus, those entrances aren't bound to any specific requirements and are very versatile during placement.
        soft_entrances.append(entrance)

    # Reconnect all disconnected entrances afterwards
    for entrance in entrances_to_disconnect:
        if entrance in original_connected_regions:
            entrance.connect(original_connected_regions[entrance])

    return restrictive_entrances, soft_entrances


# Shuffle entrances by placing them instead of entrances in the provided target entrances list
# While shuffling entrances, the algorithm will ensure worlds are still valid based on multiple criterias
def shuffle_entrances(worlds, entrances, target_entrances, rollbacks, locations_to_ensure_reachable=[]):

    # Retrieve all items in the itempool, all worlds included
    complete_itempool = [item for world in worlds for item in world.get_itempool_with_dungeon_items()]

    random.shuffle(entrances)

    # Place all entrances in the pool, validating worlds during every placement
    for entrance in entrances:
        if entrance.connected_region != None:
            continue
        random.shuffle(target_entrances)

        for target in target_entrances:
            if target.connected_region == None:
                continue

            try:
                check_entrances_compatibility(entrance, target, rollbacks)
                change_connections(entrance, target)
                validate_world(entrance.world, worlds, entrance, locations_to_ensure_reachable, complete_itempool)
                rollbacks.append((entrance, target))
                break
            except EntranceShuffleError as error:
                # If the entrance can't be placed there, log a debug message and change the connections back to what they were previously
                logging.getLogger('').debug('Failed to connect %s To %s (Reason: %s) [World %d]',
                                            entrance, entrance.connected_region or target.connected_region, error, entrance.world.id)
                if entrance.connected_region:
                    restore_connections(entrance, target)

        if entrance.connected_region == None:
            raise EntranceShuffleError('No more valid entrances to replace with %s in world %d' % (entrance, entrance.world.id))


# Check and validate that an entrance is compatible to replace a specific target
def check_entrances_compatibility(entrance, target, rollbacks=[]):
    # An entrance shouldn't be connected to its own scene, so we fail in that situation
    if entrance.parent_region.get_scene() and entrance.parent_region.get_scene() == target.connected_region.get_scene():
        raise EntranceShuffleError('Self scene connections are forbidden')

    # One way entrances shouldn't lead to the same scene as other already chosen one way entrances
    if entrance.type in ('OwlDrop', 'Spawn', 'WarpSong') and \
       any([rollback[0].connected_region.get_scene() == target.connected_region.get_scene() for rollback in rollbacks]):
        raise EntranceShuffleError('Another %s already leads to %s' % (entrance.type, target.connected_region.get_scene()))


# Validate the provided worlds' structures, raising an error if it's not valid based on our criterias
def validate_world(world, worlds, entrance_placed, locations_to_ensure_reachable, itempool):

    if not world.decouple_entrances:
        # Unless entrances are decoupled, we don't want the player to end up through certain entrances as the wrong age
        # This means we need to hard check that none of the relevant entrances are ever reachable as that age
        # This is mostly relevant when mixing entrance pools or shuffling special interiors (such as windmill or kak potion shop)
        # Warp Songs and Overworld Spawns can also end up inside certain indoors so those need to be handled as well
        CHILD_FORBIDDEN = ['OGC Great Fairy Fountain -> Castle Grounds', 'GV Carpenter Tent -> GV Fortress Side']
        ADULT_FORBIDDEN = ['HC Great Fairy Fountain -> Castle Grounds', 'HC Storms Grotto -> Castle Grounds']

        for entrance in world.get_shufflable_entrances():
            if entrance.shuffled:
                if entrance.replaces:
                    if entrance.replaces.name in CHILD_FORBIDDEN and not entrance_unreachable_as(entrance, 'child', already_checked=[entrance.replaces.reverse]):
                        raise EntranceShuffleError('%s is replaced by an entrance with a potential child access' % entrance.replaces.name)
                    elif entrance.replaces.name in ADULT_FORBIDDEN and not entrance_unreachable_as(entrance, 'adult', already_checked=[entrance.replaces.reverse]):
                        raise EntranceShuffleError('%s is replaced by an entrance with a potential adult access' % entrance.replaces.name)
            else:
                if entrance.name in CHILD_FORBIDDEN and not entrance_unreachable_as(entrance, 'child', already_checked=[entrance.reverse]):
                    raise EntranceShuffleError('%s is potentially accessible as child' % entrance.name)
                elif entrance.name in ADULT_FORBIDDEN and not entrance_unreachable_as(entrance, 'adult', already_checked=[entrance.reverse]):
                    raise EntranceShuffleError('%s is potentially accessible as adult' % entrance.name)

    if locations_to_ensure_reachable:
        max_search = Search.max_explore([w.state for w in worlds], itempool)
        # If ALR is enabled, ensure all locations we want to keep reachable are indeed still reachable
        # Otherwise, just continue if the game is still beatable
        if not (world.check_beatable_only and max_search.can_beat_game(False)):
            max_search.visit_locations(locations_to_ensure_reachable)
            for location in locations_to_ensure_reachable:
                if not max_search.visited(location):
                    raise EntranceShuffleError('%s is unreachable' % location.name)

    if world.shuffle_interior_entrances and \
       (entrance_placed == None or entrance_placed.type in ['Interior', 'SpecialInterior']):
<<<<<<< HEAD
        # When cows are shuffled, ensure both Impa's House entrances are in the same hint area because the cow is reachable from both sides
=======
        # Ensure Kak Potion Shop entrances are in the same hint area so there is no ambiguity as to which entrance is used for hints
        potion_front_entrance = get_entrance_replacing(world.get_region('Kak Potion Shop Front'), 'Kakariko Village -> Kak Potion Shop Front')
        potion_back_entrance = get_entrance_replacing(world.get_region('Kak Potion Shop Back'), 'Kak Backyard -> Kak Potion Shop Back')
        if potion_front_entrance is not None and potion_back_entrance is not None and not same_hint_area(potion_front_entrance, potion_back_entrance):
            raise EntranceShuffleError('Kak Potion Shop entrances are not in the same hint area')

        # When cows are shuffled, ensure the same thing for Impa's House, since the cow is reachable from both sides
>>>>>>> 8da4914f
        if world.shuffle_cows:
            impas_front_entrance = get_entrance_replacing(world.get_region('Kak Impas House'), 'Kakariko Village -> Kak Impas House')
            impas_back_entrance = get_entrance_replacing(world.get_region('Kak Impas House Back'), 'Kak Impas Ledge -> Kak Impas House Back')
            if impas_front_entrance is not None and impas_back_entrance is not None and not same_hint_area(impas_front_entrance, impas_back_entrance):
                raise EntranceShuffleError('Kak Impas House entrances are not in the same hint area')

    if (world.shuffle_special_interior_entrances or world.shuffle_overworld_entrances or world.spawn_positions) and \
       (entrance_placed == None or (world.mix_entrance_pools != 'off') or entrance_placed.type in ['SpecialInterior', 'Overworld', 'Spawn', 'WarpSong', 'OwlDrop']):
        # At least one valid starting region with all basic refills should be reachable without using any items at the beginning of the seed
        # Note this creates new empty states rather than reuse the worlds' states (which already have starting items)
        no_items_search = Search([State(w) for w in worlds])

        valid_starting_regions = ['Kokiri Forest', 'Kakariko Village']
        if not any(region for region in valid_starting_regions if no_items_search.can_reach(world.get_region(region))):
            raise EntranceShuffleError('Invalid starting area')

        # Check that a region where time passes is always reachable as both ages without having collected any items
        time_travel_search = Search.with_items([w.state for w in worlds], [ItemFactory('Time Travel', world=w) for w in worlds])

        if not (any(region for region in time_travel_search.reachable_regions('child') if region.time_passes and region.world == world) and
                any(region for region in time_travel_search.reachable_regions('adult') if region.time_passes and region.world == world)):
            raise EntranceShuffleError('Time passing is not guaranteed as both ages')

        # The player should be able to get back to ToT after going through time, without having collected any items
        # This is important to ensure that the player never loses access to the pedestal after going through time
        if world.starting_age == 'child' and not time_travel_search.can_reach(world.get_region('Temple of Time'), age='adult'):
            raise EntranceShuffleError('Path to Temple of Time as adult is not guaranteed')
        elif world.starting_age == 'adult' and not time_travel_search.can_reach(world.get_region('Temple of Time'), age='child'):
            raise EntranceShuffleError('Path to Temple of Time as child is not guaranteed')

    if (world.shuffle_interior_entrances or world.shuffle_overworld_entrances) and \
       (entrance_placed == None or (world.mix_entrance_pools != 'off') or entrance_placed.type in ['Interior', 'SpecialInterior', 'Overworld', 'Spawn', 'WarpSong', 'OwlDrop']):
        # The Big Poe Shop should always be accessible as adult without the need to use any bottles
        # This is important to ensure that players can never lock their only bottles by filling them with Big Poes they can't sell
        # We can use starting items in this check as long as there are no exits requiring the use of a bottle without refills
        time_travel_search = Search.with_items([w.state for w in worlds], [ItemFactory('Time Travel', world=w) for w in worlds])

        if not time_travel_search.can_reach(world.get_region('Market Guard House'), age='adult'):
            raise EntranceShuffleError('Big Poe Shop access is not guaranteed as adult')


# Returns whether or not we can affirm the entrance can never be accessed as the given age
def entrance_unreachable_as(entrance, age, already_checked=None):
    if already_checked == None:
        already_checked = []

    already_checked.append(entrance)

    # The following cases determine when we say an entrance is not safe to affirm unreachable as the given age
    if entrance.type in ('WarpSong', 'Overworld'):
        # Note that we consider all overworld entrances as potentially accessible as both ages, to be completely safe
        return False
    elif entrance.type == 'OwlDrop':
        return age == 'adult'
    elif entrance.name == 'Child Spawn -> KF Links House':
        return age == 'adult'
    elif entrance.name == 'Adult Spawn -> Temple of Time':
        return age == 'child'

    # Other entrances such as Interior, Dungeon or Grotto are fine unless they have a parent which is one of the above cases
    # Recursively check parent entrances to verify that they are also not reachable as the wrong age
    for parent_entrance in entrance.parent_region.entrances:
        if parent_entrance in already_checked: continue
        unreachable = entrance_unreachable_as(parent_entrance, age, already_checked)
        if not unreachable:
            return False

    return True


# Returns whether two entrances are in the same hint area
def same_hint_area(first, second):
    try:
        return get_hint_area(first) == get_hint_area(second)
    except HintAreaNotFound:
        return False


# Shorthand function to find an entrance with the requested name leading to a specific region
def get_entrance_replacing(region, entrance_name):
    original_entrance = region.world.get_entrance(entrance_name)

    if not original_entrance.shuffled:
        return original_entrance

    try:
        return next(filter(lambda entrance: entrance.replaces and entrance.replaces.name == entrance_name and \
                                            entrance.parent_region and entrance.parent_region.name != 'Root Exits' and \
                                            entrance.type not in ('OwlDrop', 'Spawn', 'WarpSong'), region.entrances))
    except StopIteration:
        return None


# Change connections between an entrance and a target assumed entrance, in order to test the connections afterwards if necessary
def change_connections(entrance, target_entrance):
    entrance.connect(target_entrance.disconnect())
    entrance.replaces = target_entrance.replaces
    if entrance.reverse and not entrance.world.decouple_entrances:
        target_entrance.replaces.reverse.connect(entrance.reverse.assumed.disconnect())
        target_entrance.replaces.reverse.replaces = entrance.reverse


# Restore connections between an entrance and a target assumed entrance
def restore_connections(entrance, target_entrance):
    target_entrance.connect(entrance.disconnect())
    entrance.replaces = None
    if entrance.reverse and not entrance.world.decouple_entrances:
        entrance.reverse.assumed.connect(target_entrance.replaces.reverse.disconnect())
        target_entrance.replaces.reverse.replaces = None


# Confirm the replacement of a target entrance by a new entrance, logging the new connections and completely deleting the target entrances
def confirm_replacement(entrance, target_entrance):
    delete_target_entrance(target_entrance)
    logging.getLogger('').debug('Connected %s To %s [World %d]', entrance, entrance.connected_region, entrance.world.id)
    if entrance.reverse and not entrance.world.decouple_entrances:
        replaced_reverse = target_entrance.replaces.reverse
        delete_target_entrance(entrance.reverse.assumed)
        logging.getLogger('').debug('Connected %s To %s [World %d]', replaced_reverse, replaced_reverse.connected_region, replaced_reverse.world.id)


# Delete an assumed target entrance, by disconnecting it if needed and removing it from its parent region
def delete_target_entrance(target_entrance):
    if target_entrance.connected_region != None:
        target_entrance.disconnect()
    if target_entrance.parent_region != None:
        target_entrance.parent_region.exits.remove(target_entrance)
        target_entrance.parent_region = None<|MERGE_RESOLUTION|>--- conflicted
+++ resolved
@@ -650,17 +650,7 @@
 
     if world.shuffle_interior_entrances and \
        (entrance_placed == None or entrance_placed.type in ['Interior', 'SpecialInterior']):
-<<<<<<< HEAD
         # When cows are shuffled, ensure both Impa's House entrances are in the same hint area because the cow is reachable from both sides
-=======
-        # Ensure Kak Potion Shop entrances are in the same hint area so there is no ambiguity as to which entrance is used for hints
-        potion_front_entrance = get_entrance_replacing(world.get_region('Kak Potion Shop Front'), 'Kakariko Village -> Kak Potion Shop Front')
-        potion_back_entrance = get_entrance_replacing(world.get_region('Kak Potion Shop Back'), 'Kak Backyard -> Kak Potion Shop Back')
-        if potion_front_entrance is not None and potion_back_entrance is not None and not same_hint_area(potion_front_entrance, potion_back_entrance):
-            raise EntranceShuffleError('Kak Potion Shop entrances are not in the same hint area')
-
-        # When cows are shuffled, ensure the same thing for Impa's House, since the cow is reachable from both sides
->>>>>>> 8da4914f
         if world.shuffle_cows:
             impas_front_entrance = get_entrance_replacing(world.get_region('Kak Impas House'), 'Kakariko Village -> Kak Impas House')
             impas_back_entrance = get_entrance_replacing(world.get_region('Kak Impas House Back'), 'Kak Impas Ledge -> Kak Impas House Back')
