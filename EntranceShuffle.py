import random
import logging
from itertools import chain
from Fill import ShuffleError
from collections import OrderedDict
from Search import Search
from Region import TimeOfDay
from Rules import set_entrances_based_rules
from State import State
from Item import ItemFactory
from Hints import HintArea, HintAreaNotFound
from HintList import misc_item_hint_table


def set_all_entrances_data(world):
    for type, forward_entry, *return_entry in entrance_shuffle_table:
        forward_entrance = world.get_entrance(forward_entry[0])
        forward_entrance.data = forward_entry[1]
        forward_entrance.type = type
        forward_entrance.primary = True
        if type == 'Grotto':
            forward_entrance.data['index'] = 0x1000 + forward_entrance.data['grotto_id']
        if world.settings.decouple_entrances and type not in ('ChildBoss', 'AdultBoss'):
            forward_entrance.decoupled = True
        if return_entry:
            return_entry = return_entry[0]
            return_entrance = world.get_entrance(return_entry[0])
            return_entrance.data = return_entry[1]
            return_entrance.type = type
            forward_entrance.bind_two_way(return_entrance)
            if type == 'Grotto':
                return_entrance.data['index'] = 0x2000 + return_entrance.data['grotto_id']
            if world.settings.decouple_entrances and type not in ('ChildBoss', 'AdultBoss'):
                return_entrance.decoupled = True


def assume_entrance_pool(entrance_pool):
    assumed_pool = []
    for entrance in entrance_pool:
        assumed_forward = entrance.assume_reachable()
        if entrance.reverse != None and not entrance.decoupled:
            assumed_return = entrance.reverse.assume_reachable()
            world = entrance.world
            if not (len(world.settings.mix_entrance_pools) > 1 and (world.settings.shuffle_overworld_entrances or world.shuffle_special_interior_entrances)):
                if (entrance.type in ('Dungeon', 'Grotto', 'Grave') and entrance.reverse.name != 'Spirit Temple Lobby -> Desert Colossus From Spirit Lobby') or \
                   (entrance.type == 'Interior' and world.shuffle_special_interior_entrances):
                    # In most cases, Dungeon, Grotto/Grave and Simple Interior exits shouldn't be assumed able to give access to their parent region
                    assumed_return.set_rule(lambda state, **kwargs: False)
            assumed_forward.bind_two_way(assumed_return)
        assumed_pool.append(assumed_forward)
    return assumed_pool


def build_one_way_targets(world, types_to_include, exclude=(), target_region_names=()):
    one_way_entrances = []
    for pool_type in types_to_include:
        one_way_entrances += world.get_shufflable_entrances(type=pool_type)
    valid_one_way_entrances = list(filter(lambda entrance: entrance.name not in exclude, one_way_entrances))
    if target_region_names:
        return [entrance.get_new_target() for entrance in valid_one_way_entrances
                if entrance.connected_region.name in target_region_names]
    return [entrance.get_new_target() for entrance in valid_one_way_entrances]


#   Abbreviations
#       DMC     Death Mountain Crater
#       DMT     Death Mountain Trail
#       GC      Goron City
#       GF      Gerudo Fortress
#       GS      Gold Skulltula
#       GV      Gerudo Valley
#       HC      Hyrule Castle
#       HF      Hyrule Field
#       KF      Kokiri Forest
#       LH      Lake Hylia
#       LLR     Lon Lon Ranch
#       LW      Lost Woods
#       OGC     Outside Ganon's Castle
#       SFM     Sacred Forest Meadow
#       ToT     Temple of Time
#       ZD      Zora's Domain
#       ZF      Zora's Fountain
#       ZR      Zora's River

entrance_shuffle_table = [
    ('Dungeon',         ('KF Outside Deku Tree -> Deku Tree Lobby',                         { 'index': 0x0000 }),
                        ('Deku Tree Lobby -> KF Outside Deku Tree',                         { 'index': 0x0209, 'blue_warp': 0x0457, 'blue_warp_addresses': [0xAC93A2, 0xCA3142] })),
    ('Dungeon',         ('Death Mountain -> Dodongos Cavern Beginning',                     { 'index': 0x0004 }),
                        ('Dodongos Cavern Beginning -> Death Mountain',                     { 'index': 0x0242, 'blue_warp': 0x047A, 'blue_warp_addresses': [0xAC9336, 0xCA30CA] })),
    ('Dungeon',         ('Zoras Fountain -> Jabu Jabus Belly Beginning',                    { 'index': 0x0028 }),
                        ('Jabu Jabus Belly Beginning -> Zoras Fountain',                    { 'index': 0x0221, 'blue_warp': 0x010E, 'blue_warp_addresses': [0xAC936A, 0xCA31B2] })),
    ('Dungeon',         ('SFM Forest Temple Entrance Ledge -> Forest Temple Lobby',         { 'index': 0x0169 }),
                        ('Forest Temple Lobby -> SFM Forest Temple Entrance Ledge',         { 'index': 0x0215, 'blue_warp': 0x0608, 'blue_warp_addresses': [0xAC9F96, 0xCA3D66, 0xCA3D5A] })),
    ('Dungeon',         ('DMC Fire Temple Entrance -> Fire Temple Lower',                   { 'index': 0x0165 }),
                        ('Fire Temple Lower -> DMC Fire Temple Entrance',                   { 'index': 0x024A, 'blue_warp': 0x0564, 'blue_warp_addresses': [0xACA516, 0xCA3DF2, 0xCA3DE6] })),
    ('Dungeon',         ('Lake Hylia -> Water Temple Lobby',                                { 'index': 0x0010 }),
                        ('Water Temple Lobby -> Lake Hylia',                                { 'index': 0x021D, 'blue_warp': 0x060C, 'blue_warp_addresses': [0xAC995A, 0xCA3E82, 0xCA3E76] })),
    ('Dungeon',         ('Desert Colossus -> Spirit Temple Lobby',                          { 'index': 0x0082 }),
                        ('Spirit Temple Lobby -> Desert Colossus From Spirit Lobby',        { 'index': 0x01E1, 'blue_warp': 0x0610, 'blue_warp_addresses': [0xACA402, 0xCA3F12, 0xCA3F06] })),
    ('Dungeon',         ('Graveyard Warp Pad Region -> Shadow Temple Entryway',             { 'index': 0x0037 }),
                        ('Shadow Temple Entryway -> Graveyard Warp Pad Region',             { 'index': 0x0205, 'blue_warp': 0x0580, 'blue_warp_addresses': [0xACA496, 0xCA3FA2, 0xCA3F96] })),
    ('Dungeon',         ('Kakariko Village -> Bottom of the Well',                          { 'index': 0x0098 }),
                        ('Bottom of the Well -> Kakariko Village',                          { 'index': 0x02A6 })),
    ('Dungeon',         ('ZF Ice Ledge -> Ice Cavern Beginning',                            { 'index': 0x0088 }),
                        ('Ice Cavern Beginning -> ZF Ice Ledge',                            { 'index': 0x03D4 })),
    ('Dungeon',         ('Gerudo Fortress -> Gerudo Training Ground Lobby',                 { 'index': 0x0008 }),
                        ('Gerudo Training Ground Lobby -> Gerudo Fortress',                 { 'index': 0x03A8 })),
    ('DungeonSpecial',  ('Ganons Castle Ledge -> Ganons Castle Lobby',                      { 'index': 0x0467 }),
                        ('Ganons Castle Lobby -> Castle Grounds From Ganons Castle',        { 'index': 0x023D })),

    ('Interior',        ('Kokiri Forest -> KF Midos House',                                 { 'index': 0x0433 }),
                        ('KF Midos House -> Kokiri Forest',                                 { 'index': 0x0443 })),
    ('Interior',        ('Kokiri Forest -> KF Sarias House',                                { 'index': 0x0437 }),
                        ('KF Sarias House -> Kokiri Forest',                                { 'index': 0x0447 })),
    ('Interior',        ('Kokiri Forest -> KF House of Twins',                              { 'index': 0x009C }),
                        ('KF House of Twins -> Kokiri Forest',                              { 'index': 0x033C })),
    ('Interior',        ('Kokiri Forest -> KF Know It All House',                           { 'index': 0x00C9 }),
                        ('KF Know It All House -> Kokiri Forest',                           { 'index': 0x026A })),
    ('Interior',        ('Kokiri Forest -> KF Kokiri Shop',                                 { 'index': 0x00C1 }),
                        ('KF Kokiri Shop -> Kokiri Forest',                                 { 'index': 0x0266 })),
    ('Interior',        ('Lake Hylia -> LH Lab',                                            { 'index': 0x0043 }),
                        ('LH Lab -> Lake Hylia',                                            { 'index': 0x03CC })),
    ('Interior',        ('LH Fishing Island -> LH Fishing Hole',                            { 'index': 0x045F }),
                        ('LH Fishing Hole -> LH Fishing Island',                            { 'index': 0x0309 })),
    ('Interior',        ('GV Fortress Side -> GV Carpenter Tent',                           { 'index': 0x03A0 }),
                        ('GV Carpenter Tent -> GV Fortress Side',                           { 'index': 0x03D0 })),
    ('Interior',        ('Market Entrance -> Market Guard House',                           { 'index': 0x007E }),
                        ('Market Guard House -> Market Entrance',                           { 'index': 0x026E })),
    ('Interior',        ('Market -> Market Mask Shop',                                      { 'index': 0x0530 }),
                        ('Market Mask Shop -> Market',                                      { 'index': 0x01D1, 'addresses': [0xC6DA5E] })),
    ('Interior',        ('Market -> Market Bombchu Bowling',                                { 'index': 0x0507 }),
                        ('Market Bombchu Bowling -> Market',                                { 'index': 0x03BC })),
    ('Interior',        ('Market -> Market Potion Shop',                                    { 'index': 0x0388 }),
                        ('Market Potion Shop -> Market',                                    { 'index': 0x02A2 })),
    ('Interior',        ('Market -> Market Treasure Chest Game',                            { 'index': 0x0063 }),
                        ('Market Treasure Chest Game -> Market',                            { 'index': 0x01D5 })),
    ('Interior',        ('Market Back Alley -> Market Bombchu Shop',                        { 'index': 0x0528 }),
                        ('Market Bombchu Shop -> Market Back Alley',                        { 'index': 0x03C0 })),
    ('Interior',        ('Market Back Alley -> Market Man in Green House',                  { 'index': 0x043B }),
                        ('Market Man in Green House -> Market Back Alley',                  { 'index': 0x0067 })),
    ('Interior',        ('Kakariko Village -> Kak Carpenter Boss House',                    { 'index': 0x02FD }),
                        ('Kak Carpenter Boss House -> Kakariko Village',                    { 'index': 0x0349 })),
    ('Interior',        ('Kakariko Village -> Kak House of Skulltula',                      { 'index': 0x0550 }),
                        ('Kak House of Skulltula -> Kakariko Village',                      { 'index': 0x04EE })),
    ('Interior',        ('Kakariko Village -> Kak Impas House',                             { 'index': 0x039C }),
                        ('Kak Impas House -> Kakariko Village',                             { 'index': 0x0345 })),
    ('Interior',        ('Kak Impas Ledge -> Kak Impas House Back',                         { 'index': 0x05C8 }),
                        ('Kak Impas House Back -> Kak Impas Ledge',                         { 'index': 0x05DC })),
    ('Interior',        ('Kak Backyard -> Kak Odd Medicine Building',                       { 'index': 0x0072 }),
                        ('Kak Odd Medicine Building -> Kak Backyard',                       { 'index': 0x034D })),
    ('Interior',        ('Graveyard -> Graveyard Dampes House',                             { 'index': 0x030D }),
                        ('Graveyard Dampes House -> Graveyard',                             { 'index': 0x0355 })),
    ('Interior',        ('Goron City -> GC Shop',                                           { 'index': 0x037C }),
                        ('GC Shop -> Goron City',                                           { 'index': 0x03FC })),
    ('Interior',        ('Zoras Domain -> ZD Shop',                                         { 'index': 0x0380 }),
                        ('ZD Shop -> Zoras Domain',                                         { 'index': 0x03C4 })),
    ('Interior',        ('Lon Lon Ranch -> LLR Talons House',                               { 'index': 0x004F }),
                        ('LLR Talons House -> Lon Lon Ranch',                               { 'index': 0x0378 })),
    ('Interior',        ('Lon Lon Ranch -> LLR Stables',                                    { 'index': 0x02F9 }),
                        ('LLR Stables -> Lon Lon Ranch',                                    { 'index': 0x042F })),
    ('Interior',        ('Lon Lon Ranch -> LLR Tower',                                      { 'index': 0x05D0 }),
                        ('LLR Tower -> Lon Lon Ranch',                                      { 'index': 0x05D4 })),
    ('Interior',        ('Market -> Market Bazaar',                                         { 'index': 0x052C }),
                        ('Market Bazaar -> Market',                                         { 'index': 0x03B8, 'addresses': [0xBEFD74] })),
    ('Interior',        ('Market -> Market Shooting Gallery',                               { 'index': 0x016D }),
                        ('Market Shooting Gallery -> Market',                               { 'index': 0x01CD, 'addresses': [0xBEFD7C] })),
    ('Interior',        ('Kakariko Village -> Kak Bazaar',                                  { 'index': 0x00B7 }),
                        ('Kak Bazaar -> Kakariko Village',                                  { 'index': 0x0201, 'addresses': [0xBEFD72] })),
    ('Interior',        ('Kakariko Village -> Kak Shooting Gallery',                        { 'index': 0x003B }),
                        ('Kak Shooting Gallery -> Kakariko Village',                        { 'index': 0x0463, 'addresses': [0xBEFD7A] })),
    ('Interior',        ('Desert Colossus -> Colossus Great Fairy Fountain',                { 'index': 0x0588 }),
                        ('Colossus Great Fairy Fountain -> Desert Colossus',                { 'index': 0x057C, 'addresses': [0xBEFD82] })),
    ('Interior',        ('Hyrule Castle Grounds -> HC Great Fairy Fountain',                { 'index': 0x0578 }),
                        ('HC Great Fairy Fountain -> Castle Grounds',                       { 'index': 0x0340, 'addresses': [0xBEFD80] })),
    ('Interior',        ('Ganons Castle Grounds -> OGC Great Fairy Fountain',               { 'index': 0x04C2 }),
                        ('OGC Great Fairy Fountain -> Castle Grounds',                      { 'index': 0x0340, 'addresses': [0xBEFD6C] })),
    ('Interior',        ('DMC Lower Nearby -> DMC Great Fairy Fountain',                    { 'index': 0x04BE }),
                        ('DMC Great Fairy Fountain -> DMC Lower Local',                     { 'index': 0x0482, 'addresses': [0xBEFD6A] })),
    ('Interior',        ('Death Mountain Summit -> DMT Great Fairy Fountain',               { 'index': 0x0315 }),
                        ('DMT Great Fairy Fountain -> Death Mountain Summit',               { 'index': 0x045B, 'addresses': [0xBEFD68] })),
    ('Interior',        ('Zoras Fountain -> ZF Great Fairy Fountain',                       { 'index': 0x0371 }),
                        ('ZF Great Fairy Fountain -> Zoras Fountain',                       { 'index': 0x0394, 'addresses': [0xBEFD7E] })),

    ('SpecialInterior', ('Kokiri Forest -> KF Links House',                                 { 'index': 0x0272 }),
                        ('KF Links House -> Kokiri Forest',                                 { 'index': 0x0211 })),
    ('SpecialInterior', ('ToT Entrance -> Temple of Time',                                  { 'index': 0x0053 }),
                        ('Temple of Time -> ToT Entrance',                                  { 'index': 0x0472 })),
    ('SpecialInterior', ('Kakariko Village -> Kak Windmill',                                { 'index': 0x0453 }),
                        ('Kak Windmill -> Kakariko Village',                                { 'index': 0x0351 })),
    ('SpecialInterior', ('Kakariko Village -> Kak Potion Shop Front',                       { 'index': 0x0384 }),
                        ('Kak Potion Shop Front -> Kakariko Village',                       { 'index': 0x044B })),
    ('SpecialInterior', ('Kak Backyard -> Kak Potion Shop Back',                            { 'index': 0x03EC }),
                        ('Kak Potion Shop Back -> Kak Backyard',                            { 'index': 0x04FF })),

    ('Grotto',          ('Desert Colossus -> Colossus Grotto',                              { 'grotto_id': 0x00, 'entrance': 0x05BC, 'content': 0xFD, 'scene': 0x5C }),
                        ('Colossus Grotto -> Desert Colossus',                              { 'grotto_id': 0x00, 'entrance': 0x0123, 'room': 0x00, 'angle': 0xA71C, 'pos': (0x427A0800, 0xC2000000, 0xC4A20666) })),
    ('Grotto',          ('Lake Hylia -> LH Grotto',                                         { 'grotto_id': 0x01, 'entrance': 0x05A4, 'content': 0xEF, 'scene': 0x57 }),
                        ('LH Grotto -> Lake Hylia',                                         { 'grotto_id': 0x01, 'entrance': 0x0102, 'room': 0x00, 'angle': 0x0000, 'pos': (0xC53DF56A, 0xC4812000, 0x45BE05F2) })),
    ('Grotto',          ('Zora River -> ZR Storms Grotto',                                  { 'grotto_id': 0x02, 'entrance': 0x05BC, 'content': 0xEB, 'scene': 0x54 }),
                        ('ZR Storms Grotto -> Zora River',                                  { 'grotto_id': 0x02, 'entrance': 0x00EA, 'room': 0x00, 'angle': 0x0000, 'pos': (0xC4CBC1B4, 0x42C80000, 0xC3041ABE) })),
    ('Grotto',          ('Zora River -> ZR Fairy Grotto',                                   { 'grotto_id': 0x03, 'entrance': 0x036D, 'content': 0xE6, 'scene': 0x54 }),
                        ('ZR Fairy Grotto -> Zora River',                                   { 'grotto_id': 0x03, 'entrance': 0x00EA, 'room': 0x00, 'angle': 0xE000, 'pos': (0x4427A070, 0x440E8000, 0xC3B4ED3B) })),
    ('Grotto',          ('Zora River -> ZR Open Grotto',                                    { 'grotto_id': 0x04, 'entrance': 0x003F, 'content': 0x29, 'scene': 0x54 }),
                        ('ZR Open Grotto -> Zora River',                                    { 'grotto_id': 0x04, 'entrance': 0x00EA, 'room': 0x00, 'angle': 0x8000, 'pos': (0x43B52520, 0x440E8000, 0x4309A14F) })),
    ('Grotto',          ('DMC Lower Nearby -> DMC Hammer Grotto',                           { 'grotto_id': 0x05, 'entrance': 0x05A4, 'content': 0xF9, 'scene': 0x61 }),
                        ('DMC Hammer Grotto -> DMC Lower Local',                            { 'grotto_id': 0x05, 'entrance': 0x0246, 'room': 0x01, 'angle': 0x31C7, 'pos': (0xC4D290C0, 0x44348000, 0xC3ED5557) })),
    ('Grotto',          ('DMC Upper Nearby -> DMC Upper Grotto',                            { 'grotto_id': 0x06, 'entrance': 0x003F, 'content': 0x7A, 'scene': 0x61 }),
                        ('DMC Upper Grotto -> DMC Upper Local',                             { 'grotto_id': 0x06, 'entrance': 0x0147, 'room': 0x01, 'angle': 0x238E, 'pos': (0x420F3401, 0x449E2000, 0x44DCD549) })),
    ('Grotto',          ('GC Grotto Platform -> GC Grotto',                                 { 'grotto_id': 0x07, 'entrance': 0x05A4, 'content': 0xFB, 'scene': 0x62 }),
                        ('GC Grotto -> GC Grotto Platform',                                 { 'grotto_id': 0x07, 'entrance': 0x014D, 'room': 0x03, 'angle': 0x0000, 'pos': (0x448A1754, 0x44110000, 0xC493CCFD) })),
    ('Grotto',          ('Death Mountain -> DMT Storms Grotto',                             { 'grotto_id': 0x08, 'entrance': 0x003F, 'content': 0x57, 'scene': 0x60 }),
                        ('DMT Storms Grotto -> Death Mountain',                             { 'grotto_id': 0x08, 'entrance': 0x01B9, 'room': 0x00, 'angle': 0x8000, 'pos': (0xC3C1CAC1, 0x44AD4000, 0xC497A1BA) })),
    ('Grotto',          ('Death Mountain Summit -> DMT Cow Grotto',                         { 'grotto_id': 0x09, 'entrance': 0x05FC, 'content': 0xF8, 'scene': 0x60 }),
                        ('DMT Cow Grotto -> Death Mountain Summit',                         { 'grotto_id': 0x09, 'entrance': 0x01B9, 'room': 0x00, 'angle': 0x8000, 'pos': (0xC42CC164, 0x44F34000, 0xC38CFC0C) })),
    ('Grotto',          ('Kak Backyard -> Kak Open Grotto',                                 { 'grotto_id': 0x0A, 'entrance': 0x003F, 'content': 0x28, 'scene': 0x52 }),
                        ('Kak Open Grotto -> Kak Backyard',                                 { 'grotto_id': 0x0A, 'entrance': 0x00DB, 'room': 0x00, 'angle': 0x0000, 'pos': (0x4455CF3B, 0x42A00000, 0xC37D1871) })),
    ('Grotto',          ('Kakariko Village -> Kak Redead Grotto',                           { 'grotto_id': 0x0B, 'entrance': 0x05A0, 'content': 0xE7, 'scene': 0x52 }),
                        ('Kak Redead Grotto -> Kakariko Village',                           { 'grotto_id': 0x0B, 'entrance': 0x00DB, 'room': 0x00, 'angle': 0x0000, 'pos': (0xC3C8EFCE, 0x00000000, 0x43C96551) })),
    ('Grotto',          ('Hyrule Castle Grounds -> HC Storms Grotto',                       { 'grotto_id': 0x0C, 'entrance': 0x05B8, 'content': 0xF6, 'scene': 0x5F }),
                        ('HC Storms Grotto -> Castle Grounds',                              { 'grotto_id': 0x0C, 'entrance': 0x0138, 'room': 0x00, 'angle': 0x9555, 'pos': (0x447C4104, 0x44C46000, 0x4455E211) })),
    ('Grotto',          ('Hyrule Field -> HF Tektite Grotto',                               { 'grotto_id': 0x0D, 'entrance': 0x05C0, 'content': 0xE1, 'scene': 0x51 }),
                        ('HF Tektite Grotto -> Hyrule Field',                               { 'grotto_id': 0x0D, 'entrance': 0x01F9, 'room': 0x00, 'angle': 0x1555, 'pos': (0xC59AACA0, 0xC3960000, 0x45315966) })),
    ('Grotto',          ('Hyrule Field -> HF Near Kak Grotto',                              { 'grotto_id': 0x0E, 'entrance': 0x0598, 'content': 0xE5, 'scene': 0x51 }),
                        ('HF Near Kak Grotto -> Hyrule Field',                              { 'grotto_id': 0x0E, 'entrance': 0x01F9, 'room': 0x00, 'angle': 0xC000, 'pos': (0x4500299B, 0x41A00000, 0xC32065BD) })),
    ('Grotto',          ('Hyrule Field -> HF Fairy Grotto',                                 { 'grotto_id': 0x0F, 'entrance': 0x036D, 'content': 0xFF, 'scene': 0x51 }),
                        ('HF Fairy Grotto -> Hyrule Field',                                 { 'grotto_id': 0x0F, 'entrance': 0x01F9, 'room': 0x00, 'angle': 0x0000, 'pos': (0xC58B2544, 0xC3960000, 0xC3D5186B) })),
    ('Grotto',          ('Hyrule Field -> HF Near Market Grotto',                           { 'grotto_id': 0x10, 'entrance': 0x003F, 'content': 0x00, 'scene': 0x51 }),
                        ('HF Near Market Grotto -> Hyrule Field',                           { 'grotto_id': 0x10, 'entrance': 0x01F9, 'room': 0x00, 'angle': 0xE000, 'pos': (0xC4B2B1F3, 0x00000000, 0x444C719D) })),
    ('Grotto',          ('Hyrule Field -> HF Cow Grotto',                                   { 'grotto_id': 0x11, 'entrance': 0x05A8, 'content': 0xE4, 'scene': 0x51 }),
                        ('HF Cow Grotto -> Hyrule Field',                                   { 'grotto_id': 0x11, 'entrance': 0x01F9, 'room': 0x00, 'angle': 0x0000, 'pos': (0xC5F61086, 0xC3960000, 0x45D84A7E) })),
    ('Grotto',          ('Hyrule Field -> HF Inside Fence Grotto',                          { 'grotto_id': 0x12, 'entrance': 0x059C, 'content': 0xE6, 'scene': 0x51 }),
                        ('HF Inside Fence Grotto -> Hyrule Field',                          { 'grotto_id': 0x12, 'entrance': 0x01F9, 'room': 0x00, 'angle': 0xEAAB, 'pos': (0xC59BE902, 0xC42F0000, 0x4657F479) })),
    ('Grotto',          ('Hyrule Field -> HF Open Grotto',                                  { 'grotto_id': 0x13, 'entrance': 0x003F, 'content': 0x03, 'scene': 0x51 }),
                        ('HF Open Grotto -> Hyrule Field',                                  { 'grotto_id': 0x13, 'entrance': 0x01F9, 'room': 0x00, 'angle': 0x8000, 'pos': (0xC57B69B1, 0xC42F0000, 0x46588DF2) })),
    ('Grotto',          ('Hyrule Field -> HF Southeast Grotto',                             { 'grotto_id': 0x14, 'entrance': 0x003F, 'content': 0x22, 'scene': 0x51 }),
                        ('HF Southeast Grotto -> Hyrule Field',                             { 'grotto_id': 0x14, 'entrance': 0x01F9, 'room': 0x00, 'angle': 0x9555, 'pos': (0xC384A807, 0xC3FA0000, 0x4640DCC8) })),
    ('Grotto',          ('Lon Lon Ranch -> LLR Grotto',                                     { 'grotto_id': 0x15, 'entrance': 0x05A4, 'content': 0xFC, 'scene': 0x63 }),
                        ('LLR Grotto -> Lon Lon Ranch',                                     { 'grotto_id': 0x15, 'entrance': 0x0157, 'room': 0x00, 'angle': 0xAAAB, 'pos': (0x44E0FD92, 0x00000000, 0x44BB9A4C) })),
    ('Grotto',          ('SFM Entryway -> SFM Wolfos Grotto',                               { 'grotto_id': 0x16, 'entrance': 0x05B4, 'content': 0xED, 'scene': 0x56 }),
                        ('SFM Wolfos Grotto -> SFM Entryway',                               { 'grotto_id': 0x16, 'entrance': 0x00FC, 'room': 0x00, 'angle': 0x8000, 'pos': (0xC33DDC64, 0x00000000, 0x44ED42CE) })),
    ('Grotto',          ('Sacred Forest Meadow -> SFM Storms Grotto',                       { 'grotto_id': 0x17, 'entrance': 0x05BC, 'content': 0xEE, 'scene': 0x56 }),
                        ('SFM Storms Grotto -> Sacred Forest Meadow',                       { 'grotto_id': 0x17, 'entrance': 0x00FC, 'room': 0x00, 'angle': 0xAAAB, 'pos': (0x439D6D22, 0x43F00000, 0xC50FC63A) })),
    ('Grotto',          ('Sacred Forest Meadow -> SFM Fairy Grotto',                        { 'grotto_id': 0x18, 'entrance': 0x036D, 'content': 0xFF, 'scene': 0x56 }),
                        ('SFM Fairy Grotto -> Sacred Forest Meadow',                        { 'grotto_id': 0x18, 'entrance': 0x00FC, 'room': 0x00, 'angle': 0x0000, 'pos': (0x425C22D1, 0x00000000, 0x434E9835) })),
    ('Grotto',          ('LW Beyond Mido -> LW Scrubs Grotto',                              { 'grotto_id': 0x19, 'entrance': 0x05B0, 'content': 0xF5, 'scene': 0x5B }),
                        ('LW Scrubs Grotto -> LW Beyond Mido',                              { 'grotto_id': 0x19, 'entrance': 0x01A9, 'room': 0x08, 'angle': 0x2000, 'pos': (0x44293FA2, 0x00000000, 0xC51DE32B) })),
    ('Grotto',          ('Lost Woods -> LW Near Shortcuts Grotto',                          { 'grotto_id': 0x1A, 'entrance': 0x003F, 'content': 0x14, 'scene': 0x5B }),
                        ('LW Near Shortcuts Grotto -> Lost Woods',                          { 'grotto_id': 0x1A, 'entrance': 0x011E, 'room': 0x02, 'angle': 0xE000, 'pos': (0x4464B055, 0x00000000, 0xC464DB7D) })),
    ('Grotto',          ('Kokiri Forest -> KF Storms Grotto',                               { 'grotto_id': 0x1B, 'entrance': 0x003F, 'content': 0x2C, 'scene': 0x55 }),
                        ('KF Storms Grotto -> Kokiri Forest',                               { 'grotto_id': 0x1B, 'entrance': 0x0286, 'room': 0x00, 'angle': 0x4000, 'pos': (0xC3FD8856, 0x43BE0000, 0xC4988DA8) })),
    ('Grotto',          ('Zoras Domain -> ZD Storms Grotto',                                { 'grotto_id': 0x1C, 'entrance': 0x036D, 'content': 0xFF, 'scene': 0x58 }),
                        ('ZD Storms Grotto -> Zoras Domain',                                { 'grotto_id': 0x1C, 'entrance': 0x0108, 'room': 0x01, 'angle': 0xD555, 'pos': (0xC455EB8D, 0x41600000, 0xC3ED3602) })),
    ('Grotto',          ('Gerudo Fortress -> GF Storms Grotto',                             { 'grotto_id': 0x1D, 'entrance': 0x036D, 'content': 0xFF, 'scene': 0x5D }),
                        ('GF Storms Grotto -> Gerudo Fortress',                             { 'grotto_id': 0x1D, 'entrance': 0x0129, 'room': 0x00, 'angle': 0x4000, 'pos': (0x43BE42C0, 0x43A68000, 0xC4C317B1) })),
    ('Grotto',          ('GV Fortress Side -> GV Storms Grotto',                            { 'grotto_id': 0x1E, 'entrance': 0x05BC, 'content': 0xF0, 'scene': 0x5A }),
                        ('GV Storms Grotto -> GV Fortress Side',                            { 'grotto_id': 0x1E, 'entrance': 0x022D, 'room': 0x00, 'angle': 0x9555, 'pos': (0xC4A5CAD2, 0x41700000, 0xC475FF9B) })),
    ('Grotto',          ('GV Grotto Ledge -> GV Octorok Grotto',                            { 'grotto_id': 0x1F, 'entrance': 0x05AC, 'content': 0xF2, 'scene': 0x5A }),
                        ('GV Octorok Grotto -> GV Grotto Ledge',                            { 'grotto_id': 0x1F, 'entrance': 0x0117, 'room': 0x00, 'angle': 0x8000, 'pos': (0x4391C1A4, 0xC40AC000, 0x44B8CC9B) })),
    ('Grotto',          ('LW Beyond Mido -> Deku Theater',                                  { 'grotto_id': 0x20, 'entrance': 0x05C4, 'content': 0xF3, 'scene': 0x5B }),
                        ('Deku Theater -> LW Beyond Mido',                                  { 'grotto_id': 0x20, 'entrance': 0x01A9, 'room': 0x06, 'angle': 0x4000, 'pos': (0x42AA8FDA, 0xC1A00000, 0xC4C82D49) })),

    ('Grave',           ('Graveyard -> Graveyard Shield Grave',                             { 'index': 0x004B }),
                        ('Graveyard Shield Grave -> Graveyard',                             { 'index': 0x035D })),
    ('Grave',           ('Graveyard -> Graveyard Heart Piece Grave',                        { 'index': 0x031C }),
                        ('Graveyard Heart Piece Grave -> Graveyard',                        { 'index': 0x0361 })),
    ('Grave',           ('Graveyard -> Graveyard Royal Familys Tomb',                       { 'index': 0x002D }),
                        ('Graveyard Royal Familys Tomb -> Graveyard',                       { 'index': 0x050B })),
    ('Grave',           ('Graveyard -> Graveyard Dampes Grave',                             { 'index': 0x044F }),
                        ('Graveyard Dampes Grave -> Graveyard',                             { 'index': 0x0359 })),

    ('Overworld',       ('Kokiri Forest -> LW Bridge From Forest',                          { 'index': 0x05E0 }),
                        ('LW Bridge -> Kokiri Forest',                                      { 'index': 0x020D })),
    ('Overworld',       ('Kokiri Forest -> Lost Woods',                                     { 'index': 0x011E }),
                        ('LW Forest Exit -> Kokiri Forest',                                 { 'index': 0x0286 })),
    ('Overworld',       ('Lost Woods -> GC Woods Warp',                                     { 'index': 0x04E2 }),
                        ('GC Woods Warp -> Lost Woods',                                     { 'index': 0x04D6 })),
    ('Overworld',       ('Lost Woods -> Zora River',                                        { 'index': 0x01DD }),
                        ('Zora River -> Lost Woods',                                        { 'index': 0x04DA })),
    ('Overworld',       ('LW Beyond Mido -> SFM Entryway',                                  { 'index': 0x00FC }),
                        ('SFM Entryway -> LW Beyond Mido',                                  { 'index': 0x01A9 })),
    ('Overworld',       ('LW Bridge -> Hyrule Field',                                       { 'index': 0x0185 }),
                        ('Hyrule Field -> LW Bridge',                                       { 'index': 0x04DE })),
    ('Overworld',       ('Hyrule Field -> Lake Hylia',                                      { 'index': 0x0102 }),
                        ('Lake Hylia -> Hyrule Field',                                      { 'index': 0x0189 })),
    ('Overworld',       ('Hyrule Field -> Gerudo Valley',                                   { 'index': 0x0117 }),
                        ('Gerudo Valley -> Hyrule Field',                                   { 'index': 0x018D })),
    ('Overworld',       ('Hyrule Field -> Market Entrance',                                 { 'index': 0x0276 }),
                        ('Market Entrance -> Hyrule Field',                                 { 'index': 0x01FD })),
    ('Overworld',       ('Hyrule Field -> Kakariko Village',                                { 'index': 0x00DB }),
                        ('Kakariko Village -> Hyrule Field',                                { 'index': 0x017D })),
    ('Overworld',       ('Hyrule Field -> ZR Front',                                        { 'index': 0x00EA }),
                        ('ZR Front -> Hyrule Field',                                        { 'index': 0x0181 })),
    ('Overworld',       ('Hyrule Field -> Lon Lon Ranch',                                   { 'index': 0x0157 }),
                        ('Lon Lon Ranch -> Hyrule Field',                                   { 'index': 0x01F9 })),
    ('Overworld',       ('Lake Hylia -> Zoras Domain',                                      { 'index': 0x0328 }),
                        ('Zoras Domain -> Lake Hylia',                                      { 'index': 0x0560 })),
    ('Overworld',       ('GV Fortress Side -> Gerudo Fortress',                             { 'index': 0x0129 }),
                        ('Gerudo Fortress -> GV Fortress Side',                             { 'index': 0x022D })),
    ('Overworld',       ('GF Outside Gate -> Wasteland Near Fortress',                      { 'index': 0x0130 }),
                        ('Wasteland Near Fortress -> GF Outside Gate',                      { 'index': 0x03AC })),
    ('Overworld',       ('Wasteland Near Colossus -> Desert Colossus',                      { 'index': 0x0123 }),
                        ('Desert Colossus -> Wasteland Near Colossus',                      { 'index': 0x0365 })),
    ('Overworld',       ('Market Entrance -> Market',                                       { 'index': 0x00B1 }),
                        ('Market -> Market Entrance',                                       { 'index': 0x0033 })),
    ('Overworld',       ('Market -> Castle Grounds',                                        { 'index': 0x0138 }),
                        ('Castle Grounds -> Market',                                        { 'index': 0x025A })),
    ('Overworld',       ('Market -> ToT Entrance',                                          { 'index': 0x0171 }),
                        ('ToT Entrance -> Market',                                          { 'index': 0x025E })),
    ('Overworld',       ('Kakariko Village -> Graveyard',                                   { 'index': 0x00E4 }),
                        ('Graveyard -> Kakariko Village',                                   { 'index': 0x0195 })),
    ('Overworld',       ('Kak Behind Gate -> Death Mountain',                               { 'index': 0x013D }),
                        ('Death Mountain -> Kak Behind Gate',                               { 'index': 0x0191 })),
    ('Overworld',       ('Death Mountain -> Goron City',                                    { 'index': 0x014D }),
                        ('Goron City -> Death Mountain',                                    { 'index': 0x01B9 })),
    ('Overworld',       ('GC Darunias Chamber -> DMC Lower Local',                          { 'index': 0x0246 }),
                        ('DMC Lower Nearby -> GC Darunias Chamber',                         { 'index': 0x01C1 })),
    ('Overworld',       ('Death Mountain Summit -> DMC Upper Local',                        { 'index': 0x0147 }),
                        ('DMC Upper Nearby -> Death Mountain Summit',                       { 'index': 0x01BD })),
    ('Overworld',       ('ZR Behind Waterfall -> Zoras Domain',                             { 'index': 0x0108 }),
                        ('Zoras Domain -> ZR Behind Waterfall',                             { 'index': 0x019D })),
    ('Overworld',       ('ZD Behind King Zora -> Zoras Fountain',                           { 'index': 0x0225 }),
                        ('Zoras Fountain -> ZD Behind King Zora',                           { 'index': 0x01A1 })),

    ('Overworld',       ('GV Lower Stream -> Lake Hylia',                                   { 'index': 0x0219 })),

    ('OwlDrop',         ('LH Owl Flight -> Hyrule Field',                                   { 'index': 0x027E, 'addresses': [0xAC9F26] })),
    ('OwlDrop',         ('DMT Owl Flight -> Kak Impas Rooftop',                             { 'index': 0x0554, 'addresses': [0xAC9EF2] })),

    ('Spawn',           ('Child Spawn -> KF Links House',                                   { 'index': 0x00BB, 'addresses': [0xB06342] })),
    ('Spawn',           ('Adult Spawn -> Temple of Time',                                   { 'index': 0x05F4, 'addresses': [0xB06332] })),

    ('WarpSong',        ('Minuet of Forest Warp -> Sacred Forest Meadow',                   { 'index': 0x0600, 'addresses': [0xBF023C] })),
    ('WarpSong',        ('Bolero of Fire Warp -> DMC Central Local',                        { 'index': 0x04F6, 'addresses': [0xBF023E] })),
    ('WarpSong',        ('Serenade of Water Warp -> Lake Hylia',                            { 'index': 0x0604, 'addresses': [0xBF0240] })),
    ('WarpSong',        ('Requiem of Spirit Warp -> Desert Colossus',                       { 'index': 0x01F1, 'addresses': [0xBF0242] })),
    ('WarpSong',        ('Nocturne of Shadow Warp -> Graveyard Warp Pad Region',            { 'index': 0x0568, 'addresses': [0xBF0244] })),
    ('WarpSong',        ('Prelude of Light Warp -> Temple of Time',                         { 'index': 0x05F4, 'addresses': [0xBF0246] })),

    ('Extra',           ('ZD Eyeball Frog Timeout -> Zoras Domain',                         { 'index': 0x0153 })),
    ('Extra',           ('ZR Top of Waterfall -> Zora River',                               { 'index': 0x0199 })),
]

def _add_boss_entrances():
    # Compute this at load time to save a lot of duplication
    dungeon_data = {}
    for type, forward, *reverse in entrance_shuffle_table:
        if type != 'Dungeon':
            continue
        if not reverse:
            continue
        name, forward = forward
        reverse = reverse[0][1]
        if 'blue_warp' not in reverse:
            continue
        dungeon_data[name] = {
            'dungeon_index': forward['index'],
            'exit_index': reverse['index'],
            'exit_blue_warp': reverse['blue_warp'],
            'exit_blue_warp_addresses': reverse['blue_warp_addresses']
        }

    for type, source, target, dungeon, index, rindex, addresses in [
        (
            'ChildBoss', 'Deku Tree Boss Door', 'Queen Gohma Boss Room',
            'KF Outside Deku Tree -> Deku Tree Lobby',
            0x040f, 0x0252, [ 0xB06292, 0xBC6162, 0xBC60AE ]
        ),
        (
            'ChildBoss', 'Dodongos Cavern Boss Door', 'King Dodongo Boss Room',
            'Death Mountain -> Dodongos Cavern Beginning',
            0x040b, 0x00c5, [ 0xB062B6, 0xBC616E ]
        ),
        (
            'ChildBoss', 'Jabu Jabus Belly Boss Door', 'Barinade Boss Room',
            'Zoras Fountain -> Jabu Jabus Belly Beginning',
            0x0301, 0x0407, [ 0xB062C2, 0xBC60C2 ]
        ),
        (
            'AdultBoss', 'Forest Temple Boss Door', 'Phantom Ganon Boss Room',
            'SFM Forest Temple Entrance Ledge -> Forest Temple Lobby',
            0x000c, 0x024E, [ 0xB062CE, 0xBC6182 ]
        ),
        (
            'AdultBoss', 'Fire Temple Boss Door', 'Volvagia Boss Room',
            'DMC Fire Temple Entrance -> Fire Temple Lower',
            0x0305, 0x0175, [ 0xB062DA, 0xBC60CE ]
        ),
        (
            'AdultBoss', 'Water Temple Boss Door', 'Morpha Boss Room',
            'Lake Hylia -> Water Temple Lobby',
            0x0417, 0x0423, [ 0xB062E6, 0xBC6196 ]
        ),
        (
            'AdultBoss', 'Spirit Temple Boss Door', 'Twinrova Boss Room',
            'Desert Colossus -> Spirit Temple Lobby',
            0x008D, 0x02F5, [ 0xB062F2, 0xBC6122 ]
        ),
        (
            'AdultBoss', 'Shadow Temple Boss Door', 'Bongo Bongo Boss Room',
            'Graveyard Warp Pad Region -> Shadow Temple Entryway',
            0x0413, 0x02B2, [ 0xB062FE, 0xBC61AA ]
        )
    ]:
        d = {'index': index, 'patch_addresses': addresses}
        d.update(dungeon_data[dungeon])
        entrance_shuffle_table.append(
            (type, (f"{source} -> {target}", d), (f"{target} -> {source}", {'index': rindex}))
        )
_add_boss_entrances()

# Basically, the entrances in the list above that go to:
# - DMC Central Local (child access for the bean and skull)
# - Desert Colossus (child access to colossus and spirit)
# - Graveyard Warp Pad Region (access to shadow, plus the gossip stone)
# We will always need to pick one from each list to receive a one-way entrance
# if shuffling warp songs (depending on other settings).
# Table maps: short key -> ([target regions], [allowed types])
priority_entrance_table = {
    'Bolero': (['DMC Central Local'], ['OwlDrop', 'WarpSong']),
    'Nocturne': (['Graveyard Warp Pad Region'], ['OwlDrop', 'Spawn', 'WarpSong']),
    'Requiem': (['Desert Colossus', 'Desert Colossus From Spirit Lobby'], ['OwlDrop', 'Spawn', 'WarpSong']),
}


class EntranceShuffleError(ShuffleError):
    pass


# Set entrances of all worlds, first initializing them to their default regions, then potentially shuffling part of them
def set_entrances(worlds):
    for world in worlds:
        world.initialize_entrances()

    if worlds[0].entrance_shuffle:
        shuffle_random_entrances(worlds)

    set_entrances_based_rules(worlds)


# Shuffles entrances that need to be shuffled in all worlds
def shuffle_random_entrances(worlds):

    # Store all locations reachable before shuffling to differentiate which locations were already unreachable from those we made unreachable
    complete_itempool = [item for world in worlds for item in world.get_itempool_with_dungeon_items()]
    max_search = Search.max_explore([world.state for world in worlds], complete_itempool)

    non_drop_locations = [location for world in worlds for location in world.get_locations() if location.type not in ('Drop', 'Event')]
    max_search.visit_locations(non_drop_locations)
    locations_to_ensure_reachable = list(filter(max_search.visited, non_drop_locations))

    # Shuffle all entrances within their own worlds
    for world in worlds:
        # Set entrance data for all entrances, even those we aren't shuffling
        set_all_entrances_data(world)

        # Determine entrance pools based on settings, to be shuffled in the order we set them by
        one_way_entrance_pools = OrderedDict()
        entrance_pools = OrderedDict()
        one_way_priorities = {}

        if worlds[0].settings.owl_drops:
            one_way_entrance_pools['OwlDrop'] = world.get_shufflable_entrances(type='OwlDrop')

        if worlds[0].settings.spawn_positions:
            one_way_entrance_pools['Spawn'] = world.get_shufflable_entrances(type='Spawn')

        if worlds[0].settings.warp_songs:
            one_way_entrance_pools['WarpSong'] = world.get_shufflable_entrances(type='WarpSong')
            if worlds[0].settings.reachable_locations != 'beatable' and worlds[0].settings.logic_rules == 'glitchless':
                # In glitchless, there aren't any other ways to access these areas
                one_way_priorities['Bolero'] = priority_entrance_table['Bolero']
                one_way_priorities['Nocturne'] = priority_entrance_table['Nocturne']
                if not worlds[0].shuffle_dungeon_entrances and not worlds[0].settings.shuffle_overworld_entrances:
                    one_way_priorities['Requiem'] = priority_entrance_table['Requiem']

        if worlds[0].settings.shuffle_bosses == 'full':
            entrance_pools['Boss'] = world.get_shufflable_entrances(type='ChildBoss', only_primary=True)
            entrance_pools['Boss'] += world.get_shufflable_entrances(type='AdultBoss', only_primary=True)
        elif worlds[0].settings.shuffle_bosses == 'limited':
            entrance_pools['ChildBoss'] = world.get_shufflable_entrances(type='ChildBoss', only_primary=True)
            entrance_pools['AdultBoss'] = world.get_shufflable_entrances(type='AdultBoss', only_primary=True)

        if worlds[0].shuffle_dungeon_entrances:
            entrance_pools['Dungeon'] = world.get_shufflable_entrances(type='Dungeon', only_primary=True)
            # The fill algorithm will already make sure gohma is reachable, however it can end up putting
            # a forest escape via the hands of spirit on Deku leading to Deku on spirit in logic. This is
            # not really a closed forest anymore, so specifically remove Deku Tree from closed forest.
            if worlds[0].settings.open_forest == 'closed':
                entrance_pools['Dungeon'].remove(world.get_entrance('KF Outside Deku Tree -> Deku Tree Lobby'))
            if worlds[0].shuffle_special_dungeon_entrances:
                entrance_pools['Dungeon'] += world.get_shufflable_entrances(type='DungeonSpecial', only_primary=True)
            if worlds[0].settings.decouple_entrances:
                entrance_pools['DungeonReverse'] = [entrance.reverse for entrance in entrance_pools['Dungeon']]

        if worlds[0].shuffle_interior_entrances:
            entrance_pools['Interior'] = world.get_shufflable_entrances(type='Interior', only_primary=True)
            if worlds[0].shuffle_special_interior_entrances:
                entrance_pools['Interior'] += world.get_shufflable_entrances(type='SpecialInterior', only_primary=True)
            if worlds[0].settings.decouple_entrances:
                entrance_pools['InteriorReverse'] = [entrance.reverse for entrance in entrance_pools['Interior']]

        if worlds[0].settings.shuffle_grotto_entrances:
            entrance_pools['GrottoGrave'] = world.get_shufflable_entrances(type='Grotto', only_primary=True)
            entrance_pools['GrottoGrave'] += world.get_shufflable_entrances(type='Grave', only_primary=True)
            if worlds[0].settings.decouple_entrances:
                entrance_pools['GrottoGraveReverse'] = [entrance.reverse for entrance in entrance_pools['GrottoGrave']]

        if worlds[0].settings.shuffle_overworld_entrances:
            exclude_overworld_reverse = ('Overworld' in worlds[0].settings.mix_entrance_pools) and not worlds[0].settings.decouple_entrances
            entrance_pools['Overworld'] = world.get_shufflable_entrances(type='Overworld', only_primary=exclude_overworld_reverse)
            if not worlds[0].settings.decouple_entrances:
                entrance_pools['Overworld'].remove(world.get_entrance('GV Lower Stream -> Lake Hylia'))

        # Set shuffled entrances as such
        for entrance in list(chain.from_iterable(one_way_entrance_pools.values())) + list(chain.from_iterable(entrance_pools.values())):
            entrance.shuffled = True
            if entrance.reverse:
                entrance.reverse.shuffled = True

        # Combine all entrance pools into one when mixing entrance pools
        mixed_entrance_pools = []
        for pool in worlds[0].settings.mix_entrance_pools:
            mixed_entrance_pools.append(pool)
            if pool != 'Overworld' and worlds[0].settings.decouple_entrances:
                mixed_entrance_pools.append(pool + 'Reverse')

        if len(mixed_entrance_pools) > 1:
            entrance_pools['Mixed'] = []
            for pool in mixed_entrance_pools:
                entrance_pools['Mixed'] += entrance_pools.pop(pool, [])

        # Build target entrance pools and set the assumption for entrances being reachable
        one_way_target_entrance_pools = {}
        for pool_type, entrance_pool in one_way_entrance_pools.items():
            # One way entrances are extra entrances that will be connected to entrance positions from a selection of entrance pools
            if pool_type == 'OwlDrop':
                valid_target_types = ('WarpSong', 'OwlDrop', 'Overworld', 'Extra')
                one_way_target_entrance_pools[pool_type] = build_one_way_targets(world, valid_target_types, exclude=['Prelude of Light Warp -> Temple of Time'])
                for target in one_way_target_entrance_pools[pool_type]:
                    target.set_rule(lambda state, age=None, **kwargs: age == 'child')
            elif pool_type == 'Spawn':
                valid_target_types = ('Spawn', 'WarpSong', 'OwlDrop', 'Overworld', 'Interior', 'SpecialInterior', 'Extra')
                one_way_target_entrance_pools[pool_type] = build_one_way_targets(world, valid_target_types)
            elif pool_type == 'WarpSong':
                valid_target_types = ('Spawn', 'WarpSong', 'OwlDrop', 'Overworld', 'Interior', 'SpecialInterior', 'Extra')
                one_way_target_entrance_pools[pool_type] = build_one_way_targets(world, valid_target_types)
            # Ensure that when trying to place the last entrance of a one way pool, we don't assume the rest of the targets are reachable
            for target in one_way_target_entrance_pools[pool_type]:
                target.add_rule((lambda entrances=entrance_pool: (lambda state, **kwargs: any(entrance.connected_region == None for entrance in entrances)))())
        # Disconnect all one way entrances at this point (they need to be connected during all of the above process)
        for entrance in chain.from_iterable(one_way_entrance_pools.values()):
            entrance.disconnect()

        target_entrance_pools = {}
        for pool_type, entrance_pool in entrance_pools.items():
            target_entrance_pools[pool_type] = assume_entrance_pool(entrance_pool)

        # Set entrances defined in the distribution
        world.distribution.set_shuffled_entrances(worlds, dict(chain(one_way_entrance_pools.items(), entrance_pools.items())), dict(chain(one_way_target_entrance_pools.items(), target_entrance_pools.items())), locations_to_ensure_reachable, complete_itempool)

        # Check placed one way entrances and trim.
        # The placed entrances are already pointing at their new regions.
        placed_entrances = [entrance for entrance in chain.from_iterable(one_way_entrance_pools.values())
                            if entrance.replaces is not None]
        replaced_entrances = [entrance.replaces for entrance in placed_entrances]
        # Remove replaced entrances so we don't place two in one target.
        for remaining_target in chain.from_iterable(one_way_target_entrance_pools.values()):
            if remaining_target.replaces and remaining_target.replaces in replaced_entrances:
                delete_target_entrance(remaining_target)
        # Remove priority targets if any placed entrances point at their region(s).
        for key, (regions, _) in priority_entrance_table.items():
            if key in one_way_priorities:
                for entrance in placed_entrances:
                    if entrance.connected_region and entrance.connected_region.name in regions:
                        del one_way_priorities[key]
                        break

        # Place priority entrances
        placed_one_way_entrances = shuffle_one_way_priority_entrances(worlds, world, one_way_priorities, one_way_entrance_pools, one_way_target_entrance_pools, locations_to_ensure_reachable, complete_itempool, retry_count=2)

        # Delete all targets that we just placed from one way target pools so multiple one way entrances don't use the same target
        replaced_entrances = [entrance.replaces for entrance in chain.from_iterable(one_way_entrance_pools.values())]
        for remaining_target in chain.from_iterable(one_way_target_entrance_pools.values()):
            if remaining_target.replaces in replaced_entrances:
                delete_target_entrance(remaining_target)


        # Shuffle all entrances among the pools to shuffle
        for pool_type, entrance_pool in one_way_entrance_pools.items():
            placed_one_way_entrances += shuffle_entrance_pool(world, worlds, entrance_pool, one_way_target_entrance_pools[pool_type], locations_to_ensure_reachable, check_all=True, placed_one_way_entrances=placed_one_way_entrances)
            # Delete all targets that we just placed from other one way target pools so multiple one way entrances don't use the same target
            replaced_entrances = [entrance.replaces for entrance in entrance_pool]
            for remaining_target in chain.from_iterable(one_way_target_entrance_pools.values()):
                if remaining_target.replaces in replaced_entrances:
                    delete_target_entrance(remaining_target)
            # Delete all unused extra targets after placing a one way pool, since the unused targets won't ever be replaced
            for unused_target in one_way_target_entrance_pools[pool_type]:
                delete_target_entrance(unused_target)

        for pool_type, entrance_pool in entrance_pools.items():
            shuffle_entrance_pool(world, worlds, entrance_pool, target_entrance_pools[pool_type], locations_to_ensure_reachable, placed_one_way_entrances=placed_one_way_entrances)


    # Multiple checks after shuffling entrances to make sure everything went fine
    max_search = Search.max_explore([world.state for world in worlds], complete_itempool)

    # Check that all shuffled entrances are properly connected to a region
    for world in worlds:
        for entrance in world.get_shuffled_entrances():
            if entrance.connected_region == None:
                logging.getLogger('').error('%s was shuffled but still isn\'t connected to any region [World %d]', entrance, world.id)
            if entrance.replaces == None:
                logging.getLogger('').error('%s was shuffled but still doesn\'t replace any entrance [World %d]', entrance, world.id)
    if len(world.get_region('Root Exits').exits) > 8:
        for exit in world.get_region('Root Exits').exits:
            logging.getLogger('').error('Root Exit: %s, Connected Region: %s', exit, exit.connected_region)
        raise RuntimeError('Something went wrong, Root has too many entrances left after shuffling entrances [World %d]' % world.id)

    # Check for game beatability in all worlds
    if not max_search.can_beat_game(False):
        raise EntranceShuffleError('Cannot beat game!')

    # Validate the worlds one last time to ensure all special conditions are still valid
    for world in worlds:
        try:
            validate_world(world, worlds, None, locations_to_ensure_reachable, complete_itempool, placed_one_way_entrances=placed_one_way_entrances)
        except EntranceShuffleError as error:
            raise EntranceShuffleError('Worlds are not valid after shuffling entrances, Reason: %s' % error)


def shuffle_one_way_priority_entrances(worlds, world, one_way_priorities, one_way_entrance_pools, one_way_target_entrance_pools, locations_to_ensure_reachable, complete_itempool, retry_count=2):
    while retry_count:
        retry_count -= 1
        rollbacks = []

        try:
            for key, (regions, types) in one_way_priorities.items():
                place_one_way_priority_entrance(worlds, world, key, regions, types, rollbacks, locations_to_ensure_reachable, complete_itempool, one_way_entrance_pools, one_way_target_entrance_pools)

            # If all entrances could be connected without issues, log connections and continue
            for entrance, target in rollbacks:
                confirm_replacement(entrance, target)
            return rollbacks

        except EntranceShuffleError as error:
            for entrance, target in rollbacks:
                restore_connections(entrance, target)
            logging.getLogger('').info('Failed to place all priority one-way entrances for world %d. Will retry %d more times', world.id, retry_count)
            logging.getLogger('').info('\t%s' % error)

    if world.settings.custom_seed:
        raise EntranceShuffleError('Entrance placement attempt count exceeded for world %d. Ensure the \"Seed\" field is empty and retry a few times.' % world.id)
    if world.settings.distribution_file:
        raise EntranceShuffleError('Entrance placement attempt count exceeded for world %d. Some entrances in the Plandomizer File may have to be changed to create a valid seed. Reach out to Support on Discord for help.' % world.id)
    raise EntranceShuffleError('Entrance placement attempt count exceeded for world %d. Retry a few times or reach out to Support on Discord for help.' % world.id)

# Shuffle all entrances within a provided pool
def shuffle_entrance_pool(world, worlds, entrance_pool, target_entrances, locations_to_ensure_reachable, check_all=False, retry_count=20, placed_one_way_entrances=()):

    # Split entrances between those that have requirements (restrictive) and those that do not (soft). These are primarily age or time of day requirements.
    restrictive_entrances, soft_entrances = split_entrances_by_requirements(worlds, entrance_pool, target_entrances)

    while retry_count:
        retry_count -= 1
        rollbacks = []

        try:
            # Shuffle restrictive entrances first while more regions are available in order to heavily reduce the chances of the placement failing.
            shuffle_entrances(worlds, restrictive_entrances, target_entrances, rollbacks, locations_to_ensure_reachable, placed_one_way_entrances=placed_one_way_entrances)

            # Shuffle the rest of the entrances, we don't have to check for beatability/reachability of locations when placing those, unless specified otherwise
            if check_all:
                shuffle_entrances(worlds, soft_entrances, target_entrances, rollbacks, locations_to_ensure_reachable, placed_one_way_entrances=placed_one_way_entrances)
            else:
                shuffle_entrances(worlds, soft_entrances, target_entrances, rollbacks, placed_one_way_entrances=placed_one_way_entrances)

            # Fully validate the resulting world to ensure everything is still fine after shuffling this pool
            complete_itempool = [item for world in worlds for item in world.get_itempool_with_dungeon_items()]
            validate_world(world, worlds, None, locations_to_ensure_reachable, complete_itempool, placed_one_way_entrances=placed_one_way_entrances)

            # If all entrances could be connected without issues, log connections and continue
            for entrance, target in rollbacks:
                confirm_replacement(entrance, target)
            return rollbacks

        except EntranceShuffleError as error:
            for entrance, target in rollbacks:
                restore_connections(entrance, target)
            logging.getLogger('').info('Failed to place all entrances in a pool for world %d. Will retry %d more times', entrance_pool[0].world.id, retry_count)
            logging.getLogger('').info('\t%s' % error)

    if world.settings.custom_seed:
        raise EntranceShuffleError('Entrance placement attempt count exceeded for world %d. Ensure the \"Seed\" field is empty and retry a few times.' % world.id)
    if world.settings.distribution_file:
        raise EntranceShuffleError('Entrance placement attempt count exceeded for world %d. Some entrances in the Plandomizer File may have to be changed to create a valid seed. Reach out to Support on Discord for help.' % world.id)
    raise EntranceShuffleError('Entrance placement attempt count exceeded for world %d. Retry a few times or reach out to Support on Discord for help.' % world.id)


# Split entrances based on their requirements to figure out how each entrance should be handled when shuffling them
def split_entrances_by_requirements(worlds, entrances_to_split, assumed_entrances):

    # First, disconnect all root assumed entrances and save which regions they were originally connected to, so we can reconnect them later
    original_connected_regions = {}
    entrances_to_disconnect = set(assumed_entrances).union(entrance.reverse for entrance in assumed_entrances if entrance.reverse)
    for entrance in entrances_to_disconnect:
        if entrance.connected_region:
            original_connected_regions[entrance] = entrance.disconnect()

    # Generate the states with all assumed entrances disconnected
    # This ensures no assumed entrances corresponding to those we are shuffling are required in order for an entrance to be reachable as some age/tod
    complete_itempool = [item for world in worlds for item in world.get_itempool_with_dungeon_items()]
    max_search = Search.max_explore([world.state for world in worlds], complete_itempool)

    restrictive_entrances = []
    soft_entrances = []

    for entrance in entrances_to_split:
        # Here, we find entrances that may be unreachable under certain conditions
        if not max_search.spot_access(entrance, age='both', tod=TimeOfDay.ALL):
            restrictive_entrances.append(entrance)
            continue
        # If an entrance is reachable as both ages and all times of day with all the other entrances disconnected,
        # then it can always be made accessible in all situations by the Fill algorithm, no matter which combination of entrances we end up with.
        # Thus, those entrances aren't bound to any specific requirements and are very versatile during placement.
        soft_entrances.append(entrance)

    # Reconnect all disconnected entrances afterwards
    for entrance in entrances_to_disconnect:
        if entrance in original_connected_regions:
            entrance.connect(original_connected_regions[entrance])

    return restrictive_entrances, soft_entrances


def replace_entrance(worlds, entrance, target, rollbacks, locations_to_ensure_reachable, itempool, placed_one_way_entrances=()):
    try:
        check_entrances_compatibility(entrance, target, rollbacks, placed_one_way_entrances)
        change_connections(entrance, target)
        validate_world(entrance.world, worlds, entrance, locations_to_ensure_reachable, itempool, placed_one_way_entrances=placed_one_way_entrances)
        rollbacks.append((entrance, target))
        return True
    except EntranceShuffleError as error:
        # If the entrance can't be placed there, log a debug message and change the connections back to what they were previously
        logging.getLogger('').debug('Failed to connect %s To %s (Reason: %s) [World %d]',
                                    entrance, entrance.connected_region or target.connected_region, error, entrance.world.id)
        if entrance.connected_region:
            restore_connections(entrance, target)
    return False


# Connect one random entrance from entrance pools to one random target in the respective target pool.
# Entrance chosen will have one of the allowed types.
# Target chosen will lead to one of the allowed regions.
def place_one_way_priority_entrance(worlds, world, priority_name, allowed_regions, allowed_types, rollbacks, locations_to_ensure_reachable, complete_itempool, one_way_entrance_pools, one_way_target_entrance_pools):
    # Combine the entrances for allowed types in one list.
    # Shuffle this list.
    # Pick the first one not already set, not adult spawn, that has a valid target entrance.
    # Assemble then clear entrances from the pool and target pools as appropriate.
    avail_pool = list(chain.from_iterable(one_way_entrance_pools[t] for t in allowed_types if t in one_way_entrance_pools))
    random.shuffle(avail_pool)
    for entrance in avail_pool:
        if entrance.replaces:
            continue
        # Only allow Adult Spawn as sole Nocturne access if hints != mask.
        # Otherwise, child access is required here (adult access assumed or guaranteed later).
        if entrance.parent_region.name == 'Adult Spawn':
            if priority_name != 'Nocturne' or entrance.world.settings.hints == "mask":
                continue
        # If not shuffling dungeons, Nocturne requires adult access.
        if not entrance.world.shuffle_dungeon_entrances and priority_name == 'Nocturne':
            if entrance.type != 'WarpSong' and entrance.parent_region.name != 'Adult Spawn':
                continue
        for target in one_way_target_entrance_pools[entrance.type]:
            if target.connected_region and target.connected_region.name in allowed_regions:
                if replace_entrance(worlds, entrance, target, rollbacks, locations_to_ensure_reachable, complete_itempool):
                    logging.getLogger('').debug(f'Priority placement for {priority_name}: placing {entrance} as {target}')
                    return
    raise EntranceShuffleError(f'Unable to place priority one-way entrance for {priority_name} [World {world.id}].')


# Shuffle entrances by placing them instead of entrances in the provided target entrances list
# While shuffling entrances, the algorithm will ensure worlds are still valid based on multiple criterias
def shuffle_entrances(worlds, entrances, target_entrances, rollbacks, locations_to_ensure_reachable=(), placed_one_way_entrances=()):

    # Retrieve all items in the itempool, all worlds included
    complete_itempool = [item for world in worlds for item in world.get_itempool_with_dungeon_items()]

    random.shuffle(entrances)

    # Place all entrances in the pool, validating worlds during every placement
    for entrance in entrances:
        if entrance.connected_region != None:
            continue
        random.shuffle(target_entrances)

        for target in target_entrances:
            if target.connected_region == None:
                continue

            if replace_entrance(worlds, entrance, target, rollbacks, locations_to_ensure_reachable, complete_itempool, placed_one_way_entrances=placed_one_way_entrances):
                break

        if entrance.connected_region == None:
            raise EntranceShuffleError('No more valid entrances to replace with %s in world %d' % (entrance, entrance.world.id))


# Check and validate that an entrance is compatible to replace a specific target
def check_entrances_compatibility(entrance, target, rollbacks=(), placed_one_way_entrances=()):
    # An entrance shouldn't be connected to its own scene, so we fail in that situation
    if entrance.parent_region.get_scene() and entrance.parent_region.get_scene() == target.connected_region.get_scene():
        raise EntranceShuffleError('Self scene connections are forbidden')

    # One way entrances shouldn't lead to the same hint area as other already chosen one way entrances
    if entrance.type in ('OwlDrop', 'Spawn', 'WarpSong'):
        try:
            hint_area = HintArea.at(target.connected_region)
        except HintAreaNotFound:
            pass # not connected to a hint area yet, will be checked when shuffling two-way entrances
        else:
            # Check all already placed entrances of the same type (including priority entrances placed separately)
            for rollback in (*rollbacks, *placed_one_way_entrances):
                try:
                    placed_entrance = rollback[0]
                    if entrance.type == placed_entrance.type and HintArea.at(placed_entrance.connected_region) == hint_area:
                        raise EntranceShuffleError(f'Another {entrance.type} entrance already leads to {hint_area}')
                except HintAreaNotFound:
                    pass


# Validate the provided worlds' structures, raising an error if it's not valid based on our criterias
def validate_world(world, worlds, entrance_placed, locations_to_ensure_reachable, itempool, placed_one_way_entrances=()):

    if not world.settings.decouple_entrances:
        # Unless entrances are decoupled, we don't want the player to end up through certain entrances as the wrong age
        # This means we need to hard check that none of the relevant entrances are ever reachable as that age
        # This is mostly relevant when mixing entrance pools or shuffling special interiors (such as windmill or kak potion shop)
        # Warp Songs and Overworld Spawns can also end up inside certain indoors so those need to be handled as well
        CHILD_FORBIDDEN = ['OGC Great Fairy Fountain -> Castle Grounds', 'Ganons Castle Lobby -> Castle Grounds From Ganons Castle', 'GV Carpenter Tent -> GV Fortress Side']
        ADULT_FORBIDDEN = ['HC Great Fairy Fountain -> Castle Grounds', 'HC Storms Grotto -> Castle Grounds']

        for entrance in world.get_shufflable_entrances():
            if entrance.shuffled:
                if entrance.replaces:
                    if entrance.replaces.name in CHILD_FORBIDDEN and not entrance_unreachable_as(entrance, 'child', already_checked=[entrance.replaces.reverse]):
                        raise EntranceShuffleError('%s is replaced by an entrance with a potential child access' % entrance.replaces.name)
                    elif entrance.replaces.name in ADULT_FORBIDDEN and not entrance_unreachable_as(entrance, 'adult', already_checked=[entrance.replaces.reverse]):
                        raise EntranceShuffleError('%s is replaced by an entrance with a potential adult access' % entrance.replaces.name)
            else:
                if entrance.name in CHILD_FORBIDDEN and not entrance_unreachable_as(entrance, 'child', already_checked=[entrance.reverse]):
                    raise EntranceShuffleError('%s is potentially accessible as child' % entrance.name)
                elif entrance.name in ADULT_FORBIDDEN and not entrance_unreachable_as(entrance, 'adult', already_checked=[entrance.reverse]):
                    raise EntranceShuffleError('%s is potentially accessible as adult' % entrance.name)

    if locations_to_ensure_reachable:
        max_search = Search.max_explore([w.state for w in worlds], itempool)
        # If ALR is enabled, ensure all locations we want to keep reachable are indeed still reachable
        # Otherwise, just continue if the game is still beatable
        if not (world.check_beatable_only and max_search.can_beat_game(False)):
            max_search.visit_locations(locations_to_ensure_reachable)
            for location in locations_to_ensure_reachable:
                if not max_search.visited(location):
                    raise EntranceShuffleError('%s is unreachable' % location.name)

<<<<<<< HEAD
    if world.shuffle_interior_entrances and (any(hint_type in world.settings.misc_hints for hint_type in misc_item_hint_table) or world.settings.hints != 'none') and \
       (entrance_placed == None or entrance_placed.type in ['Interior', 'SpecialInterior']):
        # When cows are shuffled, ensure both Impa's House entrances are in the same hint area because the cow is reachable from both sides
=======
    if (
        world.shuffle_interior_entrances and (
            (world.dungeon_rewards_hinted and False) or #TODO enable if boss reward shuffle and/or mixed pools bosses are on
            any(hint_type in world.settings.misc_hints for hint_type in misc_item_hint_table) or world.settings.hints != 'none'
        ) and (entrance_placed == None or entrance_placed.type in ['Interior', 'SpecialInterior'])
    ):
        # Ensure Kak Potion Shop entrances are in the same hint area so there is no ambiguity as to which entrance is used for hints
        potion_front_entrance = get_entrance_replacing(world.get_region('Kak Potion Shop Front'), 'Kakariko Village -> Kak Potion Shop Front')
        potion_back_entrance = get_entrance_replacing(world.get_region('Kak Potion Shop Back'), 'Kak Backyard -> Kak Potion Shop Back')
        if potion_front_entrance is not None and potion_back_entrance is not None and not same_hint_area(potion_front_entrance, potion_back_entrance):
            raise EntranceShuffleError('Kak Potion Shop entrances are not in the same hint area')

        # When cows are shuffled, ensure the same thing for Impa's House, since the cow is reachable from both sides
>>>>>>> afca419d
        if world.settings.shuffle_cows:
            impas_front_entrance = get_entrance_replacing(world.get_region('Kak Impas House'), 'Kakariko Village -> Kak Impas House')
            impas_back_entrance = get_entrance_replacing(world.get_region('Kak Impas House Back'), 'Kak Impas Ledge -> Kak Impas House Back')
            if impas_front_entrance is not None and impas_back_entrance is not None and not same_hint_area(impas_front_entrance, impas_back_entrance):
                raise EntranceShuffleError('Kak Impas House entrances are not in the same hint area')

    if (world.shuffle_special_interior_entrances or world.settings.shuffle_overworld_entrances or world.settings.spawn_positions) and \
       (entrance_placed == None or entrance_placed.type in ['SpecialInterior', 'Overworld', 'Spawn', 'WarpSong', 'OwlDrop']):
        # At least one valid starting region with all basic refills should be reachable without using any items at the beginning of the seed
        # Note this creates new empty states rather than reuse the worlds' states (which already have starting items)
        no_items_search = Search([State(w) for w in worlds])

        valid_starting_regions = ['Kokiri Forest', 'Kakariko Village']
        if not any(region for region in valid_starting_regions if no_items_search.can_reach(world.get_region(region))):
            raise EntranceShuffleError('Invalid starting area')

        # Check that a region where time passes is always reachable as both ages without having collected any items
        time_travel_search = Search.with_items([w.state for w in worlds], [ItemFactory('Time Travel', world=w) for w in worlds])

        if not (any(region for region in time_travel_search.reachable_regions('child') if region.time_passes and region.world == world) and
                any(region for region in time_travel_search.reachable_regions('adult') if region.time_passes and region.world == world)):
            raise EntranceShuffleError('Time passing is not guaranteed as both ages')

        # The player should be able to get back to ToT after going through time, without having collected any items
        # This is important to ensure that the player never loses access to the pedestal after going through time
        if world.settings.starting_age == 'child' and not time_travel_search.can_reach(world.get_region('Temple of Time'), age='adult'):
            raise EntranceShuffleError('Path to Temple of Time as adult is not guaranteed')
        elif world.settings.starting_age == 'adult' and not time_travel_search.can_reach(world.get_region('Temple of Time'), age='child'):
            raise EntranceShuffleError('Path to Temple of Time as child is not guaranteed')

    if (world.shuffle_interior_entrances or world.settings.shuffle_overworld_entrances) and \
       (entrance_placed == None or entrance_placed.type in ['Interior', 'SpecialInterior', 'Overworld', 'Spawn', 'WarpSong', 'OwlDrop']):
        # The Big Poe Shop should always be accessible as adult without the need to use any bottles
        # This is important to ensure that players can never lock their only bottles by filling them with Big Poes they can't sell
        # We can use starting items in this check as long as there are no exits requiring the use of a bottle without refills
        time_travel_search = Search.with_items([w.state for w in worlds], [ItemFactory('Time Travel', world=w) for w in worlds])

        if not time_travel_search.can_reach(world.get_region('Market Guard House'), age='adult'):
            raise EntranceShuffleError('Big Poe Shop access is not guaranteed as adult')

    # placing a two-way entrance can connect a one-way entrance to a hint area,
    # so the restriction also needs to be checked here
    for idx1 in range(len(placed_one_way_entrances)):
        try:
            entrance1 = placed_one_way_entrances[idx1][0]
            hint_area1 = HintArea.at(entrance1.connected_region)
        except HintAreaNotFound:
            pass
        else:
            for idx2 in range(idx1):
                try:
                    entrance2 = placed_one_way_entrances[idx2][0]
                    if entrance1.type == entrance2.type and hint_area1 == HintArea.at(entrance2.connected_region):
                        raise EntranceShuffleError(f'Multiple {entrance1.type} entrances lead to {hint_area1}')
                except HintAreaNotFound:
                    pass


# Returns whether or not we can affirm the entrance can never be accessed as the given age
def entrance_unreachable_as(entrance, age, already_checked=None):
    if already_checked == None:
        already_checked = []

    already_checked.append(entrance)

    # The following cases determine when we say an entrance is not safe to affirm unreachable as the given age
    if entrance.type in ('WarpSong', 'Overworld'):
        # Note that we consider all overworld entrances as potentially accessible as both ages, to be completely safe
        return False
    elif entrance.type == 'OwlDrop':
        return age == 'adult'
    elif entrance.name == 'Child Spawn -> KF Links House':
        return age == 'adult'
    elif entrance.name == 'Adult Spawn -> Temple of Time':
        return age == 'child'

    # Other entrances such as Interior, Dungeon or Grotto are fine unless they have a parent which is one of the above cases
    # Recursively check parent entrances to verify that they are also not reachable as the wrong age
    for parent_entrance in entrance.parent_region.entrances:
        if parent_entrance in already_checked: continue
        unreachable = entrance_unreachable_as(parent_entrance, age, already_checked)
        if not unreachable:
            return False

    return True


# Returns whether two entrances are in the same hint area
def same_hint_area(first, second):
    try:
        return HintArea.at(first) == HintArea.at(second)
    except HintAreaNotFound:
        return False


# Shorthand function to find an entrance with the requested name leading to a specific region
def get_entrance_replacing(region, entrance_name):
    original_entrance = region.world.get_entrance(entrance_name)

    if not original_entrance.shuffled:
        return original_entrance

    try:
        return next(filter(lambda entrance: entrance.replaces and entrance.replaces.name == entrance_name and \
                                            entrance.parent_region and entrance.parent_region.name != 'Root Exits' and \
                                            entrance.type not in ('OwlDrop', 'Spawn', 'WarpSong'), region.entrances))
    except StopIteration:
        return None


# Change connections between an entrance and a target assumed entrance, in order to test the connections afterwards if necessary
def change_connections(entrance, target_entrance):
    entrance.connect(target_entrance.disconnect())
    entrance.replaces = target_entrance.replaces
    if entrance.reverse and not entrance.decoupled:
        target_entrance.replaces.reverse.connect(entrance.reverse.assumed.disconnect())
        target_entrance.replaces.reverse.replaces = entrance.reverse


# Restore connections between an entrance and a target assumed entrance
def restore_connections(entrance, target_entrance):
    target_entrance.connect(entrance.disconnect())
    entrance.replaces = None
    if entrance.reverse and not entrance.decoupled:
        entrance.reverse.assumed.connect(target_entrance.replaces.reverse.disconnect())
        target_entrance.replaces.reverse.replaces = None


# Confirm the replacement of a target entrance by a new entrance, logging the new connections and completely deleting the target entrances
def confirm_replacement(entrance, target_entrance):
    delete_target_entrance(target_entrance)
    logging.getLogger('').debug('Connected %s To %s [World %d]', entrance, entrance.connected_region, entrance.world.id)
    if entrance.reverse and not entrance.decoupled:
        replaced_reverse = target_entrance.replaces.reverse
        delete_target_entrance(entrance.reverse.assumed)
        logging.getLogger('').debug('Connected %s To %s [World %d]', replaced_reverse, replaced_reverse.connected_region, replaced_reverse.world.id)


# Delete an assumed target entrance, by disconnecting it if needed and removing it from its parent region
def delete_target_entrance(target_entrance):
    if target_entrance.connected_region != None:
        target_entrance.disconnect()
    if target_entrance.parent_region != None:
        target_entrance.parent_region.exits.remove(target_entrance)
        target_entrance.parent_region = None<|MERGE_RESOLUTION|>--- conflicted
+++ resolved
@@ -861,25 +861,13 @@
                 if not max_search.visited(location):
                     raise EntranceShuffleError('%s is unreachable' % location.name)
 
-<<<<<<< HEAD
-    if world.shuffle_interior_entrances and (any(hint_type in world.settings.misc_hints for hint_type in misc_item_hint_table) or world.settings.hints != 'none') and \
-       (entrance_placed == None or entrance_placed.type in ['Interior', 'SpecialInterior']):
-        # When cows are shuffled, ensure both Impa's House entrances are in the same hint area because the cow is reachable from both sides
-=======
     if (
         world.shuffle_interior_entrances and (
             (world.dungeon_rewards_hinted and False) or #TODO enable if boss reward shuffle and/or mixed pools bosses are on
             any(hint_type in world.settings.misc_hints for hint_type in misc_item_hint_table) or world.settings.hints != 'none'
         ) and (entrance_placed == None or entrance_placed.type in ['Interior', 'SpecialInterior'])
     ):
-        # Ensure Kak Potion Shop entrances are in the same hint area so there is no ambiguity as to which entrance is used for hints
-        potion_front_entrance = get_entrance_replacing(world.get_region('Kak Potion Shop Front'), 'Kakariko Village -> Kak Potion Shop Front')
-        potion_back_entrance = get_entrance_replacing(world.get_region('Kak Potion Shop Back'), 'Kak Backyard -> Kak Potion Shop Back')
-        if potion_front_entrance is not None and potion_back_entrance is not None and not same_hint_area(potion_front_entrance, potion_back_entrance):
-            raise EntranceShuffleError('Kak Potion Shop entrances are not in the same hint area')
-
-        # When cows are shuffled, ensure the same thing for Impa's House, since the cow is reachable from both sides
->>>>>>> afca419d
+        # When cows are shuffled, ensure both Impa's House entrances are in the same hint area because the cow is reachable from both sides
         if world.settings.shuffle_cows:
             impas_front_entrance = get_entrance_replacing(world.get_region('Kak Impas House'), 'Kakariko Village -> Kak Impas House')
             impas_back_entrance = get_entrance_replacing(world.get_region('Kak Impas House Back'), 'Kak Impas Ledge -> Kak Impas House Back')
