--- conflicted
+++ resolved
@@ -34,10 +34,10 @@
     assumed_pool = []
     for entrance in entrance_pool:
         assumed_forward = entrance.assume_reachable()
-        if entrance.reverse != None and not entrance.world.decouple_entrances:
+        if entrance.reverse != None and not entrance.world.settings.decouple_entrances:
             assumed_return = entrance.reverse.assume_reachable()
             world = entrance.world
-            if not ((world.mix_entrance_pools != 'off') and (world.shuffle_overworld_entrances or world.shuffle_special_interior_entrances)):
+            if not ((world.settings.mix_entrance_pools != 'off') and (world.settings.shuffle_overworld_entrances or world.shuffle_special_interior_entrances)):
                 if (entrance.type in ('Dungeon', 'Grotto', 'Grave') and entrance.reverse.name != 'Spirit Temple Lobby -> Desert Colossus From Spirit Lobby') or \
                    (entrance.type == 'Interior' and world.shuffle_special_interior_entrances):
                     # In most cases, Dungeon, Grotto/Grave and Simple Interior exits shouldn't be assumed able to give access to their parent region
@@ -407,32 +407,27 @@
             # not really a closed forest anymore, so specifically remove Deku Tree from closed forest.
             if worlds[0].settings.open_forest == 'closed':
                 entrance_pools['Dungeon'].remove(world.get_entrance('KF Outside Deku Tree -> Deku Tree Lobby'))
-            if worlds[0].decouple_entrances:
+            if worlds[0].settings.decouple_entrances:
                 entrance_pools['DungeonReverse'] = [entrance.reverse for entrance in entrance_pools['Dungeon']]
 
         if worlds[0].shuffle_interior_entrances:
             entrance_pools['Interior'] = world.get_shufflable_entrances(type='Interior', only_primary=True)
             if worlds[0].shuffle_special_interior_entrances:
                 entrance_pools['Interior'] += world.get_shufflable_entrances(type='SpecialInterior', only_primary=True)
-            if worlds[0].decouple_entrances:
+            if worlds[0].settings.decouple_entrances:
                 entrance_pools['InteriorReverse'] = [entrance.reverse for entrance in entrance_pools['Interior']]
 
         if worlds[0].settings.shuffle_grotto_entrances:
             entrance_pools['GrottoGrave'] = world.get_shufflable_entrances(type='Grotto', only_primary=True)
             entrance_pools['GrottoGrave'] += world.get_shufflable_entrances(type='Grave', only_primary=True)
-            if worlds[0].decouple_entrances:
+            if worlds[0].settings.decouple_entrances:
                 entrance_pools['GrottoGraveReverse'] = [entrance.reverse for entrance in entrance_pools['GrottoGrave']]
 
-<<<<<<< HEAD
-        if worlds[0].shuffle_overworld_entrances:
-            exclude_overworld_reverse = (worlds[0].mix_entrance_pools == 'all') and not worlds[0].decouple_entrances
+        if worlds[0].settings.shuffle_overworld_entrances:
+            exclude_overworld_reverse = (worlds[0].settings.mix_entrance_pools == 'all') and not worlds[0].settings.decouple_entrances
             entrance_pools['Overworld'] = world.get_shufflable_entrances(type='Overworld', only_primary=exclude_overworld_reverse)
-            if not worlds[0].decouple_entrances:
+            if not worlds[0].settings.decouple_entrances:
                 entrance_pools['Overworld'].remove(world.get_entrance('GV Lower Stream -> Lake Hylia'))
-=======
-        if worlds[0].settings.shuffle_overworld_entrances:
-            entrance_pools['Overworld'] = world.get_shufflable_entrances(type='Overworld')
->>>>>>> 59b7ea7f
 
         # Set shuffled entrances as such
         for entrance in list(chain.from_iterable(one_way_entrance_pools.values())) + list(chain.from_iterable(entrance_pools.values())):
@@ -441,13 +436,13 @@
                 entrance.reverse.shuffled = True
 
         # Combine all entrance pools into one when mixing entrance pools
-        if worlds[0].mix_entrance_pools == 'all':
+        if worlds[0].settings.mix_entrance_pools == 'all':
             entrance_pools = {'Mixed': list(chain.from_iterable(entrance_pools.values()))}
-        elif worlds[0].mix_entrance_pools == 'indoor':
-            if worlds[0].shuffle_overworld_entrances:
+        elif worlds[0].settings.mix_entrance_pools == 'indoor':
+            if worlds[0].settings.shuffle_overworld_entrances:
                 ow_entrance_pool = entrance_pools['Overworld']
             entrance_pools = {'Mixed': list(filter(lambda entrance: entrance.type != 'Overworld', chain.from_iterable(entrance_pools.values())))}
-            if worlds[0].shuffle_overworld_entrances:
+            if worlds[0].settings.shuffle_overworld_entrances:
                 entrance_pools['Overworld'] = ow_entrance_pool
 
         # Build target entrance pools and set the assumption for entrances being reachable
@@ -732,7 +727,7 @@
 # Validate the provided worlds' structures, raising an error if it's not valid based on our criterias
 def validate_world(world, worlds, entrance_placed, locations_to_ensure_reachable, itempool):
 
-    if not world.decouple_entrances:
+    if not world.settings.decouple_entrances:
         # Unless entrances are decoupled, we don't want the player to end up through certain entrances as the wrong age
         # This means we need to hard check that none of the relevant entrances are ever reachable as that age
         # This is mostly relevant when mixing entrance pools or shuffling special interiors (such as windmill or kak potion shop)
@@ -765,31 +760,15 @@
 
     if world.shuffle_interior_entrances and (world.settings.misc_hints or world.settings.hints != 'none') and \
        (entrance_placed == None or entrance_placed.type in ['Interior', 'SpecialInterior']):
-<<<<<<< HEAD
         # When cows are shuffled, ensure both Impa's House entrances are in the same hint area because the cow is reachable from both sides
-        if world.shuffle_cows:
-=======
-        # Ensure Kak Potion Shop entrances are in the same hint area so there is no ambiguity as to which entrance is used for hints
-        potion_front_entrance = get_entrance_replacing(world.get_region('Kak Potion Shop Front'), 'Kakariko Village -> Kak Potion Shop Front')
-        potion_back_entrance = get_entrance_replacing(world.get_region('Kak Potion Shop Back'), 'Kak Backyard -> Kak Potion Shop Back')
-        if potion_front_entrance is not None and potion_back_entrance is not None and not same_hint_area(potion_front_entrance, potion_back_entrance):
-            raise EntranceShuffleError('Kak Potion Shop entrances are not in the same hint area')
-
-        # When cows are shuffled, ensure the same thing for Impa's House, since the cow is reachable from both sides
         if world.settings.shuffle_cows:
->>>>>>> 59b7ea7f
             impas_front_entrance = get_entrance_replacing(world.get_region('Kak Impas House'), 'Kakariko Village -> Kak Impas House')
             impas_back_entrance = get_entrance_replacing(world.get_region('Kak Impas House Back'), 'Kak Impas Ledge -> Kak Impas House Back')
             if impas_front_entrance is not None and impas_back_entrance is not None and not same_hint_area(impas_front_entrance, impas_back_entrance):
                 raise EntranceShuffleError('Kak Impas House entrances are not in the same hint area')
 
-<<<<<<< HEAD
-    if (world.shuffle_special_interior_entrances or world.shuffle_overworld_entrances or world.spawn_positions) and \
-       (entrance_placed == None or (world.mix_entrance_pools != 'off') or entrance_placed.type in ['SpecialInterior', 'Overworld', 'Spawn', 'WarpSong', 'OwlDrop']):
-=======
     if (world.shuffle_special_interior_entrances or world.settings.shuffle_overworld_entrances or world.settings.spawn_positions) and \
        (entrance_placed == None or entrance_placed.type in ['SpecialInterior', 'Overworld', 'Spawn', 'WarpSong', 'OwlDrop']):
->>>>>>> 59b7ea7f
         # At least one valid starting region with all basic refills should be reachable without using any items at the beginning of the seed
         # Note this creates new empty states rather than reuse the worlds' states (which already have starting items)
         no_items_search = Search([State(w) for w in worlds])
@@ -812,13 +791,8 @@
         elif world.settings.starting_age == 'adult' and not time_travel_search.can_reach(world.get_region('Temple of Time'), age='child'):
             raise EntranceShuffleError('Path to Temple of Time as child is not guaranteed')
 
-<<<<<<< HEAD
-    if (world.shuffle_interior_entrances or world.shuffle_overworld_entrances) and \
-       (entrance_placed == None or (world.mix_entrance_pools != 'off') or entrance_placed.type in ['Interior', 'SpecialInterior', 'Overworld', 'Spawn', 'WarpSong', 'OwlDrop']):
-=======
     if (world.shuffle_interior_entrances or world.settings.shuffle_overworld_entrances) and \
        (entrance_placed == None or entrance_placed.type in ['Interior', 'SpecialInterior', 'Overworld', 'Spawn', 'WarpSong', 'OwlDrop']):
->>>>>>> 59b7ea7f
         # The Big Poe Shop should always be accessible as adult without the need to use any bottles
         # This is important to ensure that players can never lock their only bottles by filling them with Big Poes they can't sell
         # We can use starting items in this check as long as there are no exits requiring the use of a bottle without refills
@@ -884,7 +858,7 @@
 def change_connections(entrance, target_entrance):
     entrance.connect(target_entrance.disconnect())
     entrance.replaces = target_entrance.replaces
-    if entrance.reverse and not entrance.world.decouple_entrances:
+    if entrance.reverse and not entrance.world.settings.decouple_entrances:
         target_entrance.replaces.reverse.connect(entrance.reverse.assumed.disconnect())
         target_entrance.replaces.reverse.replaces = entrance.reverse
 
@@ -893,7 +867,7 @@
 def restore_connections(entrance, target_entrance):
     target_entrance.connect(entrance.disconnect())
     entrance.replaces = None
-    if entrance.reverse and not entrance.world.decouple_entrances:
+    if entrance.reverse and not entrance.world.settings.decouple_entrances:
         entrance.reverse.assumed.connect(target_entrance.replaces.reverse.disconnect())
         target_entrance.replaces.reverse.replaces = None
 
@@ -902,7 +876,7 @@
 def confirm_replacement(entrance, target_entrance):
     delete_target_entrance(target_entrance)
     logging.getLogger('').debug('Connected %s To %s [World %d]', entrance, entrance.connected_region, entrance.world.id)
-    if entrance.reverse and not entrance.world.decouple_entrances:
+    if entrance.reverse and not entrance.world.settings.decouple_entrances:
         replaced_reverse = target_entrance.replaces.reverse
         delete_target_entrance(entrance.reverse.assumed)
         logging.getLogger('').debug('Connected %s To %s [World %d]', replaced_reverse, replaced_reverse.connected_region, replaced_reverse.world.id)
