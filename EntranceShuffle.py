import random
import logging
from itertools import chain
from Fill import ShuffleError
from collections import OrderedDict
from Search import Search
from Region import TimeOfDay
from Rules import set_entrances_based_rules
from Entrance import Entrance
from State import State
from Item import ItemFactory
from Hints import get_hint_area


def set_all_entrances_data(world):
    for type, forward_entry, *return_entry in entrance_shuffle_table:
        forward_entrance = world.get_entrance(forward_entry[0])
        forward_entrance.data = forward_entry[1]
        forward_entrance.type = type
        forward_entrance.primary = True
        if type == 'Grotto':
            forward_entrance.data['index'] = 0x1000 + forward_entrance.data['grotto_id']
        if return_entry:
            return_entry = return_entry[0]
            return_entrance = world.get_entrance(return_entry[0])
            return_entrance.data = return_entry[1]
            return_entrance.type = type
            forward_entrance.bind_two_way(return_entrance)
            if type == 'Grotto':
<<<<<<< HEAD
                return_entrance.data['index'] = 0x2000 + return_entrance.data['grotto_id']
=======
                return_entrance.data['index'] = 0x7FFF
>>>>>>> fe7a01f7


def assume_entrance_pool(entrance_pool):
    assumed_pool = []
    for entrance in entrance_pool:
        assumed_forward = entrance.assume_reachable()
        if entrance.reverse != None and not entrance.world.decouple_entrances:
            assumed_return = entrance.reverse.assume_reachable()
<<<<<<< HEAD
            world = entrance.world
            if not (world.mix_entrance_pools and (world.shuffle_overworld_entrances or world.shuffle_special_interior_entrances)):
                if (entrance.type in ('Dungeon', 'Grotto', 'Grave') and entrance.reverse.name != 'Spirit Temple Lobby -> Desert Colossus From Spirit Lobby') or \
                   (entrance.type == 'Interior' and world.shuffle_special_interior_entrances):
                    assumed_return.set_rule(lambda state, **kwargs: False)
=======
            if (entrance.type in ('Dungeon', 'Grotto', 'Grave') and entrance.reverse.name != 'Spirit Temple Lobby -> Desert Colossus From Spirit Lobby') or \
               (entrance.type == 'Interior' and entrance.world.shuffle_special_interior_entrances):
                # In most cases, Dungeon, Grotto/Grave and Simple Interior exits shouldn't be assumed able to give access to their parent region
                assumed_return.set_rule(lambda state, **kwargs: False)
>>>>>>> fe7a01f7
            assumed_forward.bind_two_way(assumed_return)
        assumed_pool.append(assumed_forward)
    return assumed_pool


def build_one_way_targets(world, types_to_include, exclude=[]):
    one_way_entrances = []
    for pool_type in types_to_include:
        one_way_entrances += world.get_shufflable_entrances(type=pool_type)
    valid_one_way_entrances = list(filter(lambda entrance: entrance.name not in exclude, one_way_entrances))
    return [entrance.get_new_target() for entrance in valid_one_way_entrances]


#   Abbreviations
#       DMC     Death Mountain Crater
#       DMT     Death Mountain Trail
#       GC      Goron City
#       GF      Gerudo Fortress
#       GS      Gold Skulltula
#       GV      Gerudo Valley
#       HC      Hyrule Castle
#       HF      Hyrule Field
#       KF      Kokiri Forest
#       LH      Lake Hylia
#       LLR     Lon Lon Ranch
#       LW      Lost Woods
#       OGC     Outside Ganon's Castle
#       SFM     Sacred Forest Meadow
#       ToT     Temple of Time
#       ZD      Zora's Domain
#       ZF      Zora's Fountain
#       ZR      Zora's River

def build_one_way_targets(world, types_to_include, exclude=[]):
    one_way_entrances = []
    for pool_type in types_to_include:
        one_way_entrances += world.get_shufflable_entrances(type=pool_type)
    valid_one_way_entrances = list(filter(lambda entrance: entrance.name not in exclude, one_way_entrances))
    return [entrance.get_new_target() for entrance in valid_one_way_entrances]


entrance_shuffle_table = [
    ('Dungeon',         ('KF Outside Deku Tree -> Deku Tree Lobby',                         { 'index': 0x0000 }),
                        ('Deku Tree Lobby -> KF Outside Deku Tree',                         { 'index': 0x0209, 'blue_warp': 0x0457 })),
    ('Dungeon',         ('Death Mountain -> Dodongos Cavern Beginning',                     { 'index': 0x0004 }),
                        ('Dodongos Cavern Beginning -> Death Mountain',                     { 'index': 0x0242, 'blue_warp': 0x047A })),
    ('Dungeon',         ('Zoras Fountain -> Jabu Jabus Belly Beginning',                    { 'index': 0x0028 }),
                        ('Jabu Jabus Belly Beginning -> Zoras Fountain',                    { 'index': 0x0221, 'blue_warp': 0x010E })),
    ('Dungeon',         ('SFM Forest Temple Entrance Ledge -> Forest Temple Lobby',         { 'index': 0x0169 }),
                        ('Forest Temple Lobby -> SFM Forest Temple Entrance Ledge',         { 'index': 0x0215, 'blue_warp': 0x0608 })),
    ('Dungeon',         ('DMC Fire Temple Entrance -> Fire Temple Lower',                   { 'index': 0x0165 }),
                        ('Fire Temple Lower -> DMC Fire Temple Entrance',                   { 'index': 0x024A, 'blue_warp': 0x0564 })),
    ('Dungeon',         ('Lake Hylia -> Water Temple Lobby',                                { 'index': 0x0010 }),
                        ('Water Temple Lobby -> Lake Hylia',                                { 'index': 0x021D, 'blue_warp': 0x060C })),
    ('Dungeon',         ('Desert Colossus -> Spirit Temple Lobby',                          { 'index': 0x0082 }),
                        ('Spirit Temple Lobby -> Desert Colossus From Spirit Lobby',        { 'index': 0x01E1, 'blue_warp': 0x0610 })),
    ('Dungeon',         ('Graveyard Warp Pad Region -> Shadow Temple Entryway',             { 'index': 0x0037 }),
                        ('Shadow Temple Entryway -> Graveyard Warp Pad Region',             { 'index': 0x0205, 'blue_warp': 0x0580 })),
    ('Dungeon',         ('Kakariko Village -> Bottom of the Well',                          { 'index': 0x0098 }),
                        ('Bottom of the Well -> Kakariko Village',                          { 'index': 0x02A6 })),
    ('Dungeon',         ('ZF Ice Ledge -> Ice Cavern Beginning',                            { 'index': 0x0088 }),
                        ('Ice Cavern Beginning -> ZF Ice Ledge',                            { 'index': 0x03D4 })),
    ('Dungeon',         ('Gerudo Fortress -> Gerudo Training Grounds Lobby',                { 'index': 0x0008 }),
                        ('Gerudo Training Grounds Lobby -> Gerudo Fortress',                { 'index': 0x03A8 })),

    ('Interior',        ('Kokiri Forest -> KF Midos House',                                 { 'index': 0x0433 }),
                        ('KF Midos House -> Kokiri Forest',                                 { 'index': 0x0443 })),
    ('Interior',        ('Kokiri Forest -> KF Sarias House',                                { 'index': 0x0437 }),
                        ('KF Sarias House -> Kokiri Forest',                                { 'index': 0x0447 })),
    ('Interior',        ('Kokiri Forest -> KF House of Twins',                              { 'index': 0x009C }),
                        ('KF House of Twins -> Kokiri Forest',                              { 'index': 0x033C })),
    ('Interior',        ('Kokiri Forest -> KF Know It All House',                           { 'index': 0x00C9 }),
                        ('KF Know It All House -> Kokiri Forest',                           { 'index': 0x026A })),
    ('Interior',        ('Kokiri Forest -> KF Kokiri Shop',                                 { 'index': 0x00C1 }),
                        ('KF Kokiri Shop -> Kokiri Forest',                                 { 'index': 0x0266 })),
    ('Interior',        ('Lake Hylia -> LH Lab',                                            { 'index': 0x0043 }),
                        ('LH Lab -> Lake Hylia',                                            { 'index': 0x03CC })),
    ('Interior',        ('LH Fishing Island -> LH Fishing Hole',                            { 'index': 0x045F }),
                        ('LH Fishing Hole -> LH Fishing Island',                            { 'index': 0x0309 })),
    ('Interior',        ('GV Fortress Side -> GV Carpenter Tent',                           { 'index': 0x03A0 }),
                        ('GV Carpenter Tent -> GV Fortress Side',                           { 'index': 0x03D0 })),
    ('Interior',        ('Market Entrance -> Market Guard House',                           { 'index': 0x007E }),
                        ('Market Guard House -> Market Entrance',                           { 'index': 0x026E })),
    ('Interior',        ('Market -> Market Mask Shop',                                      { 'index': 0x0530 }),
                        ('Market Mask Shop -> Market',                                      { 'index': 0x01D1, 'addresses': [0xC6DA5E] })),
    ('Interior',        ('Market -> Market Bombchu Bowling',                                { 'index': 0x0507 }),
                        ('Market Bombchu Bowling -> Market',                                { 'index': 0x03BC })),
    ('Interior',        ('Market -> Market Potion Shop',                                    { 'index': 0x0388 }),
                        ('Market Potion Shop -> Market',                                    { 'index': 0x02A2 })),
    ('Interior',        ('Market -> Market Treasure Chest Game',                            { 'index': 0x0063 }),
                        ('Market Treasure Chest Game -> Market',                            { 'index': 0x01D5 })),
    ('Interior',        ('Market Back Alley -> Market Bombchu Shop',                        { 'index': 0x0528 }),
                        ('Market Bombchu Shop -> Market Back Alley',                        { 'index': 0x03C0 })),
    ('Interior',        ('Market Back Alley -> Market Man in Green House',                  { 'index': 0x043B }),
                        ('Market Man in Green House -> Market Back Alley',                  { 'index': 0x0067 })),
    ('Interior',        ('Kakariko Village -> Kak Carpenter Boss House',                    { 'index': 0x02FD }),
                        ('Kak Carpenter Boss House -> Kakariko Village',                    { 'index': 0x0349 })),
    ('Interior',        ('Kakariko Village -> Kak House of Skulltula',                      { 'index': 0x0550 }),
                        ('Kak House of Skulltula -> Kakariko Village',                      { 'index': 0x04EE })),
    ('Interior',        ('Kakariko Village -> Kak Impas House',                             { 'index': 0x039C }),
                        ('Kak Impas House -> Kakariko Village',                             { 'index': 0x0345 })),
    ('Interior',        ('Kak Impas Ledge -> Kak Impas House Back',                         { 'index': 0x05C8 }),
                        ('Kak Impas House Back -> Kak Impas Ledge',                         { 'index': 0x05DC })),
    ('Interior',        ('Kak Backyard -> Kak Odd Medicine Building',                       { 'index': 0x0072 }),
                        ('Kak Odd Medicine Building -> Kak Backyard',                       { 'index': 0x034D })),
    ('Interior',        ('Graveyard -> Graveyard Dampes House',                             { 'index': 0x030D }),
                        ('Graveyard Dampes House -> Graveyard',                             { 'index': 0x0355 })),
    ('Interior',        ('Goron City -> GC Shop',                                           { 'index': 0x037C }),
                        ('GC Shop -> Goron City',                                           { 'index': 0x03FC })),
    ('Interior',        ('Zoras Domain -> ZD Shop',                                         { 'index': 0x0380 }),
                        ('ZD Shop -> Zoras Domain',                                         { 'index': 0x03C4 })),
    ('Interior',        ('Lon Lon Ranch -> LLR Talons House',                               { 'index': 0x004F }),
                        ('LLR Talons House -> Lon Lon Ranch',                               { 'index': 0x0378 })),
    ('Interior',        ('Lon Lon Ranch -> LLR Stables',                                    { 'index': 0x02F9 }),
                        ('LLR Stables -> Lon Lon Ranch',                                    { 'index': 0x042F })),
    ('Interior',        ('Lon Lon Ranch -> LLR Tower',                                      { 'index': 0x05D0 }),
                        ('LLR Tower -> Lon Lon Ranch',                                      { 'index': 0x05D4 })),
    ('Interior',        ('Market -> Market Bazaar',                                         { 'index': 0x052C }),
                        ('Market Bazaar -> Market',                                         { 'index': 0x03B8, 'addresses': [0xBEFD74] })),
    ('Interior',        ('Market -> Market Shooting Gallery',                               { 'index': 0x016D }),
                        ('Market Shooting Gallery -> Market',                               { 'index': 0x01CD, 'addresses': [0xBEFD7C] })),
    ('Interior',        ('Kakariko Village -> Kak Bazaar',                                  { 'index': 0x00B7 }),
                        ('Kak Bazaar -> Kakariko Village',                                  { 'index': 0x0201, 'addresses': [0xBEFD72] })),
    ('Interior',        ('Kakariko Village -> Kak Shooting Gallery',                        { 'index': 0x003B }),
                        ('Kak Shooting Gallery -> Kakariko Village',                        { 'index': 0x0463, 'addresses': [0xBEFD7A] })),
    ('Interior',        ('Desert Colossus -> Colossus Great Fairy Fountain',                { 'index': 0x0588 }),
                        ('Colossus Great Fairy Fountain -> Desert Colossus',                { 'index': 0x057C, 'addresses': [0xBEFD82] })),
    ('Interior',        ('Hyrule Castle Grounds -> HC Great Fairy Fountain',                { 'index': 0x0578 }),
                        ('HC Great Fairy Fountain -> Castle Grounds',                       { 'index': 0x0340, 'addresses': [0xBEFD80] })),
    ('Interior',        ('Ganons Castle Grounds -> OGC Great Fairy Fountain',               { 'index': 0x04C2 }),
                        ('OGC Great Fairy Fountain -> Castle Grounds',                      { 'index': 0x0340, 'addresses': [0xBEFD6C] })),
    ('Interior',        ('DMC Lower Nearby -> DMC Great Fairy Fountain',                    { 'index': 0x04BE }),
                        ('DMC Great Fairy Fountain -> DMC Lower Local',                     { 'index': 0x0482, 'addresses': [0xBEFD6A] })),
    ('Interior',        ('Death Mountain Summit -> DMT Great Fairy Fountain',               { 'index': 0x0315 }),
                        ('DMT Great Fairy Fountain -> Death Mountain Summit',               { 'index': 0x045B, 'addresses': [0xBEFD68] })),
    ('Interior',        ('Zoras Fountain -> ZF Great Fairy Fountain',                       { 'index': 0x0371 }),
                        ('ZF Great Fairy Fountain -> Zoras Fountain',                       { 'index': 0x0394, 'addresses': [0xBEFD7E] })),

    ('SpecialInterior', ('Kokiri Forest -> KF Links House',                                 { 'index': 0x0272 }),
                        ('KF Links House -> Kokiri Forest',                                 { 'index': 0x0211 })),
    ('SpecialInterior', ('ToT Entrance -> Temple of Time',                                  { 'index': 0x0053 }),
                        ('Temple of Time -> ToT Entrance',                                  { 'index': 0x0472 })),
    ('SpecialInterior', ('Kakariko Village -> Kak Windmill',                                { 'index': 0x0453 }),
                        ('Kak Windmill -> Kakariko Village',                                { 'index': 0x0351 })),
    ('SpecialInterior', ('Kakariko Village -> Kak Potion Shop Front',                       { 'index': 0x0384 }),
                        ('Kak Potion Shop Front -> Kakariko Village',                       { 'index': 0x044B })),
    ('SpecialInterior', ('Kak Backyard -> Kak Potion Shop Back',                            { 'index': 0x03EC }),
                        ('Kak Potion Shop Back -> Kak Backyard',                            { 'index': 0x04FF })),

    ('Grotto',          ('Desert Colossus -> Colossus Grotto',                              { 'grotto_id': 0x00, 'entrance': 0x05BC, 'content': 0xFD, 'scene': 0x5C }),
                        ('Colossus Grotto -> Desert Colossus',                              { 'grotto_id': 0x00, 'entrance': 0x0123, 'room': 0x00, 'angle': 0xA71C, 'pos': (0x427A0800, 0xC2000000, 0xC4A20666) })),
    ('Grotto',          ('Lake Hylia -> LH Grotto',                                         { 'grotto_id': 0x01, 'entrance': 0x05A4, 'content': 0xEF, 'scene': 0x57 }),
                        ('LH Grotto -> Lake Hylia',                                         { 'grotto_id': 0x01, 'entrance': 0x0102, 'room': 0x00, 'angle': 0x0000, 'pos': (0xC53DF56A, 0xC4812000, 0x45BE05F2) })),
    ('Grotto',          ('Zora River -> ZR Storms Grotto',                                  { 'grotto_id': 0x02, 'entrance': 0x05BC, 'content': 0xEB, 'scene': 0x54 }),
                        ('ZR Storms Grotto -> Zora River',                                  { 'grotto_id': 0x02, 'entrance': 0x00EA, 'room': 0x00, 'angle': 0x0000, 'pos': (0xC4CBC1B4, 0x42C80000, 0xC3041ABE) })),
    ('Grotto',          ('Zora River -> ZR Fairy Grotto',                                   { 'grotto_id': 0x03, 'entrance': 0x036D, 'content': 0xE6, 'scene': 0x54 }),
                        ('ZR Fairy Grotto -> Zora River',                                   { 'grotto_id': 0x03, 'entrance': 0x00EA, 'room': 0x00, 'angle': 0xE000, 'pos': (0x4427A070, 0x440E8000, 0xC3B4ED3B) })),
    ('Grotto',          ('Zora River -> ZR Open Grotto',                                    { 'grotto_id': 0x04, 'entrance': 0x003F, 'content': 0x29, 'scene': 0x54 }),
                        ('ZR Open Grotto -> Zora River',                                    { 'grotto_id': 0x04, 'entrance': 0x00EA, 'room': 0x00, 'angle': 0x8000, 'pos': (0x43B52520, 0x440E8000, 0x4309A14F) })),
    ('Grotto',          ('DMC Lower Nearby -> DMC Hammer Grotto',                           { 'grotto_id': 0x05, 'entrance': 0x05A4, 'content': 0xF9, 'scene': 0x61 }),
                        ('DMC Hammer Grotto -> DMC Lower Local',                            { 'grotto_id': 0x05, 'entrance': 0x0246, 'room': 0x01, 'angle': 0x31C7, 'pos': (0xC4D290C0, 0x44348000, 0xC3ED5557) })),
    ('Grotto',          ('DMC Upper Nearby -> DMC Upper Grotto',                            { 'grotto_id': 0x06, 'entrance': 0x003F, 'content': 0x7A, 'scene': 0x61 }),
<<<<<<< HEAD
                        ('DMC Upper Grotto -> DMC Upper Local',                             { 'grotto_id': 0x06, 'entrance': 0x0147, 'room': 0x01, 'angle': 0x238E, 'pos': (0x420F3401, 0x449E2000, 0x44DCD549) })),
    ('Grotto',          ('GC Grotto Platform -> GC Grotto',                                 { 'grotto_id': 0x07, 'entrance': 0x05A4, 'content': 0xFB, 'scene': 0x62 }),
                        ('GC Grotto -> GC Grotto Platform',                                 { 'grotto_id': 0x07, 'entrance': 0x014D, 'room': 0x03, 'angle': 0x0000, 'pos': (0x448A1754, 0x44110000, 0xC493CCFD) })),
=======
                        ('DMC Upper Grotto -> DMC Upper Local',                             { 'grotto_id': 0x06 })),
    ('Grotto',          ('GC Grotto Platform -> GC Grotto',                                 { 'grotto_id': 0x07, 'entrance': 0x05A4, 'content': 0xFB, 'scene': 0x62 }),
                        ('GC Grotto -> GC Grotto Platform',                                 { 'grotto_id': 0x07 })),
>>>>>>> fe7a01f7
    ('Grotto',          ('Death Mountain -> DMT Storms Grotto',                             { 'grotto_id': 0x08, 'entrance': 0x003F, 'content': 0x57, 'scene': 0x60 }),
                        ('DMT Storms Grotto -> Death Mountain',                             { 'grotto_id': 0x08, 'entrance': 0x01B9, 'room': 0x00, 'angle': 0x8000, 'pos': (0xC3C1CAC1, 0x44AD4000, 0xC497A1BA) })),
    ('Grotto',          ('Death Mountain Summit -> DMT Cow Grotto',                         { 'grotto_id': 0x09, 'entrance': 0x05FC, 'content': 0xF8, 'scene': 0x60 }),
                        ('DMT Cow Grotto -> Death Mountain Summit',                         { 'grotto_id': 0x09, 'entrance': 0x01B9, 'room': 0x00, 'angle': 0x8000, 'pos': (0xC42CC164, 0x44F34000, 0xC38CFC0C) })),
    ('Grotto',          ('Kak Backyard -> Kak Open Grotto',                                 { 'grotto_id': 0x0A, 'entrance': 0x003F, 'content': 0x28, 'scene': 0x52 }),
                        ('Kak Open Grotto -> Kak Backyard',                                 { 'grotto_id': 0x0A, 'entrance': 0x00DB, 'room': 0x00, 'angle': 0x0000, 'pos': (0x4455CF3B, 0x42A00000, 0xC37D1871) })),
    ('Grotto',          ('Kakariko Village -> Kak Redead Grotto',                           { 'grotto_id': 0x0B, 'entrance': 0x05A0, 'content': 0xE7, 'scene': 0x52 }),
                        ('Kak Redead Grotto -> Kakariko Village',                           { 'grotto_id': 0x0B, 'entrance': 0x00DB, 'room': 0x00, 'angle': 0x0000, 'pos': (0xC3C8EFCE, 0x00000000, 0x43C96551) })),
    ('Grotto',          ('Hyrule Castle Grounds -> HC Storms Grotto',                       { 'grotto_id': 0x0C, 'entrance': 0x05B8, 'content': 0xF6, 'scene': 0x5F }),
<<<<<<< HEAD
                        ('HC Storms Grotto -> Castle Grounds',                              { 'grotto_id': 0x0C, 'entrance': 0x0138, 'room': 0x00, 'angle': 0x9555, 'pos': (0x447C4104, 0x44C46000, 0x4455E211) })),
=======
                        ('HC Storms Grotto -> Castle Grounds',                              { 'grotto_id': 0x0C })),
>>>>>>> fe7a01f7
    ('Grotto',          ('Hyrule Field -> HF Tektite Grotto',                               { 'grotto_id': 0x0D, 'entrance': 0x05C0, 'content': 0xE1, 'scene': 0x51 }),
                        ('HF Tektite Grotto -> Hyrule Field',                               { 'grotto_id': 0x0D, 'entrance': 0x01F9, 'room': 0x00, 'angle': 0x1555, 'pos': (0xC59AACA0, 0xC3960000, 0x45315966) })),
    ('Grotto',          ('Hyrule Field -> HF Near Kak Grotto',                              { 'grotto_id': 0x0E, 'entrance': 0x0598, 'content': 0xE5, 'scene': 0x51 }),
                        ('HF Near Kak Grotto -> Hyrule Field',                              { 'grotto_id': 0x0E, 'entrance': 0x01F9, 'room': 0x00, 'angle': 0xC000, 'pos': (0x4500299B, 0x41A00000, 0xC32065BD) })),
    ('Grotto',          ('Hyrule Field -> HF Fairy Grotto',                                 { 'grotto_id': 0x0F, 'entrance': 0x036D, 'content': 0xFF, 'scene': 0x51 }),
                        ('HF Fairy Grotto -> Hyrule Field',                                 { 'grotto_id': 0x0F, 'entrance': 0x01F9, 'room': 0x00, 'angle': 0x0000, 'pos': (0xC58B2544, 0xC3960000, 0xC3D5186B) })),
    ('Grotto',          ('Hyrule Field -> HF Near Market Grotto',                           { 'grotto_id': 0x10, 'entrance': 0x003F, 'content': 0x00, 'scene': 0x51 }),
                        ('HF Near Market Grotto -> Hyrule Field',                           { 'grotto_id': 0x10, 'entrance': 0x01F9, 'room': 0x00, 'angle': 0xE000, 'pos': (0xC4B2B1F3, 0x00000000, 0x444C719D) })),
    ('Grotto',          ('Hyrule Field -> HF Cow Grotto',                                   { 'grotto_id': 0x11, 'entrance': 0x05A8, 'content': 0xE4, 'scene': 0x51 }),
                        ('HF Cow Grotto -> Hyrule Field',                                   { 'grotto_id': 0x11, 'entrance': 0x01F9, 'room': 0x00, 'angle': 0x0000, 'pos': (0xC5F61086, 0xC3960000, 0x45D84A7E) })),
    ('Grotto',          ('Hyrule Field -> HF Inside Fence Grotto',                          { 'grotto_id': 0x12, 'entrance': 0x059C, 'content': 0xE6, 'scene': 0x51 }),
                        ('HF Inside Fence Grotto -> Hyrule Field',                          { 'grotto_id': 0x12, 'entrance': 0x01F9, 'room': 0x00, 'angle': 0xEAAB, 'pos': (0xC59BE902, 0xC42F0000, 0x4657F479) })),
    ('Grotto',          ('Hyrule Field -> HF Open Grotto',                                  { 'grotto_id': 0x13, 'entrance': 0x003F, 'content': 0x03, 'scene': 0x51 }),
                        ('HF Open Grotto -> Hyrule Field',                                  { 'grotto_id': 0x13, 'entrance': 0x01F9, 'room': 0x00, 'angle': 0x8000, 'pos': (0xC57B69B1, 0xC42F0000, 0x46588DF2) })),
    ('Grotto',          ('Hyrule Field -> HF Southeast Grotto',                             { 'grotto_id': 0x14, 'entrance': 0x003F, 'content': 0x22, 'scene': 0x51 }),
                        ('HF Southeast Grotto -> Hyrule Field',                             { 'grotto_id': 0x14, 'entrance': 0x01F9, 'room': 0x00, 'angle': 0x9555, 'pos': (0xC384A807, 0xC3FA0000, 0x4640DCC8) })),
    ('Grotto',          ('Lon Lon Ranch -> LLR Grotto',                                     { 'grotto_id': 0x15, 'entrance': 0x05A4, 'content': 0xFC, 'scene': 0x63 }),
                        ('LLR Grotto -> Lon Lon Ranch',                                     { 'grotto_id': 0x15, 'entrance': 0x0157, 'room': 0x00, 'angle': 0xAAAB, 'pos': (0x44E0FD92, 0x00000000, 0x44BB9A4C) })),
    ('Grotto',          ('SFM Entryway -> SFM Wolfos Grotto',                               { 'grotto_id': 0x16, 'entrance': 0x05B4, 'content': 0xED, 'scene': 0x56 }),
                        ('SFM Wolfos Grotto -> SFM Entryway',                               { 'grotto_id': 0x16, 'entrance': 0x00FC, 'room': 0x00, 'angle': 0x8000, 'pos': (0xC33DDC64, 0x00000000, 0x44ED42CE) })),
    ('Grotto',          ('Sacred Forest Meadow -> SFM Storms Grotto',                       { 'grotto_id': 0x17, 'entrance': 0x05BC, 'content': 0xEE, 'scene': 0x56 }),
                        ('SFM Storms Grotto -> Sacred Forest Meadow',                       { 'grotto_id': 0x17, 'entrance': 0x00FC, 'room': 0x00, 'angle': 0xAAAB, 'pos': (0x439D6D22, 0x43F00000, 0xC50FC63A) })),
    ('Grotto',          ('Sacred Forest Meadow -> SFM Fairy Grotto',                        { 'grotto_id': 0x18, 'entrance': 0x036D, 'content': 0xFF, 'scene': 0x56 }),
                        ('SFM Fairy Grotto -> Sacred Forest Meadow',                        { 'grotto_id': 0x18, 'entrance': 0x00FC, 'room': 0x00, 'angle': 0x0000, 'pos': (0x425C22D1, 0x00000000, 0x434E9835) })),
    ('Grotto',          ('LW Beyond Mido -> LW Scrubs Grotto',                              { 'grotto_id': 0x19, 'entrance': 0x05B0, 'content': 0xF5, 'scene': 0x5B }),
                        ('LW Scrubs Grotto -> LW Beyond Mido',                              { 'grotto_id': 0x19, 'entrance': 0x01A9, 'room': 0x08, 'angle': 0x2000, 'pos': (0x44293FA2, 0x00000000, 0xC51DE32B) })),
    ('Grotto',          ('Lost Woods -> LW Near Shortcuts Grotto',                          { 'grotto_id': 0x1A, 'entrance': 0x003F, 'content': 0x14, 'scene': 0x5B }),
                        ('LW Near Shortcuts Grotto -> Lost Woods',                          { 'grotto_id': 0x1A, 'entrance': 0x011E, 'room': 0x02, 'angle': 0xE000, 'pos': (0x4464B055, 0x00000000, 0xC464DB7D) })),
    ('Grotto',          ('Kokiri Forest -> KF Storms Grotto',                               { 'grotto_id': 0x1B, 'entrance': 0x003F, 'content': 0x2C, 'scene': 0x55 }),
                        ('KF Storms Grotto -> Kokiri Forest',                               { 'grotto_id': 0x1B, 'entrance': 0x0286, 'room': 0x00, 'angle': 0x4000, 'pos': (0xC3FD8856, 0x43BE0000, 0xC4988DA8) })),
    ('Grotto',          ('Zoras Domain -> ZD Storms Grotto',                                { 'grotto_id': 0x1C, 'entrance': 0x036D, 'content': 0xFF, 'scene': 0x58 }),
                        ('ZD Storms Grotto -> Zoras Domain',                                { 'grotto_id': 0x1C, 'entrance': 0x0108, 'room': 0x01, 'angle': 0xD555, 'pos': (0xC455EB8D, 0x41600000, 0xC3ED3602) })),
    ('Grotto',          ('Gerudo Fortress -> GF Storms Grotto',                             { 'grotto_id': 0x1D, 'entrance': 0x036D, 'content': 0xFF, 'scene': 0x5D }),
                        ('GF Storms Grotto -> Gerudo Fortress',                             { 'grotto_id': 0x1D, 'entrance': 0x0129, 'room': 0x00, 'angle': 0x4000, 'pos': (0x43BE42C0, 0x43A68000, 0xC4C317B1) })),
    ('Grotto',          ('GV Fortress Side -> GV Storms Grotto',                            { 'grotto_id': 0x1E, 'entrance': 0x05BC, 'content': 0xF0, 'scene': 0x5A }),
<<<<<<< HEAD
                        ('GV Storms Grotto -> GV Fortress Side',                            { 'grotto_id': 0x1E, 'entrance': 0x022D, 'room': 0x00, 'angle': 0x9555, 'pos': (0xC4A5CAD2, 0x41700000, 0xC475FF9B) })),
    ('Grotto',          ('GV Grotto Ledge -> GV Octorok Grotto',                            { 'grotto_id': 0x1F, 'entrance': 0x05AC, 'content': 0xF2, 'scene': 0x5A }),
                        ('GV Octorok Grotto -> GV Grotto Ledge',                            { 'grotto_id': 0x1F, 'entrance': 0x0117, 'room': 0x00, 'angle': 0x8000, 'pos': (0x4391C1A4, 0xC40AC000, 0x44B8CC9B) })),
=======
                        ('GV Storms Grotto -> GV Fortress Side',                            { 'grotto_id': 0x1E })),
    ('Grotto',          ('GV Grotto Ledge -> GV Octorok Grotto',                            { 'grotto_id': 0x1F, 'entrance': 0x05AC, 'content': 0xF2, 'scene': 0x5A }),
                        ('GV Octorok Grotto -> GV Grotto Ledge',                            { 'grotto_id': 0x1F })),
>>>>>>> fe7a01f7
    ('Grotto',          ('LW Beyond Mido -> Deku Theater',                                  { 'grotto_id': 0x20, 'entrance': 0x05C4, 'content': 0xF3, 'scene': 0x5B }),
                        ('Deku Theater -> LW Beyond Mido',                                  { 'grotto_id': 0x20, 'entrance': 0x01A9, 'room': 0x06, 'angle': 0x4000, 'pos': (0x42AA8FDA, 0xC1A00000, 0xC4C82D49) })),

    ('Grave',           ('Graveyard -> Graveyard Shield Grave',                             { 'index': 0x004B }),
                        ('Graveyard Shield Grave -> Graveyard',                             { 'index': 0x035D })),
    ('Grave',           ('Graveyard -> Graveyard Heart Piece Grave',                        { 'index': 0x031C }),
                        ('Graveyard Heart Piece Grave -> Graveyard',                        { 'index': 0x0361 })),
    ('Grave',           ('Graveyard -> Graveyard Composers Grave',                          { 'index': 0x002D }),
                        ('Graveyard Composers Grave -> Graveyard',                          { 'index': 0x050B })),
    ('Grave',           ('Graveyard -> Graveyard Dampes Grave',                             { 'index': 0x044F }),
                        ('Graveyard Dampes Grave -> Graveyard',                             { 'index': 0x0359 })),

    ('Overworld',       ('Kokiri Forest -> LW Bridge From Forest',                          { 'index': 0x05E0 }),
                        ('LW Bridge -> Kokiri Forest',                                      { 'index': 0x020D })),
    ('Overworld',       ('Kokiri Forest -> Lost Woods',                                     { 'index': 0x011E }),
                        ('LW Forest Exit -> Kokiri Forest',                                 { 'index': 0x0286 })),
    ('Overworld',       ('Lost Woods -> GC Woods Warp',                                     { 'index': 0x04E2 }),
                        ('GC Woods Warp -> Lost Woods',                                     { 'index': 0x04D6 })),
    ('Overworld',       ('Lost Woods -> Zora River',                                        { 'index': 0x01DD }),
                        ('Zora River -> Lost Woods',                                        { 'index': 0x04DA })),
    ('Overworld',       ('LW Beyond Mido -> SFM Entryway',                                  { 'index': 0x00FC }),
                        ('SFM Entryway -> LW Beyond Mido',                                  { 'index': 0x01A9 })),
    ('Overworld',       ('LW Bridge -> Hyrule Field',                                       { 'index': 0x0185 }),
                        ('Hyrule Field -> LW Bridge',                                       { 'index': 0x04DE })),
    ('Overworld',       ('Hyrule Field -> Lake Hylia',                                      { 'index': 0x0102 }),
                        ('Lake Hylia -> Hyrule Field',                                      { 'index': 0x0189 })),
    ('Overworld',       ('Hyrule Field -> Gerudo Valley',                                   { 'index': 0x0117 }),
                        ('Gerudo Valley -> Hyrule Field',                                   { 'index': 0x018D })),
    ('Overworld',       ('Hyrule Field -> Market Entrance',                                 { 'index': 0x0276 }),
                        ('Market Entrance -> Hyrule Field',                                 { 'index': 0x01FD })),
    ('Overworld',       ('Hyrule Field -> Kakariko Village',                                { 'index': 0x00DB }),
                        ('Kakariko Village -> Hyrule Field',                                { 'index': 0x017D })),
    ('Overworld',       ('Hyrule Field -> ZR Front',                                        { 'index': 0x00EA }),
                        ('ZR Front -> Hyrule Field',                                        { 'index': 0x0181 })),
    ('Overworld',       ('Hyrule Field -> Lon Lon Ranch',                                   { 'index': 0x0157 }),
                        ('Lon Lon Ranch -> Hyrule Field',                                   { 'index': 0x01F9 })),
    ('Overworld',       ('Lake Hylia -> Zoras Domain',                                      { 'index': 0x0328 }),
                        ('Zoras Domain -> Lake Hylia',                                      { 'index': 0x0560 })),
    ('Overworld',       ('GV Fortress Side -> Gerudo Fortress',                             { 'index': 0x0129 }),
                        ('Gerudo Fortress -> GV Fortress Side',                             { 'index': 0x022D })),
    ('Overworld',       ('GF Outside Gate -> Wasteland Near Fortress',                      { 'index': 0x0130 }),
                        ('Wasteland Near Fortress -> GF Outside Gate',                      { 'index': 0x03AC })),
    ('Overworld',       ('Wasteland Near Colossus -> Desert Colossus',                      { 'index': 0x0123 }),
                        ('Desert Colossus -> Wasteland Near Colossus',                      { 'index': 0x0365 })),
    ('Overworld',       ('Market Entrance -> Market',                                       { 'index': 0x00B1 }),
                        ('Market -> Market Entrance',                                       { 'index': 0x0033 })),
    ('Overworld',       ('Market -> Castle Grounds',                                        { 'index': 0x0138 }),
                        ('Castle Grounds -> Market',                                        { 'index': 0x025A })),
    ('Overworld',       ('Market -> ToT Entrance',                                          { 'index': 0x0171 }),
                        ('ToT Entrance -> Market',                                          { 'index': 0x025E })),
    ('Overworld',       ('Kakariko Village -> Graveyard',                                   { 'index': 0x00E4 }),
                        ('Graveyard -> Kakariko Village',                                   { 'index': 0x0195 })),
    ('Overworld',       ('Kak Behind Gate -> Death Mountain',                               { 'index': 0x013D }),
                        ('Death Mountain -> Kak Behind Gate',                               { 'index': 0x0191 })),
    ('Overworld',       ('Death Mountain -> Goron City',                                    { 'index': 0x014D }),
                        ('Goron City -> Death Mountain',                                    { 'index': 0x01B9 })),
    ('Overworld',       ('GC Darunias Chamber -> DMC Lower Local',                          { 'index': 0x0246 }),
                        ('DMC Lower Nearby -> GC Darunias Chamber',                         { 'index': 0x01C1 })),
    ('Overworld',       ('Death Mountain Summit -> DMC Upper Local',                        { 'index': 0x0147 }),
                        ('DMC Upper Nearby -> Death Mountain Summit',                       { 'index': 0x01BD })),
    ('Overworld',       ('ZR Behind Waterfall -> Zoras Domain',                             { 'index': 0x0108 }),
                        ('Zoras Domain -> ZR Behind Waterfall',                             { 'index': 0x019D })),
    ('Overworld',       ('ZD Behind King Zora -> Zoras Fountain',                           { 'index': 0x0225 }),
                        ('Zoras Fountain -> ZD Behind King Zora',                           { 'index': 0x01A1 })),

<<<<<<< HEAD
    ('Overworld',       ('GV Lower Stream -> Lake Hylia',                                   { 'index': 0x0219 })),

=======
>>>>>>> fe7a01f7
    ('OwlDrop',         ('LH Owl Flight -> Hyrule Field',                                   { 'index': 0x027E, 'addresses': [0xAC9F26] })),
    ('OwlDrop',         ('DMT Owl Flight -> Kak Impas Ledge',                               { 'index': 0x0554, 'addresses': [0xAC9EF2] })),

    ('Spawn',           ('Child Spawn -> KF Links House',                                   { 'index': 0x00BB, 'addresses': [0xB06342] })),
    ('Spawn',           ('Adult Spawn -> Temple of Time',                                   { 'index': 0x05F4, 'addresses': [0xB06332] })),

    ('WarpSong',        ('Minuet of Forest Warp -> Sacred Forest Meadow',                   { 'index': 0x0600, 'addresses': [0xBF023C] })),
    ('WarpSong',        ('Bolero of Fire Warp -> DMC Central Local',                        { 'index': 0x04F6, 'addresses': [0xBF023E] })),
    ('WarpSong',        ('Serenade of Water Warp -> Lake Hylia',                            { 'index': 0x0604, 'addresses': [0xBF0240] })),
    ('WarpSong',        ('Requiem of Spirit Warp -> Desert Colossus',                       { 'index': 0x01F1, 'addresses': [0xBF0242] })),
    ('WarpSong',        ('Nocturne of Shadow Warp -> Graveyard Warp Pad Region',            { 'index': 0x0568, 'addresses': [0xBF0244] })),
    ('WarpSong',        ('Prelude of Light Warp -> Temple of Time',                         { 'index': 0x05F4, 'addresses': [0xBF0246] })),

    ('Extra',           ('ZD Eyeball Frog Timeout -> Zoras Domain',                         { 'index': 0x0153 })),
    ('Extra',           ('ZR Top of Waterfall -> Zora River',                               { 'index': 0x0199 })),
]


class EntranceShuffleError(ShuffleError):
    pass


# Set entrances of all worlds, first initializing them to their default regions, then potentially shuffling part of them
def set_entrances(worlds):
    for world in worlds:
        world.initialize_entrances()

    if worlds[0].entrance_shuffle:
        shuffle_random_entrances(worlds)

    set_entrances_based_rules(worlds)


# Shuffles entrances that need to be shuffled in all worlds
def shuffle_random_entrances(worlds):

    # Store all locations reachable before shuffling to differentiate which locations were already unreachable from those we made unreachable
    complete_itempool = [item for world in worlds for item in world.get_itempool_with_dungeon_items()]
    max_search = Search.max_explore([world.state for world in worlds], complete_itempool)

    non_drop_locations = [location for world in worlds for location in world.get_locations() if location.type not in ('Drop', 'Event')]
    max_search.visit_locations(non_drop_locations)
    locations_to_ensure_reachable = list(filter(max_search.visited, non_drop_locations))

    # Shuffle all entrances within their own worlds
    for world in worlds:
        # Set entrance data for all entrances, even those we aren't shuffling
        set_all_entrances_data(world)

        # Determine entrance pools based on settings, to be shuffled in the order we set them by
        one_way_entrance_pools = OrderedDict()
        entrance_pools = OrderedDict()

        if worlds[0].owl_drops:
            one_way_entrance_pools['OwlDrop'] = world.get_shufflable_entrances(type='OwlDrop')

        if worlds[0].spawn_positions:
            one_way_entrance_pools['Spawn'] = world.get_shufflable_entrances(type='Spawn')

        if worlds[0].warp_songs:
            one_way_entrance_pools['WarpSong'] = world.get_shufflable_entrances(type='WarpSong')

        if worlds[0].shuffle_dungeon_entrances:
            entrance_pools['Dungeon'] = world.get_shufflable_entrances(type='Dungeon', only_primary=True)
            # The fill algorithm will already make sure gohma is reachable, however it can end up putting
            # a forest escape via the hands of spirit on Deku leading to Deku on spirit in logic. This is
            # not really a closed forest anymore, so specifically remove Deku Tree from closed forest.
            if worlds[0].open_forest == 'closed':
                entrance_pools['Dungeon'].remove(world.get_entrance('KF Outside Deku Tree -> Deku Tree Lobby'))
<<<<<<< HEAD
            if worlds[0].decouple_entrances:
                entrance_pools['DungeonReverse'] = [entrance.reverse for entrance in entrance_pools['Dungeon']]
=======
>>>>>>> fe7a01f7

        if worlds[0].shuffle_interior_entrances:
            entrance_pools['Interior'] = world.get_shufflable_entrances(type='Interior', only_primary=True)
            if worlds[0].shuffle_special_interior_entrances:
                entrance_pools['Interior'] += world.get_shufflable_entrances(type='SpecialInterior', only_primary=True)
<<<<<<< HEAD
            if worlds[0].decouple_entrances:
                entrance_pools['InteriorReverse'] = [entrance.reverse for entrance in entrance_pools['Interior']]
=======
>>>>>>> fe7a01f7

        if worlds[0].shuffle_grotto_entrances:
            entrance_pools['GrottoGrave'] = world.get_shufflable_entrances(type='Grotto', only_primary=True)
            entrance_pools['GrottoGrave'] += world.get_shufflable_entrances(type='Grave', only_primary=True)
<<<<<<< HEAD
            if worlds[0].decouple_entrances:
                entrance_pools['GrottoGraveReverse'] = [entrance.reverse for entrance in entrance_pools['GrottoGrave']]

        if worlds[0].shuffle_overworld_entrances:
            exclude_overworld_reverse = worlds[0].mix_entrance_pools and not worlds[0].decouple_entrances
            entrance_pools['Overworld'] = world.get_shufflable_entrances(type='Overworld', only_primary=exclude_overworld_reverse)
            if not worlds[0].decouple_entrances:
                entrance_pools['Overworld'].remove(world.get_entrance('GV Lower Stream -> Lake Hylia'))
=======

        if worlds[0].shuffle_overworld_entrances:
            entrance_pools['Overworld'] = world.get_shufflable_entrances(type='Overworld')
>>>>>>> fe7a01f7

        # Set shuffled entrances as such
        for entrance in list(chain.from_iterable(one_way_entrance_pools.values())) + list(chain.from_iterable(entrance_pools.values())):
            entrance.shuffled = True
            if entrance.reverse:
                entrance.reverse.shuffled = True

<<<<<<< HEAD
        # Combine all entrance pools into one when mixing entrance pools
        if worlds[0].mix_entrance_pools:
            entrance_pools = {'Mixed': list(chain.from_iterable(entrance_pools.values()))}

=======
>>>>>>> fe7a01f7
        # Build target entrance pools and set the assumption for entrances being reachable
        one_way_target_entrance_pools = {}
        for pool_type, entrance_pool in one_way_entrance_pools.items():
            # One way entrances are extra entrances that will be connected to entrance positions from a selection of entrance pools
            if pool_type == 'OwlDrop':
                valid_target_types = ('WarpSong', 'OwlDrop', 'Overworld', 'Extra')
                one_way_target_entrance_pools[pool_type] = build_one_way_targets(world, valid_target_types, exclude=['Prelude of Light Warp -> Temple of Time'])
                for target in one_way_target_entrance_pools[pool_type]:
                    target.set_rule(lambda state, age=None, **kwargs: age == 'child')
            elif pool_type == 'Spawn':
                valid_target_types = ('Spawn', 'WarpSong', 'OwlDrop', 'Overworld', 'Interior', 'SpecialInterior', 'Extra')
                one_way_target_entrance_pools[pool_type] = build_one_way_targets(world, valid_target_types)
            elif pool_type == 'WarpSong':
                valid_target_types = ('Spawn', 'WarpSong', 'OwlDrop', 'Overworld', 'Interior', 'SpecialInterior', 'Grave', 'Extra')
                one_way_target_entrance_pools[pool_type] = build_one_way_targets(world, valid_target_types)
            # Ensure that when trying to place the last entrance of a one way pool, we don't assume the rest of the targets are reachable
            for target in one_way_target_entrance_pools[pool_type]:
                target.add_rule((lambda entrances=entrance_pool: (lambda state, **kwargs: any(entrance.connected_region == None for entrance in entrances)))())
        # Disconnect all one way entrances at this point (they need to be connected during all of the above process)
        for entrance in chain.from_iterable(one_way_entrance_pools.values()):
            entrance.disconnect()

        target_entrance_pools = {}
        for pool_type, entrance_pool in entrance_pools.items():
            target_entrance_pools[pool_type] = assume_entrance_pool(entrance_pool)

        # Set entrances defined in the distribution
        world.distribution.set_shuffled_entrances(worlds, dict(chain(one_way_entrance_pools.items(), entrance_pools.items())), dict(chain(one_way_target_entrance_pools.items(), target_entrance_pools.items())), locations_to_ensure_reachable, complete_itempool)

        # Shuffle all entrances among the pools to shuffle
        for pool_type, entrance_pool in one_way_entrance_pools.items():
            shuffle_entrance_pool(world, worlds, entrance_pool, one_way_target_entrance_pools[pool_type], locations_to_ensure_reachable, check_all=True)
            # Delete all targets that we just placed from other one way target pools so multiple one way entrances don't use the same target
            replaced_entrances = [entrance.replaces for entrance in entrance_pool]
            for remaining_target in chain.from_iterable(one_way_target_entrance_pools.values()):
                if remaining_target.replaces in replaced_entrances:
                    delete_target_entrance(remaining_target)
            # Delete all unused extra targets after placing a one way pool, since the unused targets won't ever be replaced
            for unused_target in one_way_target_entrance_pools[pool_type]:
                delete_target_entrance(unused_target)

        for pool_type, entrance_pool in entrance_pools.items():
            shuffle_entrance_pool(world, worlds, entrance_pool, target_entrance_pools[pool_type], locations_to_ensure_reachable)

    # Multiple checks after shuffling entrances to make sure everything went fine
    max_search = Search.max_explore([world.state for world in worlds], complete_itempool)

    # Check that all shuffled entrances are properly connected to a region
    for world in worlds:
        for entrance in world.get_shuffled_entrances():
            if entrance.connected_region == None:
                logging.getLogger('').error('%s was shuffled but still isn\'t connected to any region [World %d]', entrance, world.id)
            if entrance.replaces == None:
                logging.getLogger('').error('%s was shuffled but still doesn\'t replace any entrance [World %d]', entrance, world.id)
    if len(world.get_region('Root Exits').exits) > 8:
        for exit in world.get_region('Root Exits').exits:
            logging.getLogger('').error('Root Exit: %s, Connected Region: %s', exit, exit.connected_region)
        raise RuntimeError('Something went wrong, Root has too many entrances left after shuffling entrances [World %d]' % world.id)

    # Check for game beatability in all worlds
    if not max_search.can_beat_game(False):
        raise EntranceShuffleError('Cannot beat game!')

    # Validate the worlds one last time to ensure all special conditions are still valid
    for world in worlds:
        try:
            validate_world(world, worlds, None, locations_to_ensure_reachable, complete_itempool)
        except EntranceShuffleError as error:
            raise EntranceShuffleError('Worlds are not valid after shuffling entrances, Reason: %s' % error)


# Shuffle all entrances within a provided pool
def shuffle_entrance_pool(world, worlds, entrance_pool, target_entrances, locations_to_ensure_reachable, check_all=False, retry_count=20):

    # Split entrances between those that have requirements (restrictive) and those that do not (soft). These are primarily age or time of day requirements.
    restrictive_entrances, soft_entrances = split_entrances_by_requirements(worlds, entrance_pool, target_entrances)

    while retry_count:
        retry_count -= 1
        rollbacks = []

        try:
            # Shuffle restrictive entrances first while more regions are available in order to heavily reduce the chances of the placement failing.
            shuffle_entrances(worlds, restrictive_entrances, target_entrances, rollbacks, locations_to_ensure_reachable)

            # Shuffle the rest of the entrances, we don't have to check for beatability/reachability of locations when placing those, unless specified otherwise
            if check_all:
                shuffle_entrances(worlds, soft_entrances, target_entrances, rollbacks, locations_to_ensure_reachable)
            else:
                shuffle_entrances(worlds, soft_entrances, target_entrances, rollbacks)

            # Fully validate the resulting world to ensure everything is still fine after shuffling this pool
            complete_itempool = [item for world in worlds for item in world.get_itempool_with_dungeon_items()]
            validate_world(world, worlds, None, locations_to_ensure_reachable, complete_itempool)

            # If all entrances could be connected without issues, log connections and continue
            for entrance, target in rollbacks:
                confirm_replacement(entrance, target)
            return

        except EntranceShuffleError as error:
            for entrance, target in rollbacks:
                restore_connections(entrance, target)
            logging.getLogger('').info('Failed to place all entrances in a pool for world %d. Will retry %d more times', entrance_pool[0].world.id, retry_count)
            logging.getLogger('').info('\t%s' % error)

    raise EntranceShuffleError('Entrance placement attempt count exceeded for world %d' % entrance_pool[0].world.id)


# Split entrances based on their requirements to figure out how each entrance should be handled when shuffling them
def split_entrances_by_requirements(worlds, entrances_to_split, assumed_entrances):

    # First, disconnect all root assumed entrances and save which regions they were originally connected to, so we can reconnect them later
    original_connected_regions = {}
    entrances_to_disconnect = set(assumed_entrances).union(entrance.reverse for entrance in assumed_entrances if entrance.reverse)
    for entrance in entrances_to_disconnect:
        if entrance.connected_region:
            original_connected_regions[entrance] = entrance.disconnect()

    # Generate the states with all assumed entrances disconnected
    # This ensures no assumed entrances corresponding to those we are shuffling are required in order for an entrance to be reachable as some age/tod
    complete_itempool = [item for world in worlds for item in world.get_itempool_with_dungeon_items()]
    max_search = Search.max_explore([world.state for world in worlds], complete_itempool)

    restrictive_entrances = []
    soft_entrances = []

    for entrance in entrances_to_split:
        # Here, we find entrances that may be unreachable under certain conditions
        if not max_search.spot_access(entrance, age='both', tod=TimeOfDay.ALL):
            restrictive_entrances.append(entrance)
            continue
        # If an entrance is reachable as both ages and all times of day with all the other entrances disconnected,
        # then it can always be made accessible in all situations by the Fill algorithm, no matter which combination of entrances we end up with.
        # Thus, those entrances aren't bound to any specific requirements and are very versatile during placement.
        soft_entrances.append(entrance)

    # Reconnect all disconnected entrances afterwards
    for entrance in entrances_to_disconnect:
        if entrance in original_connected_regions:
            entrance.connect(original_connected_regions[entrance])

    return restrictive_entrances, soft_entrances


# Shuffle entrances by placing them instead of entrances in the provided target entrances list
# While shuffling entrances, the algorithm will ensure worlds are still valid based on multiple criterias
def shuffle_entrances(worlds, entrances, target_entrances, rollbacks, locations_to_ensure_reachable=[]):

    # Retrieve all items in the itempool, all worlds included
    complete_itempool = [item for world in worlds for item in world.get_itempool_with_dungeon_items()]

    random.shuffle(entrances)

    # Place all entrances in the pool, validating worlds during every placement
    for entrance in entrances:
        if entrance.connected_region != None:
            continue
        random.shuffle(target_entrances)

        for target in target_entrances:
            if target.connected_region == None:
                continue

            try:
                check_entrances_compatibility(entrance, target, rollbacks)
                change_connections(entrance, target)
                validate_world(entrance.world, worlds, entrance, locations_to_ensure_reachable, complete_itempool)
                rollbacks.append((entrance, target))
                break
            except EntranceShuffleError as error:
                # If the entrance can't be placed there, log a debug message and change the connections back to what they were previously
                logging.getLogger('').debug('Failed to connect %s To %s (Reason: %s) [World %d]',
                                            entrance, entrance.connected_region or target.connected_region, error, entrance.world.id)
                if entrance.connected_region:
                    restore_connections(entrance, target)

        if entrance.connected_region == None:
            raise EntranceShuffleError('No more valid entrances to replace with %s in world %d' % (entrance, entrance.world.id))


# Check and validate that an entrance is compatible to replace a specific target
def check_entrances_compatibility(entrance, target, rollbacks=[]):
    # An entrance shouldn't be connected to its own scene, so we fail in that situation
    if entrance.parent_region.get_scene() and entrance.parent_region.get_scene() == target.connected_region.get_scene():
        raise EntranceShuffleError('Self scene connections are forbidden')

    # One way entrances shouldn't lead to the same scene as other already chosen one way entrances
<<<<<<< HEAD
    if entrance.type in ('OwlDrop', 'Spawn', 'WarpSong') and \
       any([rollback[0].connected_region.get_scene() == target.connected_region.get_scene() for rollback in rollbacks]):
        raise EntranceShuffleError('Another %s already leads to %s' % (entrance.type, target.connected_region.get_scene()))


# Validate the provided worlds' structures, raising an error if it's not valid based on our criterias
def validate_world(world, worlds, entrance_placed, locations_to_ensure_reachable, itempool):

    if not world.decouple_entrances:
        # Unless entrances are decoupled, we don't want the player to end up through certain entrances as the wrong age
        # This means we need to hard check that none of the relevant entrances are ever reachable as that age
        # This is mostly relevant when mixing entrance pools or shuffling special interiors (such as windmill or kak potion shop)
        # Warp Songs and Overworld Spawns can also end up inside certain indoors so those need to be handled as well
        CHILD_FORBIDDEN = ['OGC Great Fairy Fountain -> Castle Grounds', 'GV Carpenter Tent -> GV Fortress Side']
        ADULT_FORBIDDEN = ['HC Great Fairy Fountain -> Castle Grounds', 'HC Storms Grotto -> Castle Grounds']

        for entrance in world.get_shufflable_entrances():
            if entrance.shuffled:
                if entrance.replaces:
                    if entrance.replaces.name in CHILD_FORBIDDEN and not entrance_unreachable_as(entrance, 'child', already_checked=[entrance.replaces.reverse]):
                        raise EntranceShuffleError('%s is replaced by an entrance with a potential child access' % entrance.replaces.name)
                    elif entrance.replaces.name in ADULT_FORBIDDEN and not entrance_unreachable_as(entrance, 'adult', already_checked=[entrance.replaces.reverse]):
                        raise EntranceShuffleError('%s is replaced by an entrance with a potential adult access' % entrance.replaces.name)
            else:
                if entrance.name in CHILD_FORBIDDEN and not entrance_unreachable_as(entrance, 'child', already_checked=[entrance.reverse]):
                    raise EntranceShuffleError('%s is potentially accessible as child' % entrance.name)
                elif entrance.name in ADULT_FORBIDDEN and not entrance_unreachable_as(entrance, 'adult', already_checked=[entrance.reverse]):
                    raise EntranceShuffleError('%s is potentially accessible as adult' % entrance.name)
=======
    if entrance.type in ['OwlDrop', 'Spawn', 'WarpSong'] and \
       any([rollback[0].connected_region.get_scene() == target.connected_region.get_scene() for rollback in rollbacks]):
        raise EntranceShuffleError('Another %s already leads to %s' % (entrance.type, target.connected_region.get_scene()))


# Validate the provided worlds' structures, raising an error if it's not valid based on our criterias
def validate_world(world, worlds, entrance_placed, locations_to_ensure_reachable, itempool):

    # For various reasons, we don't want the player to end up through certain entrances as the wrong age
    # This means we need to hard check that none of the relevant entrances are ever reachable as that age
    # This is mostly relevant when shuffling special interiors (such as windmill or kak potion shop)
    # Warp Songs and Overworld Spawns can also end up inside certain indoors so those need to be handled as well
    CHILD_FORBIDDEN = ['OGC Great Fairy Fountain -> Castle Grounds', 'GV Carpenter Tent -> GV Fortress Side']
    ADULT_FORBIDDEN = ['HC Great Fairy Fountain -> Castle Grounds', 'HC Storms Grotto -> Castle Grounds']

    for entrance in world.get_shufflable_entrances():
        if entrance.shuffled:
            if entrance.replaces:
                if entrance.replaces.name in CHILD_FORBIDDEN and not entrance_unreachable_as(entrance, 'child', already_checked=[entrance.replaces.reverse]):
                    raise EntranceShuffleError('%s is replaced by an entrance with a potential child access' % entrance.replaces.name)
                elif entrance.replaces.name in ADULT_FORBIDDEN and not entrance_unreachable_as(entrance, 'adult', already_checked=[entrance.replaces.reverse]):
                    raise EntranceShuffleError('%s is replaced by an entrance with a potential adult access' % entrance.replaces.name)
        else:
            if entrance.name in CHILD_FORBIDDEN and not entrance_unreachable_as(entrance, 'child', already_checked=[entrance.reverse]):
                raise EntranceShuffleError('%s is potentially accessible as child' % entrance.name)
            elif entrance.name in ADULT_FORBIDDEN and not entrance_unreachable_as(entrance, 'adult', already_checked=[entrance.reverse]):
                raise EntranceShuffleError('%s is potentially accessible as adult' % entrance.name)
>>>>>>> fe7a01f7

    if locations_to_ensure_reachable:
        max_search = Search.max_explore([w.state for w in worlds], itempool)
        # If ALR is enabled, ensure all locations we want to keep reachable are indeed still reachable
        # Otherwise, just continue if the game is still beatable
        if not (world.check_beatable_only and max_search.can_beat_game(False)):
            max_search.visit_locations(locations_to_ensure_reachable)
            for location in locations_to_ensure_reachable:
                if not max_search.visited(location):
                    raise EntranceShuffleError('%s is unreachable' % location.name)

<<<<<<< HEAD
    if (world.shuffle_special_interior_entrances or world.shuffle_overworld_entrances or world.spawn_positions) and \
       (entrance_placed == None or world.mix_entrance_pools or entrance_placed.type in ['SpecialInterior', 'Overworld', 'Spawn', 'WarpSong', 'OwlDrop']):
=======
    if world.shuffle_interior_entrances and \
       (entrance_placed == None or entrance_placed.type in ['Interior', 'SpecialInterior']):
        # Ensure Kak Potion Shop entrances are in the same hint region so there is no ambiguity as to which entrance is used for hints
        potion_front_entrance = get_entrance_replacing(world.get_region('Kak Potion Shop Front'), 'Kakariko Village -> Kak Potion Shop Front')
        potion_back_entrance = get_entrance_replacing(world.get_region('Kak Potion Shop Back'), 'Kak Backyard -> Kak Potion Shop Back')
        check_same_hint_region(potion_front_entrance, potion_back_entrance)

        # When cows are shuffled, ensure the same thing for Impa's House, since the cow is reachable from both sides
        if world.shuffle_cows:
            impas_front_entrance = get_entrance_replacing(world.get_region('Kak Impas House'), 'Kakariko Village -> Kak Impas House')
            impas_back_entrance = get_entrance_replacing(world.get_region('Kak Impas House Back'), 'Kak Impas Ledge -> Kak Impas House Back')
            check_same_hint_region(impas_front_entrance, impas_back_entrance)

    if (world.shuffle_special_interior_entrances or world.shuffle_overworld_entrances or world.spawn_positions) and \
       (entrance_placed == None or entrance_placed.type in ['SpecialInterior', 'Overworld', 'Spawn', 'WarpSong', 'OwlDrop']):
>>>>>>> fe7a01f7
        # At least one valid starting region with all basic refills should be reachable without using any items at the beginning of the seed
        # Note this creates new empty states rather than reuse the worlds' states (which already have starting items)
        no_items_search = Search([State(w) for w in worlds])

        valid_starting_regions = ['Kokiri Forest', 'Kakariko Village']
        if not any(region for region in valid_starting_regions if no_items_search.can_reach(world.get_region(region))):
            raise EntranceShuffleError('Invalid starting area')

        # Check that a region where time passes is always reachable as both ages without having collected any items
        time_travel_search = Search.with_items([w.state for w in worlds], [ItemFactory('Time Travel', world=w) for w in worlds])

        if not (any(region for region in time_travel_search.reachable_regions('child') if region.time_passes and region.world == world) and
                any(region for region in time_travel_search.reachable_regions('adult') if region.time_passes and region.world == world)):
            raise EntranceShuffleError('Time passing is not guaranteed as both ages')

        # The player should be able to get back to ToT after going through time, without having collected any items
        # This is important to ensure that the player never loses access to the pedestal after going through time
        if world.starting_age == 'child' and not time_travel_search.can_reach(world.get_region('Temple of Time'), age='adult'):
            raise EntranceShuffleError('Path to Temple of Time as adult is not guaranteed')
        elif world.starting_age == 'adult' and not time_travel_search.can_reach(world.get_region('Temple of Time'), age='child'):
            raise EntranceShuffleError('Path to Temple of Time as child is not guaranteed')
<<<<<<< HEAD

    if (world.shuffle_interior_entrances or world.shuffle_overworld_entrances) and \
       (entrance_placed == None or world.mix_entrance_pools or entrance_placed.type in ['Interior', 'SpecialInterior', 'Overworld', 'Spawn', 'WarpSong', 'OwlDrop']):
        # The Big Poe Shop should always be accessible as adult without the need to use any bottles
        # This is important to ensure that players can never lock their only bottles by filling them with Big Poes they can't sell
        # We can use starting items in this check as long as there are no exits requiring the use of a bottle without refills
        time_travel_search = Search.with_items([w.state for w in worlds], [ItemFactory('Time Travel', world=w) for w in worlds])

        if not time_travel_search.can_reach(world.get_region('Market Guard House'), age='adult'):
            raise EntranceShuffleError('Big Poe Shop access is not guaranteed as adult')

        if world.shuffle_cows:
            impas_front_entrance = get_entrance_replacing(world.get_region('Kak Impas House'), 'Kakariko Village -> Kak Impas House')
            impas_back_entrance = get_entrance_replacing(world.get_region('Kak Impas House Back'), 'Kak Impas Ledge -> Kak Impas House Back')
            check_same_hint_region(impas_front_entrance, impas_back_entrance)


# Returns whether or not we can affirm the entrance can never be accessed as the given age
def entrance_unreachable_as(entrance, age, already_checked=None):
    if already_checked == None:
        already_checked = []

    already_checked.append(entrance)

=======

    if (world.shuffle_interior_entrances or world.shuffle_overworld_entrances) and \
       (entrance_placed == None or entrance_placed.type in ['Interior', 'SpecialInterior', 'Overworld', 'Spawn', 'WarpSong', 'OwlDrop']):
        # The Big Poe Shop should always be accessible as adult without the need to use any bottles
        # This is important to ensure that players can never lock their only bottles by filling them with Big Poes they can't sell
        # We can use starting items in this check as long as there are no exits requiring the use of a bottle without refills
        time_travel_search = Search.with_items([w.state for w in worlds], [ItemFactory('Time Travel', world=w) for w in worlds])

        if not time_travel_search.can_reach(world.get_region('Market Guard House'), age='adult'):
            raise EntranceShuffleError('Big Poe Shop access is not guaranteed as adult')


# Returns whether or not we can affirm the entrance can never be accessed as the given age
def entrance_unreachable_as(entrance, age, already_checked=None):
    if already_checked == None:
        already_checked = []

    already_checked.append(entrance)

>>>>>>> fe7a01f7
    # The following cases determine when we say an entrance is not safe to affirm unreachable as the given age
    if entrance.type in ('WarpSong', 'Overworld'):
        # Note that we consider all overworld entrances as potentially accessible as both ages, to be completely safe
        return False
    elif entrance.type == 'OwlDrop':
        return age == 'adult'
    elif entrance.name == 'Child Spawn -> KF Links House':
        return age == 'adult'
    elif entrance.name == 'Adult Spawn -> Temple of Time':
        return age == 'child'

    # Other entrances such as Interior, Dungeon or Grotto are fine unless they have a parent which is one of the above cases
    # Recursively check parent entrances to verify that they are also not reachable as the wrong age
    for parent_entrance in entrance.parent_region.entrances:
        if parent_entrance in already_checked: continue
        unreachable = entrance_unreachable_as(parent_entrance, age, already_checked)
        if not unreachable:
            return False

    return True


# Shorthand function to check and validate that two entrances are in the same hint region
def check_same_hint_region(first, second):
    if  first.parent_region.hint is not None and second.parent_region.hint is not None and \
        first.parent_region.hint != second.parent_region.hint:
        raise EntranceShuffleError('Entrances are not in the same hint region')


# Shorthand function to find an entrance with the requested name leading to a specific region
def get_entrance_replacing(region, entrance_name):
    try:
        return next(filter(lambda entrance: entrance.replaces and entrance.replaces.name == entrance_name, region.entrances))
    except StopIteration:
        return region.world.get_entrance(entrance_name)


# Change connections between an entrance and a target assumed entrance, in order to test the connections afterwards if necessary
def change_connections(entrance, target_entrance):
    entrance.connect(target_entrance.disconnect())
    entrance.replaces = target_entrance.replaces
    if entrance.reverse and not entrance.world.decouple_entrances:
        target_entrance.replaces.reverse.connect(entrance.reverse.assumed.disconnect())
        target_entrance.replaces.reverse.replaces = entrance.reverse


# Restore connections between an entrance and a target assumed entrance
def restore_connections(entrance, target_entrance):
    target_entrance.connect(entrance.disconnect())
    entrance.replaces = None
    if entrance.reverse and not entrance.world.decouple_entrances:
        entrance.reverse.assumed.connect(target_entrance.replaces.reverse.disconnect())
        target_entrance.replaces.reverse.replaces = None


# Confirm the replacement of a target entrance by a new entrance, logging the new connections and completely deleting the target entrances
def confirm_replacement(entrance, target_entrance):
    delete_target_entrance(target_entrance)
    logging.getLogger('').debug('Connected %s To %s [World %d]', entrance, entrance.connected_region, entrance.world.id)
    if entrance.reverse and not entrance.world.decouple_entrances:
        replaced_reverse = target_entrance.replaces.reverse
        delete_target_entrance(entrance.reverse.assumed)
        logging.getLogger('').debug('Connected %s To %s [World %d]', replaced_reverse, replaced_reverse.connected_region, replaced_reverse.world.id)


# Delete an assumed target entrance, by disconnecting it if needed and removing it from its parent region
def delete_target_entrance(target_entrance):
    if target_entrance.connected_region != None:
        target_entrance.disconnect()
    if target_entrance.parent_region != None:
        target_entrance.parent_region.exits.remove(target_entrance)
        target_entrance.parent_region = None<|MERGE_RESOLUTION|>--- conflicted
+++ resolved
@@ -27,11 +27,7 @@
             return_entrance.type = type
             forward_entrance.bind_two_way(return_entrance)
             if type == 'Grotto':
-<<<<<<< HEAD
                 return_entrance.data['index'] = 0x2000 + return_entrance.data['grotto_id']
-=======
-                return_entrance.data['index'] = 0x7FFF
->>>>>>> fe7a01f7
 
 
 def assume_entrance_pool(entrance_pool):
@@ -40,18 +36,12 @@
         assumed_forward = entrance.assume_reachable()
         if entrance.reverse != None and not entrance.world.decouple_entrances:
             assumed_return = entrance.reverse.assume_reachable()
-<<<<<<< HEAD
             world = entrance.world
             if not (world.mix_entrance_pools and (world.shuffle_overworld_entrances or world.shuffle_special_interior_entrances)):
                 if (entrance.type in ('Dungeon', 'Grotto', 'Grave') and entrance.reverse.name != 'Spirit Temple Lobby -> Desert Colossus From Spirit Lobby') or \
                    (entrance.type == 'Interior' and world.shuffle_special_interior_entrances):
+                    # In most cases, Dungeon, Grotto/Grave and Simple Interior exits shouldn't be assumed able to give access to their parent region
                     assumed_return.set_rule(lambda state, **kwargs: False)
-=======
-            if (entrance.type in ('Dungeon', 'Grotto', 'Grave') and entrance.reverse.name != 'Spirit Temple Lobby -> Desert Colossus From Spirit Lobby') or \
-               (entrance.type == 'Interior' and entrance.world.shuffle_special_interior_entrances):
-                # In most cases, Dungeon, Grotto/Grave and Simple Interior exits shouldn't be assumed able to give access to their parent region
-                assumed_return.set_rule(lambda state, **kwargs: False)
->>>>>>> fe7a01f7
             assumed_forward.bind_two_way(assumed_return)
         assumed_pool.append(assumed_forward)
     return assumed_pool
@@ -84,14 +74,6 @@
 #       ZD      Zora's Domain
 #       ZF      Zora's Fountain
 #       ZR      Zora's River
-
-def build_one_way_targets(world, types_to_include, exclude=[]):
-    one_way_entrances = []
-    for pool_type in types_to_include:
-        one_way_entrances += world.get_shufflable_entrances(type=pool_type)
-    valid_one_way_entrances = list(filter(lambda entrance: entrance.name not in exclude, one_way_entrances))
-    return [entrance.get_new_target() for entrance in valid_one_way_entrances]
-
 
 entrance_shuffle_table = [
     ('Dungeon',         ('KF Outside Deku Tree -> Deku Tree Lobby',                         { 'index': 0x0000 }),
@@ -214,15 +196,9 @@
     ('Grotto',          ('DMC Lower Nearby -> DMC Hammer Grotto',                           { 'grotto_id': 0x05, 'entrance': 0x05A4, 'content': 0xF9, 'scene': 0x61 }),
                         ('DMC Hammer Grotto -> DMC Lower Local',                            { 'grotto_id': 0x05, 'entrance': 0x0246, 'room': 0x01, 'angle': 0x31C7, 'pos': (0xC4D290C0, 0x44348000, 0xC3ED5557) })),
     ('Grotto',          ('DMC Upper Nearby -> DMC Upper Grotto',                            { 'grotto_id': 0x06, 'entrance': 0x003F, 'content': 0x7A, 'scene': 0x61 }),
-<<<<<<< HEAD
                         ('DMC Upper Grotto -> DMC Upper Local',                             { 'grotto_id': 0x06, 'entrance': 0x0147, 'room': 0x01, 'angle': 0x238E, 'pos': (0x420F3401, 0x449E2000, 0x44DCD549) })),
     ('Grotto',          ('GC Grotto Platform -> GC Grotto',                                 { 'grotto_id': 0x07, 'entrance': 0x05A4, 'content': 0xFB, 'scene': 0x62 }),
                         ('GC Grotto -> GC Grotto Platform',                                 { 'grotto_id': 0x07, 'entrance': 0x014D, 'room': 0x03, 'angle': 0x0000, 'pos': (0x448A1754, 0x44110000, 0xC493CCFD) })),
-=======
-                        ('DMC Upper Grotto -> DMC Upper Local',                             { 'grotto_id': 0x06 })),
-    ('Grotto',          ('GC Grotto Platform -> GC Grotto',                                 { 'grotto_id': 0x07, 'entrance': 0x05A4, 'content': 0xFB, 'scene': 0x62 }),
-                        ('GC Grotto -> GC Grotto Platform',                                 { 'grotto_id': 0x07 })),
->>>>>>> fe7a01f7
     ('Grotto',          ('Death Mountain -> DMT Storms Grotto',                             { 'grotto_id': 0x08, 'entrance': 0x003F, 'content': 0x57, 'scene': 0x60 }),
                         ('DMT Storms Grotto -> Death Mountain',                             { 'grotto_id': 0x08, 'entrance': 0x01B9, 'room': 0x00, 'angle': 0x8000, 'pos': (0xC3C1CAC1, 0x44AD4000, 0xC497A1BA) })),
     ('Grotto',          ('Death Mountain Summit -> DMT Cow Grotto',                         { 'grotto_id': 0x09, 'entrance': 0x05FC, 'content': 0xF8, 'scene': 0x60 }),
@@ -232,11 +208,7 @@
     ('Grotto',          ('Kakariko Village -> Kak Redead Grotto',                           { 'grotto_id': 0x0B, 'entrance': 0x05A0, 'content': 0xE7, 'scene': 0x52 }),
                         ('Kak Redead Grotto -> Kakariko Village',                           { 'grotto_id': 0x0B, 'entrance': 0x00DB, 'room': 0x00, 'angle': 0x0000, 'pos': (0xC3C8EFCE, 0x00000000, 0x43C96551) })),
     ('Grotto',          ('Hyrule Castle Grounds -> HC Storms Grotto',                       { 'grotto_id': 0x0C, 'entrance': 0x05B8, 'content': 0xF6, 'scene': 0x5F }),
-<<<<<<< HEAD
                         ('HC Storms Grotto -> Castle Grounds',                              { 'grotto_id': 0x0C, 'entrance': 0x0138, 'room': 0x00, 'angle': 0x9555, 'pos': (0x447C4104, 0x44C46000, 0x4455E211) })),
-=======
-                        ('HC Storms Grotto -> Castle Grounds',                              { 'grotto_id': 0x0C })),
->>>>>>> fe7a01f7
     ('Grotto',          ('Hyrule Field -> HF Tektite Grotto',                               { 'grotto_id': 0x0D, 'entrance': 0x05C0, 'content': 0xE1, 'scene': 0x51 }),
                         ('HF Tektite Grotto -> Hyrule Field',                               { 'grotto_id': 0x0D, 'entrance': 0x01F9, 'room': 0x00, 'angle': 0x1555, 'pos': (0xC59AACA0, 0xC3960000, 0x45315966) })),
     ('Grotto',          ('Hyrule Field -> HF Near Kak Grotto',                              { 'grotto_id': 0x0E, 'entrance': 0x0598, 'content': 0xE5, 'scene': 0x51 }),
@@ -272,15 +244,9 @@
     ('Grotto',          ('Gerudo Fortress -> GF Storms Grotto',                             { 'grotto_id': 0x1D, 'entrance': 0x036D, 'content': 0xFF, 'scene': 0x5D }),
                         ('GF Storms Grotto -> Gerudo Fortress',                             { 'grotto_id': 0x1D, 'entrance': 0x0129, 'room': 0x00, 'angle': 0x4000, 'pos': (0x43BE42C0, 0x43A68000, 0xC4C317B1) })),
     ('Grotto',          ('GV Fortress Side -> GV Storms Grotto',                            { 'grotto_id': 0x1E, 'entrance': 0x05BC, 'content': 0xF0, 'scene': 0x5A }),
-<<<<<<< HEAD
                         ('GV Storms Grotto -> GV Fortress Side',                            { 'grotto_id': 0x1E, 'entrance': 0x022D, 'room': 0x00, 'angle': 0x9555, 'pos': (0xC4A5CAD2, 0x41700000, 0xC475FF9B) })),
     ('Grotto',          ('GV Grotto Ledge -> GV Octorok Grotto',                            { 'grotto_id': 0x1F, 'entrance': 0x05AC, 'content': 0xF2, 'scene': 0x5A }),
                         ('GV Octorok Grotto -> GV Grotto Ledge',                            { 'grotto_id': 0x1F, 'entrance': 0x0117, 'room': 0x00, 'angle': 0x8000, 'pos': (0x4391C1A4, 0xC40AC000, 0x44B8CC9B) })),
-=======
-                        ('GV Storms Grotto -> GV Fortress Side',                            { 'grotto_id': 0x1E })),
-    ('Grotto',          ('GV Grotto Ledge -> GV Octorok Grotto',                            { 'grotto_id': 0x1F, 'entrance': 0x05AC, 'content': 0xF2, 'scene': 0x5A }),
-                        ('GV Octorok Grotto -> GV Grotto Ledge',                            { 'grotto_id': 0x1F })),
->>>>>>> fe7a01f7
     ('Grotto',          ('LW Beyond Mido -> Deku Theater',                                  { 'grotto_id': 0x20, 'entrance': 0x05C4, 'content': 0xF3, 'scene': 0x5B }),
                         ('Deku Theater -> LW Beyond Mido',                                  { 'grotto_id': 0x20, 'entrance': 0x01A9, 'room': 0x06, 'angle': 0x4000, 'pos': (0x42AA8FDA, 0xC1A00000, 0xC4C82D49) })),
 
@@ -346,11 +312,8 @@
     ('Overworld',       ('ZD Behind King Zora -> Zoras Fountain',                           { 'index': 0x0225 }),
                         ('Zoras Fountain -> ZD Behind King Zora',                           { 'index': 0x01A1 })),
 
-<<<<<<< HEAD
     ('Overworld',       ('GV Lower Stream -> Lake Hylia',                                   { 'index': 0x0219 })),
 
-=======
->>>>>>> fe7a01f7
     ('OwlDrop',         ('LH Owl Flight -> Hyrule Field',                                   { 'index': 0x027E, 'addresses': [0xAC9F26] })),
     ('OwlDrop',         ('DMT Owl Flight -> Kak Impas Ledge',                               { 'index': 0x0554, 'addresses': [0xAC9EF2] })),
 
@@ -420,26 +383,19 @@
             # not really a closed forest anymore, so specifically remove Deku Tree from closed forest.
             if worlds[0].open_forest == 'closed':
                 entrance_pools['Dungeon'].remove(world.get_entrance('KF Outside Deku Tree -> Deku Tree Lobby'))
-<<<<<<< HEAD
             if worlds[0].decouple_entrances:
                 entrance_pools['DungeonReverse'] = [entrance.reverse for entrance in entrance_pools['Dungeon']]
-=======
->>>>>>> fe7a01f7
 
         if worlds[0].shuffle_interior_entrances:
             entrance_pools['Interior'] = world.get_shufflable_entrances(type='Interior', only_primary=True)
             if worlds[0].shuffle_special_interior_entrances:
                 entrance_pools['Interior'] += world.get_shufflable_entrances(type='SpecialInterior', only_primary=True)
-<<<<<<< HEAD
             if worlds[0].decouple_entrances:
                 entrance_pools['InteriorReverse'] = [entrance.reverse for entrance in entrance_pools['Interior']]
-=======
->>>>>>> fe7a01f7
 
         if worlds[0].shuffle_grotto_entrances:
             entrance_pools['GrottoGrave'] = world.get_shufflable_entrances(type='Grotto', only_primary=True)
             entrance_pools['GrottoGrave'] += world.get_shufflable_entrances(type='Grave', only_primary=True)
-<<<<<<< HEAD
             if worlds[0].decouple_entrances:
                 entrance_pools['GrottoGraveReverse'] = [entrance.reverse for entrance in entrance_pools['GrottoGrave']]
 
@@ -448,11 +404,6 @@
             entrance_pools['Overworld'] = world.get_shufflable_entrances(type='Overworld', only_primary=exclude_overworld_reverse)
             if not worlds[0].decouple_entrances:
                 entrance_pools['Overworld'].remove(world.get_entrance('GV Lower Stream -> Lake Hylia'))
-=======
-
-        if worlds[0].shuffle_overworld_entrances:
-            entrance_pools['Overworld'] = world.get_shufflable_entrances(type='Overworld')
->>>>>>> fe7a01f7
 
         # Set shuffled entrances as such
         for entrance in list(chain.from_iterable(one_way_entrance_pools.values())) + list(chain.from_iterable(entrance_pools.values())):
@@ -460,13 +411,10 @@
             if entrance.reverse:
                 entrance.reverse.shuffled = True
 
-<<<<<<< HEAD
         # Combine all entrance pools into one when mixing entrance pools
         if worlds[0].mix_entrance_pools:
             entrance_pools = {'Mixed': list(chain.from_iterable(entrance_pools.values()))}
 
-=======
->>>>>>> fe7a01f7
         # Build target entrance pools and set the assumption for entrances being reachable
         one_way_target_entrance_pools = {}
         for pool_type, entrance_pool in one_way_entrance_pools.items():
@@ -655,7 +603,6 @@
         raise EntranceShuffleError('Self scene connections are forbidden')
 
     # One way entrances shouldn't lead to the same scene as other already chosen one way entrances
-<<<<<<< HEAD
     if entrance.type in ('OwlDrop', 'Spawn', 'WarpSong') and \
        any([rollback[0].connected_region.get_scene() == target.connected_region.get_scene() for rollback in rollbacks]):
         raise EntranceShuffleError('Another %s already leads to %s' % (entrance.type, target.connected_region.get_scene()))
@@ -684,35 +631,6 @@
                     raise EntranceShuffleError('%s is potentially accessible as child' % entrance.name)
                 elif entrance.name in ADULT_FORBIDDEN and not entrance_unreachable_as(entrance, 'adult', already_checked=[entrance.reverse]):
                     raise EntranceShuffleError('%s is potentially accessible as adult' % entrance.name)
-=======
-    if entrance.type in ['OwlDrop', 'Spawn', 'WarpSong'] and \
-       any([rollback[0].connected_region.get_scene() == target.connected_region.get_scene() for rollback in rollbacks]):
-        raise EntranceShuffleError('Another %s already leads to %s' % (entrance.type, target.connected_region.get_scene()))
-
-
-# Validate the provided worlds' structures, raising an error if it's not valid based on our criterias
-def validate_world(world, worlds, entrance_placed, locations_to_ensure_reachable, itempool):
-
-    # For various reasons, we don't want the player to end up through certain entrances as the wrong age
-    # This means we need to hard check that none of the relevant entrances are ever reachable as that age
-    # This is mostly relevant when shuffling special interiors (such as windmill or kak potion shop)
-    # Warp Songs and Overworld Spawns can also end up inside certain indoors so those need to be handled as well
-    CHILD_FORBIDDEN = ['OGC Great Fairy Fountain -> Castle Grounds', 'GV Carpenter Tent -> GV Fortress Side']
-    ADULT_FORBIDDEN = ['HC Great Fairy Fountain -> Castle Grounds', 'HC Storms Grotto -> Castle Grounds']
-
-    for entrance in world.get_shufflable_entrances():
-        if entrance.shuffled:
-            if entrance.replaces:
-                if entrance.replaces.name in CHILD_FORBIDDEN and not entrance_unreachable_as(entrance, 'child', already_checked=[entrance.replaces.reverse]):
-                    raise EntranceShuffleError('%s is replaced by an entrance with a potential child access' % entrance.replaces.name)
-                elif entrance.replaces.name in ADULT_FORBIDDEN and not entrance_unreachable_as(entrance, 'adult', already_checked=[entrance.replaces.reverse]):
-                    raise EntranceShuffleError('%s is replaced by an entrance with a potential adult access' % entrance.replaces.name)
-        else:
-            if entrance.name in CHILD_FORBIDDEN and not entrance_unreachable_as(entrance, 'child', already_checked=[entrance.reverse]):
-                raise EntranceShuffleError('%s is potentially accessible as child' % entrance.name)
-            elif entrance.name in ADULT_FORBIDDEN and not entrance_unreachable_as(entrance, 'adult', already_checked=[entrance.reverse]):
-                raise EntranceShuffleError('%s is potentially accessible as adult' % entrance.name)
->>>>>>> fe7a01f7
 
     if locations_to_ensure_reachable:
         max_search = Search.max_explore([w.state for w in worlds], itempool)
@@ -724,26 +642,16 @@
                 if not max_search.visited(location):
                     raise EntranceShuffleError('%s is unreachable' % location.name)
 
-<<<<<<< HEAD
-    if (world.shuffle_special_interior_entrances or world.shuffle_overworld_entrances or world.spawn_positions) and \
-       (entrance_placed == None or world.mix_entrance_pools or entrance_placed.type in ['SpecialInterior', 'Overworld', 'Spawn', 'WarpSong', 'OwlDrop']):
-=======
     if world.shuffle_interior_entrances and \
        (entrance_placed == None or entrance_placed.type in ['Interior', 'SpecialInterior']):
-        # Ensure Kak Potion Shop entrances are in the same hint region so there is no ambiguity as to which entrance is used for hints
-        potion_front_entrance = get_entrance_replacing(world.get_region('Kak Potion Shop Front'), 'Kakariko Village -> Kak Potion Shop Front')
-        potion_back_entrance = get_entrance_replacing(world.get_region('Kak Potion Shop Back'), 'Kak Backyard -> Kak Potion Shop Back')
-        check_same_hint_region(potion_front_entrance, potion_back_entrance)
-
-        # When cows are shuffled, ensure the same thing for Impa's House, since the cow is reachable from both sides
+        # When cows are shuffled, ensure both Impa's House entrances are in the same hint region because the cow is reachable from both sides
         if world.shuffle_cows:
             impas_front_entrance = get_entrance_replacing(world.get_region('Kak Impas House'), 'Kakariko Village -> Kak Impas House')
             impas_back_entrance = get_entrance_replacing(world.get_region('Kak Impas House Back'), 'Kak Impas Ledge -> Kak Impas House Back')
             check_same_hint_region(impas_front_entrance, impas_back_entrance)
 
     if (world.shuffle_special_interior_entrances or world.shuffle_overworld_entrances or world.spawn_positions) and \
-       (entrance_placed == None or entrance_placed.type in ['SpecialInterior', 'Overworld', 'Spawn', 'WarpSong', 'OwlDrop']):
->>>>>>> fe7a01f7
+       (entrance_placed == None or world.mix_entrance_pools or entrance_placed.type in ['SpecialInterior', 'Overworld', 'Spawn', 'WarpSong', 'OwlDrop']):
         # At least one valid starting region with all basic refills should be reachable without using any items at the beginning of the seed
         # Note this creates new empty states rather than reuse the worlds' states (which already have starting items)
         no_items_search = Search([State(w) for w in worlds])
@@ -765,7 +673,6 @@
             raise EntranceShuffleError('Path to Temple of Time as adult is not guaranteed')
         elif world.starting_age == 'adult' and not time_travel_search.can_reach(world.get_region('Temple of Time'), age='child'):
             raise EntranceShuffleError('Path to Temple of Time as child is not guaranteed')
-<<<<<<< HEAD
 
     if (world.shuffle_interior_entrances or world.shuffle_overworld_entrances) and \
        (entrance_placed == None or world.mix_entrance_pools or entrance_placed.type in ['Interior', 'SpecialInterior', 'Overworld', 'Spawn', 'WarpSong', 'OwlDrop']):
@@ -777,11 +684,6 @@
         if not time_travel_search.can_reach(world.get_region('Market Guard House'), age='adult'):
             raise EntranceShuffleError('Big Poe Shop access is not guaranteed as adult')
 
-        if world.shuffle_cows:
-            impas_front_entrance = get_entrance_replacing(world.get_region('Kak Impas House'), 'Kakariko Village -> Kak Impas House')
-            impas_back_entrance = get_entrance_replacing(world.get_region('Kak Impas House Back'), 'Kak Impas Ledge -> Kak Impas House Back')
-            check_same_hint_region(impas_front_entrance, impas_back_entrance)
-
 
 # Returns whether or not we can affirm the entrance can never be accessed as the given age
 def entrance_unreachable_as(entrance, age, already_checked=None):
@@ -790,27 +692,6 @@
 
     already_checked.append(entrance)
 
-=======
-
-    if (world.shuffle_interior_entrances or world.shuffle_overworld_entrances) and \
-       (entrance_placed == None or entrance_placed.type in ['Interior', 'SpecialInterior', 'Overworld', 'Spawn', 'WarpSong', 'OwlDrop']):
-        # The Big Poe Shop should always be accessible as adult without the need to use any bottles
-        # This is important to ensure that players can never lock their only bottles by filling them with Big Poes they can't sell
-        # We can use starting items in this check as long as there are no exits requiring the use of a bottle without refills
-        time_travel_search = Search.with_items([w.state for w in worlds], [ItemFactory('Time Travel', world=w) for w in worlds])
-
-        if not time_travel_search.can_reach(world.get_region('Market Guard House'), age='adult'):
-            raise EntranceShuffleError('Big Poe Shop access is not guaranteed as adult')
-
-
-# Returns whether or not we can affirm the entrance can never be accessed as the given age
-def entrance_unreachable_as(entrance, age, already_checked=None):
-    if already_checked == None:
-        already_checked = []
-
-    already_checked.append(entrance)
-
->>>>>>> fe7a01f7
     # The following cases determine when we say an entrance is not safe to affirm unreachable as the given age
     if entrance.type in ('WarpSong', 'Overworld'):
         # Note that we consider all overworld entrances as potentially accessible as both ages, to be completely safe
