import random
import logging
from itertools import chain
from Fill import ShuffleError
from collections import OrderedDict
from Search import Search
from Region import TimeOfDay
from Rules import set_entrances_based_rules
from State import State
from Item import ItemFactory
from Hints import HintArea, HintAreaNotFound


def set_all_entrances_data(world):
    for type, forward_entry, *return_entry in entrance_shuffle_table:
        forward_entrance = world.get_entrance(forward_entry[0])
        forward_entrance.data = forward_entry[1]
        forward_entrance.type = type
        forward_entrance.primary = True
        if type == 'Grotto':
            forward_entrance.data['index'] = 0x1000 + forward_entrance.data['grotto_id']
        if world.settings.decouple_entrances and type not in ('ChildBoss', 'AdultBoss'):
            forward_entrance.decoupled = True
        if return_entry:
            return_entry = return_entry[0]
            return_entrance = world.get_entrance(return_entry[0])
            return_entrance.data = return_entry[1]
            return_entrance.type = type
            forward_entrance.bind_two_way(return_entrance)
            if type == 'Grotto':
                return_entrance.data['index'] = 0x2000 + return_entrance.data['grotto_id']
            if world.settings.decouple_entrances and type not in ('ChildBoss', 'AdultBoss'):
                return_entrance.decoupled = True


def assume_entrance_pool(entrance_pool):
    assumed_pool = []
    for entrance in entrance_pool:
        assumed_forward = entrance.assume_reachable()
        if entrance.reverse != None and not entrance.decoupled:
            assumed_return = entrance.reverse.assume_reachable()
            world = entrance.world
            if not (len(world.settings.mix_entrance_pools) > 1 and (world.settings.shuffle_overworld_entrances or world.shuffle_special_interior_entrances)):
                if (entrance.type in ('Dungeon', 'Grotto', 'Grave') and entrance.reverse.name != 'Spirit Temple Lobby -> Desert Colossus From Spirit Lobby') or \
                   (entrance.type == 'Interior' and world.shuffle_special_interior_entrances):
                    # In most cases, Dungeon, Grotto/Grave and Simple Interior exits shouldn't be assumed able to give access to their parent region
                    assumed_return.set_rule(lambda state, **kwargs: False)
            assumed_forward.bind_two_way(assumed_return)
        assumed_pool.append(assumed_forward)
    return assumed_pool


def build_one_way_targets(world, types_to_include, exclude=(), target_region_names=()):
    one_way_entrances = []
    for pool_type in types_to_include:
        one_way_entrances += world.get_shufflable_entrances(type=pool_type)
    valid_one_way_entrances = list(filter(lambda entrance: entrance.name not in exclude, one_way_entrances))
    if target_region_names:
        return [entrance.get_new_target() for entrance in valid_one_way_entrances
                if entrance.connected_region.name in target_region_names]
    return [entrance.get_new_target() for entrance in valid_one_way_entrances]


#   Abbreviations
#       DMC     Death Mountain Crater
#       DMT     Death Mountain Trail
#       GC      Goron City
#       GF      Gerudo Fortress
#       GS      Gold Skulltula
#       GV      Gerudo Valley
#       HC      Hyrule Castle
#       HF      Hyrule Field
#       KF      Kokiri Forest
#       LH      Lake Hylia
#       LLR     Lon Lon Ranch
#       LW      Lost Woods
#       OGC     Outside Ganon's Castle
#       SFM     Sacred Forest Meadow
#       ToT     Temple of Time
#       ZD      Zora's Domain
#       ZF      Zora's Fountain
#       ZR      Zora's River

entrance_shuffle_table = [
    ('Dungeon',         ('KF Outside Deku Tree -> Deku Tree Lobby',                         { 'index': 0x0000 }),
                        ('Deku Tree Lobby -> KF Outside Deku Tree',                         { 'index': 0x0209, 'blue_warp': 0x0457, 'blue_warp_addresses': [0xAC93A2, 0xCA3142] })),
    ('Dungeon',         ('Death Mountain -> Dodongos Cavern Beginning',                     { 'index': 0x0004 }),
                        ('Dodongos Cavern Beginning -> Death Mountain',                     { 'index': 0x0242, 'blue_warp': 0x047A, 'blue_warp_addresses': [0xAC9336, 0xCA30CA] })),
    ('Dungeon',         ('Zoras Fountain -> Jabu Jabus Belly Beginning',                    { 'index': 0x0028 }),
                        ('Jabu Jabus Belly Beginning -> Zoras Fountain',                    { 'index': 0x0221, 'blue_warp': 0x010E, 'blue_warp_addresses': [0xAC936A, 0xCA31B2] })),
    ('Dungeon',         ('SFM Forest Temple Entrance Ledge -> Forest Temple Lobby',         { 'index': 0x0169 }),
                        ('Forest Temple Lobby -> SFM Forest Temple Entrance Ledge',         { 'index': 0x0215, 'blue_warp': 0x0608, 'blue_warp_addresses': [0xAC9F96, 0xCA3D66, 0xCA3D5A] })),
    ('Dungeon',         ('DMC Fire Temple Entrance -> Fire Temple Lower',                   { 'index': 0x0165 }),
                        ('Fire Temple Lower -> DMC Fire Temple Entrance',                   { 'index': 0x024A, 'blue_warp': 0x0564, 'blue_warp_addresses': [0xACA516, 0xCA3DF2, 0xCA3DE6] })),
    ('Dungeon',         ('Lake Hylia -> Water Temple Lobby',                                { 'index': 0x0010 }),
                        ('Water Temple Lobby -> Lake Hylia',                                { 'index': 0x021D, 'blue_warp': 0x060C, 'blue_warp_addresses': [0xAC995A, 0xCA3E82, 0xCA3E76] })),
    ('Dungeon',         ('Desert Colossus -> Spirit Temple Lobby',                          { 'index': 0x0082 }),
                        ('Spirit Temple Lobby -> Desert Colossus From Spirit Lobby',        { 'index': 0x01E1, 'blue_warp': 0x0610, 'blue_warp_addresses': [0xACA402, 0xCA3F12, 0xCA3F06] })),
    ('Dungeon',         ('Graveyard Warp Pad Region -> Shadow Temple Entryway',             { 'index': 0x0037 }),
                        ('Shadow Temple Entryway -> Graveyard Warp Pad Region',             { 'index': 0x0205, 'blue_warp': 0x0580, 'blue_warp_addresses': [0xACA496, 0xCA3FA2, 0xCA3F96] })),
    ('Dungeon',         ('Kakariko Village -> Bottom of the Well',                          { 'index': 0x0098 }),
                        ('Bottom of the Well -> Kakariko Village',                          { 'index': 0x02A6 })),
    ('Dungeon',         ('ZF Ice Ledge -> Ice Cavern Beginning',                            { 'index': 0x0088 }),
                        ('Ice Cavern Beginning -> ZF Ice Ledge',                            { 'index': 0x03D4 })),
    ('Dungeon',         ('Gerudo Fortress -> Gerudo Training Ground Lobby',                 { 'index': 0x0008 }),
                        ('Gerudo Training Ground Lobby -> Gerudo Fortress',                 { 'index': 0x03A8 })),
    ('DungeonSpecial',  ('Ganons Castle Grounds -> Ganons Castle Lobby',                    { 'index': 0x0467 }),
                        ('Ganons Castle Lobby -> Castle Grounds From Ganons Castle',        { 'index': 0x023D })),

    ('Interior',        ('Kokiri Forest -> KF Midos House',                                 { 'index': 0x0433 }),
                        ('KF Midos House -> Kokiri Forest',                                 { 'index': 0x0443 })),
    ('Interior',        ('Kokiri Forest -> KF Sarias House',                                { 'index': 0x0437 }),
                        ('KF Sarias House -> Kokiri Forest',                                { 'index': 0x0447 })),
    ('Interior',        ('Kokiri Forest -> KF House of Twins',                              { 'index': 0x009C }),
                        ('KF House of Twins -> Kokiri Forest',                              { 'index': 0x033C })),
    ('Interior',        ('Kokiri Forest -> KF Know It All House',                           { 'index': 0x00C9 }),
                        ('KF Know It All House -> Kokiri Forest',                           { 'index': 0x026A })),
    ('Interior',        ('Kokiri Forest -> KF Kokiri Shop',                                 { 'index': 0x00C1 }),
                        ('KF Kokiri Shop -> Kokiri Forest',                                 { 'index': 0x0266 })),
    ('Interior',        ('Lake Hylia -> LH Lab',                                            { 'index': 0x0043 }),
                        ('LH Lab -> Lake Hylia',                                            { 'index': 0x03CC })),
    ('Interior',        ('LH Fishing Island -> LH Fishing Hole',                            { 'index': 0x045F }),
                        ('LH Fishing Hole -> LH Fishing Island',                            { 'index': 0x0309 })),
    ('Interior',        ('GV Fortress Side -> GV Carpenter Tent',                           { 'index': 0x03A0 }),
                        ('GV Carpenter Tent -> GV Fortress Side',                           { 'index': 0x03D0 })),
    ('Interior',        ('Market Entrance -> Market Guard House',                           { 'index': 0x007E }),
                        ('Market Guard House -> Market Entrance',                           { 'index': 0x026E })),
    ('Interior',        ('Market -> Market Mask Shop',                                      { 'index': 0x0530 }),
                        ('Market Mask Shop -> Market',                                      { 'index': 0x01D1, 'addresses': [0xC6DA5E] })),
    ('Interior',        ('Market -> Market Bombchu Bowling',                                { 'index': 0x0507 }),
                        ('Market Bombchu Bowling -> Market',                                { 'index': 0x03BC })),
    ('Interior',        ('Market -> Market Potion Shop',                                    { 'index': 0x0388 }),
                        ('Market Potion Shop -> Market',                                    { 'index': 0x02A2 })),
    ('Interior',        ('Market -> Market Treasure Chest Game',                            { 'index': 0x0063 }),
                        ('Market Treasure Chest Game -> Market',                            { 'index': 0x01D5 })),
    ('Interior',        ('Market Back Alley -> Market Bombchu Shop',                        { 'index': 0x0528 }),
                        ('Market Bombchu Shop -> Market Back Alley',                        { 'index': 0x03C0 })),
    ('Interior',        ('Market Back Alley -> Market Man in Green House',                  { 'index': 0x043B }),
                        ('Market Man in Green House -> Market Back Alley',                  { 'index': 0x0067 })),
    ('Interior',        ('Kakariko Village -> Kak Carpenter Boss House',                    { 'index': 0x02FD }),
                        ('Kak Carpenter Boss House -> Kakariko Village',                    { 'index': 0x0349 })),
    ('Interior',        ('Kakariko Village -> Kak House of Skulltula',                      { 'index': 0x0550 }),
                        ('Kak House of Skulltula -> Kakariko Village',                      { 'index': 0x04EE })),
    ('Interior',        ('Kakariko Village -> Kak Impas House',                             { 'index': 0x039C }),
                        ('Kak Impas House -> Kakariko Village',                             { 'index': 0x0345 })),
    ('Interior',        ('Kak Impas Ledge -> Kak Impas House Back',                         { 'index': 0x05C8 }),
                        ('Kak Impas House Back -> Kak Impas Ledge',                         { 'index': 0x05DC })),
    ('Interior',        ('Kak Backyard -> Kak Odd Medicine Building',                       { 'index': 0x0072 }),
                        ('Kak Odd Medicine Building -> Kak Backyard',                       { 'index': 0x034D })),
    ('Interior',        ('Graveyard -> Graveyard Dampes House',                             { 'index': 0x030D }),
                        ('Graveyard Dampes House -> Graveyard',                             { 'index': 0x0355 })),
    ('Interior',        ('Goron City -> GC Shop',                                           { 'index': 0x037C }),
                        ('GC Shop -> Goron City',                                           { 'index': 0x03FC })),
    ('Interior',        ('Zoras Domain -> ZD Shop',                                         { 'index': 0x0380 }),
                        ('ZD Shop -> Zoras Domain',                                         { 'index': 0x03C4 })),
    ('Interior',        ('Lon Lon Ranch -> LLR Talons House',                               { 'index': 0x004F }),
                        ('LLR Talons House -> Lon Lon Ranch',                               { 'index': 0x0378 })),
    ('Interior',        ('Lon Lon Ranch -> LLR Stables',                                    { 'index': 0x02F9 }),
                        ('LLR Stables -> Lon Lon Ranch',                                    { 'index': 0x042F })),
    ('Interior',        ('Lon Lon Ranch -> LLR Tower',                                      { 'index': 0x05D0 }),
                        ('LLR Tower -> Lon Lon Ranch',                                      { 'index': 0x05D4 })),
    ('Interior',        ('Market -> Market Bazaar',                                         { 'index': 0x052C }),
                        ('Market Bazaar -> Market',                                         { 'index': 0x03B8, 'addresses': [0xBEFD74] })),
    ('Interior',        ('Market -> Market Shooting Gallery',                               { 'index': 0x016D }),
                        ('Market Shooting Gallery -> Market',                               { 'index': 0x01CD, 'addresses': [0xBEFD7C] })),
    ('Interior',        ('Kakariko Village -> Kak Bazaar',                                  { 'index': 0x00B7 }),
                        ('Kak Bazaar -> Kakariko Village',                                  { 'index': 0x0201, 'addresses': [0xBEFD72] })),
    ('Interior',        ('Kakariko Village -> Kak Shooting Gallery',                        { 'index': 0x003B }),
                        ('Kak Shooting Gallery -> Kakariko Village',                        { 'index': 0x0463, 'addresses': [0xBEFD7A] })),
    ('Interior',        ('Desert Colossus -> Colossus Great Fairy Fountain',                { 'index': 0x0588 }),
                        ('Colossus Great Fairy Fountain -> Desert Colossus',                { 'index': 0x057C, 'addresses': [0xBEFD82] })),
    ('Interior',        ('Hyrule Castle Grounds -> HC Great Fairy Fountain',                { 'index': 0x0578 }),
                        ('HC Great Fairy Fountain -> Castle Grounds',                       { 'index': 0x0340, 'addresses': [0xBEFD80] })),
    ('Interior',        ('Ganons Castle Grounds -> OGC Great Fairy Fountain',               { 'index': 0x04C2 }),
                        ('OGC Great Fairy Fountain -> Castle Grounds',                      { 'index': 0x0340, 'addresses': [0xBEFD6C] })),
    ('Interior',        ('DMC Lower Nearby -> DMC Great Fairy Fountain',                    { 'index': 0x04BE }),
                        ('DMC Great Fairy Fountain -> DMC Lower Local',                     { 'index': 0x0482, 'addresses': [0xBEFD6A] })),
    ('Interior',        ('Death Mountain Summit -> DMT Great Fairy Fountain',               { 'index': 0x0315 }),
                        ('DMT Great Fairy Fountain -> Death Mountain Summit',               { 'index': 0x045B, 'addresses': [0xBEFD68] })),
    ('Interior',        ('Zoras Fountain -> ZF Great Fairy Fountain',                       { 'index': 0x0371 }),
                        ('ZF Great Fairy Fountain -> Zoras Fountain',                       { 'index': 0x0394, 'addresses': [0xBEFD7E] })),

    ('SpecialInterior', ('Kokiri Forest -> KF Links House',                                 { 'index': 0x0272 }),
                        ('KF Links House -> Kokiri Forest',                                 { 'index': 0x0211 })),
    ('SpecialInterior', ('ToT Entrance -> Temple of Time',                                  { 'index': 0x0053 }),
                        ('Temple of Time -> ToT Entrance',                                  { 'index': 0x0472 })),
    ('SpecialInterior', ('Kakariko Village -> Kak Windmill',                                { 'index': 0x0453 }),
                        ('Kak Windmill -> Kakariko Village',                                { 'index': 0x0351 })),
    ('SpecialInterior', ('Kakariko Village -> Kak Potion Shop Front',                       { 'index': 0x0384 }),
                        ('Kak Potion Shop Front -> Kakariko Village',                       { 'index': 0x044B })),
    ('SpecialInterior', ('Kak Backyard -> Kak Potion Shop Back',                            { 'index': 0x03EC }),
                        ('Kak Potion Shop Back -> Kak Backyard',                            { 'index': 0x04FF })),

    ('Hideout',         ('Gerudo Fortress -> Hideout 1 Torch Jail',                         { 'index': 0x0486 }),
                        ('Hideout 1 Torch Jail -> Gerudo Fortress',                         { 'index': 0x0231 })),
    ('Hideout',         ('GF Entrances Behind Crates -> Hideout 1 Torch Jail',              { 'index': 0x048A }),
                        ('Hideout 1 Torch Jail -> GF Entrances Behind Crates',              { 'index': 0x0235 })),
    ('Hideout',         ('GF Entrances Behind Crates -> Hideout Kitchen Hallway',           { 'index': 0x048E }),
                        ('Hideout Kitchen Hallway -> GF Entrances Behind Crates',           { 'index': 0x0239 })),
    ('Hideout',         ('Gerudo Fortress -> Hideout Kitchen Hallway',                      { 'index': 0x0492 }),
                        ('Hideout Kitchen Hallway -> Gerudo Fortress',                      { 'index': 0x02AA })),
    ('Hideout',         ('Gerudo Fortress -> Hideout 4 Torches Jail',                       { 'index': 0x0496 }),
                        ('Hideout 4 Torches Jail -> Gerudo Fortress',                       { 'index': 0x02BA })),
    ('Hideout',         ('GF Roof Entrance Cluster -> Hideout 4 Torches Jail',              { 'index': 0x049A }),
                        ('Hideout 4 Torches Jail -> GF Roof Entrance Cluster',              { 'index': 0x02BE })),
    ('Hideout',         ('Gerudo Fortress -> Hideout 2 Torches Jail',                       { 'index': 0x049E }),
                        ('Hideout 2 Torches Jail -> Gerudo Fortress',                       { 'index': 0x02C2 })),
    ('Hideout',         ('GF Roof Entrance Cluster -> Hideout 2 Torches Jail',              { 'index': 0x04A2 }),
                        ('Hideout 2 Torches Jail -> GF Roof Entrance Cluster',              { 'index': 0x02C6 })),
    ('Hideout',         ('GF Roof Entrance Cluster -> Hideout Kitchen Front',               { 'index': 0x04A6 }),
                        ('Hideout Kitchen Front -> GF Roof Entrance Cluster',               { 'index': 0x02D2 })),
    ('Hideout',         ('GF Kitchen Roof Access -> Hideout Kitchen Rear',                  { 'index': 0x04AA }),
                        ('Hideout Kitchen Rear -> GF Kitchen Roof Access',                  { 'index': 0x02D6 })),
    ('Hideout',         ('GF Hall to Balcony Entrance -> Hideout Hall to Balcony Lower',    { 'index': 0x04AE }),
                        ('Hideout Hall to Balcony Lower -> GF Hall to Balcony Entrance',    { 'index': 0x02DA })),
    ('Hideout',         ('GF Balcony -> Hideout Hall to Balcony Upper',                     { 'index': 0x04B2 }),
                        ('Hideout Hall to Balcony Upper -> GF Balcony',                     { 'index': 0x02DE })),
    ('Hideout',         ('GF 3 Torches Jail Exterior -> Hideout 3 Torches Jail',            { 'index': 0x0570 }),
                        ('Hideout 3 Torches Jail -> GF 3 Torches Jail Exterior',            { 'index': 0x03A4 })),

    ('Grotto',          ('Desert Colossus -> Colossus Grotto',                              { 'grotto_id': 0x00, 'entrance': 0x05BC, 'content': 0xFD, 'scene': 0x5C }),
                        ('Colossus Grotto -> Desert Colossus',                              { 'grotto_id': 0x00, 'entrance': 0x0123, 'room': 0x00, 'angle': 0xA71C, 'pos': (0x427A0800, 0xC2000000, 0xC4A20666) })),
    ('Grotto',          ('Lake Hylia -> LH Grotto',                                         { 'grotto_id': 0x01, 'entrance': 0x05A4, 'content': 0xEF, 'scene': 0x57 }),
                        ('LH Grotto -> Lake Hylia',                                         { 'grotto_id': 0x01, 'entrance': 0x0102, 'room': 0x00, 'angle': 0x0000, 'pos': (0xC53DF56A, 0xC4812000, 0x45BE05F2) })),
    ('Grotto',          ('Zora River -> ZR Storms Grotto',                                  { 'grotto_id': 0x02, 'entrance': 0x05BC, 'content': 0xEB, 'scene': 0x54 }),
                        ('ZR Storms Grotto -> Zora River',                                  { 'grotto_id': 0x02, 'entrance': 0x00EA, 'room': 0x00, 'angle': 0x0000, 'pos': (0xC4CBC1B4, 0x42C80000, 0xC3041ABE) })),
    ('Grotto',          ('Zora River -> ZR Fairy Grotto',                                   { 'grotto_id': 0x03, 'entrance': 0x036D, 'content': 0xE6, 'scene': 0x54 }),
                        ('ZR Fairy Grotto -> Zora River',                                   { 'grotto_id': 0x03, 'entrance': 0x00EA, 'room': 0x00, 'angle': 0xE000, 'pos': (0x4427A070, 0x440E8000, 0xC3B4ED3B) })),
    ('Grotto',          ('Zora River -> ZR Open Grotto',                                    { 'grotto_id': 0x04, 'entrance': 0x003F, 'content': 0x29, 'scene': 0x54 }),
                        ('ZR Open Grotto -> Zora River',                                    { 'grotto_id': 0x04, 'entrance': 0x00EA, 'room': 0x00, 'angle': 0x8000, 'pos': (0x43B52520, 0x440E8000, 0x4309A14F) })),
    ('Grotto',          ('DMC Lower Nearby -> DMC Hammer Grotto',                           { 'grotto_id': 0x05, 'entrance': 0x05A4, 'content': 0xF9, 'scene': 0x61 }),
                        ('DMC Hammer Grotto -> DMC Lower Local',                            { 'grotto_id': 0x05, 'entrance': 0x0246, 'room': 0x01, 'angle': 0x31C7, 'pos': (0xC4D290C0, 0x44348000, 0xC3ED5557) })),
    ('Grotto',          ('DMC Upper Nearby -> DMC Upper Grotto',                            { 'grotto_id': 0x06, 'entrance': 0x003F, 'content': 0x7A, 'scene': 0x61 }),
                        ('DMC Upper Grotto -> DMC Upper Local',                             { 'grotto_id': 0x06, 'entrance': 0x0147, 'room': 0x01, 'angle': 0x238E, 'pos': (0x420F3401, 0x449E2000, 0x44DCD549) })),
    ('Grotto',          ('GC Grotto Platform -> GC Grotto',                                 { 'grotto_id': 0x07, 'entrance': 0x05A4, 'content': 0xFB, 'scene': 0x62 }),
                        ('GC Grotto -> GC Grotto Platform',                                 { 'grotto_id': 0x07, 'entrance': 0x014D, 'room': 0x03, 'angle': 0x0000, 'pos': (0x448A1754, 0x44110000, 0xC493CCFD) })),
    ('Grotto',          ('Death Mountain -> DMT Storms Grotto',                             { 'grotto_id': 0x08, 'entrance': 0x003F, 'content': 0x57, 'scene': 0x60 }),
                        ('DMT Storms Grotto -> Death Mountain',                             { 'grotto_id': 0x08, 'entrance': 0x01B9, 'room': 0x00, 'angle': 0x8000, 'pos': (0xC3C1CAC1, 0x44AD4000, 0xC497A1BA) })),
    ('Grotto',          ('Death Mountain Summit -> DMT Cow Grotto',                         { 'grotto_id': 0x09, 'entrance': 0x05FC, 'content': 0xF8, 'scene': 0x60 }),
                        ('DMT Cow Grotto -> Death Mountain Summit',                         { 'grotto_id': 0x09, 'entrance': 0x01B9, 'room': 0x00, 'angle': 0x8000, 'pos': (0xC42CC164, 0x44F34000, 0xC38CFC0C) })),
    ('Grotto',          ('Kak Backyard -> Kak Open Grotto',                                 { 'grotto_id': 0x0A, 'entrance': 0x003F, 'content': 0x28, 'scene': 0x52 }),
                        ('Kak Open Grotto -> Kak Backyard',                                 { 'grotto_id': 0x0A, 'entrance': 0x00DB, 'room': 0x00, 'angle': 0x0000, 'pos': (0x4455CF3B, 0x42A00000, 0xC37D1871) })),
    ('Grotto',          ('Kakariko Village -> Kak Redead Grotto',                           { 'grotto_id': 0x0B, 'entrance': 0x05A0, 'content': 0xE7, 'scene': 0x52 }),
                        ('Kak Redead Grotto -> Kakariko Village',                           { 'grotto_id': 0x0B, 'entrance': 0x00DB, 'room': 0x00, 'angle': 0x0000, 'pos': (0xC3C8EFCE, 0x00000000, 0x43C96551) })),
    ('Grotto',          ('Hyrule Castle Grounds -> HC Storms Grotto',                       { 'grotto_id': 0x0C, 'entrance': 0x05B8, 'content': 0xF6, 'scene': 0x5F }),
                        ('HC Storms Grotto -> Castle Grounds',                              { 'grotto_id': 0x0C, 'entrance': 0x0138, 'room': 0x00, 'angle': 0x9555, 'pos': (0x447C4104, 0x44C46000, 0x4455E211) })),
    ('Grotto',          ('Hyrule Field -> HF Tektite Grotto',                               { 'grotto_id': 0x0D, 'entrance': 0x05C0, 'content': 0xE1, 'scene': 0x51 }),
                        ('HF Tektite Grotto -> Hyrule Field',                               { 'grotto_id': 0x0D, 'entrance': 0x01F9, 'room': 0x00, 'angle': 0x1555, 'pos': (0xC59AACA0, 0xC3960000, 0x45315966) })),
    ('Grotto',          ('Hyrule Field -> HF Near Kak Grotto',                              { 'grotto_id': 0x0E, 'entrance': 0x0598, 'content': 0xE5, 'scene': 0x51 }),
                        ('HF Near Kak Grotto -> Hyrule Field',                              { 'grotto_id': 0x0E, 'entrance': 0x01F9, 'room': 0x00, 'angle': 0xC000, 'pos': (0x4500299B, 0x41A00000, 0xC32065BD) })),
    ('Grotto',          ('Hyrule Field -> HF Fairy Grotto',                                 { 'grotto_id': 0x0F, 'entrance': 0x036D, 'content': 0xFF, 'scene': 0x51 }),
                        ('HF Fairy Grotto -> Hyrule Field',                                 { 'grotto_id': 0x0F, 'entrance': 0x01F9, 'room': 0x00, 'angle': 0x0000, 'pos': (0xC58B2544, 0xC3960000, 0xC3D5186B) })),
    ('Grotto',          ('Hyrule Field -> HF Near Market Grotto',                           { 'grotto_id': 0x10, 'entrance': 0x003F, 'content': 0x00, 'scene': 0x51 }),
                        ('HF Near Market Grotto -> Hyrule Field',                           { 'grotto_id': 0x10, 'entrance': 0x01F9, 'room': 0x00, 'angle': 0xE000, 'pos': (0xC4B2B1F3, 0x00000000, 0x444C719D) })),
    ('Grotto',          ('Hyrule Field -> HF Cow Grotto',                                   { 'grotto_id': 0x11, 'entrance': 0x05A8, 'content': 0xE4, 'scene': 0x51 }),
                        ('HF Cow Grotto -> Hyrule Field',                                   { 'grotto_id': 0x11, 'entrance': 0x01F9, 'room': 0x00, 'angle': 0x0000, 'pos': (0xC5F61086, 0xC3960000, 0x45D84A7E) })),
    ('Grotto',          ('Hyrule Field -> HF Inside Fence Grotto',                          { 'grotto_id': 0x12, 'entrance': 0x059C, 'content': 0xE6, 'scene': 0x51 }),
                        ('HF Inside Fence Grotto -> Hyrule Field',                          { 'grotto_id': 0x12, 'entrance': 0x01F9, 'room': 0x00, 'angle': 0xEAAB, 'pos': (0xC59BE902, 0xC42F0000, 0x4657F479) })),
    ('Grotto',          ('Hyrule Field -> HF Open Grotto',                                  { 'grotto_id': 0x13, 'entrance': 0x003F, 'content': 0x03, 'scene': 0x51 }),
                        ('HF Open Grotto -> Hyrule Field',                                  { 'grotto_id': 0x13, 'entrance': 0x01F9, 'room': 0x00, 'angle': 0x8000, 'pos': (0xC57B69B1, 0xC42F0000, 0x46588DF2) })),
    ('Grotto',          ('Hyrule Field -> HF Southeast Grotto',                             { 'grotto_id': 0x14, 'entrance': 0x003F, 'content': 0x22, 'scene': 0x51 }),
                        ('HF Southeast Grotto -> Hyrule Field',                             { 'grotto_id': 0x14, 'entrance': 0x01F9, 'room': 0x00, 'angle': 0x9555, 'pos': (0xC384A807, 0xC3FA0000, 0x4640DCC8) })),
    ('Grotto',          ('Lon Lon Ranch -> LLR Grotto',                                     { 'grotto_id': 0x15, 'entrance': 0x05A4, 'content': 0xFC, 'scene': 0x63 }),
                        ('LLR Grotto -> Lon Lon Ranch',                                     { 'grotto_id': 0x15, 'entrance': 0x0157, 'room': 0x00, 'angle': 0xAAAB, 'pos': (0x44E0FD92, 0x00000000, 0x44BB9A4C) })),
    ('Grotto',          ('SFM Entryway -> SFM Wolfos Grotto',                               { 'grotto_id': 0x16, 'entrance': 0x05B4, 'content': 0xED, 'scene': 0x56 }),
                        ('SFM Wolfos Grotto -> SFM Entryway',                               { 'grotto_id': 0x16, 'entrance': 0x00FC, 'room': 0x00, 'angle': 0x8000, 'pos': (0xC33DDC64, 0x00000000, 0x44ED42CE) })),
    ('Grotto',          ('Sacred Forest Meadow -> SFM Storms Grotto',                       { 'grotto_id': 0x17, 'entrance': 0x05BC, 'content': 0xEE, 'scene': 0x56 }),
                        ('SFM Storms Grotto -> Sacred Forest Meadow',                       { 'grotto_id': 0x17, 'entrance': 0x00FC, 'room': 0x00, 'angle': 0xAAAB, 'pos': (0x439D6D22, 0x43F00000, 0xC50FC63A) })),
    ('Grotto',          ('Sacred Forest Meadow -> SFM Fairy Grotto',                        { 'grotto_id': 0x18, 'entrance': 0x036D, 'content': 0xFF, 'scene': 0x56 }),
                        ('SFM Fairy Grotto -> Sacred Forest Meadow',                        { 'grotto_id': 0x18, 'entrance': 0x00FC, 'room': 0x00, 'angle': 0x0000, 'pos': (0x425C22D1, 0x00000000, 0x434E9835) })),
    ('Grotto',          ('LW Beyond Mido -> LW Scrubs Grotto',                              { 'grotto_id': 0x19, 'entrance': 0x05B0, 'content': 0xF5, 'scene': 0x5B }),
                        ('LW Scrubs Grotto -> LW Beyond Mido',                              { 'grotto_id': 0x19, 'entrance': 0x01A9, 'room': 0x08, 'angle': 0x2000, 'pos': (0x44293FA2, 0x00000000, 0xC51DE32B) })),
    ('Grotto',          ('Lost Woods -> LW Near Shortcuts Grotto',                          { 'grotto_id': 0x1A, 'entrance': 0x003F, 'content': 0x14, 'scene': 0x5B }),
                        ('LW Near Shortcuts Grotto -> Lost Woods',                          { 'grotto_id': 0x1A, 'entrance': 0x011E, 'room': 0x02, 'angle': 0xE000, 'pos': (0x4464B055, 0x00000000, 0xC464DB7D) })),
    ('Grotto',          ('Kokiri Forest -> KF Storms Grotto',                               { 'grotto_id': 0x1B, 'entrance': 0x003F, 'content': 0x2C, 'scene': 0x55 }),
                        ('KF Storms Grotto -> Kokiri Forest',                               { 'grotto_id': 0x1B, 'entrance': 0x0286, 'room': 0x00, 'angle': 0x4000, 'pos': (0xC3FD8856, 0x43BE0000, 0xC4988DA8) })),
    ('Grotto',          ('Zoras Domain -> ZD Storms Grotto',                                { 'grotto_id': 0x1C, 'entrance': 0x036D, 'content': 0xFF, 'scene': 0x58 }),
<<<<<<< HEAD
                        ('ZD Storms Grotto -> Zoras Domain',                                { 'grotto_id': 0x1C, 'entrance': 0x0108, 'room': 0x01, 'angle': 0xD555, 'pos': (0xC455EB8D, 0x41600000, 0xC3ED3602) })),
    ('Grotto',          ('Gerudo Fortress -> GF Storms Grotto',                             { 'grotto_id': 0x1D, 'entrance': 0x036D, 'content': 0xFF, 'scene': 0x5D }),
                        ('GF Storms Grotto -> Gerudo Fortress',                             { 'grotto_id': 0x1D, 'entrance': 0x0129, 'room': 0x00, 'angle': 0x4000, 'pos': (0x43BE42C0, 0x43A68000, 0xC4C317B1) })),
=======
                        ('ZD Storms Grotto -> Zoras Domain',                                { 'grotto_id': 0x1C })),
    ('Grotto',          ('GF Entrances Behind Crates -> GF Storms Grotto',                  { 'grotto_id': 0x1D, 'entrance': 0x036D, 'content': 0xFF, 'scene': 0x5D }),
                        ('GF Storms Grotto -> GF Entrances Behind Crates',                  { 'grotto_id': 0x1D })),
>>>>>>> 2947f3c0
    ('Grotto',          ('GV Fortress Side -> GV Storms Grotto',                            { 'grotto_id': 0x1E, 'entrance': 0x05BC, 'content': 0xF0, 'scene': 0x5A }),
                        ('GV Storms Grotto -> GV Fortress Side',                            { 'grotto_id': 0x1E, 'entrance': 0x022D, 'room': 0x00, 'angle': 0x9555, 'pos': (0xC4A5CAD2, 0x41700000, 0xC475FF9B) })),
    ('Grotto',          ('GV Grotto Ledge -> GV Octorok Grotto',                            { 'grotto_id': 0x1F, 'entrance': 0x05AC, 'content': 0xF2, 'scene': 0x5A }),
                        ('GV Octorok Grotto -> GV Grotto Ledge',                            { 'grotto_id': 0x1F, 'entrance': 0x0117, 'room': 0x00, 'angle': 0x8000, 'pos': (0x4391C1A4, 0xC40AC000, 0x44B8CC9B) })),
    ('Grotto',          ('LW Beyond Mido -> Deku Theater',                                  { 'grotto_id': 0x20, 'entrance': 0x05C4, 'content': 0xF3, 'scene': 0x5B }),
                        ('Deku Theater -> LW Beyond Mido',                                  { 'grotto_id': 0x20, 'entrance': 0x01A9, 'room': 0x06, 'angle': 0x4000, 'pos': (0x42AA8FDA, 0xC1A00000, 0xC4C82D49) })),

    ('Grave',           ('Graveyard -> Graveyard Shield Grave',                             { 'index': 0x004B }),
                        ('Graveyard Shield Grave -> Graveyard',                             { 'index': 0x035D })),
    ('Grave',           ('Graveyard -> Graveyard Heart Piece Grave',                        { 'index': 0x031C }),
                        ('Graveyard Heart Piece Grave -> Graveyard',                        { 'index': 0x0361 })),
    ('Grave',           ('Graveyard -> Graveyard Royal Familys Tomb',                       { 'index': 0x002D }),
                        ('Graveyard Royal Familys Tomb -> Graveyard',                       { 'index': 0x050B })),
    ('Grave',           ('Graveyard -> Graveyard Dampes Grave',                             { 'index': 0x044F }),
                        ('Graveyard Dampes Grave -> Graveyard',                             { 'index': 0x0359 })),

    ('Overworld',       ('Kokiri Forest -> LW Bridge From Forest',                          { 'index': 0x05E0 }),
                        ('LW Bridge -> Kokiri Forest',                                      { 'index': 0x020D })),
    ('Overworld',       ('Kokiri Forest -> Lost Woods',                                     { 'index': 0x011E }),
                        ('LW Forest Exit -> Kokiri Forest',                                 { 'index': 0x0286 })),
    ('Overworld',       ('Lost Woods -> GC Woods Warp',                                     { 'index': 0x04E2 }),
                        ('GC Woods Warp -> Lost Woods',                                     { 'index': 0x04D6 })),
    ('Overworld',       ('Lost Woods -> Zora River',                                        { 'index': 0x01DD }),
                        ('Zora River -> Lost Woods',                                        { 'index': 0x04DA })),
    ('Overworld',       ('LW Beyond Mido -> SFM Entryway',                                  { 'index': 0x00FC }),
                        ('SFM Entryway -> LW Beyond Mido',                                  { 'index': 0x01A9 })),
    ('Overworld',       ('LW Bridge -> Hyrule Field',                                       { 'index': 0x0185 }),
                        ('Hyrule Field -> LW Bridge',                                       { 'index': 0x04DE })),
    ('Overworld',       ('Hyrule Field -> Lake Hylia',                                      { 'index': 0x0102 }),
                        ('Lake Hylia -> Hyrule Field',                                      { 'index': 0x0189 })),
    ('Overworld',       ('Hyrule Field -> Gerudo Valley',                                   { 'index': 0x0117 }),
                        ('Gerudo Valley -> Hyrule Field',                                   { 'index': 0x018D })),
    ('Overworld',       ('Hyrule Field -> Market Entrance',                                 { 'index': 0x0276 }),
                        ('Market Entrance -> Hyrule Field',                                 { 'index': 0x01FD })),
    ('Overworld',       ('Hyrule Field -> Kakariko Village',                                { 'index': 0x00DB }),
                        ('Kakariko Village -> Hyrule Field',                                { 'index': 0x017D })),
    ('Overworld',       ('Hyrule Field -> ZR Front',                                        { 'index': 0x00EA }),
                        ('ZR Front -> Hyrule Field',                                        { 'index': 0x0181 })),
    ('Overworld',       ('Hyrule Field -> Lon Lon Ranch',                                   { 'index': 0x0157 }),
                        ('Lon Lon Ranch -> Hyrule Field',                                   { 'index': 0x01F9 })),
    ('Overworld',       ('Lake Hylia -> Zoras Domain',                                      { 'index': 0x0328 }),
                        ('Zoras Domain -> Lake Hylia',                                      { 'index': 0x0560 })),
    ('Overworld',       ('GV Fortress Side -> Gerudo Fortress',                             { 'index': 0x0129 }),
                        ('Gerudo Fortress -> GV Fortress Side',                             { 'index': 0x022D })),
    ('Overworld',       ('GF Outside Gate -> Wasteland Near Fortress',                      { 'index': 0x0130 }),
                        ('Wasteland Near Fortress -> GF Outside Gate',                      { 'index': 0x03AC })),
    ('Overworld',       ('Wasteland Near Colossus -> Desert Colossus',                      { 'index': 0x0123 }),
                        ('Desert Colossus -> Wasteland Near Colossus',                      { 'index': 0x0365 })),
    ('Overworld',       ('Market Entrance -> Market',                                       { 'index': 0x00B1 }),
                        ('Market -> Market Entrance',                                       { 'index': 0x0033 })),
    ('Overworld',       ('Market -> Castle Grounds',                                        { 'index': 0x0138 }),
                        ('Castle Grounds -> Market',                                        { 'index': 0x025A })),
    ('Overworld',       ('Market -> ToT Entrance',                                          { 'index': 0x0171 }),
                        ('ToT Entrance -> Market',                                          { 'index': 0x025E })),
    ('Overworld',       ('Kakariko Village -> Graveyard',                                   { 'index': 0x00E4 }),
                        ('Graveyard -> Kakariko Village',                                   { 'index': 0x0195 })),
    ('Overworld',       ('Kak Behind Gate -> Death Mountain',                               { 'index': 0x013D }),
                        ('Death Mountain -> Kak Behind Gate',                               { 'index': 0x0191 })),
    ('Overworld',       ('Death Mountain -> Goron City',                                    { 'index': 0x014D }),
                        ('Goron City -> Death Mountain',                                    { 'index': 0x01B9 })),
    ('Overworld',       ('GC Darunias Chamber -> DMC Lower Local',                          { 'index': 0x0246 }),
                        ('DMC Lower Nearby -> GC Darunias Chamber',                         { 'index': 0x01C1 })),
    ('Overworld',       ('Death Mountain Summit -> DMC Upper Local',                        { 'index': 0x0147 }),
                        ('DMC Upper Nearby -> Death Mountain Summit',                       { 'index': 0x01BD })),
    ('Overworld',       ('ZR Behind Waterfall -> Zoras Domain',                             { 'index': 0x0108 }),
                        ('Zoras Domain -> ZR Behind Waterfall',                             { 'index': 0x019D })),
    ('Overworld',       ('ZD Behind King Zora -> Zoras Fountain',                           { 'index': 0x0225 }),
                        ('Zoras Fountain -> ZD Behind King Zora',                           { 'index': 0x01A1 })),

    ('Overworld',       ('GV Lower Stream -> Lake Hylia',                                   { 'index': 0x0219 })),

    ('OwlDrop',         ('LH Owl Flight -> Hyrule Field',                                   { 'index': 0x027E, 'addresses': [0xAC9F26] })),
    ('OwlDrop',         ('DMT Owl Flight -> Kak Impas Rooftop',                             { 'index': 0x0554, 'addresses': [0xAC9EF2] })),

    ('Spawn',           ('Child Spawn -> KF Links House',                                   { 'index': 0x00BB, 'addresses': [0xB06342] })),
    ('Spawn',           ('Adult Spawn -> Temple of Time',                                   { 'index': 0x05F4, 'addresses': [0xB06332] })),

    ('WarpSong',        ('Minuet of Forest Warp -> Sacred Forest Meadow',                   { 'index': 0x0600, 'addresses': [0xBF023C] })),
    ('WarpSong',        ('Bolero of Fire Warp -> DMC Central Local',                        { 'index': 0x04F6, 'addresses': [0xBF023E] })),
    ('WarpSong',        ('Serenade of Water Warp -> Lake Hylia',                            { 'index': 0x0604, 'addresses': [0xBF0240] })),
    ('WarpSong',        ('Requiem of Spirit Warp -> Desert Colossus',                       { 'index': 0x01F1, 'addresses': [0xBF0242] })),
    ('WarpSong',        ('Nocturne of Shadow Warp -> Graveyard Warp Pad Region',            { 'index': 0x0568, 'addresses': [0xBF0244] })),
    ('WarpSong',        ('Prelude of Light Warp -> Temple of Time',                         { 'index': 0x05F4, 'addresses': [0xBF0246] })),

    ('Extra',           ('ZD Eyeball Frog Timeout -> Zoras Domain',                         { 'index': 0x0153 })),
    ('Extra',           ('ZR Top of Waterfall -> Zora River',                               { 'index': 0x0199 })),
]

def _add_boss_entrances():
    # Compute this at load time to save a lot of duplication
    dungeon_data = {}
    for type, forward, *reverse in entrance_shuffle_table:
        if type != 'Dungeon':
            continue
        if not reverse:
            continue
        name, forward = forward
        reverse = reverse[0][1]
        if 'blue_warp' not in reverse:
            continue
        dungeon_data[name] = {
            'dungeon_index': forward['index'],
            'exit_index': reverse['index'],
            'exit_blue_warp': reverse['blue_warp'],
            'exit_blue_warp_addresses': reverse['blue_warp_addresses']
        }

    for type, source, target, boss, dungeon, index, rindex, addresses in [
        (
            'ChildBoss', 'Deku Tree Boss Door', 'Gohma Boss Room', 'Queen Gohma',
            'KF Outside Deku Tree -> Deku Tree Lobby',
            0x040f, 0x0252, [ 0xB06292, 0xBC6162, 0xBC60AE ]
        ),
        (
            'ChildBoss', 'Dodongos Cavern Boss Door', 'King Dodongo Boss Room', 'King Dodongo',
            'Death Mountain -> Dodongos Cavern Beginning',
            0x040b, 0x00c5, [ 0xB062B6, 0xBC616E ]
        ),
        (
            'ChildBoss', 'Jabu Jabus Belly Boss Door', 'Barinade Boss Room', 'Barinade',
            'Zoras Fountain -> Jabu Jabus Belly Beginning',
            0x0301, 0x0407, [ 0xB062C2, 0xBC60C2 ]
        ),
        (
            'AdultBoss', 'Forest Temple Boss Door', 'Phantom Ganon Boss Room', 'Phantom Ganon',
            'SFM Forest Temple Entrance Ledge -> Forest Temple Lobby',
            0x000c, 0x024E, [ 0xB062CE, 0xBC6182 ]
        ),
        (
            'AdultBoss', 'Fire Temple Boss Door', 'Volvagia Boss Room', 'Volvagia',
            'DMC Fire Temple Entrance -> Fire Temple Lower',
            0x0305, 0x0175, [ 0xB062DA, 0xBC60CE ]
        ),
        (
            'AdultBoss', 'Water Temple Boss Door', 'Morpha Boss Room', 'Morpha',
            'Lake Hylia -> Water Temple Lobby',
            0x0417, 0x0423, [ 0xB062E6, 0xBC6196 ]
        ),
        (
            'AdultBoss', 'Spirit Temple Boss Door', 'Twinrova Boss Room', 'Twinrova',
            'Desert Colossus -> Spirit Temple Lobby',
            0x008D, 0x02F5, [ 0xB062F2, 0xBC6122 ]
        ),
        (
            'AdultBoss', 'Shadow Temple Boss Door', 'Bongo Bongo Boss Room', 'Bongo Bongo',
            'Graveyard Warp Pad Region -> Shadow Temple Entryway',
            0x0413, 0x02B2, [ 0xB062FE, 0xBC61AA ]
        )
    ]:
        d = {'index': index, 'patch_addresses': addresses, 'boss': boss}
        d.update(dungeon_data[dungeon])
        entrance_shuffle_table.append(
            (type, (f"{source} -> {target}", d), (f"{target} -> {source}", {'index': rindex}))
        )
_add_boss_entrances()

# Basically, the entrances in the list above that go to:
# - DMC Central Local (child access for the bean and skull)
# - Desert Colossus (child access to colossus and spirit)
# - Graveyard Warp Pad Region (access to shadow, plus the gossip stone)
# We will always need to pick one from each list to receive a one-way entrance
# if shuffling warp songs (depending on other settings).
# Table maps: short key -> ([target regions], [allowed types])
priority_entrance_table = {
    'Bolero': (['DMC Central Local'], ['OwlDrop', 'WarpSong']),
    'Nocturne': (['Graveyard Warp Pad Region'], ['OwlDrop', 'Spawn', 'WarpSong']),
    'Requiem': (['Desert Colossus', 'Desert Colossus From Spirit Lobby'], ['OwlDrop', 'Spawn', 'WarpSong']),
}


class EntranceShuffleError(ShuffleError):
    pass


# Set entrances of all worlds, first initializing them to their default regions, then potentially shuffling part of them
def set_entrances(worlds):
    for world in worlds:
        world.initialize_entrances()

    if worlds[0].entrance_shuffle:
        shuffle_random_entrances(worlds)

    set_entrances_based_rules(worlds)


# Shuffles entrances that need to be shuffled in all worlds
def shuffle_random_entrances(worlds):

    # Store all locations reachable before shuffling to differentiate which locations were already unreachable from those we made unreachable
    complete_itempool = [item for world in worlds for item in world.get_itempool_with_dungeon_items()]
    max_search = Search.max_explore([world.state for world in worlds], complete_itempool)

    non_drop_locations = [location for world in worlds for location in world.get_locations() if location.type not in ('Drop', 'Event')]
    max_search.visit_locations(non_drop_locations)
    locations_to_ensure_reachable = list(filter(max_search.visited, non_drop_locations))

    # Shuffle all entrances within their own worlds
    for world in worlds:
        # Set entrance data for all entrances, even those we aren't shuffling
        set_all_entrances_data(world)

        # Determine entrance pools based on settings, to be shuffled in the order we set them by
        one_way_entrance_pools = OrderedDict()
        entrance_pools = OrderedDict()
        one_way_priorities = {}

        if worlds[0].settings.owl_drops:
            one_way_entrance_pools['OwlDrop'] = world.get_shufflable_entrances(type='OwlDrop')

        if worlds[0].settings.spawn_positions:
            one_way_entrance_pools['Spawn'] = world.get_shufflable_entrances(type='Spawn')

        if worlds[0].settings.warp_songs:
            one_way_entrance_pools['WarpSong'] = world.get_shufflable_entrances(type='WarpSong')
            if worlds[0].settings.reachable_locations != 'beatable' and worlds[0].settings.logic_rules == 'glitchless':
                # In glitchless, there aren't any other ways to access these areas
                one_way_priorities['Bolero'] = priority_entrance_table['Bolero']
                one_way_priorities['Nocturne'] = priority_entrance_table['Nocturne']
                if not worlds[0].shuffle_dungeon_entrances and not worlds[0].settings.shuffle_overworld_entrances:
                    one_way_priorities['Requiem'] = priority_entrance_table['Requiem']

        if worlds[0].settings.shuffle_bosses == 'full':
            entrance_pools['Boss'] = world.get_shufflable_entrances(type='ChildBoss', only_primary=True)
            entrance_pools['Boss'] += world.get_shufflable_entrances(type='AdultBoss', only_primary=True)
        elif worlds[0].settings.shuffle_bosses == 'limited':
            entrance_pools['ChildBoss'] = world.get_shufflable_entrances(type='ChildBoss', only_primary=True)
            entrance_pools['AdultBoss'] = world.get_shufflable_entrances(type='AdultBoss', only_primary=True)

        if worlds[0].shuffle_dungeon_entrances:
            entrance_pools['Dungeon'] = world.get_shufflable_entrances(type='Dungeon', only_primary=True)
            # The fill algorithm will already make sure gohma is reachable, however it can end up putting
            # a forest escape via the hands of spirit on Deku leading to Deku on spirit in logic. This is
            # not really a closed forest anymore, so specifically remove Deku Tree from closed forest.
            if worlds[0].settings.open_forest == 'closed':
                entrance_pools['Dungeon'].remove(world.get_entrance('KF Outside Deku Tree -> Deku Tree Lobby'))
            if worlds[0].shuffle_special_dungeon_entrances:
                entrance_pools['Dungeon'] += world.get_shufflable_entrances(type='DungeonSpecial', only_primary=True)
            if worlds[0].settings.decouple_entrances:
                entrance_pools['DungeonReverse'] = [entrance.reverse for entrance in entrance_pools['Dungeon']]

        if worlds[0].shuffle_interior_entrances:
            entrance_pools['Interior'] = world.get_shufflable_entrances(type='Interior', only_primary=True)
            if worlds[0].shuffle_special_interior_entrances:
                entrance_pools['Interior'] += world.get_shufflable_entrances(type='SpecialInterior', only_primary=True)
<<<<<<< HEAD
            if worlds[0].settings.decouple_entrances:
                entrance_pools['InteriorReverse'] = [entrance.reverse for entrance in entrance_pools['Interior']]
=======
            if worlds[0].settings.shuffle_hideout_entrances:
                entrance_pools['Interior'] += world.get_shufflable_entrances(type='Hideout', only_primary=True)
>>>>>>> 2947f3c0

        if worlds[0].settings.shuffle_grotto_entrances:
            entrance_pools['GrottoGrave'] = world.get_shufflable_entrances(type='Grotto', only_primary=True)
            entrance_pools['GrottoGrave'] += world.get_shufflable_entrances(type='Grave', only_primary=True)
            if worlds[0].settings.decouple_entrances:
                entrance_pools['GrottoGraveReverse'] = [entrance.reverse for entrance in entrance_pools['GrottoGrave']]

        if worlds[0].settings.shuffle_overworld_entrances:
            exclude_overworld_reverse = ('Overworld' in worlds[0].settings.mix_entrance_pools) and not worlds[0].settings.decouple_entrances
            entrance_pools['Overworld'] = world.get_shufflable_entrances(type='Overworld', only_primary=exclude_overworld_reverse)
            if not worlds[0].settings.decouple_entrances:
                entrance_pools['Overworld'].remove(world.get_entrance('GV Lower Stream -> Lake Hylia'))

        # Set shuffled entrances as such
        for entrance in list(chain.from_iterable(one_way_entrance_pools.values())) + list(chain.from_iterable(entrance_pools.values())):
            entrance.shuffled = True
            if entrance.reverse:
                entrance.reverse.shuffled = True

        # Combine all entrance pools into one when mixing entrance pools
        mixed_entrance_pools = []
        for pool in worlds[0].settings.mix_entrance_pools:
            mixed_entrance_pools.append(pool)
            if pool != 'Overworld' and worlds[0].settings.decouple_entrances:
                mixed_entrance_pools.append(pool + 'Reverse')

        if len(mixed_entrance_pools) > 1:
            entrance_pools['Mixed'] = []
            for pool in mixed_entrance_pools:
                entrance_pools['Mixed'] += entrance_pools.pop(pool, [])

        # Build target entrance pools and set the assumption for entrances being reachable
        one_way_target_entrance_pools = {}
        for pool_type, entrance_pool in one_way_entrance_pools.items():
            # One way entrances are extra entrances that will be connected to entrance positions from a selection of entrance pools
            if pool_type == 'OwlDrop':
                valid_target_types = ('WarpSong', 'OwlDrop', 'Overworld', 'Extra')
                one_way_target_entrance_pools[pool_type] = build_one_way_targets(world, valid_target_types, exclude=['Prelude of Light Warp -> Temple of Time'])
                for target in one_way_target_entrance_pools[pool_type]:
                    target.set_rule(lambda state, age=None, **kwargs: age == 'child')
            elif pool_type == 'Spawn':
                valid_target_types = ('Spawn', 'WarpSong', 'OwlDrop', 'Overworld', 'Interior', 'SpecialInterior', 'Extra')
                one_way_target_entrance_pools[pool_type] = build_one_way_targets(world, valid_target_types)
            elif pool_type == 'WarpSong':
                valid_target_types = ('Spawn', 'WarpSong', 'OwlDrop', 'Overworld', 'Interior', 'SpecialInterior', 'Extra')
                one_way_target_entrance_pools[pool_type] = build_one_way_targets(world, valid_target_types)
            # Ensure that when trying to place the last entrance of a one way pool, we don't assume the rest of the targets are reachable
            for target in one_way_target_entrance_pools[pool_type]:
                target.add_rule((lambda entrances=entrance_pool: (lambda state, **kwargs: any(entrance.connected_region == None for entrance in entrances)))())
        # Disconnect all one way entrances at this point (they need to be connected during all of the above process)
        for entrance in chain.from_iterable(one_way_entrance_pools.values()):
            entrance.disconnect()

        target_entrance_pools = {}
        for pool_type, entrance_pool in entrance_pools.items():
            target_entrance_pools[pool_type] = assume_entrance_pool(entrance_pool)

        # Set entrances defined in the distribution
        world.distribution.set_shuffled_entrances(worlds, dict(chain(one_way_entrance_pools.items(), entrance_pools.items())), dict(chain(one_way_target_entrance_pools.items(), target_entrance_pools.items())), locations_to_ensure_reachable, complete_itempool)

        # Check placed one way entrances and trim.
        # The placed entrances are already pointing at their new regions.
        placed_entrances = [entrance for entrance in chain.from_iterable(one_way_entrance_pools.values())
                            if entrance.replaces is not None]
        replaced_entrances = [entrance.replaces for entrance in placed_entrances]
        # Remove replaced entrances so we don't place two in one target.
        for remaining_target in chain.from_iterable(one_way_target_entrance_pools.values()):
            if remaining_target.replaces and remaining_target.replaces in replaced_entrances:
                delete_target_entrance(remaining_target)
        # Remove priority targets if any placed entrances point at their region(s).
        for key, (regions, _) in priority_entrance_table.items():
            if key in one_way_priorities:
                for entrance in placed_entrances:
                    if entrance.connected_region and entrance.connected_region.name in regions:
                        del one_way_priorities[key]
                        break

        # Place priority entrances
        placed_one_way_entrances = shuffle_one_way_priority_entrances(worlds, world, one_way_priorities, one_way_entrance_pools, one_way_target_entrance_pools, locations_to_ensure_reachable, complete_itempool, retry_count=2)

        # Delete all targets that we just placed from one way target pools so multiple one way entrances don't use the same target
        replaced_entrances = [entrance.replaces for entrance in chain.from_iterable(one_way_entrance_pools.values())]
        for remaining_target in chain.from_iterable(one_way_target_entrance_pools.values()):
            if remaining_target.replaces in replaced_entrances:
                delete_target_entrance(remaining_target)


        # Shuffle all entrances among the pools to shuffle
        for pool_type, entrance_pool in one_way_entrance_pools.items():
            placed_one_way_entrances += shuffle_entrance_pool(world, worlds, entrance_pool, one_way_target_entrance_pools[pool_type], locations_to_ensure_reachable, check_all=True, placed_one_way_entrances=placed_one_way_entrances)
            # Delete all targets that we just placed from other one way target pools so multiple one way entrances don't use the same target
            replaced_entrances = [entrance.replaces for entrance in entrance_pool]
            for remaining_target in chain.from_iterable(one_way_target_entrance_pools.values()):
                if remaining_target.replaces in replaced_entrances:
                    delete_target_entrance(remaining_target)
            # Delete all unused extra targets after placing a one way pool, since the unused targets won't ever be replaced
            for unused_target in one_way_target_entrance_pools[pool_type]:
                delete_target_entrance(unused_target)

        for pool_type, entrance_pool in entrance_pools.items():
            shuffle_entrance_pool(world, worlds, entrance_pool, target_entrance_pools[pool_type], locations_to_ensure_reachable, placed_one_way_entrances=placed_one_way_entrances)


    # Multiple checks after shuffling entrances to make sure everything went fine
    max_search = Search.max_explore([world.state for world in worlds], complete_itempool)

    # Check that all shuffled entrances are properly connected to a region
    for world in worlds:
        for entrance in world.get_shuffled_entrances():
            if entrance.connected_region == None:
                logging.getLogger('').error('%s was shuffled but still isn\'t connected to any region [World %d]', entrance, world.id)
            if entrance.replaces == None:
                logging.getLogger('').error('%s was shuffled but still doesn\'t replace any entrance [World %d]', entrance, world.id)
    if len(world.get_region('Root Exits').exits) > 8:
        for exit in world.get_region('Root Exits').exits:
            logging.getLogger('').error('Root Exit: %s, Connected Region: %s', exit, exit.connected_region)
        raise RuntimeError('Something went wrong, Root has too many entrances left after shuffling entrances [World %d]' % world.id)

    # Check for game beatability in all worlds
    if not max_search.can_beat_game(False):
        raise EntranceShuffleError('Cannot beat game!')

    # Validate the worlds one last time to ensure all special conditions are still valid
    for world in worlds:
        try:
            validate_world(world, worlds, None, locations_to_ensure_reachable, complete_itempool, placed_one_way_entrances=placed_one_way_entrances)
        except EntranceShuffleError as error:
            raise EntranceShuffleError('Worlds are not valid after shuffling entrances, Reason: %s' % error)


def shuffle_one_way_priority_entrances(worlds, world, one_way_priorities, one_way_entrance_pools, one_way_target_entrance_pools, locations_to_ensure_reachable, complete_itempool, retry_count=2):
    while retry_count:
        retry_count -= 1
        rollbacks = []

        try:
            for key, (regions, types) in one_way_priorities.items():
                place_one_way_priority_entrance(worlds, world, key, regions, types, rollbacks, locations_to_ensure_reachable, complete_itempool, one_way_entrance_pools, one_way_target_entrance_pools)

            # If all entrances could be connected without issues, log connections and continue
            for entrance, target in rollbacks:
                confirm_replacement(entrance, target)
            return rollbacks

        except EntranceShuffleError as error:
            for entrance, target in rollbacks:
                restore_connections(entrance, target)
            logging.getLogger('').info('Failed to place all priority one-way entrances for world %d. Will retry %d more times', world.id, retry_count)
            logging.getLogger('').info('\t%s' % error)

    if world.settings.custom_seed:
        raise EntranceShuffleError('Entrance placement attempt count exceeded for world %d. Ensure the \"Seed\" field is empty and retry a few times.' % one_way_entrance_pools[0].world.id)
    if world.settings.distribution_file:
        raise EntranceShuffleError('Entrance placement attempt count exceeded for world %d. Some entrances in the Plandomizer File may have to be changed to create a valid seed. Reach out to Support on Discord for help.' % one_way_entrance_pools[0].world.id)
    raise EntranceShuffleError('Entrance placement attempt count exceeded for world %d. Retry a few times or reach out to Support on Discord for help.' % one_way_entrance_pools[0].world.id)

# Shuffle all entrances within a provided pool
def shuffle_entrance_pool(world, worlds, entrance_pool, target_entrances, locations_to_ensure_reachable, check_all=False, retry_count=20, placed_one_way_entrances=()):

    # Split entrances between those that have requirements (restrictive) and those that do not (soft). These are primarily age or time of day requirements.
    restrictive_entrances, soft_entrances = split_entrances_by_requirements(worlds, entrance_pool, target_entrances)

    while retry_count:
        retry_count -= 1
        rollbacks = []

        try:
            # Shuffle restrictive entrances first while more regions are available in order to heavily reduce the chances of the placement failing.
            shuffle_entrances(worlds, restrictive_entrances, target_entrances, rollbacks, locations_to_ensure_reachable, placed_one_way_entrances=placed_one_way_entrances)

            # Shuffle the rest of the entrances, we don't have to check for beatability/reachability of locations when placing those, unless specified otherwise
            if check_all:
                shuffle_entrances(worlds, soft_entrances, target_entrances, rollbacks, locations_to_ensure_reachable, placed_one_way_entrances=placed_one_way_entrances)
            else:
                shuffle_entrances(worlds, soft_entrances, target_entrances, rollbacks, placed_one_way_entrances=placed_one_way_entrances)

            # Fully validate the resulting world to ensure everything is still fine after shuffling this pool
            complete_itempool = [item for world in worlds for item in world.get_itempool_with_dungeon_items()]
            validate_world(world, worlds, None, locations_to_ensure_reachable, complete_itempool, placed_one_way_entrances=placed_one_way_entrances)

            # If all entrances could be connected without issues, log connections and continue
            for entrance, target in rollbacks:
                confirm_replacement(entrance, target)
            return rollbacks

        except EntranceShuffleError as error:
            for entrance, target in rollbacks:
                restore_connections(entrance, target)
            logging.getLogger('').info('Failed to place all entrances in a pool for world %d. Will retry %d more times', entrance_pool[0].world.id, retry_count)
            logging.getLogger('').info('\t%s' % error)

    if world.settings.custom_seed:
        raise EntranceShuffleError('Entrance placement attempt count exceeded for world %d. Ensure the \"Seed\" field is empty and retry a few times.' % entrance_pool[0].world.id)
    if world.settings.distribution_file:
        raise EntranceShuffleError('Entrance placement attempt count exceeded for world %d. Some entrances in the Plandomizer File may have to be changed to create a valid seed. Reach out to Support on Discord for help.' % entrance_pool[0].world.id)
    raise EntranceShuffleError('Entrance placement attempt count exceeded for world %d. Retry a few times or reach out to Support on Discord for help.' % entrance_pool[0].world.id)


# Split entrances based on their requirements to figure out how each entrance should be handled when shuffling them
def split_entrances_by_requirements(worlds, entrances_to_split, assumed_entrances):

    # First, disconnect all root assumed entrances and save which regions they were originally connected to, so we can reconnect them later
    original_connected_regions = {}
    entrances_to_disconnect = set(assumed_entrances).union(entrance.reverse for entrance in assumed_entrances if entrance.reverse)
    for entrance in entrances_to_disconnect:
        if entrance.connected_region:
            original_connected_regions[entrance] = entrance.disconnect()

    # Generate the states with all assumed entrances disconnected
    # This ensures no assumed entrances corresponding to those we are shuffling are required in order for an entrance to be reachable as some age/tod
    complete_itempool = [item for world in worlds for item in world.get_itempool_with_dungeon_items()]
    max_search = Search.max_explore([world.state for world in worlds], complete_itempool)

    restrictive_entrances = []
    soft_entrances = []

    for entrance in entrances_to_split:
        # Here, we find entrances that may be unreachable under certain conditions
        if not max_search.spot_access(entrance, age='both', tod=TimeOfDay.ALL):
            restrictive_entrances.append(entrance)
            continue
        # If an entrance is reachable as both ages and all times of day with all the other entrances disconnected,
        # then it can always be made accessible in all situations by the Fill algorithm, no matter which combination of entrances we end up with.
        # Thus, those entrances aren't bound to any specific requirements and are very versatile during placement.
        soft_entrances.append(entrance)

    # Reconnect all disconnected entrances afterwards
    for entrance in entrances_to_disconnect:
        if entrance in original_connected_regions:
            entrance.connect(original_connected_regions[entrance])

    return restrictive_entrances, soft_entrances


def replace_entrance(worlds, entrance, target, rollbacks, locations_to_ensure_reachable, itempool, placed_one_way_entrances=()):
    try:
        check_entrances_compatibility(entrance, target, rollbacks, placed_one_way_entrances)
        change_connections(entrance, target)
        validate_world(entrance.world, worlds, entrance, locations_to_ensure_reachable, itempool, placed_one_way_entrances=placed_one_way_entrances)
        rollbacks.append((entrance, target))
        return True
    except EntranceShuffleError as error:
        # If the entrance can't be placed there, log a debug message and change the connections back to what they were previously
        logging.getLogger('').debug('Failed to connect %s To %s (Reason: %s) [World %d]',
                                    entrance, entrance.connected_region or target.connected_region, error, entrance.world.id)
        if entrance.connected_region:
            restore_connections(entrance, target)
    return False


# Connect one random entrance from entrance pools to one random target in the respective target pool.
# Entrance chosen will have one of the allowed types.
# Target chosen will lead to one of the allowed regions.
def place_one_way_priority_entrance(worlds, world, priority_name, allowed_regions, allowed_types, rollbacks, locations_to_ensure_reachable, complete_itempool, one_way_entrance_pools, one_way_target_entrance_pools):
    # Combine the entrances for allowed types in one list.
    # Shuffle this list.
    # Pick the first one not already set, not adult spawn, that has a valid target entrance.
    # Assemble then clear entrances from the pool and target pools as appropriate.
    avail_pool = list(chain.from_iterable(one_way_entrance_pools[t] for t in allowed_types if t in one_way_entrance_pools))
    random.shuffle(avail_pool)
    for entrance in avail_pool:
        if entrance.replaces:
            continue
        # Only allow Adult Spawn as sole Nocturne access if hints != mask.
        # Otherwise, child access is required here (adult access assumed or guaranteed later).
        if entrance.parent_region.name == 'Adult Spawn':
            if priority_name != 'Nocturne' or entrance.world.settings.hints == "mask":
                continue
        # If not shuffling dungeons, Nocturne requires adult access.
        if not entrance.world.shuffle_dungeon_entrances and priority_name == 'Nocturne':
            if entrance.type != 'WarpSong' and entrance.parent_region.name != 'Adult Spawn':
                continue
        for target in one_way_target_entrance_pools[entrance.type]:
            if target.connected_region and target.connected_region.name in allowed_regions:
                if replace_entrance(worlds, entrance, target, rollbacks, locations_to_ensure_reachable, complete_itempool):
                    logging.getLogger('').debug(f'Priority placement for {priority_name}: placing {entrance} as {target}')
                    return
    raise EntranceShuffleError(f'Unable to place priority one-way entrance for {priority_name} [World {world.id}].')


# Shuffle entrances by placing them instead of entrances in the provided target entrances list
# While shuffling entrances, the algorithm will ensure worlds are still valid based on multiple criterias
def shuffle_entrances(worlds, entrances, target_entrances, rollbacks, locations_to_ensure_reachable=(), placed_one_way_entrances=()):

    # Retrieve all items in the itempool, all worlds included
    complete_itempool = [item for world in worlds for item in world.get_itempool_with_dungeon_items()]

    random.shuffle(entrances)

    # Place all entrances in the pool, validating worlds during every placement
    for entrance in entrances:
        if entrance.connected_region != None:
            continue
        random.shuffle(target_entrances)

        for target in target_entrances:
            if target.connected_region == None:
                continue

            if replace_entrance(worlds, entrance, target, rollbacks, locations_to_ensure_reachable, complete_itempool, placed_one_way_entrances=placed_one_way_entrances):
                break

        if entrance.connected_region == None:
            raise EntranceShuffleError('No more valid entrances to replace with %s in world %d' % (entrance, entrance.world.id))


# Check and validate that an entrance is compatible to replace a specific target
def check_entrances_compatibility(entrance, target, rollbacks=(), placed_one_way_entrances=()):
    # An entrance shouldn't be connected to its own scene, so we fail in that situation
    if entrance.parent_region.get_scene() and entrance.parent_region.get_scene() == target.connected_region.get_scene():
        raise EntranceShuffleError('Self scene connections are forbidden')

    # One way entrances shouldn't lead to the same hint area as other already chosen one way entrances
    if entrance.type in ('OwlDrop', 'Spawn', 'WarpSong'):
        try:
            hint_area = HintArea.at(target.connected_region)
        except HintAreaNotFound:
            pass # not connected to a hint area yet, will be checked when shuffling two-way entrances
        else:
            for placed_entrance in (*rollbacks, *placed_one_way_entrances):
                try:
                    if HintArea.at(placed_entrance[0].connected_region) == hint_area:
                        raise EntranceShuffleError(f'Another one-way entrance already leads to {hint_area}')
                except HintAreaNotFound:
                    pass


# Validate the provided worlds' structures, raising an error if it's not valid based on our criterias
def validate_world(world, worlds, entrance_placed, locations_to_ensure_reachable, itempool, placed_one_way_entrances=()):

    if not world.settings.decouple_entrances:
        # Unless entrances are decoupled, we don't want the player to end up through certain entrances as the wrong age
        # This means we need to hard check that none of the relevant entrances are ever reachable as that age
        # This is mostly relevant when mixing entrance pools or shuffling special interiors (such as windmill or kak potion shop)
        # Warp Songs and Overworld Spawns can also end up inside certain indoors so those need to be handled as well
        CHILD_FORBIDDEN = ['OGC Great Fairy Fountain -> Castle Grounds', 'GV Carpenter Tent -> GV Fortress Side', 'Ganons Castle Lobby -> Castle Grounds']
        ADULT_FORBIDDEN = ['HC Great Fairy Fountain -> Castle Grounds', 'HC Storms Grotto -> Castle Grounds']

        for entrance in world.get_shufflable_entrances():
            if entrance.shuffled:
                if entrance.replaces:
                    if entrance.replaces.name in CHILD_FORBIDDEN and not entrance_unreachable_as(entrance, 'child', already_checked=[entrance.replaces.reverse]):
                        raise EntranceShuffleError('%s is replaced by an entrance with a potential child access' % entrance.replaces.name)
                    elif entrance.replaces.name in ADULT_FORBIDDEN and not entrance_unreachable_as(entrance, 'adult', already_checked=[entrance.replaces.reverse]):
                        raise EntranceShuffleError('%s is replaced by an entrance with a potential adult access' % entrance.replaces.name)
            else:
                if entrance.name in CHILD_FORBIDDEN and not entrance_unreachable_as(entrance, 'child', already_checked=[entrance.reverse]):
                    raise EntranceShuffleError('%s is potentially accessible as child' % entrance.name)
                elif entrance.name in ADULT_FORBIDDEN and not entrance_unreachable_as(entrance, 'adult', already_checked=[entrance.reverse]):
                    raise EntranceShuffleError('%s is potentially accessible as adult' % entrance.name)

    if locations_to_ensure_reachable:
        max_search = Search.max_explore([w.state for w in worlds], itempool)
        # If ALR is enabled, ensure all locations we want to keep reachable are indeed still reachable
        # Otherwise, just continue if the game is still beatable
        if not (world.check_beatable_only and max_search.can_beat_game(False)):
            max_search.visit_locations(locations_to_ensure_reachable)
            for location in locations_to_ensure_reachable:
                if not max_search.visited(location):
                    raise EntranceShuffleError('%s is unreachable' % location.name)

    if world.shuffle_interior_entrances and ('ganondorf' in world.settings.misc_hints or world.settings.hints != 'none') and \
       (entrance_placed == None or entrance_placed.type in ['Interior', 'SpecialInterior']):
        # When cows are shuffled, ensure both Impa's House entrances are in the same hint area because the cow is reachable from both sides
        if world.settings.shuffle_cows:
            impas_front_entrance = get_entrance_replacing(world.get_region('Kak Impas House'), 'Kakariko Village -> Kak Impas House')
            impas_back_entrance = get_entrance_replacing(world.get_region('Kak Impas House Back'), 'Kak Impas Ledge -> Kak Impas House Back')
            if impas_front_entrance is not None and impas_back_entrance is not None and not same_hint_area(impas_front_entrance, impas_back_entrance):
                raise EntranceShuffleError('Kak Impas House entrances are not in the same hint area')

    if (world.shuffle_special_interior_entrances or world.settings.shuffle_overworld_entrances or world.settings.spawn_positions) and \
       (entrance_placed == None or entrance_placed.type in ['SpecialInterior', 'Overworld', 'Spawn', 'WarpSong', 'OwlDrop']):
        # At least one valid starting region with all basic refills should be reachable without using any items at the beginning of the seed
        # Note this creates new empty states rather than reuse the worlds' states (which already have starting items)
        no_items_search = Search([State(w) for w in worlds])

        valid_starting_regions = ['Kokiri Forest', 'Kakariko Village']
        if not any(region for region in valid_starting_regions if no_items_search.can_reach(world.get_region(region))):
            raise EntranceShuffleError('Invalid starting area')

        # Check that a region where time passes is always reachable as both ages without having collected any items
        time_travel_search = Search.with_items([w.state for w in worlds], [ItemFactory('Time Travel', world=w) for w in worlds])

        if not (any(region for region in time_travel_search.reachable_regions('child') if region.time_passes and region.world == world) and
                any(region for region in time_travel_search.reachable_regions('adult') if region.time_passes and region.world == world)):
            raise EntranceShuffleError('Time passing is not guaranteed as both ages')

        # The player should be able to get back to ToT after going through time, without having collected any items
        # This is important to ensure that the player never loses access to the pedestal after going through time
        if world.settings.starting_age == 'child' and not time_travel_search.can_reach(world.get_region('Temple of Time'), age='adult'):
            raise EntranceShuffleError('Path to Temple of Time as adult is not guaranteed')
        elif world.settings.starting_age == 'adult' and not time_travel_search.can_reach(world.get_region('Temple of Time'), age='child'):
            raise EntranceShuffleError('Path to Temple of Time as child is not guaranteed')

    if (world.shuffle_interior_entrances or world.settings.shuffle_overworld_entrances) and \
       (entrance_placed == None or entrance_placed.type in ['Interior', 'SpecialInterior', 'Overworld', 'Spawn', 'WarpSong', 'OwlDrop']):
        # The Big Poe Shop should always be accessible as adult without the need to use any bottles
        # This is important to ensure that players can never lock their only bottles by filling them with Big Poes they can't sell
        # We can use starting items in this check as long as there are no exits requiring the use of a bottle without refills
        time_travel_search = Search.with_items([w.state for w in worlds], [ItemFactory('Time Travel', world=w) for w in worlds])

        if not time_travel_search.can_reach(world.get_region('Market Guard House'), age='adult'):
            raise EntranceShuffleError('Big Poe Shop access is not guaranteed as adult')

    # placing a two-way entrance can connect a one-way entrance to a hint area,
    # so the restriction also needs to be checked here
    for idx1 in range(len(placed_one_way_entrances)):
        try:
            hint_area1 = HintArea.at(placed_one_way_entrances[idx1][0].connected_region)
        except HintAreaNotFound:
            pass
        else:
            for idx2 in range(idx1):
                try:
                    if hint_area1 == HintArea.at(placed_one_way_entrances[idx2][0].connected_region):
                        raise EntranceShuffleError(f'Multiple one-way entrances lead to {hint_area1}')
                except HintAreaNotFound:
                    pass


# Returns whether or not we can affirm the entrance can never be accessed as the given age
def entrance_unreachable_as(entrance, age, already_checked=None):
    if already_checked == None:
        already_checked = []

    already_checked.append(entrance)

    # The following cases determine when we say an entrance is not safe to affirm unreachable as the given age
    if entrance.type in ('WarpSong', 'Overworld'):
        # Note that we consider all overworld entrances as potentially accessible as both ages, to be completely safe
        return False
    elif entrance.type == 'OwlDrop':
        return age == 'adult'
    elif entrance.name == 'Child Spawn -> KF Links House':
        return age == 'adult'
    elif entrance.name == 'Adult Spawn -> Temple of Time':
        return age == 'child'

    # Other entrances such as Interior, Dungeon or Grotto are fine unless they have a parent which is one of the above cases
    # Recursively check parent entrances to verify that they are also not reachable as the wrong age
    for parent_entrance in entrance.parent_region.entrances:
        if parent_entrance in already_checked: continue
        unreachable = entrance_unreachable_as(parent_entrance, age, already_checked)
        if not unreachable:
            return False

    return True


# Returns whether two entrances are in the same hint area
def same_hint_area(first, second):
    try:
        return HintArea.at(first) == HintArea.at(second)
    except HintAreaNotFound:
        return False


# Shorthand function to find an entrance with the requested name leading to a specific region
def get_entrance_replacing(region, entrance_name):
    original_entrance = region.world.get_entrance(entrance_name)

    if not original_entrance.shuffled:
        return original_entrance

    try:
        return next(filter(lambda entrance: entrance.replaces and entrance.replaces.name == entrance_name and \
                                            entrance.parent_region and entrance.parent_region.name != 'Root Exits' and \
                                            entrance.type not in ('OwlDrop', 'Spawn', 'WarpSong'), region.entrances))
    except StopIteration:
        return None


# Change connections between an entrance and a target assumed entrance, in order to test the connections afterwards if necessary
def change_connections(entrance, target_entrance):
    entrance.connect(target_entrance.disconnect())
    entrance.replaces = target_entrance.replaces
    if entrance.reverse and not entrance.decoupled:
        target_entrance.replaces.reverse.connect(entrance.reverse.assumed.disconnect())
        target_entrance.replaces.reverse.replaces = entrance.reverse


# Restore connections between an entrance and a target assumed entrance
def restore_connections(entrance, target_entrance):
    target_entrance.connect(entrance.disconnect())
    entrance.replaces = None
    if entrance.reverse and not entrance.decoupled:
        entrance.reverse.assumed.connect(target_entrance.replaces.reverse.disconnect())
        target_entrance.replaces.reverse.replaces = None


# Confirm the replacement of a target entrance by a new entrance, logging the new connections and completely deleting the target entrances
def confirm_replacement(entrance, target_entrance):
    delete_target_entrance(target_entrance)
    logging.getLogger('').debug('Connected %s To %s [World %d]', entrance, entrance.connected_region, entrance.world.id)
    if entrance.reverse and not entrance.decoupled:
        replaced_reverse = target_entrance.replaces.reverse
        delete_target_entrance(entrance.reverse.assumed)
        logging.getLogger('').debug('Connected %s To %s [World %d]', replaced_reverse, replaced_reverse.connected_region, replaced_reverse.world.id)


# Delete an assumed target entrance, by disconnecting it if needed and removing it from its parent region
def delete_target_entrance(target_entrance):
    if target_entrance.connected_region != None:
        target_entrance.disconnect()
    if target_entrance.parent_region != None:
        target_entrance.parent_region.exits.remove(target_entrance)
        target_entrance.parent_region = None<|MERGE_RESOLUTION|>--- conflicted
+++ resolved
@@ -275,15 +275,9 @@
     ('Grotto',          ('Kokiri Forest -> KF Storms Grotto',                               { 'grotto_id': 0x1B, 'entrance': 0x003F, 'content': 0x2C, 'scene': 0x55 }),
                         ('KF Storms Grotto -> Kokiri Forest',                               { 'grotto_id': 0x1B, 'entrance': 0x0286, 'room': 0x00, 'angle': 0x4000, 'pos': (0xC3FD8856, 0x43BE0000, 0xC4988DA8) })),
     ('Grotto',          ('Zoras Domain -> ZD Storms Grotto',                                { 'grotto_id': 0x1C, 'entrance': 0x036D, 'content': 0xFF, 'scene': 0x58 }),
-<<<<<<< HEAD
                         ('ZD Storms Grotto -> Zoras Domain',                                { 'grotto_id': 0x1C, 'entrance': 0x0108, 'room': 0x01, 'angle': 0xD555, 'pos': (0xC455EB8D, 0x41600000, 0xC3ED3602) })),
-    ('Grotto',          ('Gerudo Fortress -> GF Storms Grotto',                             { 'grotto_id': 0x1D, 'entrance': 0x036D, 'content': 0xFF, 'scene': 0x5D }),
-                        ('GF Storms Grotto -> Gerudo Fortress',                             { 'grotto_id': 0x1D, 'entrance': 0x0129, 'room': 0x00, 'angle': 0x4000, 'pos': (0x43BE42C0, 0x43A68000, 0xC4C317B1) })),
-=======
-                        ('ZD Storms Grotto -> Zoras Domain',                                { 'grotto_id': 0x1C })),
     ('Grotto',          ('GF Entrances Behind Crates -> GF Storms Grotto',                  { 'grotto_id': 0x1D, 'entrance': 0x036D, 'content': 0xFF, 'scene': 0x5D }),
-                        ('GF Storms Grotto -> GF Entrances Behind Crates',                  { 'grotto_id': 0x1D })),
->>>>>>> 2947f3c0
+                        ('GF Storms Grotto -> GF Entrances Behind Crates',                  { 'grotto_id': 0x1D, 'entrance': 0x0129, 'room': 0x00, 'angle': 0x4000, 'pos': (0x43BE42C0, 0x43A68000, 0xC4C317B1) })),
     ('Grotto',          ('GV Fortress Side -> GV Storms Grotto',                            { 'grotto_id': 0x1E, 'entrance': 0x05BC, 'content': 0xF0, 'scene': 0x5A }),
                         ('GV Storms Grotto -> GV Fortress Side',                            { 'grotto_id': 0x1E, 'entrance': 0x022D, 'room': 0x00, 'angle': 0x9555, 'pos': (0xC4A5CAD2, 0x41700000, 0xC475FF9B) })),
     ('Grotto',          ('GV Grotto Ledge -> GV Octorok Grotto',                            { 'grotto_id': 0x1F, 'entrance': 0x05AC, 'content': 0xF2, 'scene': 0x5A }),
@@ -528,13 +522,10 @@
             entrance_pools['Interior'] = world.get_shufflable_entrances(type='Interior', only_primary=True)
             if worlds[0].shuffle_special_interior_entrances:
                 entrance_pools['Interior'] += world.get_shufflable_entrances(type='SpecialInterior', only_primary=True)
-<<<<<<< HEAD
+            if worlds[0].settings.shuffle_hideout_entrances:
+                entrance_pools['Interior'] += world.get_shufflable_entrances(type='Hideout', only_primary=True)
             if worlds[0].settings.decouple_entrances:
                 entrance_pools['InteriorReverse'] = [entrance.reverse for entrance in entrance_pools['Interior']]
-=======
-            if worlds[0].settings.shuffle_hideout_entrances:
-                entrance_pools['Interior'] += world.get_shufflable_entrances(type='Hideout', only_primary=True)
->>>>>>> 2947f3c0
 
         if worlds[0].settings.shuffle_grotto_entrances:
             entrance_pools['GrottoGrave'] = world.get_shufflable_entrances(type='Grotto', only_primary=True)
