--- conflicted
+++ resolved
@@ -486,13 +486,10 @@
             # not really a closed forest anymore, so specifically remove Deku Tree from closed forest.
             if worlds[0].settings.open_forest == 'closed':
                 entrance_pools['Dungeon'].remove(world.get_entrance('KF Outside Deku Tree -> Deku Tree Lobby'))
-<<<<<<< HEAD
+            if worlds[0].shuffle_special_dungeon_entrances:
+                entrance_pools['Dungeon'] += world.get_shufflable_entrances(type='DungeonSpecial', only_primary=True)
             if worlds[0].settings.decouple_entrances:
                 entrance_pools['DungeonReverse'] = [entrance.reverse for entrance in entrance_pools['Dungeon']]
-=======
-            if worlds[0].shuffle_special_dungeon_entrances:
-                entrance_pools['Dungeon'] += world.get_shufflable_entrances(type='DungeonSpecial', only_primary=True)
->>>>>>> 19e3a502
 
         if worlds[0].shuffle_interior_entrances:
             entrance_pools['Interior'] = world.get_shufflable_entrances(type='Interior', only_primary=True)
@@ -830,13 +827,12 @@
 # Validate the provided worlds' structures, raising an error if it's not valid based on our criterias
 def validate_world(world, worlds, entrance_placed, locations_to_ensure_reachable, itempool, placed_one_way_entrances=()):
 
-<<<<<<< HEAD
     if not world.settings.decouple_entrances:
         # Unless entrances are decoupled, we don't want the player to end up through certain entrances as the wrong age
         # This means we need to hard check that none of the relevant entrances are ever reachable as that age
         # This is mostly relevant when mixing entrance pools or shuffling special interiors (such as windmill or kak potion shop)
         # Warp Songs and Overworld Spawns can also end up inside certain indoors so those need to be handled as well
-        CHILD_FORBIDDEN = ['OGC Great Fairy Fountain -> Castle Grounds', 'GV Carpenter Tent -> GV Fortress Side']
+        CHILD_FORBIDDEN = ['OGC Great Fairy Fountain -> Castle Grounds', 'GV Carpenter Tent -> GV Fortress Side', 'Ganons Castle Lobby -> Castle Grounds']
         ADULT_FORBIDDEN = ['HC Great Fairy Fountain -> Castle Grounds', 'HC Storms Grotto -> Castle Grounds']
 
         for entrance in world.get_shufflable_entrances():
@@ -851,27 +847,6 @@
                     raise EntranceShuffleError('%s is potentially accessible as child' % entrance.name)
                 elif entrance.name in ADULT_FORBIDDEN and not entrance_unreachable_as(entrance, 'adult', already_checked=[entrance.reverse]):
                     raise EntranceShuffleError('%s is potentially accessible as adult' % entrance.name)
-=======
-    # For various reasons, we don't want the player to end up through certain entrances as the wrong age
-    # This means we need to hard check that none of the relevant entrances are ever reachable as that age
-    # This is mostly relevant when shuffling special interiors (such as windmill or kak potion shop)
-    # Warp Songs and Overworld Spawns can also end up inside certain indoors so those need to be handled as well
-    CHILD_FORBIDDEN = ['OGC Great Fairy Fountain -> Castle Grounds', 'GV Carpenter Tent -> GV Fortress Side', 'Ganons Castle Lobby -> Castle Grounds']
-    ADULT_FORBIDDEN = ['HC Great Fairy Fountain -> Castle Grounds', 'HC Storms Grotto -> Castle Grounds']
-
-    for entrance in world.get_shufflable_entrances():
-        if entrance.shuffled:
-            if entrance.replaces:
-                if entrance.replaces.name in CHILD_FORBIDDEN and not entrance_unreachable_as(entrance, 'child', already_checked=[entrance.replaces.reverse]):
-                    raise EntranceShuffleError('%s is replaced by an entrance with a potential child access' % entrance.replaces.name)
-                elif entrance.replaces.name in ADULT_FORBIDDEN and not entrance_unreachable_as(entrance, 'adult', already_checked=[entrance.replaces.reverse]):
-                    raise EntranceShuffleError('%s is replaced by an entrance with a potential adult access' % entrance.replaces.name)
-        else:
-            if entrance.name in CHILD_FORBIDDEN and not entrance_unreachable_as(entrance, 'child', already_checked=[entrance.reverse]):
-                raise EntranceShuffleError('%s is potentially accessible as child' % entrance.name)
-            elif entrance.name in ADULT_FORBIDDEN and not entrance_unreachable_as(entrance, 'adult', already_checked=[entrance.reverse]):
-                raise EntranceShuffleError('%s is potentially accessible as adult' % entrance.name)
->>>>>>> 19e3a502
 
     if locations_to_ensure_reachable:
         max_search = Search.max_explore([w.state for w in worlds], itempool)
