from enum import Enum, unique


@unique
class RegionType(Enum):

    Overworld = 1
    Interior = 2
    Dungeon = 3
    Grotto = 4


    @property
    def is_indoors(self):
        """Shorthand for checking if Interior or Dungeon"""
        return self in (RegionType.Interior, RegionType.Dungeon, RegionType.Grotto)


# Pretends to be an enum, but when the values are raw ints, it's much faster
class TimeOfDay(object):
    NONE = 0
    DAY = 1
    DAMPE = 2
    ALL = DAY | DAMPE


class Region(object):

    def __init__(self, name, type=RegionType.Overworld):
        self.name = name
        self.type = type
        self.entrances = []
        self.exits = []
        self.locations = []
        self.dungeon = None
        self.world = None
        self.hint = None
        self.price = None
        self.world = None
        self.time_passes = False
        self.provides_time = TimeOfDay.NONE
        self.scene = None


    def copy(self, new_world):
        new_region = Region(self.name, self.type)
        new_region.world = new_world
        new_region.price = self.price
        new_region.hint = self.hint
        new_region.time_passes = self.time_passes
        new_region.provides_time = self.provides_time
        new_region.scene = self.scene

        if self.dungeon:
            new_region.dungeon = self.dungeon.name
        new_region.locations = [location.copy(new_region) for location in self.locations]
        new_region.exits = [exit.copy(new_region) for exit in self.exits]

        return new_region


    def can_fill(self, item, manual=False):
        is_self_dungeon_restricted = False
        is_dungeon_restricted = False
        is_overworld_restricted = False
        if item.map or item.compass:
            is_self_dungeon_restricted = self.world.settings.shuffle_mapcompass in ['dungeon', 'vanilla']
            is_dungeon_restricted = self.world.settings.shuffle_mapcompass == 'any_dungeon'
            is_overworld_restricted = self.world.settings.shuffle_mapcompass == 'overworld'
        elif item.type == 'SmallKey':
<<<<<<< HEAD
            is_self_dungeon_restricted = self.world.shuffle_smallkeys in ['dungeon', 'vanilla']
            is_dungeon_restricted = self.world.shuffle_smallkeys == 'any_dungeon'
            is_overworld_restricted = self.world.shuffle_smallkeys == 'overworld'
        elif item.type == 'HideoutSmallKey':
            is_dungeon_restricted = self.world.shuffle_hideoutkeys == 'any_dungeon'
            is_overworld_restricted = self.world.shuffle_hideoutkeys == 'overworld'
=======
            is_self_dungeon_restricted = self.world.settings.shuffle_smallkeys in ['dungeon', 'vanilla']
            is_dungeon_restricted = self.world.settings.shuffle_smallkeys == 'any_dungeon'
            is_overworld_restricted = self.world.settings.shuffle_smallkeys == 'overworld'
        elif item.type == 'FortressSmallKey':
            is_dungeon_restricted = self.world.settings.shuffle_fortresskeys == 'any_dungeon'
            is_overworld_restricted = self.world.settings.shuffle_fortresskeys == 'overworld'
>>>>>>> 933cea71
        elif item.type == 'BossKey':
            is_self_dungeon_restricted = self.world.settings.shuffle_bosskeys in ['dungeon', 'vanilla']
            is_dungeon_restricted = self.world.settings.shuffle_bosskeys == 'any_dungeon'
            is_overworld_restricted = self.world.settings.shuffle_bosskeys == 'overworld'
        elif item.type == 'GanonBossKey':
            is_self_dungeon_restricted = self.world.settings.shuffle_ganon_bosskey in ['dungeon', 'vanilla']
            is_dungeon_restricted = self.world.settings.shuffle_ganon_bosskey == 'any_dungeon'
            is_overworld_restricted = self.world.settings.shuffle_ganon_bosskey == 'overworld'

        if is_self_dungeon_restricted and not manual:
            return self.dungeon and self.dungeon.is_dungeon_item(item) and item.world.id == self.world.id

        if is_dungeon_restricted and not manual:
            return self.dungeon

        if is_overworld_restricted and not manual:
            return not self.dungeon

        if item.name == 'Triforce Piece':
            return item.world.id == self.world.id

        return True


    def get_scene(self):
        if self.scene: 
            return self.scene
        elif self.dungeon:
            return self.dungeon.name
        else: 
            return None


    def __str__(self):
        return str(self.__unicode__())


    def __unicode__(self):
        return '%s' % self.name
<|MERGE_RESOLUTION|>--- conflicted
+++ resolved
@@ -68,21 +68,12 @@
             is_dungeon_restricted = self.world.settings.shuffle_mapcompass == 'any_dungeon'
             is_overworld_restricted = self.world.settings.shuffle_mapcompass == 'overworld'
         elif item.type == 'SmallKey':
-<<<<<<< HEAD
-            is_self_dungeon_restricted = self.world.shuffle_smallkeys in ['dungeon', 'vanilla']
-            is_dungeon_restricted = self.world.shuffle_smallkeys == 'any_dungeon'
-            is_overworld_restricted = self.world.shuffle_smallkeys == 'overworld'
-        elif item.type == 'HideoutSmallKey':
-            is_dungeon_restricted = self.world.shuffle_hideoutkeys == 'any_dungeon'
-            is_overworld_restricted = self.world.shuffle_hideoutkeys == 'overworld'
-=======
             is_self_dungeon_restricted = self.world.settings.shuffle_smallkeys in ['dungeon', 'vanilla']
             is_dungeon_restricted = self.world.settings.shuffle_smallkeys == 'any_dungeon'
             is_overworld_restricted = self.world.settings.shuffle_smallkeys == 'overworld'
-        elif item.type == 'FortressSmallKey':
-            is_dungeon_restricted = self.world.settings.shuffle_fortresskeys == 'any_dungeon'
-            is_overworld_restricted = self.world.settings.shuffle_fortresskeys == 'overworld'
->>>>>>> 933cea71
+        elif item.type == 'HideoutSmallKey':
+            is_dungeon_restricted = self.world.settings.shuffle_hideoutkeys == 'any_dungeon'
+            is_overworld_restricted = self.world.settings.shuffle_hideoutkeys == 'overworld'
         elif item.type == 'BossKey':
             is_self_dungeon_restricted = self.world.settings.shuffle_bosskeys in ['dungeon', 'vanilla']
             is_dungeon_restricted = self.world.settings.shuffle_bosskeys == 'any_dungeon'
