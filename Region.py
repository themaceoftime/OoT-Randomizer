--- conflicted
+++ resolved
@@ -40,10 +40,6 @@
         self.time_passes = False
         self.provides_time = TimeOfDay.NONE
         self.scene = None
-<<<<<<< HEAD
-        self.pretty_name = None
-=======
->>>>>>> 53e31ea8
         self.font_color = None
 
 
@@ -55,10 +51,6 @@
         new_region.time_passes = self.time_passes
         new_region.provides_time = self.provides_time
         new_region.scene = self.scene
-<<<<<<< HEAD
-        new_region.pretty_name = self.pretty_name
-=======
->>>>>>> 53e31ea8
         new_region.font_color = self.font_color
 
         if self.dungeon:
