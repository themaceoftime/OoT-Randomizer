--- conflicted
+++ resolved
@@ -715,15 +715,6 @@
     'Hideout 2 Torches Jail Gerudo Key':                           ("#defeating Gerudo guards# reveals", None, 'exclude'),
     'Hideout 3 Torches Jail Gerudo Key':                           ("#defeating Gerudo guards# reveals", None, 'exclude'),
     'Hideout 4 Torches Jail Gerudo Key':                           ("#defeating Gerudo guards# reveals", None, 'exclude'),
-<<<<<<< HEAD
-=======
-
-    'ZR Frogs Zeldas Lullaby':                                     ("after hearing #Zelda's Lullaby, frogs gift#", None, 'exclude'),
-    'ZR Frogs Eponas Song':                                        ("after hearing #Epona's Song, frogs gift#", None, 'exclude'),
-    'ZR Frogs Sarias Song':                                        ("after hearing #Saria's Song, frogs gift#", None, 'exclude'),
-    'ZR Frogs Suns Song':                                          ("after hearing #Sun's Song, frogs gift#", None, 'exclude'),
-    'ZR Frogs Song of Time':                                       ("after hearing #Song of Time, frogs gift#", None, 'exclude'),
->>>>>>> b383b5c3
 
     'Deku Tree Map Chest':                                         ("in the #center of the Deku Tree# lies", None, 'exclude'),
     'Deku Tree Slingshot Chest':                                   ("the #treasure guarded by a scrub# in the Deku Tree is", None, 'exclude'),
