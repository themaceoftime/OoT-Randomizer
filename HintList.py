import random

#   Abbreviations
#       DMC     Death Mountain Crater
#       DMT     Death Mountain Trail
#       GC      Goron City
#       GF      Gerudo's Fortress
#       GS      Gold Skulltula
#       GV      Gerudo Valley
#       HC      Hyrule Castle
#       HF      Hyrule Field
#       KF      Kokiri Forest
#       LH      Lake Hylia
#       LLR     Lon Lon Ranch
#       LW      Lost Woods
#       OGC     Outside Ganon's Castle
#       SFM     Sacred Forest Meadow
#       TH      Thieves' Hideout
#       ZD      Zora's Domain
#       ZF      Zora's Fountain
#       ZR      Zora's River

class Hint(object):
    name = ""
    text = ""
    type = []

    def __init__(self, name, text, type, choice=None):
        self.name = name
        self.type = [type] if not isinstance(type, list) else type

        if isinstance(text, str):
            self.text = text
        else:
            if choice == None:
                self.text = random.choice(text)
            else:
                self.text = text[choice]


def getHint(name, clearer_hint=False):
    textOptions, clearText, type = hintTable[name]
    if clearer_hint:
        if clearText == None:
            return Hint(name, textOptions, type, 0)
        return Hint(name, clearText, type)
    else:
        return Hint(name, textOptions, type)


def getHintGroup(group, world):
    ret = []
    for name in hintTable:

        hint = getHint(name, world.clearer_hints)

        if hint.name in world.always_hints and group == 'always':
            hint.type = 'always'

        # Hint inclusion override from distribution
        if group in world.added_hint_types or group in world.item_added_hint_types:
            if hint.name in world.added_hint_types[group]:
                hint.type = group
            if nameIsLocation(name, hint.type, world):
                location = world.get_location(name)
                for i in world.item_added_hint_types[group]:
                    if i == location.item.name:
                        hint.type = group
                for i in world.item_hint_type_overrides[group]:
                    if i == location.item.name:
                        hint.type = []
        type_override = False
        if group in world.hint_type_overrides:
            if name in world.hint_type_overrides[group]:
                type_override = True
        if group in world.item_hint_type_overrides:
            if nameIsLocation(name, hint.type, world):
                location = world.get_location(name)
                if location.item.name in world.item_hint_type_overrides[group]:
                    type_override = True

        if group in hint.type and (name not in hintExclusions(world)) and not type_override:
            ret.append(hint)
    return ret


def getRequiredHints(world):
    ret = []
    for name in hintTable:
        hint = getHint(name)
        if 'always' in hint.type or hint.name in conditional_always and conditional_always[hint.name](world):
            ret.append(hint)
    return ret


# Helpers for conditional always hints
def stones_required_by_settings(world):
    stones = 0
    if world.bridge == 'stones':
        stones = max(stones, world.bridge_stones)
    if world.shuffle_ganon_bosskey == 'on_lacs' and world.lacs_condition == 'stones':
        stones = max(stones, world.lacs_stones)
    if world.bridge == 'dungeons':
        stones = max(stones, world.bridge_rewards - 6)
    if world.shuffle_ganon_bosskey == 'on_lacs' and world.lacs_condition == 'dungeons':
        stones = max(stones, world.lacs_rewards - 6)

    return stones


def medallions_required_by_settings(world):
    medallions = 0
    if world.bridge == 'medallions':
        medallions = max(medallions, world.bridge_medallions)
    if world.shuffle_ganon_bosskey == 'on_lacs' and world.lacs_condition == 'medallions':
        medallions = max(medallions, world.lacs_medallions)
    if world.bridge == 'dungeons':
        medallions = max(medallions, max(world.bridge_rewards - 3, 0))
    if world.shuffle_ganon_bosskey == 'on_lacs' and world.lacs_condition == 'dungeons':
        medallions = max(medallions, max(world.lacs_rewards - 3, 0))

    return medallions


def tokens_required_by_settings(world):
    tokens = 0
    if world.bridge == 'tokens':
        tokens = max(tokens, world.bridge_tokens)
    if world.shuffle_ganon_bosskey == 'on_lacs' and world.lacs_condition == 'tokens':
        tokens = max(tokens, world.lacs_tokens)

    return tokens


# Hints required under certain settings
conditional_always = {
    'Market 10 Big Poes':           lambda world: world.big_poe_count > 3,
    'Deku Theater Mask of Truth':   lambda world: not world.complete_mask_quest,
    'Song from Ocarina of Time':    lambda world: stones_required_by_settings(world) < 2,
    'HF Ocarina of Time Item':      lambda world: stones_required_by_settings(world) < 2,
    'Sheik in Kakariko':            lambda world: medallions_required_by_settings(world) < 5,
    'DMT Biggoron':                 lambda world: world.logic_earliest_adult_trade != 'claim_check' or world.logic_latest_adult_trade != 'claim_check',
    'Kak 30 Gold Skulltula Reward': lambda world: tokens_required_by_settings(world) < 30,
    'Kak 40 Gold Skulltula Reward': lambda world: tokens_required_by_settings(world) < 40,
    'Kak 50 Gold Skulltula Reward': lambda world: tokens_required_by_settings(world) < 50,
}


# table of hints, format is (name, hint text, clear hint text, type of hint) there are special characters that are read for certain in game commands:
# ^ is a box break
# & is a new line
# @ will print the player name
# # sets color to white (currently only used for dungeon reward hints).
hintTable = {
    'Triforce Piece':                                           (["a triumph fork", "cheese", "a gold fragment"], "a Piece of the Triforce", "item"),
    'Magic Meter':                                              (["mystic training", "pixie dust", "a green rectangle"], "a Magic Meter", 'item'),
    'Double Defense':                                           (["a white outline", "damage decrease", "strengthened love"], "Double Defense", 'item'),
    'Slingshot':                                                (["a seed shooter", "a rubberband", "a child's catapult"], "a Slingshot", 'item'),
    'Boomerang':                                                (["a banana", "a stun stick"], "the Boomerang", 'item'),
    'Bow':                                                      (["an archery enabler", "a danger dart launcher"], "a Bow", 'item'),
    'Bomb Bag':                                                 (["an explosive container", "a blast bag"], "a Bomb Bag", 'item'),
    'Progressive Hookshot':                                     (["Dampé's keepsake", "the Grapple Beam", "the BOING! chain"], "a Hookshot", 'item'),
    'Progressive Strength Upgrade':                             (["power gloves", "metal mittens", "the heavy lifty"], "a Strength Upgrade", 'item'),
    'Progressive Scale':                                        (["a deeper dive", "a piece of Zora"], "a Zora Scale", 'item'),
    'Megaton Hammer':                                           (["the dragon smasher", "the metal mallet", "the heavy hitter"], "the Megaton Hammer", 'item'),
    'Iron Boots':                                               (["sink shoes", "clank cleats"], "the Iron Boots", 'item'),
    'Hover Boots':                                              (["butter boots", "sacred slippers", "spacewalkers"], "the Hover Boots", 'item'),
    'Kokiri Sword':                                             (["a butter knife", "a starter slasher", "a switchblade"], "the Kokiri Sword", 'item'),
    'Giants Knife':                                             (["a fragile blade", "a breakable cleaver"], "the Giant's Knife", 'item'),
    'Biggoron Sword':                                           (["the biggest blade", "a colossal cleaver"], "the Biggoron Sword", 'item'),
    'Master Sword':                                             (["evil's bane"], "the Master Sword", 'item'),
    'Deku Shield':                                              (["a wooden ward", "a burnable barrier"], "a Deku Shield", 'item'),
    'Hylian Shield':                                            (["a steel safeguard", "Like Like's metal meal"], "a Hylian Shield", 'item'),
    'Mirror Shield':                                            (["the reflective rampart", "Medusa's weakness", "a silvered surface"], "the Mirror Shield", 'item'),
    'Farores Wind':                                             (["teleportation", "a relocation rune", "a green ball", "a green gust"], "Farore's Wind", 'item'),
    'Nayrus Love':                                              (["a safe space", "an impregnable aura", "a blue barrier", "a blue crystal"], "Nayru's Love", 'item'),
    'Dins Fire':                                                (["an inferno", "a heat wave", "a red ball"], "Din's Fire", 'item'),
    'Fire Arrows':                                              (["the furnace firearm", "the burning bolts", "a magma missile"], "the Fire Arrows", 'item'),
    'Ice Arrows':                                               (["the refrigerator rocket", "the frostbite bolts", "an iceberg maker"], "the Ice Arrows", 'item'),
    'Light Arrows':                                             (["the shining shot", "the luminous launcher", "Ganondorf's bane", "the lighting bolts"], "the Light Arrows", 'item'),
    'Lens of Truth':                                            (["a lie detector", "a ghost tracker", "true sight", "a detective's tool"], "the Lens of Truth", 'item'),
    'Ocarina':                                                  (["a flute", "a music maker"], "an Ocarina", 'item'),
    'Goron Tunic':                                              (["ruby robes", "fireproof fabric", "cooking clothes"], "a Goron Tunic", 'item'),
    'Zora Tunic':                                               (["a sapphire suit", "scuba gear", "a swimsuit"], "a Zora Tunic", 'item'),
    'Epona':                                                    (["a horse", "a four legged friend"], "Epona", 'item'),
    'Zeldas Lullaby':                                           (["a song of royal slumber", "a triforce tune"], "Zelda's Lullaby", 'item'),
    'Eponas Song':                                              (["an equestrian etude", "Malon's melody", "a ranch song"], "Epona's Song", 'item'),
    'Sarias Song':                                              (["a song of dancing Gorons", "Saria's phone number"], "Saria's Song", 'item'),
    'Suns Song':                                                (["Sunny Day", "the ReDead's bane", "the Gibdo's bane"], "the Sun's Song", 'item'),
    'Song of Time':                                             (["a song 7 years long", "the tune of ages"], "the Song of Time", 'item'),
    'Song of Storms':                                           (["Rain Dance", "a thunderstorm tune", "windmill acceleration"], "the Song of Storms", 'item'),
    'Minuet of Forest':                                         (["the song of tall trees", "an arboreal anthem", "a green spark trail"], "the Minuet of Forest", 'item'),
    'Bolero of Fire':                                           (["a song of lethal lava", "a red spark trail", "a volcanic verse"], "the Bolero of Fire", 'item'),
    'Serenade of Water':                                        (["a song of a damp ditch", "a blue spark trail", "the lake's lyric"], "the Serenade of Water", 'item'),
    'Requiem of Spirit':                                        (["a song of sandy statues", "an orange spark trail", "the desert ditty"], "the Requiem of Spirit", 'item'),
    'Nocturne of Shadow':                                       (["a song of spooky spirits", "a graveyard boogie", "a haunted hymn", "a purple spark trail"], "the Nocturne of Shadow", 'item'),
    'Prelude of Light':                                         (["a luminous prologue melody", "a yellow spark trail", "the temple traveler"], "the Prelude of Light", 'item'),
    'Bottle':                                                   (["a glass container", "an empty jar", "encased air"], "a Bottle", 'item'),
    'Rutos Letter':                                             (["a call for help", "the note that Mweeps", "an SOS call", "a fishy stationery"], "Ruto's Letter", 'item'),
    'Bottle with Milk':                                         (["cow juice", "a white liquid", "a baby's breakfast"], "a Milk Bottle", 'item'),
    'Bottle with Red Potion':                                   (["a vitality vial", "a red liquid"], "a Red Potion Bottle", 'item'),
    'Bottle with Green Potion':                                 (["a magic mixture", "a green liquid"], "a Green Potion Bottle", 'item'),
    'Bottle with Blue Potion':                                  (["an ailment antidote", "a blue liquid"], "a Blue Potion Bottle", 'item'),
    'Bottle with Fairy':                                        (["an imprisoned fairy", "an extra life", "Navi's cousin"], "a Fairy Bottle", 'item'),
    'Bottle with Fish':                                         (["an aquarium", "a deity's snack"], "a Fish Bottle", 'item'),
    'Bottle with Blue Fire':                                    (["a conflagration canteen", "an icemelt jar"], "a Blue Fire Bottle", 'item'),
    'Bottle with Bugs':                                         (["an insectarium", "Skulltula finders"], "a Bug Bottle", 'item'),
    'Bottle with Poe':                                          (["a spooky ghost", "a face in the jar"], "a Poe Bottle", 'item'),
    'Bottle with Big Poe':                                      (["the spookiest ghost", "a sidequest spirit"], "a Big Poe Bottle", 'item'),
    'Stone of Agony':                                           (["the shake stone", "the Rumble Pak (TM)"], "the Stone of Agony", 'item'),
    'Gerudo Membership Card':                                   (["a girl club membership", "a desert tribe's pass"], "the Gerudo Card", 'item'),
    'Progressive Wallet':                                       (["a mo' money holder", "a gem purse", "a portable bank"], "a Wallet", 'item'),
    'Deku Stick Capacity':                                      (["a lumber rack", "more flammable twigs"], "Deku Stick Capacity", 'item'),
    'Deku Nut Capacity':                                        (["more nuts", "flashbang storage"], "Deku Nut Capacity", 'item'),
    'Heart Container':                                          (["a lot of love", "a Valentine's gift", "a boss's organ"], "a Heart Container", 'item'),
    'Piece of Heart':                                           (["a little love", "a broken heart"], "a Piece of Heart", 'item'),
    'Piece of Heart (Treasure Chest Game)':                     ("a victory valentine", "a Piece of Heart", 'item'),
    'Recovery Heart':                                           (["a free heal", "a hearty meal", "a Band-Aid"], "a Recovery Heart", 'item'),
    'Rupee (Treasure Chest Game)':                              ("the dollar of defeat", 'a Green Rupee', 'item'),
    'Deku Stick (1)':                                           ("a breakable branch", 'a Deku Stick', 'item'),
    'Rupee (1)':                                                (["a unique coin", "a penny", "a green gem"], "a Green Rupee", 'item'),
    'Rupees (5)':                                               (["a common coin", "a blue gem"], "a Blue Rupee", 'item'),
    'Rupees (20)':                                              (["couch cash", "a red gem"], "a Red Rupee", 'item'),
    'Rupees (50)':                                              (["big bucks", "a purple gem", "wealth"], "a Purple Rupee", 'item'),
    'Rupees (200)':                                             (["a juicy jackpot", "a yellow gem", "a giant gem", "great wealth"], "a Huge Rupee", 'item'),
    'Weird Egg':                                                (["a chicken dilemma"], "the Weird Egg", 'item'),
    'Zeldas Letter':                                            (["an autograph", "royal stationery", "royal snail mail"], "Zelda's Letter", 'item'),
    'Pocket Egg':                                               (["a Cucco container", "a Cucco, eventually", "a fowl youth"], "the Pocket Egg", 'item'),
    'Pocket Cucco':                                             (["a little clucker"], "the Pocket Cucco", 'item'),
    'Cojiro':                                                   (["a cerulean capon"], "Cojiro", 'item'),
    'Odd Mushroom':                                             (["a powder ingredient"], "an Odd Mushroom", 'item'),
    'Odd Potion':                                               (["Granny's goodies"], "an Odd Potion", 'item'),
    'Poachers Saw':                                             (["a tree killer"], "the Poacher's Saw", 'item'),
    'Broken Sword':                                             (["a shattered slicer"], "the Broken Sword", 'item'),
    'Prescription':                                             (["a pill pamphlet", "a doctor's note"], "the Prescription", 'item'),
    'Eyeball Frog':                                             (["a perceiving polliwog"], "the Eyeball Frog", 'item'),
    'Eyedrops':                                                 (["a vision vial"], "the Eyedrops", 'item'),
    'Claim Check':                                              (["a three day wait"], "the Claim Check", 'item'),
    'Map':                                                      (["a dungeon atlas", "blueprints"], "a Map", 'item'),
    'Compass':                                                  (["a treasure tracker", "a magnetic needle"], "a Compass", 'item'),
    'BossKey':                                                  (["a master of unlocking", "a dungeon's master pass"], "a Boss Key", 'item'),
    'GanonBossKey':                                             (["a master of unlocking", "a dungeon's master pass"], "a Boss Key", 'item'),
    'SmallKey':                                                 (["a tool for unlocking", "a dungeon pass", "a lock remover", "a lockpick"], "a Small Key", 'item'),
    'HideoutSmallKey':                                          (["a get out of jail free card"], "a Jail Key", 'item'),
    'KeyError':                                                 (["something mysterious", "an unknown treasure"], "An Error (Please Report This)", 'item'),
    'Arrows (5)':                                               (["a few danger darts", "a few sharp shafts"], "Arrows (5 pieces)", 'item'),
    'Arrows (10)':                                              (["some danger darts", "some sharp shafts"], "Arrows (10 pieces)", 'item'),
    'Arrows (30)':                                              (["plenty of danger darts", "plenty of sharp shafts"], "Arrows (30 pieces)", 'item'),
    'Bombs (5)':                                                (["a few explosives", "a few blast balls"], "Bombs (5 pieces)", 'item'),
    'Bombs (10)':                                               (["some explosives", "some blast balls"], "Bombs (10 pieces)", 'item'),
    'Bombs (20)':                                               (["lots-o-explosives", "plenty of blast balls"], "Bombs (20 pieces)", 'item'),
    'Ice Trap':                                                 (["a gift from Ganon", "a chilling discovery", "frosty fun"], "an Ice Trap", 'item'),
    'Magic Bean':                                               (["a wizardly legume"], "a Magic Bean", 'item'),
    'Magic Bean Pack':                                          (["wizardly legumes"], "Magic Beans", 'item'),
    'Bombchus':                                                 (["mice bombs", "proximity mice", "wall crawlers", "trail blazers"], "Bombchus", 'item'),
    'Bombchus (5)':                                             (["a few mice bombs", "a few proximity mice", "a few wall crawlers", "a few trail blazers"], "Bombchus (5 pieces)", 'item'),
    'Bombchus (10)':                                            (["some mice bombs", "some proximity mice", "some wall crawlers", "some trail blazers"], "Bombchus (10 pieces)", 'item'),
    'Bombchus (20)':                                            (["plenty of mice bombs", "plenty of proximity mice", "plenty of wall crawlers", "plenty of trail blazers"], "Bombchus (20 pieces)", 'item'),
    'Deku Nuts (5)':                                            (["some nuts", "some flashbangs", "some scrub spit"], "Deku Nuts (5 pieces)", 'item'),
    'Deku Nuts (10)':                                           (["lots-o-nuts", "plenty of flashbangs", "plenty of scrub spit"], "Deku Nuts (10 pieces)", 'item'),
    'Deku Seeds (30)':                                          (["catapult ammo", "lots-o-seeds"], "Deku Seeds (30 pieces)", 'item'),
    'Gold Skulltula Token':                                     (["proof of destruction", "an arachnid chip", "spider remains", "one percent of a curse"], "a Gold Skulltula Token", 'item'),

    'ZR Frogs Ocarina Game':                                       (["an #amphibian feast# yields", "the #croaking choir's magnum opus# awards", "the #froggy finale# yields"], "the final reward from the #Frogs of Zora's River# is", 'always'),
    'KF Links House Cow':                                          ("the #bovine bounty of a horseback hustle# gifts", "#Malon's obstacle course# leads to", 'always'),

    'Song from Ocarina of Time':                                   ("the #Ocarina of Time# teaches", None, ['song', 'sometimes']),
    'Song from Royal Familys Tomb':                                (["#ReDead in the royal tomb# guard", "the #Composer Brothers wrote#"], None, ['song', 'sometimes']),
    'Sheik in Forest':                                             ("#in a meadow# Sheik teaches", None, ['song', 'sometimes']),
    'Sheik at Temple':                                             ("Sheik waits at a #monument to time# to teach", None, ['song', 'sometimes']),
    'Sheik in Crater':                                             ("the #crater's melody# is", None, ['song', 'sometimes']),
    'Sheik in Ice Cavern':                                         ("the #frozen cavern# echoes with", None, ['song', 'sometimes']),
    'Sheik in Kakariko':                                           ("a #ravaged village# mourns with", None, ['song', 'sometimes']),
    'Sheik at Colossus':                                           ("a hero ventures #beyond the wasteland# to learn", None, ['song', 'sometimes']),

    'Market 10 Big Poes':                                          ("#ghost hunters# will be rewarded with", "catching #Big Poes# leads to", ['overworld', 'sometimes']),
    'Deku Theater Skull Mask':                                     ("the #Skull Mask# yields", None, ['overworld', 'sometimes']),
    'Deku Theater Mask of Truth':                                  ("showing a #truthful eye to the crowd# rewards", "the #Mask of Truth# yields", ['overworld', 'sometimes']),
    'HF Ocarina of Time Item':                                     ("the #treasure thrown by Princess Zelda# is", None, ['overworld', 'sometimes']),
    'DMT Biggoron':                                                ("#Biggoron# crafts", None, ['overworld', 'sometimes']),
    'Kak 50 Gold Skulltula Reward':                                (["#50 bug badges# rewards", "#50 spider souls# yields", "#50 auriferous arachnids# lead to"], "slaying #50 Gold Skulltulas# reveals", ['overworld', 'sometimes']),
    'Kak 40 Gold Skulltula Reward':                                (["#40 bug badges# rewards", "#40 spider souls# yields", "#40 auriferous arachnids# lead to"], "slaying #40 Gold Skulltulas# reveals", ['overworld', 'sometimes']),
    'Kak 30 Gold Skulltula Reward':                                (["#30 bug badges# rewards", "#30 spider souls# yields", "#30 auriferous arachnids# lead to"], "slaying #30 Gold Skulltulas# reveals", ['overworld', 'sometimes']),
    'Kak 20 Gold Skulltula Reward':                                (["#20 bug badges# rewards", "#20 spider souls# yields", "#20 auriferous arachnids# lead to"], "slaying #20 Gold Skulltulas# reveals", ['overworld', 'sometimes']),
    'Kak Anju as Child':                                           (["#wrangling roosters# rewards", "#chucking chickens# gifts"], "#collecting cuccos# rewards", ['overworld', 'sometimes']),
    'GC Darunias Joy':                                             ("a #groovin' goron# gifts", "#Darunia's dance# leads to", ['overworld', 'sometimes']),
    'LW Skull Kid':                                                ("the #Skull Kid# grants", None, ['overworld', 'sometimes']),
    'LH Sun':                                                      ("staring into #the sun# grants", "shooting #the sun# grants", ['overworld', 'sometimes']),
    'Market Treasure Chest Game Reward':                           (["#gambling# grants", "there is a #1/32 chance# to win"], "the #treasure chest game# grants", ['overworld', 'sometimes']),
    'GF HBA 1500 Points':                                          ("mastery of #horseback archery# grants", "scoring 1500 in #horseback archery# grants", ['overworld', 'sometimes']),
    'Graveyard Heart Piece Grave Chest':                           ("playing #Sun's Song# in a grave spawns", None, ['overworld', 'sometimes']),
    'GC Maze Left Chest':                                          ("in #Goron City# the hammer unlocks", None, ['overworld', 'sometimes']),
    'GV Chest':                                                    ("in #Gerudo Valley# the hammer unlocks", None, ['overworld', 'sometimes']),
    'GV Cow':                                                      ("a #cow in Gerudo Valley# gifts", None, ['overworld', 'sometimes']),
    'HC GS Storms Grotto':                                         ("a #spider behind a muddy wall# in a grotto holds", None, ['overworld', 'sometimes']),
    'HF GS Cow Grotto':                                            ("a #spider behind webs# in a grotto holds", None, ['overworld', 'sometimes']),
    'HF Cow Grotto Cow':                                           ("the #cobwebbed cow# gifts", "a #cow behind webs# in a grotto gifts", ['overworld', 'sometimes']),
    'ZF GS Hidden Cave':                                           ("a spider high #above the icy waters# holds", None, ['overworld', 'sometimes']),
    'Wasteland Chest':                                             (["#deep in the wasteland# is", "beneath #the sands#, flames reveal"], None, ['overworld', 'sometimes']),
    'Wasteland GS':                                                ("a #spider in the wasteland# holds", None, ['overworld', 'sometimes']),
    'Royal Familys Tomb Chest':                                    (["#flames in the royal tomb# reveal", "the #Composer Brothers hid#"], None, ['overworld', 'sometimes']),
    'ZF Bottom Freestanding PoH':                                  ("#under the icy waters# lies", None, ['overworld', 'sometimes']),
    'GC Pot Freestanding PoH':                                     ("spinning #Goron pottery# contains", None, ['overworld', 'sometimes']),
    'ZD King Zora Thawed':                                         ("a #defrosted dignitary# gifts", "unfreezing #King Zora# grants", ['overworld', 'sometimes']),
    'DMC Deku Scrub':                                              ("a single #scrub in the crater# sells", None, ['overworld', 'sometimes']),
    'DMC GS Crate':                                                ("a spider under a #crate in the crater# holds", None, ['overworld', 'sometimes']),

    'Deku Tree MQ After Spinning Log Chest':                       ("a #temporal stone within a tree# contains", "a #temporal stone within the Deku Tree# contains", ['dungeon', 'sometimes']),
    'Deku Tree MQ GS Basement Graves Room':                        ("a #spider on a ceiling in a tree# holds", "a #spider on a ceiling in the Deku Tree# holds", ['dungeon', 'sometimes']),
    'Dodongos Cavern MQ GS Song of Time Block Room':               ("a spider under #temporal stones in a cavern# holds", "a spider under #temporal stones in Dodongo's Cavern# holds", ['dungeon', 'sometimes']),
    'Jabu Jabus Belly Boomerang Chest':                            ("a school of #stingers swallowed by a deity# guard", "a school of #stingers swallowed by Jabu Jabu# guard", ['dungeon', 'sometimes']),
    'Jabu Jabus Belly MQ GS Invisible Enemies Room':               ("a spider surrounded by #shadows in the belly of a deity# holds", "a spider surrounded by #shadows in Jabu Jabu's Belly# holds", ['dungeon', 'sometimes']),
    'Jabu Jabus Belly MQ Cow':                                     ("a #cow swallowed by a deity# gifts", "a #cow swallowed by Jabu Jabu# gifts", ['dungeon', 'sometimes']),
    'Fire Temple Scarecrow Chest':                                 ("a #scarecrow atop the volcano# hides", "#Pierre atop the Fire Temple# hides", ['dungeon', 'sometimes']),
    'Fire Temple Megaton Hammer Chest':                            ("the #Flare Dancer atop the volcano# guards a chest containing", "the #Flare Dancer atop the Fire Temple# guards a chest containing", ['dungeon', 'sometimes']),
    'Fire Temple MQ Chest On Fire':                                ("the #Flare Dancer atop the volcano# guards a chest containing", "the #Flare Dancer atop the Fire Temple# guards a chest containing", ['dungeon', 'sometimes']),
    'Fire Temple MQ GS Skull On Fire':                             ("a #spider under a block in the volcano# holds", "a #spider under a block in the Fire Temple# holds", ['dungeon', 'sometimes']),
    'Water Temple River Chest':                                    ("beyond the #river under the lake# waits", "beyond the #river in the Water Temple# waits", ['dungeon', 'sometimes']),
    'Water Temple Boss Key Chest':                                 ("dodging #rolling boulders under the lake# leads to", "dodging #rolling boulders in the Water Temple# leads to", ['dungeon', 'sometimes']),
    'Water Temple GS Behind Gate':                                 ("a spider behind a #gate under the lake# holds", "a spider behind a #gate in the Water Temple# holds", ['dungeon', 'sometimes']),
    'Water Temple MQ Freestanding Key':                            ("hidden in a #box under the lake# lies", "hidden in a #box in the Water Temple# lies", ['dungeon', 'sometimes']),
    'Water Temple MQ GS Freestanding Key Area':                    ("the #locked spider under the lake# holds", "the #locked spider in the Water Temple# holds", ['dungeon', 'sometimes']),
    'Water Temple MQ GS Triple Wall Torch':                        ("a spider behind a #gate under the lake# holds", "a spider behind a #gate in the Water Temple# holds", ['dungeon', 'sometimes']),
    'Gerudo Training Grounds Underwater Silver Rupee Chest':       (["those who seek #sunken silver rupees# will find", "the #thieves' underwater training# rewards"], None, ['dungeon', 'sometimes']),
    'Gerudo Training Grounds MQ Underwater Silver Rupee Chest':    (["those who seek #sunken silver rupees# will find", "the #thieves' underwater training# rewards"], None, ['dungeon', 'sometimes']),
    'Gerudo Training Grounds Maze Path Final Chest':               ("the final prize of #the thieves' training# is", None, ['dungeon', 'sometimes']),
    'Gerudo Training Grounds MQ Ice Arrows Chest':                 ("the final prize of #the thieves' training# is", None, ['dungeon', 'sometimes']),
    'Bottom of the Well Lens of Truth Chest':                      (["the well's #grasping ghoul# hides", "a #nether dweller in the well# holds"], "#Dead Hand in the well# holds", ['dungeon', 'sometimes']),
    'Bottom of the Well MQ Compass Chest':                         (["the well's #grasping ghoul# hides", "a #nether dweller in the well# holds"], "#Dead Hand in the well# holds", ['dungeon', 'sometimes']),
    'Spirit Temple Silver Gauntlets Chest':                        ("the treasure #sought by Nabooru# is", "upon the #Colossus's right hand# is", ['dungeon', 'sometimes']),
    'Spirit Temple Mirror Shield Chest':                           ("upon the #Colossus's left hand# is", None, ['dungeon', 'sometimes']),
    'Spirit Temple MQ Child Hammer Switch Chest':                  ("a #temporal paradox in the Colossus# yields", "a #temporal paradox in the Spirit Temple# yields", ['dungeon', 'sometimes']),
    'Spirit Temple MQ Symphony Room Chest':                        ("a #symphony in the Colossus# yields", "a #symphony in the Spirit Temple# yields", ['dungeon', 'sometimes']),
    'Spirit Temple MQ GS Symphony Room':                           ("a #spider's symphony in the Colossus# yields", "a #spider's symphony in the Spirit Temple# yields", ['dungeon', 'sometimes']),
    'Shadow Temple Invisible Floormaster Chest':                   ("shadows in an #invisible maze# guard", None, ['dungeon', 'sometimes']),
    'Shadow Temple MQ Bomb Flower Chest':                          ("shadows in an #invisible maze# guard", None, ['dungeon', 'sometimes']),

    'KF Kokiri Sword Chest':                                       ("the #hidden treasure of the Kokiri# is", None, 'exclude'),
    'KF Midos Top Left Chest':                                     ("the #leader of the Kokiri# hides", "#inside Mido's house# is", 'exclude'),
    'KF Midos Top Right Chest':                                    ("the #leader of the Kokiri# hides", "#inside Mido's house# is", 'exclude'),
    'KF Midos Bottom Left Chest':                                  ("the #leader of the Kokiri# hides", "#inside Mido's house# is", 'exclude'),
    'KF Midos Bottom Right Chest':                                 ("the #leader of the Kokiri# hides", "#inside Mido's house# is", 'exclude'),
    'Graveyard Shield Grave Chest':                                ("the #treasure of a fallen soldier# is", None, 'exclude'),
    'DMT Chest':                                                   ("hidden behind a wall on a #mountain trail# is", None, 'exclude'),
    'GC Maze Right Chest':                                         ("in #Goron City# explosives unlock", None, 'exclude'),
    'GC Maze Center Chest':                                        ("in #Goron City# explosives unlock", None, 'exclude'),
    'ZD Chest':                                                    ("fire #beyond a waterfall# reveals", None, 'exclude'),
    'Graveyard Hookshot Chest':                                    ("a chest hidden by a #speedy spectre# holds", "#dead Dampé's first prize# is", 'exclude'),
    'GF Chest':                                                    ("on a #rooftop in the desert# lies", None, 'exclude'),
    'Kak Redead Grotto Chest':                                     ("#zombies beneath the earth# guard", None, 'exclude'),
    'SFM Wolfos Grotto Chest':                                     ("#wolves beneath the earth# guard", None, 'exclude'),
    'HF Near Market Grotto Chest':                                 ("a #hole in a field near a drawbridge# holds", None, 'exclude'),
    'HF Southeast Grotto Chest':                                   ("a #hole amongst trees in a field# holds", None, 'exclude'),
    'HF Open Grotto Chest':                                        ("an #open hole in a field# holds", None, 'exclude'),
    'Kak Open Grotto Chest':                                       ("an #open hole in a town# holds", None, 'exclude'),
    'ZR Open Grotto Chest':                                        ("a #hole along a river# holds", None, 'exclude'),
    'KF Storms Grotto Chest':                                      ("a #hole in a forest village# holds", None, 'exclude'),
    'LW Near Shortcuts Grotto Chest':                              ("a #hole in a wooded maze# holds", None, 'exclude'),
    'DMT Storms Grotto Chest':                                     ("#hole flooded with rain on a mountain# holds", None, 'exclude'),
    'DMC Upper Grotto Chest':                                      ("a #hole in a volcano# holds", None, 'exclude'),

    'ToT Light Arrows Cutscene':                                   ("the #final gift of a princess# is", None, 'exclude'),
    'LW Gift from Saria':                                          (["a #potato hoarder# holds", "a rooty tooty #flutey cutey# gifts"], "#Saria's Gift# is", 'exclude'),
    'ZF Great Fairy Reward':                                       ("the #fairy of winds# holds", None, 'exclude'),
    'HC Great Fairy Reward':                                       ("the #fairy of fire# holds", None, 'exclude'),
    'Colossus Great Fairy Reward':                                 ("the #fairy of love# holds", None, 'exclude'),
    'DMT Great Fairy Reward':                                      ("a #magical fairy# gifts", None, 'exclude'),
    'DMC Great Fairy Reward':                                      ("a #magical fairy# gifts", None, 'exclude'),
    'OGC Great Fairy Reward':                                      ("the #fairy of strength# holds", None, 'exclude'),

    'Song from Impa':                                              ("#deep in a castle#, Impa teaches", None, 'exclude'),
    'Song from Malon':                                             ("#a farm girl# sings", None, 'exclude'),
    'Song from Saria':                                             ("#deep in the forest#, Saria teaches", None, 'exclude'),
    'Song from Windmill':                                          ("a man #in a windmill# is obsessed with", None, 'exclude'),

    'HC Malon Egg':                                                ("a #girl looking for her father# gives", None, 'exclude'),
    'HC Zeldas Letter':                                            ("a #princess in a castle# gifts", None, 'exclude'),
    'ZD Diving Minigame':                                          ("an #unsustainable business model# gifts", "those who #dive for Zora rupees# will find", 'exclude'),
    'LH Child Fishing':                                            ("#fishing in youth# bestows", None, 'exclude'),
    'LH Adult Fishing':                                            ("#fishing in maturity# bestows", None, 'exclude'),
    'LH Lab Dive':                                                 ("a #diving experiment# is rewarded with", None, 'exclude'),
    'GC Rolling Goron as Adult':                                   ("#comforting yourself# provides", "#reassuring a young Goron# is rewarded with", 'exclude'),
    'Market Bombchu Bowling First Prize':                          ("the #first explosive prize# is", None, 'exclude'),
    'Market Bombchu Bowling Second Prize':                         ("the #second explosive prize# is", None, 'exclude'),
    'Market Lost Dog':                                             ("#puppy lovers# will find", "#rescuing Richard the Dog# is rewarded with", 'exclude'),
    'LW Ocarina Memory Game':                                      (["the prize for a #game of Simon Says# is", "a #child sing-a-long# holds"], "#playing an Ocarina in Lost Woods# is rewarded with", 'exclude'),
    'Kak 10 Gold Skulltula Reward':                                (["#10 bug badges# rewards", "#10 spider souls# yields", "#10 auriferous arachnids# lead to"], "slaying #10 Gold Skulltulas# reveals", 'exclude'),
    'Kak Man on Roof':                                             ("a #rooftop wanderer# holds", None, 'exclude'),
    'ZR Magic Bean Salesman':                                      ("a seller of #colorful crops# has", "a #bean seller# offers", 'exclude'),
    'ZR Frogs in the Rain':                                        ("#frogs in a storm# gift", None, 'exclude'),
    'GF HBA 1000 Points':                                          ("scoring 1000 in #horseback archery# grants", None, 'exclude'),
    'Market Shooting Gallery Reward':                              ("#shooting in youth# grants", None, 'exclude'),
    'Kak Shooting Gallery Reward':                                 ("#shooting in maturity# grants", None, 'exclude'),
    'LW Target in Woods':                                          ("shooting a #target in the woods# grants", None, 'exclude'),
    'Kak Anju as Adult':                                           ("a #chicken caretaker# offers adults", None, 'exclude'),
    'LLR Talons Chickens':                                         ("#finding Super Cuccos# is rewarded with", None, 'exclude'),
    'GC Rolling Goron as Child':                                   ("the prize offered by a #large rolling Goron# is", None, 'exclude'),
    'LH Underwater Item':                                          ("the #sunken treasure in a lake# is", None, 'exclude'),
    'Hideout Gerudo Membership Card':                              ("#rescuing captured carpenters# is rewarded with", None, 'exclude'),
    'Wasteland Bombchu Salesman':                                  ("a #carpet guru# sells", None, 'exclude'),

    'Kak Impas House Freestanding PoH':                            ("#imprisoned in a house# lies", None, 'exclude'),
    'HF Tektite Grotto Freestanding PoH':                          ("#deep underwater in a hole# is", None, 'exclude'),
    'Kak Windmill Freestanding PoH':                               ("on a #windmill ledge# lies", None, 'exclude'),
    'Graveyard Dampe Race Freestanding PoH':                       ("#racing a ghost# leads to", "#dead Dampé's second# prize is", 'exclude'),
    'LLR Freestanding PoH':                                        ("in a #ranch silo# lies", None, 'exclude'),
    'Graveyard Freestanding PoH':                                  ("a #crate in a graveyard# hides", None, 'exclude'),
    'Graveyard Dampe Gravedigging Tour':                           ("a #gravekeeper digs up#", None, 'exclude'),
    'ZR Near Open Grotto Freestanding PoH':                        ("on top of a #pillar in a river# lies", None, 'exclude'),
    'ZR Near Domain Freestanding PoH':                             ("on a #river ledge by a waterfall# lies", None, 'exclude'),
    'LH Freestanding PoH':                                         ("high on a #lab rooftop# one can find", None, 'exclude'),
    'ZF Iceberg Freestanding PoH':                                 ("#floating on ice# is", None, 'exclude'),
    'GV Waterfall Freestanding PoH':                               ("behind a #desert waterfall# is", None, 'exclude'),
    'GV Crate Freestanding PoH':                                   ("a #crate in a valley# hides", None, 'exclude'),
    'Colossus Freestanding PoH':                                   ("on top of an #arch of stone# lies", None, 'exclude'),
    'DMT Freestanding PoH':                                        ("above a #mountain cavern entrance# is", None, 'exclude'),
    'DMC Wall Freestanding PoH':                                   ("nestled in a #volcanic wall# is", None, 'exclude'),
    'DMC Volcano Freestanding PoH':                                ("obscured by #volcanic ash# is", None, 'exclude'),
    'Hideout Jail Guard (1 Torch)':                                ("#defeating Gerudo guards# reveals", None, 'exclude'),
    'Hideout Jail Guard (2 Torches)':                              ("#defeating Gerudo guards# reveals", None, 'exclude'),
    'Hideout Jail Guard (3 Torches)':                              ("#defeating Gerudo guards# reveals", None, 'exclude'),
    'Hideout Jail Guard (4 Torches)':                              ("#defeating Gerudo guards# reveals", None, 'exclude'),

    'Deku Tree Map Chest':                                         ("in the #center of the Deku Tree# lies", None, 'exclude'),
    'Deku Tree Slingshot Chest':                                   ("the #treasure guarded by a scrub# in the Deku Tree is", None, 'exclude'),
    'Deku Tree Slingshot Room Side Chest':                         ("the #treasure guarded by a scrub# in the Deku Tree is", None, 'exclude'),
    'Deku Tree Compass Chest':                                     ("#pillars of wood# in the Deku Tree lead to", None, 'exclude'),
    'Deku Tree Compass Room Side Chest':                           ("#pillars of wood# in the Deku Tree lead to", None, 'exclude'),
    'Deku Tree Basement Chest':                                    ("#webs in the Deku Tree# hide", None, 'exclude'),

    'Deku Tree MQ Map Chest':                                      ("in the #center of the Deku Tree# lies", None, 'exclude'),
    'Deku Tree MQ Compass Chest':                                  ("a #treasure guarded by a large spider# in the Deku Tree is", None, 'exclude'),
    'Deku Tree MQ Slingshot Chest':                                ("#pillars of wood# in the Deku Tree lead to", None, 'exclude'),
    'Deku Tree MQ Slingshot Room Back Chest':                      ("#pillars of wood# in the Deku Tree lead to", None, 'exclude'),
    'Deku Tree MQ Basement Chest':                                 ("#webs in the Deku Tree# hide", None, 'exclude'),
    'Deku Tree MQ Before Spinning Log Chest':                      ("#magical fire in the Deku Tree# leads to", None, 'exclude'),

    'Dodongos Cavern Boss Room Chest':                             ("#above King Dodongo# lies", None, 'exclude'),

    'Dodongos Cavern Map Chest':                                   ("a #muddy wall in Dodongo's Cavern# hides", None, 'exclude'),
    'Dodongos Cavern Compass Chest':                               ("a #statue in Dodongo's Cavern# guards", None, 'exclude'),
    'Dodongos Cavern Bomb Flower Platform Chest':                  ("above a #maze of stone# in Dodongo's Cavern lies", None, 'exclude'),
    'Dodongos Cavern Bomb Bag Chest':                              ("the #second lizard cavern battle# yields", None, 'exclude'),
    'Dodongos Cavern End of Bridge Chest':                         ("a #chest at the end of a bridge# yields", None, 'exclude'),

    'Dodongos Cavern MQ Map Chest':                                ("a #muddy wall in Dodongo's Cavern# hides", None, 'exclude'),
    'Dodongos Cavern MQ Bomb Bag Chest':                           ("an #elevated alcove# in Dodongo's Cavern holds", None, 'exclude'),
    'Dodongos Cavern MQ Compass Chest':                            ("#fire-breathing lizards# in Dodongo's Cavern guard", None, 'exclude'),
    'Dodongos Cavern MQ Larvae Room Chest':                        ("#baby spiders# in Dodongo's Cavern guard", None, 'exclude'),
    'Dodongos Cavern MQ Torch Puzzle Room Chest':                  ("above a #maze of stone# in Dodongo's Cavern lies", None, 'exclude'),
    'Dodongos Cavern MQ Under Grave Chest':                        ("#beneath a headstone# in Dodongo's Cavern lies", None, 'exclude'),

    'Jabu Jabus Belly Map Chest':                                  ("#tentacle trouble# in a deity's belly guards", "a #slimy thing# guards", 'exclude'),
    'Jabu Jabus Belly Compass Chest':                              ("#bubble trouble# in a deity's belly guards", "#bubbles# guard", 'exclude'),

    'Jabu Jabus Belly MQ First Room Side Chest':                   ("shooting a #mouth cow# reveals", None, 'exclude'),
    'Jabu Jabus Belly MQ Map Chest':                               (["#pop rocks# hide", "an #explosive palate# holds"], "a #boulder before cows# hides", 'exclude'),
    'Jabu Jabus Belly MQ Second Room Lower Chest':                 ("near a #spiked elevator# lies", None, 'exclude'),
    'Jabu Jabus Belly MQ Compass Chest':                           ("a #drowning cow# unveils", None, 'exclude'),
    'Jabu Jabus Belly MQ Second Room Upper Chest':                 ("#moving anatomy# creates a path to", None, 'exclude'),
    'Jabu Jabus Belly MQ Basement Near Switches Chest':            ("a #pair of digested cows# hold", None, 'exclude'),
    'Jabu Jabus Belly MQ Basement Near Vines Chest':               ("a #pair of digested cows# hold", None, 'exclude'),
    'Jabu Jabus Belly MQ Near Boss Chest':                         ("the #final cows' reward# in a deity's belly is", None, 'exclude'),
    'Jabu Jabus Belly MQ Falling Like Like Room Chest':            ("#cows protected by falling monsters# in a deity's belly guard", None, 'exclude'),
    'Jabu Jabus Belly MQ Boomerang Room Small Chest':              ("a school of #stingers swallowed by a deity# guard", "a school of #stingers swallowed by Jabu Jabu# guard", 'exclude'),
    'Jabu Jabus Belly MQ Boomerang Chest':                         ("a school of #stingers swallowed by a deity# guard", "a school of #stingers swallowed by Jabu Jabu# guard", 'exclude'),

    'Forest Temple First Room Chest':                              ("a #tree in the Forest Temple# supports", None, 'exclude'),
    'Forest Temple First Stalfos Chest':                           ("#defeating enemies beneath a falling ceiling# in Forest Temple yields", None, 'exclude'),
    'Forest Temple Well Chest':                                    ("a #sunken chest deep in the woods# contains", None, 'exclude'),
    'Forest Temple Map Chest':                                     ("a #fiery skull# in Forest Temple guards", None, 'exclude'),
    'Forest Temple Raised Island Courtyard Chest':                 ("a #chest on a small island# in the Forest Temple holds", None, 'exclude'),
    'Forest Temple Falling Ceiling Room Chest':                    ("beneath a #checkerboard falling ceiling# lies", None, 'exclude'),
    'Forest Temple Eye Switch Chest':                              ("a #sharp eye# will spot", "#blocks of stone# in the Forest Temple surround", 'exclude'),
    'Forest Temple Boss Key Chest':                                ("a #turned trunk# contains", None, 'exclude'),
    'Forest Temple Floormaster Chest':                             ("deep in the forest #shadows guard a chest# containing", None, 'exclude'),
    'Forest Temple Bow Chest':                                     ("an #army of the dead# guards", "#Stalfos deep in the Forest Temple# guard", 'exclude'),
    'Forest Temple Red Poe Chest':                                 ("#Joelle# guards", "a #red ghost# guards", 'exclude'),
    'Forest Temple Blue Poe Chest':                                ("#Beth# guards", "a #blue ghost# guards", 'exclude'),
    'Forest Temple Basement Chest':                                ("#revolving walls# in the Forest Temple conceal", None, 'exclude'),

    'Forest Temple MQ First Room Chest':                           ("a #tree in the Forest Temple# supports", None, 'exclude'),
    'Forest Temple MQ Wolfos Chest':                               ("#defeating enemies beneath a falling ceiling# in Forest Temple yields", None, 'exclude'),
    'Forest Temple MQ Bow Chest':                                  ("an #army of the dead# guards", "#Stalfos deep in the Forest Temple# guard", 'exclude'),
    'Forest Temple MQ Raised Island Courtyard Lower Chest':        ("a #chest on a small island# in the Forest Temple holds", None, 'exclude'),
    'Forest Temple MQ Raised Island Courtyard Upper Chest':        ("#high in a courtyard# within the Forest Temple is", None, 'exclude'),
    'Forest Temple MQ Well Chest':                                 ("a #sunken chest deep in the woods# contains", None, 'exclude'),
    'Forest Temple MQ Map Chest':                                  ("#Joelle# guards", "a #red ghost# guards", 'exclude'),
    'Forest Temple MQ Compass Chest':                              ("#Beth# guards", "a #blue ghost# guards", 'exclude'),
    'Forest Temple MQ Falling Ceiling Room Chest':                 ("beneath a #checkerboard falling ceiling# lies", None, 'exclude'),
    'Forest Temple MQ Basement Chest':                             ("#revolving walls# in the Forest Temple conceal", None, 'exclude'),
    'Forest Temple MQ Redead Chest':                               ("deep in the forest #undead guard a chest# containing", None, 'exclude'),
    'Forest Temple MQ Boss Key Chest':                             ("a #turned trunk# contains", None, 'exclude'),

    'Fire Temple Near Boss Chest':                                 ("#near a dragon# is", None, 'exclude'),
    'Fire Temple Flare Dancer Chest':                              ("the #Flare Dancer behind a totem# guards", None, 'exclude'),
    'Fire Temple Boss Key Chest':                                  ("a #prison beyond a totem# holds", None, 'exclude'),
    'Fire Temple Big Lava Room Blocked Door Chest':                ("#explosives over a lava pit# unveil", None, 'exclude'),
    'Fire Temple Big Lava Room Lower Open Door Chest':             ("a #Goron trapped near lava# holds", None, 'exclude'),
    'Fire Temple Boulder Maze Lower Chest':                        ("a #Goron at the end of a maze# holds", None, 'exclude'),
    'Fire Temple Boulder Maze Upper Chest':                        ("a #Goron above a maze# holds", None, 'exclude'),
    'Fire Temple Boulder Maze Side Room Chest':                    ("a #Goron hidden near a maze# holds", None, 'exclude'),
    'Fire Temple Boulder Maze Shortcut Chest':                     ("a #blocked path# in Fire Temple holds", None, 'exclude'),
    'Fire Temple Map Chest':                                       ("a #caged chest# in the Fire Temple hoards", None, 'exclude'),
    'Fire Temple Compass Chest':                                   ("a #chest in a fiery maze# contains", None, 'exclude'),
    'Fire Temple Highest Goron Chest':                             ("a #Goron atop the Fire Temple# holds", None, 'exclude'),

    'Fire Temple MQ Near Boss Chest':                              ("#near a dragon# is", None, 'exclude'),
    'Fire Temple MQ Megaton Hammer Chest':                         ("the #Flare Dancer in the depths of a volcano# guards", "the #Flare Dancer in the depths of the Fire Temple# guards", 'exclude'),
    'Fire Temple MQ Compass Chest':                                ("a #blocked path# in Fire Temple holds", None, 'exclude'),
    'Fire Temple MQ Lizalfos Maze Lower Chest':                    ("#crates in a maze# contain", None, 'exclude'),
    'Fire Temple MQ Lizalfos Maze Upper Chest':                    ("#crates in a maze# contain", None, 'exclude'),
    'Fire Temple MQ Map Room Side Chest':                          ("a #falling slug# in the Fire Temple guards", None, 'exclude'),
    'Fire Temple MQ Map Chest':                                    ("using a #hammer in the depths of the Fire Temple# reveals", None, 'exclude'),
    'Fire Temple MQ Boss Key Chest':                               ("#illuminating a lava pit# reveals the path to", None, 'exclude'),
    'Fire Temple MQ Big Lava Room Blocked Door Chest':             ("#explosives over a lava pit# unveil", None, 'exclude'),
    'Fire Temple MQ Lizalfos Maze Side Room Chest':                ("a #Goron hidden near a maze# holds", None, 'exclude'),
    'Fire Temple MQ Freestanding Key':                             ("hidden #beneath a block of stone# lies", None, 'exclude'),

    'Water Temple Map Chest':                                      ("#rolling spikes# in the Water Temple surround", None, 'exclude'),
    'Water Temple Compass Chest':                                  ("#roaming stingers in the Water Temple# guard", None, 'exclude'),
    'Water Temple Torches Chest':                                  ("#fire in the Water Temple# reveals", None, 'exclude'),
    'Water Temple Dragon Chest':                                   ("a #serpent's prize# in the Water Temple is", None, 'exclude'),
    'Water Temple Central Bow Target Chest':                       ("#blinding an eye# in the Water Temple leads to", None, 'exclude'),
    'Water Temple Central Pillar Chest':                           ("in the #depths of the Water Temple# lies", None, 'exclude'),
    'Water Temple Cracked Wall Chest':                             ("#through a crack# in the Water Temple is", None, 'exclude'),
    'Water Temple Longshot Chest':                                 (["#facing yourself# reveals", "a #dark reflection# of yourself guards"], "#Dark Link# guards", 'exclude'),

    'Water Temple MQ Central Pillar Chest':                        ("in the #depths of the Water Temple# lies", None, 'exclude'),
    'Water Temple MQ Boss Key Chest':                              ("fire in the Water Temple unlocks a #vast gate# revealing a chest with", None, 'exclude'),
    'Water Temple MQ Longshot Chest':                              ("#through a crack# in the Water Temple is", None, 'exclude'),
    'Water Temple MQ Compass Chest':                               ("#fire in the Water Temple# reveals", None, 'exclude'),
    'Water Temple MQ Map Chest':                                   ("#sparring soldiers# in the Water Temple guard", None, 'exclude'),

    'Spirit Temple Child Bridge Chest':                            ("a child conquers a #skull in green fire# in the Spirit Temple to reach", None, 'exclude'),
    'Spirit Temple Child Early Torches Chest':                     ("a child can find a #caged chest# in the Spirit Temple with", None, 'exclude'),
    'Spirit Temple Compass Chest':                                 ("#across a pit of sand# in the Spirit Temple lies", None, 'exclude'),
    'Spirit Temple Early Adult Right Chest':                       ("#dodging boulders to collect silver rupees# in the Spirit Temple yields", None, 'exclude'),
    'Spirit Temple First Mirror Left Chest':                       ("a #shadow circling reflected light# in the Spirit Temple guards", None, 'exclude'),
    'Spirit Temple First Mirror Right Chest':                      ("a #shadow circling reflected light# in the Spirit Temple guards", None, 'exclude'),
    'Spirit Temple Map Chest':                                     ("#before a giant statue# in the Spirit Temple lies", None, 'exclude'),
    'Spirit Temple Child Climb North Chest':                       ("#lizards in the Spirit Temple# guard", None, 'exclude'),
    'Spirit Temple Child Climb East Chest':                        ("#lizards in the Spirit Temple# guard", None, 'exclude'),
    'Spirit Temple Sun Block Room Chest':                          ("#torchlight among Beamos# in the Spirit Temple reveals", None, 'exclude'),
    'Spirit Temple Statue Room Hand Chest':                        ("a #statue in the Spirit Temple# holds", None, 'exclude'),
    'Spirit Temple Statue Room Northeast Chest':                   ("on a #ledge by a statue# in the Spirit Temple rests", None, 'exclude'),
    'Spirit Temple Near Four Armos Chest':                         ("those who #show the light among statues# in the Spirit Temple find", None, 'exclude'),
    'Spirit Temple Hallway Right Invisible Chest':                 ("the #Eye of Truth in the Spirit Temple# reveals", None, 'exclude'),
    'Spirit Temple Hallway Left Invisible Chest':                  ("the #Eye of Truth in the Spirit Temple# reveals", None, 'exclude'),
    'Spirit Temple Boss Key Chest':                                ("a #chest engulfed in flame# in the Spirit Temple holds", None, 'exclude'),
    'Spirit Temple Topmost Chest':                                 ("those who #show the light above the Colossus# find", None, 'exclude'),

    'Spirit Temple MQ Entrance Front Left Chest':                  ("#lying unguarded# in the Spirit Temple is", None, 'exclude'),
    'Spirit Temple MQ Entrance Back Right Chest':                  ("a #switch in a pillar# within the Spirit Temple drops", None, 'exclude'),
    'Spirit Temple MQ Entrance Front Right Chest':                 ("#collecting rupees through a water jet# reveals", None, 'exclude'),
    'Spirit Temple MQ Entrance Back Left Chest':                   ("an #eye blinded by stone# within the Spirit Temple conceals", None, 'exclude'),
    'Spirit Temple MQ Map Chest':                                  ("surrounded by #fire and wrappings# lies", None, 'exclude'),
    'Spirit Temple MQ Map Room Enemy Chest':                       ("a child defeats a #gauntlet of monsters# within the Spirit Temple to find", None, 'exclude'),
    'Spirit Temple MQ Child Climb North Chest':                    ("#explosive sunlight# within the Spirit Temple uncovers", None, 'exclude'),
    'Spirit Temple MQ Child Climb South Chest':                    ("#trapped by falling enemies# within the Spirit Temple is", None, 'exclude'),
    'Spirit Temple MQ Compass Chest':                              ("#blinding the colossus# unveils", None, 'exclude'),
    'Spirit Temple MQ Statue Room Lullaby Chest':                  ("a #royal melody awakens the colossus# to reveal", None, 'exclude'),
    'Spirit Temple MQ Statue Room Invisible Chest':                ("the #Eye of Truth# finds the colossus's hidden", None, 'exclude'),
    'Spirit Temple MQ Silver Block Hallway Chest':                 ("#the old hide what the young find# to reveal", None, 'exclude'),
    'Spirit Temple MQ Sun Block Room Chest':                       ("#sunlight in a maze of fire# hides", None, 'exclude'),
    'Spirit Temple MQ Leever Room Chest':                          ("#across a pit of sand# in the Spirit Temple lies", None, 'exclude'),
    'Spirit Temple MQ Beamos Room Chest':                          ("where #temporal stone blocks the path# within the Spirit Temple lies", None, 'exclude'),
    'Spirit Temple MQ Chest Switch Chest':                         ("a #chest of double purpose# holds", None, 'exclude'),
    'Spirit Temple MQ Boss Key Chest':                             ("a #temporal stone blocks the light# leading to", None, 'exclude'),
    'Spirit Temple MQ Mirror Puzzle Invisible Chest':              ("those who #show the light above the Colossus# find", None, 'exclude'),

    'Shadow Temple Map Chest':                                     ("the #Eye of Truth# pierces a hall of faces to reveal", None, 'exclude'),
    'Shadow Temple Hover Boots Chest':                             ("a #nether dweller in the Shadow Temple# holds", "#Dead Hand in the Shadow Temple# holds", 'exclude'),
    'Shadow Temple Compass Chest':                                 ("#mummies revealed by the Eye of Truth# guard", None, 'exclude'),
    'Shadow Temple Early Silver Rupee Chest':                      ("#spinning scythes# protect", None, 'exclude'),
    'Shadow Temple Invisible Blades Visible Chest':                ("#invisible blades# guard", None, 'exclude'),
    'Shadow Temple Invisible Blades Invisible Chest':              ("#invisible blades# guard", None, 'exclude'),
    'Shadow Temple Falling Spikes Lower Chest':                    ("#falling spikes# block the path to", None, 'exclude'),
    'Shadow Temple Falling Spikes Upper Chest':                    ("#falling spikes# block the path to", None, 'exclude'),
    'Shadow Temple Falling Spikes Switch Chest':                   ("#falling spikes# block the path to", None, 'exclude'),
    'Shadow Temple Invisible Spikes Chest':                        ("the #dead roam among invisible spikes# guarding", None, 'exclude'),
    'Shadow Temple Wind Hint Chest':                               ("an #invisible chest guarded by the dead# holds", None, 'exclude'),
    'Shadow Temple After Wind Enemy Chest':                        ("#mummies guarding a ferry# hide", None, 'exclude'),
    'Shadow Temple After Wind Hidden Chest':                       ("#mummies guarding a ferry# hide", None, 'exclude'),
    'Shadow Temple Spike Walls Left Chest':                        ("#walls consumed by a ball of fire# reveal", None, 'exclude'),
    'Shadow Temple Boss Key Chest':                                ("#walls consumed by a ball of fire# reveal", None, 'exclude'),
    'Shadow Temple Freestanding Key':                              ("#inside a burning skull# lies", None, 'exclude'),

    'Shadow Temple MQ Compass Chest':                              ("the #Eye of Truth# pierces a hall of faces to reveal", None, 'exclude'),
    'Shadow Temple MQ Hover Boots Chest':                          ("#Dead Hand in the Shadow Temple# holds", None, 'exclude'),
    'Shadow Temple MQ Early Gibdos Chest':                         ("#mummies revealed by the Eye of Truth# guard", None, 'exclude'),
    'Shadow Temple MQ Map Chest':                                  ("#spinning scythes# protect", None, 'exclude'),
    'Shadow Temple MQ Beamos Silver Rupees Chest':                 ("#collecting rupees in a vast cavern# with the Shadow Temple unveils", None, 'exclude'),
    'Shadow Temple MQ Falling Spikes Switch Chest':                ("#falling spikes# block the path to", None, 'exclude'),
    'Shadow Temple MQ Falling Spikes Lower Chest':                 ("#falling spikes# block the path to", None, 'exclude'),
    'Shadow Temple MQ Falling Spikes Upper Chest':                 ("#falling spikes# block the path to", None, 'exclude'),
    'Shadow Temple MQ Invisible Spikes Chest':                     ("the #dead roam among invisible spikes# guarding", None, 'exclude'),
    'Shadow Temple MQ Boss Key Chest':                             ("#walls consumed by a ball of fire# reveal", None, 'exclude'),
    'Shadow Temple MQ Spike Walls Left Chest':                     ("#walls consumed by a ball of fire# reveal", None, 'exclude'),
    'Shadow Temple MQ Stalfos Room Chest':                         ("near an #empty pedestal# within the Shadow Temple lies", None, 'exclude'),
    'Shadow Temple MQ Invisible Blades Invisible Chest':           ("#invisible blades# guard", None, 'exclude'),
    'Shadow Temple MQ Invisible Blades Visible Chest':             ("#invisible blades# guard", None, 'exclude'),
    'Shadow Temple MQ Wind Hint Chest':                            ("an #invisible chest guarded by the dead# holds", None, 'exclude'),
    'Shadow Temple MQ After Wind Hidden Chest':                    ("#mummies guarding a ferry# hide", None, 'exclude'),
    'Shadow Temple MQ After Wind Enemy Chest':                     ("#mummies guarding a ferry# hide", None, 'exclude'),
    'Shadow Temple MQ Near Ship Invisible Chest':                  ("#caged near a ship# lies", None, 'exclude'),
    'Shadow Temple MQ Freestanding Key':                           ("#behind three burning skulls# lies", None, 'exclude'),

    'Bottom of the Well Front Left Fake Wall Chest':               ("the #Eye of Truth in the well# reveals", None, 'exclude'),
    'Bottom of the Well Front Center Bombable Chest':              ("#gruesome debris# in the well hides", None, 'exclude'),
    'Bottom of the Well Right Bottom Fake Wall Chest':             ("the #Eye of Truth in the well# reveals", None, 'exclude'),
    'Bottom of the Well Compass Chest':                            ("a #hidden entrance to a cage# in the well leads to", None, 'exclude'),
    'Bottom of the Well Center Skulltula Chest':                   ("a #spider guarding a cage# in the well protects", None, 'exclude'),
    'Bottom of the Well Back Left Bombable Chest':                 ("#gruesome debris# in the well hides", None, 'exclude'),
    'Bottom of the Well Invisible Chest':                          ("#Dead Hand's invisible secret# is", None, 'exclude'),
    'Bottom of the Well Underwater Front Chest':                   ("a #royal melody in the well# uncovers", None, 'exclude'),
    'Bottom of the Well Underwater Left Chest':                    ("a #royal melody in the well# uncovers", None, 'exclude'),
    'Bottom of the Well Map Chest':                                ("in the #depths of the well# lies", None, 'exclude'),
    'Bottom of the Well Fire Keese Chest':                         ("#perilous pits# in the well guard the path to", None, 'exclude'),
    'Bottom of the Well Like Like Chest':                          ("#locked in a cage# in the well lies", None, 'exclude'),
    'Bottom of the Well Freestanding Key':                         ("#inside a coffin# hides", None, 'exclude'),

    'Bottom of the Well MQ Map Chest':                             ("a #royal melody in the well# uncovers", None, 'exclude'),
    'Bottom of the Well MQ Lens of Truth Chest':                   ("an #army of the dead# in the well guards", None, 'exclude'),
    'Bottom of the Well MQ Dead Hand Freestanding Key':            ("#Dead Hand's explosive secret# is", None, 'exclude'),
    'Bottom of the Well MQ East Inner Room Freestanding Key':      ("an #invisible path in the well# leads to", None, 'exclude'),

    'Ice Cavern Map Chest':                                        ("#winds of ice# surround", None, 'exclude'),
    'Ice Cavern Compass Chest':                                    ("a #wall of ice# protects", None, 'exclude'),
    'Ice Cavern Iron Boots Chest':                                 ("a #monster in a frozen cavern# guards", None, 'exclude'),
    'Ice Cavern Freestanding PoH':                                 ("a #wall of ice# protects", None, 'exclude'),

    'Ice Cavern MQ Iron Boots Chest':                              ("a #monster in a frozen cavern# guards", None, 'exclude'),
    'Ice Cavern MQ Compass Chest':                                 ("#winds of ice# surround", None, 'exclude'),
    'Ice Cavern MQ Map Chest':                                     ("a #wall of ice# protects", None, 'exclude'),
    'Ice Cavern MQ Freestanding PoH':                              ("#winds of ice# surround", None, 'exclude'),

    'Gerudo Training Grounds Lobby Left Chest':                    ("a #blinded eye in the Gerudo Training Grounds# drops", None, 'exclude'),
    'Gerudo Training Grounds Lobby Right Chest':                   ("a #blinded eye in the Gerudo Training Grounds# drops", None, 'exclude'),
    'Gerudo Training Grounds Stalfos Chest':                       ("#soldiers walking on shifting sands# in the Gerudo Training Grounds guard", None, 'exclude'),
    'Gerudo Training Grounds Beamos Chest':                        ("#reptilian warriors# in the Gerudo Training Grounds protect", None, 'exclude'),
    'Gerudo Training Grounds Hidden Ceiling Chest':                ("the #Eye of Truth# in the Gerudo Training Grounds reveals", None, 'exclude'),
    'Gerudo Training Grounds Maze Path First Chest':               ("the first prize of #the thieves' training# is", None, 'exclude'),
    'Gerudo Training Grounds Maze Path Second Chest':              ("the second prize of #the thieves' training# is", None, 'exclude'),
    'Gerudo Training Grounds Maze Path Third Chest':               ("the third prize of #the thieves' training# is", None, 'exclude'),
    'Gerudo Training Grounds Maze Right Central Chest':            ("the #Song of Time# in the Gerudo Training Grounds leads to", None, 'exclude'),
    'Gerudo Training Grounds Maze Right Side Chest':               ("the #Song of Time# in the Gerudo Training Grounds leads to", None, 'exclude'),
    'Gerudo Training Grounds Hammer Room Clear Chest':             ("#fiery foes# in the Gerudo Training Grounds guard", None, 'exclude'),
    'Gerudo Training Grounds Hammer Room Switch Chest':            ("#engulfed in flame# where thieves train lies", None, 'exclude'),
    'Gerudo Training Grounds Eye Statue Chest':                    ("thieves #blind four faces# to find", None, 'exclude'),
    'Gerudo Training Grounds Near Scarecrow Chest':                ("thieves #blind four faces# to find", None, 'exclude'),
    'Gerudo Training Grounds Before Heavy Block Chest':            ("#before a block of silver# thieves can find", None, 'exclude'),
    'Gerudo Training Grounds Heavy Block First Chest':             ("a #feat of strength# rewards thieves with", None, 'exclude'),
    'Gerudo Training Grounds Heavy Block Second Chest':            ("a #feat of strength# rewards thieves with", None, 'exclude'),
    'Gerudo Training Grounds Heavy Block Third Chest':             ("a #feat of strength# rewards thieves with", None, 'exclude'),
    'Gerudo Training Grounds Heavy Block Fourth Chest':            ("a #feat of strength# rewards thieves with", None, 'exclude'),
    'Gerudo Training Grounds Freestanding Key':                    ("the #Song of Time# in the Gerudo Training Grounds leads to", None, 'exclude'),

    'Gerudo Training Grounds MQ Lobby Right Chest':                ("#thieves prepare for training# with", None, 'exclude'),
    'Gerudo Training Grounds MQ Lobby Left Chest':                 ("#thieves prepare for training# with", None, 'exclude'),
    'Gerudo Training Grounds MQ First Iron Knuckle Chest':         ("#soldiers walking on shifting sands# in the Gerudo Training Grounds guard", None, 'exclude'),
    'Gerudo Training Grounds MQ Before Heavy Block Chest':         ("#before a block of silver# thieves can find", None, 'exclude'),
    'Gerudo Training Grounds MQ Eye Statue Chest':                 ("thieves #blind four faces# to find", None, 'exclude'),
    'Gerudo Training Grounds MQ Flame Circle Chest':               ("#engulfed in flame# where thieves train lies", None, 'exclude'),
    'Gerudo Training Grounds MQ Second Iron Knuckle Chest':        ("#fiery foes# in the Gerudo Training Grounds guard", None, 'exclude'),
    'Gerudo Training Grounds MQ Dinolfos Chest':                   ("#reptilian warriors# in the Gerudo Training Grounds protect", None, 'exclude'),
    'Gerudo Training Grounds MQ Maze Right Central Chest':         ("a #path of fire# leads thieves to", None, 'exclude'),
    'Gerudo Training Grounds MQ Maze Path First Chest':            ("the first prize of #the thieves' training# is", None, 'exclude'),
    'Gerudo Training Grounds MQ Maze Right Side Chest':            ("a #path of fire# leads thieves to", None, 'exclude'),
    'Gerudo Training Grounds MQ Maze Path Third Chest':            ("the third prize of #the thieves' training# is", None, 'exclude'),
    'Gerudo Training Grounds MQ Maze Path Second Chest':           ("the second prize of #the thieves' training# is", None, 'exclude'),
    'Gerudo Training Grounds MQ Hidden Ceiling Chest':             ("the #Eye of Truth# in the Gerudo Training Grounds reveals", None, 'exclude'),
    'Gerudo Training Grounds MQ Heavy Block Chest':                ("a #feat of strength# rewards thieves with", None, 'exclude'),

    'Ganons Tower Boss Key Chest':                                 ("the #Evil King# hoards", None, 'exclude'),

    'Ganons Castle Forest Trial Chest':                            ("the #test of the wilds# holds", None, 'exclude'),
    'Ganons Castle Water Trial Left Chest':                        ("the #test of the seas# holds", None, 'exclude'),
    'Ganons Castle Water Trial Right Chest':                       ("the #test of the seas# holds", None, 'exclude'),
    'Ganons Castle Shadow Trial Front Chest':                      ("#music in the test of darkness# unveils", None, 'exclude'),
    'Ganons Castle Shadow Trial Golden Gauntlets Chest':           ("#light in the test of darkness# unveils", None, 'exclude'),
    'Ganons Castle Spirit Trial Crystal Switch Chest':             ("the #test of the sands# holds", None, 'exclude'),
    'Ganons Castle Spirit Trial Invisible Chest':                  ("the #test of the sands# holds", None, 'exclude'),
    'Ganons Castle Light Trial First Left Chest':                  ("the #test of radiance# holds", None, 'exclude'),
    'Ganons Castle Light Trial Second Left Chest':                 ("the #test of radiance# holds", None, 'exclude'),
    'Ganons Castle Light Trial Third Left Chest':                  ("the #test of radiance# holds", None, 'exclude'),
    'Ganons Castle Light Trial First Right Chest':                 ("the #test of radiance# holds", None, 'exclude'),
    'Ganons Castle Light Trial Second Right Chest':                ("the #test of radiance# holds", None, 'exclude'),
    'Ganons Castle Light Trial Third Right Chest':                 ("the #test of radiance# holds", None, 'exclude'),
    'Ganons Castle Light Trial Invisible Enemies Chest':           ("the #test of radiance# holds", None, 'exclude'),
    'Ganons Castle Light Trial Lullaby Chest':                     ("#music in the test of radiance# reveals", None, 'exclude'),

    'Ganons Castle MQ Water Trial Chest':                          ("the #test of the seas# holds", None, 'exclude'),
    'Ganons Castle MQ Forest Trial Eye Switch Chest':              ("the #test of the wilds# holds", None, 'exclude'),
    'Ganons Castle MQ Forest Trial Frozen Eye Switch Chest':       ("the #test of the wilds# holds", None, 'exclude'),
    'Ganons Castle MQ Light Trial Lullaby Chest':                  ("#music in the test of radiance# reveals", None, 'exclude'),
    'Ganons Castle MQ Shadow Trial Bomb Flower Chest':             ("the #test of darkness# holds", None, 'exclude'),
    'Ganons Castle MQ Shadow Trial Eye Switch Chest':              ("the #test of darkness# holds", None, 'exclude'),
    'Ganons Castle MQ Spirit Trial Golden Gauntlets Chest':        ("#reflected light in the test of the sands# reveals", None, 'exclude'),
    'Ganons Castle MQ Spirit Trial Sun Back Right Chest':          ("#reflected light in the test of the sands# reveals", None, 'exclude'),
    'Ganons Castle MQ Spirit Trial Sun Back Left Chest':           ("#reflected light in the test of the sands# reveals", None, 'exclude'),
    'Ganons Castle MQ Spirit Trial Sun Front Left Chest':          ("#reflected light in the test of the sands# reveals", None, 'exclude'),
    'Ganons Castle MQ Spirit Trial First Chest':                   ("#reflected light in the test of the sands# reveals", None, 'exclude'),
    'Ganons Castle MQ Spirit Trial Invisible Chest':               ("#reflected light in the test of the sands# reveals", None, 'exclude'),
    'Ganons Castle MQ Forest Trial Freestanding Key':              ("the #test of the wilds# holds", None, 'exclude'),

    'Deku Tree Queen Gohma Heart':                                 ("the #Parasitic Armored Arachnid# holds", "#Queen Gohma# holds", 'exclude'),
    'Dodongos Cavern King Dodongo Heart':                          ("the #Infernal Dinosaur# holds", "#King Dodongo# holds", 'exclude'),
    'Jabu Jabus Belly Barinade Heart':                             ("the #Bio-Electric Anemone# holds", "#Barinade# holds", 'exclude'),
    'Forest Temple Phantom Ganon Heart':                           ("the #Evil Spirit from Beyond# holds", "#Phantom Ganon# holds", 'exclude'),
    'Fire Temple Volvagia Heart':                                  ("the #Subterranean Lava Dragon# holds", "#Volvagia# holds", 'exclude'),
    'Water Temple Morpha Heart':                                   ("the #Giant Aquatic Amoeba# holds", "#Morpha# holds", 'exclude'),
    'Spirit Temple Twinrova Heart':                                ("the #Sorceress Sisters# hold", "#Twinrova# holds", 'exclude'),
    'Shadow Temple Bongo Bongo Heart':                             ("the #Phantom Shadow Beast# holds", "#Bongo Bongo# holds", 'exclude'),

    'Deku Tree GS Basement Back Room':                             ("a #spider deep within the Deku Tree# hides", None, 'exclude'),
    'Deku Tree GS Basement Gate':                                  ("a #web protects a spider# within the Deku Tree holding", None, 'exclude'),
    'Deku Tree GS Basement Vines':                                 ("a #web protects a spider# within the Deku Tree holding", None, 'exclude'),
    'Deku Tree GS Compass Room':                                   ("a #spider atop the Deku Tree# holds", None, 'exclude'),

    'Deku Tree MQ GS Lobby':                                       ("a #spider in a crate# within the Deku Tree hides", None, 'exclude'),
    'Deku Tree MQ GS Compass Room':                                ("a #wall of rock protects a spider# within the Deku Tree holding", None, 'exclude'),
    'Deku Tree MQ GS Basement Back Room':                          ("a #spider deep within the Deku Tree# hides", None, 'exclude'),

    'Dodongos Cavern GS Vines Above Stairs':                       ("a #spider entangled in vines# in Dodongo's Cavern guards", None, 'exclude'),
    'Dodongos Cavern GS Scarecrow':                                ("a #spider among explosive slugs# hides", None, 'exclude'),
    'Dodongos Cavern GS Alcove Above Stairs':                      ("a #spider just out of reach# in Dodongo's Cavern holds", None, 'exclude'),
    'Dodongos Cavern GS Back Room':                                ("a #spider behind a statue# in Dodongo's Cavern holds", None, 'exclude'),
    'Dodongos Cavern GS Side Room Near Lower Lizalfos':            ("a #spider among bats# in Dodongo's Cavern holds", None, 'exclude'),

    'Dodongos Cavern MQ GS Scrub Room':                            ("a #spider high on a wall# in Dodongo's Cavern holds", None, 'exclude'),
    'Dodongos Cavern MQ GS Lizalfos Room':                         ("a #spider on top of a pillar of rock# in Dodongo's Cavern holds", None, 'exclude'),
    'Dodongos Cavern MQ GS Larvae Room':                           ("a #spider in a crate# in Dodongo's Cavern holds", None, 'exclude'),
    'Dodongos Cavern MQ GS Back Area':                             ("a #spider among graves# in Dodongo's Cavern holds", None, 'exclude'),

    'Jabu Jabus Belly GS Lobby Basement Lower':                    ("a #spider resting near a princess# in Jabu Jabu's Belly holds", None, 'exclude'),
    'Jabu Jabus Belly GS Lobby Basement Upper':                    ("a #spider resting near a princess# in Jabu Jabu's Belly holds", None, 'exclude'),
    'Jabu Jabus Belly GS Near Boss':                               ("#jellyfish surround a spider# holding", None, 'exclude'),
    'Jabu Jabus Belly GS Water Switch Room':                       ("a #spider guarded by a school of stingers# in Jabu Jabu's Belly holds", None, 'exclude'),

    'Jabu Jabus Belly MQ GS Tailpasaran Room':                     ("a #spider surrounded by electricity# in Jabu Jabu's Belly holds", None, 'exclude'),
    'Jabu Jabus Belly MQ GS Boomerang Chest Room':                 ("a #spider guarded by a school of stingers# in Jabu Jabu's Belly holds", None, 'exclude'),
    'Jabu Jabus Belly MQ GS Near Boss':                            ("a #spider in a web within Jabu Jabu's Belly# holds", None, 'exclude'),

    'Forest Temple GS Raised Island Courtyard':                    ("a #spider on a small island# in the Forest Temple holds", None, 'exclude'),
    'Forest Temple GS First Room':                                 ("a #spider high on a wall of vines# in the Forest Temple holds", None, 'exclude'),
    'Forest Temple GS Level Island Courtyard':                     ("#stone columns# lead to a spider in the Forest Temple hiding", None, 'exclude'),
    'Forest Temple GS Lobby':                                      ("a #spider among ghosts# in the Forest Temple guards", None, 'exclude'),
    'Forest Temple GS Basement':                                   ("a #spider within revolving walls# in the Forest Temple holds", None, 'exclude'),

    'Forest Temple MQ GS First Hallway':                           ("an #ivy-hidden spider# in the Forest Temple hoards", None, 'exclude'),
    'Forest Temple MQ GS Block Push Room':                         ("a #spider in a hidden nook# within the Forest Temple holds", None, 'exclude'),
    'Forest Temple MQ GS Raised Island Courtyard':                 ("a #spider on an arch# in the Forest Temple holds", None, 'exclude'),
    'Forest Temple MQ GS Level Island Courtyard':                  ("a #spider on a ledge# in the Forest Temple holds", None, 'exclude'),
    'Forest Temple MQ GS Well':                                    ("#draining a well# in Forest Temple uncovers a spider with", None, 'exclude'),

    'Fire Temple GS Song of Time Room':                            ("#eight tiles of malice# guard a spider holding", None, 'exclude'),
    'Fire Temple GS Boss Key Loop':                                ("#five tiles of malice# guard a spider holding", None, 'exclude'),
    'Fire Temple GS Boulder Maze':                                 ("#explosives in a maze# unveil a spider hiding", None, 'exclude'),
    'Fire Temple GS Scarecrow Top':                                ("a #spider-friendly scarecrow# atop a volcano hides", "a #spider-friendly scarecrow# atop the Fire Temple hides", 'exclude'),
    'Fire Temple GS Scarecrow Climb':                              ("a #spider-friendly scarecrow# atop a volcano hides", "a #spider-friendly scarecrow# atop the Fire Temple hides", 'exclude'),

    'Fire Temple MQ GS Above Fire Wall Maze':                      ("a #spider above a fiery maze# holds", None, 'exclude'),
    'Fire Temple MQ GS Fire Wall Maze Center':                     ("a #spider within a fiery maze# holds", None, 'exclude'),
    'Fire Temple MQ GS Big Lava Room Open Door':                   ("a #Goron trapped near lava# befriended a spider with", None, 'exclude'),
    'Fire Temple MQ GS Fire Wall Maze Side Room':                  ("a #spider beside a fiery maze# holds", None, 'exclude'),

    'Water Temple GS Falling Platform Room':                       ("a #spider over a waterfall# in the Water Temple holds", None, 'exclude'),
    'Water Temple GS Central Pillar':                              ("a #spider in the center of the Water Temple# holds", None, 'exclude'),
    'Water Temple GS Near Boss Key Chest':                         ("a spider protected by #rolling boulders under the lake# hides", "a spider protected by #rolling boulders in the Water Temple# hides", 'exclude'),
    'Water Temple GS River':                                       ("a #spider over a river# in the Water Temple holds", None, 'exclude'),

    'Water Temple MQ GS Before Upper Water Switch':                ("#beyond a pit of lizards# is a spider holding", None, 'exclude'),
    'Water Temple MQ GS Lizalfos Hallway':                         ("#lizards guard a spider# in the Water Temple with", None, 'exclude'),
    'Water Temple MQ GS River':                                    ("a #spider over a river# in the Water Temple holds", None, 'exclude'),

    'Spirit Temple GS Hall After Sun Block Room':                  ("a spider in the #hall of a knight# guards", None, 'exclude'),
    'Spirit Temple GS Boulder Room':                               ("a #spider behind a temporal stone# in the Spirit Temple yields", None, 'exclude'),
    'Spirit Temple GS Lobby':                                      ("a #spider beside a statue# holds", None, 'exclude'),
    'Spirit Temple GS Sun on Floor Room':                          ("a #spider at the top of a deep shaft# in the Spirit Temple holds", None, 'exclude'),
    'Spirit Temple GS Metal Fence':                                ("a child defeats a #spider among bats# in the Spirit Temple to gain", None, 'exclude'),

    'Spirit Temple MQ GS Leever Room':                             ("#above a pit of sand# in the Spirit Temple hides", None, 'exclude'),
    'Spirit Temple MQ GS Nine Thrones Room West':                  ("a spider in the #hall of a knight# guards", None, 'exclude'),
    'Spirit Temple MQ GS Nine Thrones Room North':                 ("a spider in the #hall of a knight# guards", None, 'exclude'),
    'Spirit Temple MQ GS Sun Block Room':                          ("#upon a web of glass# in the Spirit Temple sits a spider holding", None, 'exclude'),

    'Shadow Temple GS Single Giant Pot':                           ("#beyond a burning skull# lies a spider with", None, 'exclude'),
    'Shadow Temple GS Falling Spikes Room':                        ("a #spider beyond falling spikes# holds", None, 'exclude'),
    'Shadow Temple GS Triple Giant Pot':                           ("#beyond three burning skulls# lies a spider with", None, 'exclude'),
    'Shadow Temple GS Like Like Room':                             ("a spider guarded by #invisible blades# holds", None, 'exclude'),
    'Shadow Temple GS Near Ship':                                  ("a spider near a #docked ship# hoards", None, 'exclude'),

    'Shadow Temple MQ GS Falling Spikes Room':                     ("a #spider beyond falling spikes# holds", None, 'exclude'),
    'Shadow Temple MQ GS Wind Hint Room':                          ("a #spider amidst roaring winds# in the Shadow Temple holds", None, 'exclude'),
    'Shadow Temple MQ GS After Wind':                              ("a #spider beneath gruesome debris# in the Shadow Temple hides", None, 'exclude'),
    'Shadow Temple MQ GS After Ship':                              ("a #fallen statue# reveals a spider with", None, 'exclude'),
    'Shadow Temple MQ GS Near Boss':                               ("a #suspended spider# guards", None, 'exclude'),

    'Bottom of the Well GS Like Like Cage':                        ("a #spider locked in a cage# in the well holds", None, 'exclude'),
    'Bottom of the Well GS East Inner Room':                       ("an #invisible path in the well# leads to", None, 'exclude'),
    'Bottom of the Well GS West Inner Room':                       ("a #spider locked in a crypt# within the well guards", None, 'exclude'),

    'Bottom of the Well MQ GS Basement':                           ("a #gauntlet of invisible spiders# protects", None, 'exclude'),
    'Bottom of the Well MQ GS Coffin Room':                        ("a #spider crawling near the dead# in the well holds", None, 'exclude'),
    'Bottom of the Well MQ GS West Inner Room':                    ("a #spider locked in a crypt# within the well guards", None, 'exclude'),

    'Ice Cavern GS Push Block Room':                               ("a #spider above icy pits# holds", None, 'exclude'),
    'Ice Cavern GS Spinning Scythe Room':                          ("#spinning ice# guards a spider holding", None, 'exclude'),
    'Ice Cavern GS Heart Piece Room':                              ("a #spider behind a wall of ice# hides", None, 'exclude'),

    'Ice Cavern MQ GS Scarecrow':                                  ("a #spider above icy pits# holds", None, 'exclude'),
    'Ice Cavern MQ GS Ice Block':                                  ("a #web of ice# surrounds a spider with", None, 'exclude'),
    'Ice Cavern MQ GS Red Ice':                                    ("a #spider in fiery ice# hoards", None, 'exclude'),

    'HF GS Near Kak Grotto':                                       ("a #spider-guarded spider in a hole# hoards", None, 'exclude'),

    'LLR GS Back Wall':                                            ("night reveals a #spider in a ranch# holding", None, 'exclude'),
    'LLR GS Rain Shed':                                            ("night reveals a #spider in a ranch# holding", None, 'exclude'),
    'LLR GS House Window':                                         ("night reveals a #spider in a ranch# holding", None, 'exclude'),
    'LLR GS Tree':                                                 ("a spider hiding in a #ranch tree# holds", None, 'exclude'),

    'KF GS Bean Patch':                                            ("a #spider buried in a forest# holds", None, 'exclude'),
    'KF GS Know It All House':                                     ("night in the past reveals a #spider in a forest# holding", None, 'exclude'),
    'KF GS House of Twins':                                        ("night in the future reveals a #spider in a forest# holding", None, 'exclude'),

    'LW GS Bean Patch Near Bridge':                                ("a #spider buried deep in a forest maze# holds", None, 'exclude'),
    'LW GS Bean Patch Near Theater':                               ("a #spider buried deep in a forest maze# holds", None, 'exclude'),
    'LW GS Above Theater':                                         ("night reveals a #spider deep in a forest maze# holding", None, 'exclude'),
    'SFM GS':                                                      ("night reveals a #spider in a forest meadow# holding", None, 'exclude'),

    'OGC GS':                                                      ("a #spider outside a tyrant's tower# holds", None, 'exclude'),
    'HC GS Tree':                                                  ("a spider hiding in a #tree outside of a castle# holds", None, 'exclude'),
    'Market GS Guard House':                                       ("a #spider in a guarded crate# holds", None, 'exclude'),

    'DMC GS Bean Patch':                                           ("a #spider buried in a volcano# holds", None, 'exclude'),

    'DMT GS Bean Patch':                                           ("a #spider buried outside a cavern# holds", None, 'exclude'),
    'DMT GS Near Kak':                                             ("a #spider hidden in a mountain nook# holds", None, 'exclude'),
    'DMT GS Above Dodongos Cavern':                                ("the hammer reveals a #spider on a mountain# holding", None, 'exclude'),
    'DMT GS Falling Rocks Path':                                   ("the hammer reveals a #spider on a mountain# holding", None, 'exclude'),

    'GC GS Center Platform':                                       ("a #suspended spider# in Goron City holds", None, 'exclude'),
    'GC GS Boulder Maze':                                          ("a spider in a #Goron City crate# holds", None, 'exclude'),

    'Kak GS House Under Construction':                             ("night in the past reveals a #spider in a town# holding", None, 'exclude'),
    'Kak GS Skulltula House':                                      ("night in the past reveals a #spider in a town# holding", None, 'exclude'),
    'Kak GS Guards House':                                         ("night in the past reveals a #spider in a town# holding", None, 'exclude'),
    'Kak GS Tree':                                                 ("night in the past reveals a #spider in a town# holding", None, 'exclude'),
    'Kak GS Watchtower':                                           ("night in the past reveals a #spider in a town# holding", None, 'exclude'),
    'Kak GS Above Impas House':                                    ("night in the future reveals a #spider in a town# holding", None, 'exclude'),

    'Graveyard GS Wall':                                           ("night reveals a #spider in a graveyard# holding", None, 'exclude'),
    'Graveyard GS Bean Patch':                                     ("a #spider buried in a graveyard# holds", None, 'exclude'),

    'ZR GS Ladder':                                                ("night in the past reveals a #spider in a river# holding", None, 'exclude'),
    'ZR GS Tree':                                                  ("a spider hiding in a #tree by a river# holds", None, 'exclude'),
    'ZR GS Above Bridge':                                          ("night in the future reveals a #spider in a river# holding", None, 'exclude'),
    'ZR GS Near Raised Grottos':                                   ("night in the future reveals a #spider in a river# holding", None, 'exclude'),

    'ZD GS Frozen Waterfall':                                      ("night reveals a #spider by a frozen waterfall# holding", None, 'exclude'),
    'ZF GS Above the Log':                                         ("night reveals a #spider near a deity# holding", None, 'exclude'),
    'ZF GS Tree':                                                  ("a spider hiding in a #tree near a deity# holds", None, 'exclude'),

    'LH GS Bean Patch':                                            ("a #spider buried by a lake# holds", None, 'exclude'),
    'LH GS Small Island':                                          ("night reveals a #spider by a lake# holding", None, 'exclude'),
    'LH GS Lab Wall':                                              ("night reveals a #spider by a lake# holding", None, 'exclude'),
    'LH GS Lab Crate':                                             ("a spider deed underwater in a #lab crate# holds", None, 'exclude'),
    'LH GS Tree':                                                  ("night reveals a #spider by a lake high in a tree# holding", None, 'exclude'),

    'GV GS Bean Patch':                                            ("a #spider buried in a valley# holds", None, 'exclude'),
    'GV GS Small Bridge':                                          ("night in the past reveals a #spider in a valley# holding", None, 'exclude'),
    'GV GS Pillar':                                                ("night in the future reveals a #spider in a valley# holding", None, 'exclude'),
    'GV GS Behind Tent':                                           ("night in the future reveals a #spider in a valley# holding", None, 'exclude'),

    'GF GS Archery Range':                                         ("night reveals a #spider in a fortress# holding", None, 'exclude'),
    'GF GS Top Floor':                                             ("night reveals a #spider in a fortress# holding", None, 'exclude'),

    'Colossus GS Bean Patch':                                      ("a #spider buried in the desert# holds", None, 'exclude'),
    'Colossus GS Hill':                                            ("night reveals a #spider deep in the desert# holding", None, 'exclude'),
    'Colossus GS Tree':                                            ("night reveals a #spider deep in the desert# holding", None, 'exclude'),

    'KF Shop Item 1':                                              ("a #child shopkeeper# sells", None, 'exclude'),
    'KF Shop Item 2':                                              ("a #child shopkeeper# sells", None, 'exclude'),
    'KF Shop Item 3':                                              ("a #child shopkeeper# sells", None, 'exclude'),
    'KF Shop Item 4':                                              ("a #child shopkeeper# sells", None, 'exclude'),
    'KF Shop Item 5':                                              ("a #child shopkeeper# sells", None, 'exclude'),
    'KF Shop Item 6':                                              ("a #child shopkeeper# sells", None, 'exclude'),
    'KF Shop Item 7':                                              ("a #child shopkeeper# sells", None, 'exclude'),
    'KF Shop Item 8':                                              ("a #child shopkeeper# sells", None, 'exclude'),

    'Kak Potion Shop Item 1':                                      ("a #potion seller# offers", "the #Kakariko Potion Shop# offers", 'exclude'),
    'Kak Potion Shop Item 2':                                      ("a #potion seller# offers", "the #Kakariko Potion Shop# offers", 'exclude'),
    'Kak Potion Shop Item 3':                                      ("a #potion seller# offers", "the #Kakariko Potion Shop# offers", 'exclude'),
    'Kak Potion Shop Item 4':                                      ("a #potion seller# offers", "the #Kakariko Potion Shop# offers", 'exclude'),
    'Kak Potion Shop Item 5':                                      ("a #potion seller# offers", "the #Kakariko Potion Shop# offers", 'exclude'),
    'Kak Potion Shop Item 6':                                      ("a #potion seller# offers", "the #Kakariko Potion Shop# offers", 'exclude'),
    'Kak Potion Shop Item 7':                                      ("a #potion seller# offers", "the #Kakariko Potion Shop# offers", 'exclude'),
    'Kak Potion Shop Item 8':                                      ("a #potion seller# offers", "the #Kakariko Potion Shop# offers", 'exclude'),

    'Market Bombchu Shop Item 1':                                  ("a #Bombchu merchant# sells", None, 'exclude'),
    'Market Bombchu Shop Item 2':                                  ("a #Bombchu merchant# sells", None, 'exclude'),
    'Market Bombchu Shop Item 3':                                  ("a #Bombchu merchant# sells", None, 'exclude'),
    'Market Bombchu Shop Item 4':                                  ("a #Bombchu merchant# sells", None, 'exclude'),
    'Market Bombchu Shop Item 5':                                  ("a #Bombchu merchant# sells", None, 'exclude'),
    'Market Bombchu Shop Item 6':                                  ("a #Bombchu merchant# sells", None, 'exclude'),
    'Market Bombchu Shop Item 7':                                  ("a #Bombchu merchant# sells", None, 'exclude'),
    'Market Bombchu Shop Item 8':                                  ("a #Bombchu merchant# sells", None, 'exclude'),

    'Market Potion Shop Item 1':                                   ("a #potion seller# offers", "the #Market Potion Shop# offers", 'exclude'),
    'Market Potion Shop Item 2':                                   ("a #potion seller# offers", "the #Market Potion Shop# offers", 'exclude'),
    'Market Potion Shop Item 3':                                   ("a #potion seller# offers", "the #Market Potion Shop# offers", 'exclude'),
    'Market Potion Shop Item 4':                                   ("a #potion seller# offers", "the #Market Potion Shop# offers", 'exclude'),
    'Market Potion Shop Item 5':                                   ("a #potion seller# offers", "the #Market Potion Shop# offers", 'exclude'),
    'Market Potion Shop Item 6':                                   ("a #potion seller# offers", "the #Market Potion Shop# offers", 'exclude'),
    'Market Potion Shop Item 7':                                   ("a #potion seller# offers", "the #Market Potion Shop# offers", 'exclude'),
    'Market Potion Shop Item 8':                                   ("a #potion seller# offers", "the #Market Potion Shop# offers", 'exclude'),

    'Market Bazaar Item 1':                                        ("the #Market Bazaar# offers", None, 'exclude'),
    'Market Bazaar Item 2':                                        ("the #Market Bazaar# offers", None, 'exclude'),
    'Market Bazaar Item 3':                                        ("the #Market Bazaar# offers", None, 'exclude'),
    'Market Bazaar Item 4':                                        ("the #Market Bazaar# offers", None, 'exclude'),
    'Market Bazaar Item 5':                                        ("the #Market Bazaar# offers", None, 'exclude'),
    'Market Bazaar Item 6':                                        ("the #Market Bazaar# offers", None, 'exclude'),
    'Market Bazaar Item 7':                                        ("the #Market Bazaar# offers", None, 'exclude'),
    'Market Bazaar Item 8':                                        ("the #Market Bazaar# offers", None, 'exclude'),

    'Kak Bazaar Item 1':                                           ("the #Kakariko Bazaar# offers", None, 'exclude'),
    'Kak Bazaar Item 2':                                           ("the #Kakariko Bazaar# offers", None, 'exclude'),
    'Kak Bazaar Item 3':                                           ("the #Kakariko Bazaar# offers", None, 'exclude'),
    'Kak Bazaar Item 4':                                           ("the #Kakariko Bazaar# offers", None, 'exclude'),
    'Kak Bazaar Item 5':                                           ("the #Kakariko Bazaar# offers", None, 'exclude'),
    'Kak Bazaar Item 6':                                           ("the #Kakariko Bazaar# offers", None, 'exclude'),
    'Kak Bazaar Item 7':                                           ("the #Kakariko Bazaar# offers", None, 'exclude'),
    'Kak Bazaar Item 8':                                           ("the #Kakariko Bazaar# offers", None, 'exclude'),

    'ZD Shop Item 1':                                              ("a #Zora shopkeeper# sells", None, 'exclude'),
    'ZD Shop Item 2':                                              ("a #Zora shopkeeper# sells", None, 'exclude'),
    'ZD Shop Item 3':                                              ("a #Zora shopkeeper# sells", None, 'exclude'),
    'ZD Shop Item 4':                                              ("a #Zora shopkeeper# sells", None, 'exclude'),
    'ZD Shop Item 5':                                              ("a #Zora shopkeeper# sells", None, 'exclude'),
    'ZD Shop Item 6':                                              ("a #Zora shopkeeper# sells", None, 'exclude'),
    'ZD Shop Item 7':                                              ("a #Zora shopkeeper# sells", None, 'exclude'),
    'ZD Shop Item 8':                                              ("a #Zora shopkeeper# sells", None, 'exclude'),

    'GC Shop Item 1':                                              ("a #Goron shopkeeper# sells", None, 'exclude'),
    'GC Shop Item 2':                                              ("a #Goron shopkeeper# sells", None, 'exclude'),
    'GC Shop Item 3':                                              ("a #Goron shopkeeper# sells", None, 'exclude'),
    'GC Shop Item 4':                                              ("a #Goron shopkeeper# sells", None, 'exclude'),
    'GC Shop Item 5':                                              ("a #Goron shopkeeper# sells", None, 'exclude'),
    'GC Shop Item 6':                                              ("a #Goron shopkeeper# sells", None, 'exclude'),
    'GC Shop Item 7':                                              ("a #Goron shopkeeper# sells", None, 'exclude'),
    'GC Shop Item 8':                                              ("a #Goron shopkeeper# sells", None, 'exclude'),

    'Deku Tree MQ Deku Scrub':                                     ("a #scrub in the Deku Tree# sells", None, 'exclude'),

    'HF Deku Scrub Grotto':                                        ("a lonely #scrub in a hole# sells", None, 'exclude'),
    'LLR Deku Scrub Grotto Left':                                  ("a #trio of scrubs# sells", None, 'exclude'),
    'LLR Deku Scrub Grotto Right':                                 ("a #trio of scrubs# sells", None, 'exclude'),
    'LLR Deku Scrub Grotto Center':                                ("a #trio of scrubs# sells", None, 'exclude'),

    'LW Deku Scrub Near Deku Theater Right':                       ("a pair of #scrubs in the woods# sells", None, 'exclude'),
    'LW Deku Scrub Near Deku Theater Left':                        ("a pair of #scrubs in the woods# sells", None, 'exclude'),
    'LW Deku Scrub Near Bridge':                                   ("a #scrub by a bridge# sells", None, 'exclude'),
    'LW Deku Scrub Grotto Rear':                                   ("a #scrub underground duo# sells", None, 'exclude'),
    'LW Deku Scrub Grotto Front':                                  ("a #scrub underground duo# sells", None, 'exclude'),

    'SFM Deku Scrub Grotto Rear':                                  ("a #scrub underground duo# sells", None, 'exclude'),
    'SFM Deku Scrub Grotto Front':                                 ("a #scrub underground duo# sells", None, 'exclude'),

    'GC Deku Scrub Grotto Left':                                   ("a #trio of scrubs# sells", None, 'exclude'),
    'GC Deku Scrub Grotto Right':                                  ("a #trio of scrubs# sells", None, 'exclude'),
    'GC Deku Scrub Grotto Center':                                 ("a #trio of scrubs# sells", None, 'exclude'),

    'Dodongos Cavern Deku Scrub Near Bomb Bag Left':               ("a pair of #scrubs in Dodongo's Cavern# sells", None, 'exclude'),
    'Dodongos Cavern Deku Scrub Side Room Near Dodongos':          ("a #scrub guarded by Lizalfos# sells", None, 'exclude'),
    'Dodongos Cavern Deku Scrub Near Bomb Bag Right':              ("a pair of #scrubs in Dodongo's Cavern# sells", None, 'exclude'),
    'Dodongos Cavern Deku Scrub Lobby':                            ("a #scrub in Dodongo's Cavern# sells", None, 'exclude'),

    'Dodongos Cavern MQ Deku Scrub Lobby Rear':                    ("a pair of #scrubs in Dodongo's Cavern# sells", None, 'exclude'),
    'Dodongos Cavern MQ Deku Scrub Lobby Front':                   ("a pair of #scrubs in Dodongo's Cavern# sells", None, 'exclude'),
    'Dodongos Cavern MQ Deku Scrub Staircase':                     ("a #scrub in Dodongo's Cavern# sells", None, 'exclude'),
    'Dodongos Cavern MQ Deku Scrub Side Room Near Lower Lizalfos': ("a #scrub guarded by Lizalfos# sells", None, 'exclude'),

    'DMC Deku Scrub Grotto Left':                                  ("a #trio of scrubs# sells", None, 'exclude'),
    'DMC Deku Scrub Grotto Right':                                 ("a #trio of scrubs# sells", None, 'exclude'),
    'DMC Deku Scrub Grotto Center':                                ("a #trio of scrubs# sells", None, 'exclude'),

    'ZR Deku Scrub Grotto Rear':                                   ("a #scrub underground duo# sells", None, 'exclude'),
    'ZR Deku Scrub Grotto Front':                                  ("a #scrub underground duo# sells", None, 'exclude'),

    'Jabu Jabus Belly Deku Scrub':                                 ("a #scrub in a deity# sells", None, 'exclude'),

    'LH Deku Scrub Grotto Left':                                   ("a #trio of scrubs# sells", None, 'exclude'),
    'LH Deku Scrub Grotto Right':                                  ("a #trio of scrubs# sells", None, 'exclude'),
    'LH Deku Scrub Grotto Center':                                 ("a #trio of scrubs# sells", None, 'exclude'),

    'GV Deku Scrub Grotto Rear':                                   ("a #scrub underground duo# sells", None, 'exclude'),
    'GV Deku Scrub Grotto Front':                                  ("a #scrub underground duo# sells", None, 'exclude'),

    'Colossus Deku Scrub Grotto Front':                            ("a #scrub underground duo# sells", None, 'exclude'),
    'Colossus Deku Scrub Grotto Rear':                             ("a #scrub underground duo# sells", None, 'exclude'),

    'Ganons Castle Deku Scrub Center-Left':                        ("#scrubs in Ganon's Castle# sell", None, 'exclude'),
    'Ganons Castle Deku Scrub Center-Right':                       ("#scrubs in Ganon's Castle# sell", None, 'exclude'),
    'Ganons Castle Deku Scrub Right':                              ("#scrubs in Ganon's Castle# sell", None, 'exclude'),
    'Ganons Castle Deku Scrub Left':                               ("#scrubs in Ganon's Castle# sell", None, 'exclude'),

    'Ganons Castle MQ Deku Scrub Right':                           ("#scrubs in Ganon's Castle# sell", None, 'exclude'),
    'Ganons Castle MQ Deku Scrub Center-Left':                     ("#scrubs in Ganon's Castle# sell", None, 'exclude'),
    'Ganons Castle MQ Deku Scrub Center':                          ("#scrubs in Ganon's Castle# sell", None, 'exclude'),
    'Ganons Castle MQ Deku Scrub Center-Right':                    ("#scrubs in Ganon's Castle# sell", None, 'exclude'),
    'Ganons Castle MQ Deku Scrub Left':                            ("#scrubs in Ganon's Castle# sell", None, 'exclude'),

    'LLR Stables Left Cow':                                        ("a #cow in a stable# gifts", None, 'exclude'),
    'LLR Stables Right Cow':                                       ("a #cow in a stable# gifts", None, 'exclude'),
    'LLR Tower Right Cow':                                         ("a #cow in a ranch silo# gifts", None, 'exclude'),
    'LLR Tower Left Cow':                                          ("a #cow in a ranch silo# gifts", None, 'exclude'),
    'Kak Impas House Cow':                                         ("a #cow imprisoned in a house# protects", None, 'exclude'),
    'DMT Cow Grotto Cow':                                          ("a #cow in a luxurious hole# offers", None, 'exclude'),

    'Desert Colossus -> Colossus Grotto':                       ("lifting a #rock in the desert# reveals", None, 'entrance'),
    'GV Grotto Ledge -> GV Octorok Grotto':                     ("a rock on #a ledge in the valley# hides", None, 'entrance'),
    'GC Grotto Platform -> GC Grotto':                          ("a #pool of lava# in Goron City blocks the way to", None, 'entrance'),
    'Gerudo Fortress -> GF Storms Grotto':                      ("a #storm within Gerudo's Fortress# reveals", None, 'entrance'),
    'Zoras Domain -> ZD Storms Grotto':                         ("a #storm within Zora's Domain# reveals", None, 'entrance'),
    'Hyrule Castle Grounds -> HC Storms Grotto':                ("a #storm near the castle# reveals", None, 'entrance'),
    'GV Fortress Side -> GV Storms Grotto':                     ("a #storm in the valley# reveals", None, 'entrance'),
    'Desert Colossus -> Colossus Great Fairy Fountain':         ("a #fractured desert wall# hides", None, 'entrance'),
    'Ganons Castle Grounds -> OGC Great Fairy Fountain':        ("a #heavy pillar# outside the castle obstructs", None, 'entrance'),
    'Zoras Fountain -> ZF Great Fairy Fountain':                ("a #fountain wall# hides", None, 'entrance'),
    'GV Fortress Side -> GV Carpenter Tent':                    ("a #tent in the valley# covers", None, 'entrance'),
    'Graveyard Warp Pad Region -> Shadow Temple Entryway':      ("at the #back of the Graveyard#, there is", None, 'entrance'),
    'Lake Hylia -> Water Temple Lobby':                         ("deep #under a vast lake#, one can find", None, 'entrance'),
    'Gerudo Fortress -> Gerudo Training Grounds Lobby':         ("paying a #fee to the Gerudos# grants access to", None, 'entrance'),
    'Zoras Fountain -> Jabu Jabus Belly Beginning':             ("inside #Jabu Jabu#, one can find", None, 'entrance'),
    'Kakariko Village -> Bottom of the Well':                   ("a #village well# leads to", None, 'entrance'),

    'KF Links House':                                           ("Link's House", None, 'region'),
    'Temple of Time':                                           ("the #Temple of Time#", None, 'region'),
    'KF Midos House':                                           ("Mido's house", None, 'region'),
    'KF Sarias House':                                          ("Saria's House", None, 'region'),
    'KF House of Twins':                                        ("the #House of Twins#", None, 'region'),
    'KF Know It All House':                                     ("Know-It-All Brothers' House", None, 'region'),
    'KF Kokiri Shop':                                           ("the #Kokiri Shop#", None, 'region'),
    'LH Lab':                                                   ("the #Lakeside Laboratory#", None, 'region'),
    'LH Fishing Hole':                                          ("the #Fishing Pond#", None, 'region'),
    'GV Carpenter Tent':                                        ("the #Carpenters' tent#", None, 'region'),
    'Market Guard House':                                       ("the #Guard House#", None, 'region'),
    'Market Mask Shop':                                         ("the #Happy Mask Shop#", None, 'region'),
    'Market Bombchu Bowling':                                   ("the #Bombchu Bowling Alley#", None, 'region'),
    'Market Potion Shop':                                       ("the #Market Potion Shop#", None, 'region'),
    'Market Treasure Chest Game':                               ("the #Treasure Box Shop#", None, 'region'),
    'Market Bombchu Shop':                                      ("the #Bombchu Shop#", None, 'region'),
    'Market Man in Green House':                                ("Man in Green's House", None, 'region'),
    'Kak Windmill':                                             ("the #Windmill#", None, 'region'),
    'Kak Carpenter Boss House':                                 ("the #Carpenters' Boss House#", None, 'region'),
    'Kak House of Skulltula':                                   ("the #House of Skulltula#", None, 'region'),
    'Kak Impas House':                                          ("Impa's House", None, 'region'),
    'Kak Impas House Back':                                     ("Impa's cow cage", None, 'region'),
    'Kak Odd Medicine Building':                                ("Granny's Potion Shop", None, 'region'),
    'Graveyard Dampes House':                                   ("Dampé's Hut", None, 'region'),
    'GC Shop':                                                  ("the #Goron Shop#", None, 'region'),
    'ZD Shop':                                                  ("the #Zora Shop#", None, 'region'),
    'LLR Talons House':                                         ("Talon's House", None, 'region'),
    'LLR Stables':                                              ("a #stable#", None, 'region'),
    'LLR Tower':                                                ("the #Lon Lon Tower#", None, 'region'),
    'Market Bazaar':                                            ("the #Market Bazaar#", None, 'region'),
    'Market Shooting Gallery':                                  ("a #Slingshot Shooting Gallery#", None, 'region'),
    'Kak Bazaar':                                               ("the #Kakariko Bazaar#", None, 'region'),
    'Kak Potion Shop Front':                                    ("the #Kakariko Potion Shop#", None, 'region'),
    'Kak Potion Shop Back':                                     ("the #Kakariko Potion Shop#", None, 'region'),
    'Kak Shooting Gallery':                                     ("a #Bow Shooting Gallery#", None, 'region'),
    'Colossus Great Fairy Fountain':                            ("a #Great Fairy Fountain#", None, 'region'),
    'HC Great Fairy Fountain':                                  ("a #Great Fairy Fountain#", None, 'region'),
    'OGC Great Fairy Fountain':                                 ("a #Great Fairy Fountain#", None, 'region'),
    'DMC Great Fairy Fountain':                                 ("a #Great Fairy Fountain#", None, 'region'),
    'DMT Great Fairy Fountain':                                 ("a #Great Fairy Fountain#", None, 'region'),
    'ZF Great Fairy Fountain':                                  ("a #Great Fairy Fountain#", None, 'region'),
    'Graveyard Shield Grave':                                   ("a #grave with a free chest#", None, 'region'),
    'Graveyard Heart Piece Grave':                              ("a chest spawned by #Sun's Song#", None, 'region'),
<<<<<<< HEAD
    'Royal Familys Tomb':                                       ("the #Royal Family's Tomb#", None, 'region'),
    'Graveyard Dampes Grave':                                   ("Dampe's Grave", None, 'region'),
=======
    'Graveyard Composers Grave':                                ("the #Composers' Grave#", None, 'region'),
    'Graveyard Dampes Grave':                                   ("Dampé's Grave", None, 'region'),
>>>>>>> ad5f44bd
    'DMT Cow Grotto':                                           ("a solitary #Cow#", None, 'region'),
    'HC Storms Grotto':                                         ("a sandy grotto with #fragile walls#", None, 'region'),
    'HF Tektite Grotto':                                        ("a pool guarded by a #Tektite#", None, 'region'),
    'HF Near Kak Grotto':                                       ("a #Big Skulltula# guarding a Gold one", None, 'region'),
    'HF Cow Grotto':                                            ("a grotto full of #spider webs#", None, 'region'),
    'Kak Redead Grotto':                                        ("#ReDeads# guarding a chest", None, 'region'),
    'SFM Wolfos Grotto':                                        ("#Wolfos# guarding a chest", None, 'region'),
    'GV Octorok Grotto':                                        ("an #Octorok# guarding a rich pool", None, 'region'),
    'Deku Theater':                                             ("the #Lost Woods Stage#", None, 'region'),
    'ZR Open Grotto':                                           ("a #generic grotto#", None, 'region'),
    'DMC Upper Grotto':                                         ("a #generic grotto#", None, 'region'),
    'DMT Storms Grotto':                                        ("a #generic grotto#", None, 'region'),
    'Kak Open Grotto':                                          ("a #generic grotto#", None, 'region'),
    'HF Near Market Grotto':                                    ("a #generic grotto#", None, 'region'),
    'HF Open Grotto':                                           ("a #generic grotto#", None, 'region'),
    'HF Southeast Grotto':                                      ("a #generic grotto#", None, 'region'),
    'KF Storms Grotto':                                         ("a #generic grotto#", None, 'region'),
    'LW Near Shortcuts Grotto':                                 ("a #generic grotto#", None, 'region'),
    'HF Inside Fence Grotto':                                   ("a #single Upgrade Deku Scrub#", None, 'region'),
    'LW Scrubs Grotto':                                         ("#2 Deku Scrubs# including an Upgrade one", None, 'region'),
    'Colossus Grotto':                                          ("2 Deku Scrubs", None, 'region'),
    'ZR Storms Grotto':                                         ("2 Deku Scrubs", None, 'region'),
    'SFM Storms Grotto':                                        ("2 Deku Scrubs", None, 'region'),
    'GV Storms Grotto':                                         ("2 Deku Scrubs", None, 'region'),
    'LH Grotto':                                                ("3 Deku Scrubs", None, 'region'),
    'DMC Hammer Grotto':                                        ("3 Deku Scrubs", None, 'region'),
    'GC Grotto':                                                ("3 Deku Scrubs", None, 'region'),
    'LLR Grotto':                                               ("3 Deku Scrubs", None, 'region'),
    'ZR Fairy Grotto':                                          ("a small #Fairy Fountain#", None, 'region'),
    'HF Fairy Grotto':                                          ("a small #Fairy Fountain#", None, 'region'),
    'SFM Fairy Grotto':                                         ("a small #Fairy Fountain#", None, 'region'),
    'ZD Storms Grotto':                                         ("a small #Fairy Fountain#", None, 'region'),
    'GF Storms Grotto':                                         ("a small #Fairy Fountain#", None, 'region'),

    '1001':                                                     ("Ganondorf 2022!", None, 'junk'),
    '1002':                                                     ("They say that monarchy is a terrible system of governance.", None, 'junk'),
    '1003':                                                     ("They say that Zelda is a poor leader.", None, 'junk'),
    '1004':                                                     ("These hints can be quite useful. This is an exception.", None, 'junk'),
    '1006':                                                     ("They say that all the Zora drowned in Wind Waker.", None, 'junk'),
    '1008':                                                     ("'Member when Ganon was a blue pig?^I 'member.", None, 'junk'),
    '1009':                                                     ("One who does not have Triforce can't go in.", None, 'junk'),
    '1010':                                                     ("Save your future, end the Happy Mask Salesman.", None, 'junk'),
    '1012':                                                     ("I'm stoned. Get it?", None, 'junk'),
    '1013':                                                     ("Hoot! Hoot! Would you like me to repeat that?", None, 'junk'),
    '1014':                                                     ("Gorons are stupid. They eat rocks.", None, 'junk'),
    '1015':                                                     ("They say that Lon Lon Ranch prospered under Ingo.", None, 'junk'),
    '1016':                                                     ("The single rupee is a unique item.", None, 'junk'),
    '1017':                                                     ("Without the Lens of Truth, the Treasure Chest Mini-Game is a 1 out of 32 chance.^Good luck!", None, 'junk'),
    '1018':                                                     ("Use bombs wisely.", None, 'junk'),
    '1021':                                                     ("I found you, faker!", None, 'junk'),
    '1022':                                                     ("You're comparing yourself to me?^Ha! You're not even good enough to be my fake.", None, 'junk'),
    '1023':                                                     ("I'll make you eat those words.", None, 'junk'),
    '1024':                                                     ("What happened to Sheik?", None, 'junk'),
    '1025':                                                     ("L2P @.", None, 'junk'),
    '1026':                                                     ("I've heard Sploosh Kaboom is a tricky game.", None, 'junk'),
    '1027':                                                     ("I'm Lonk from Pennsylvania.", None, 'junk'),
    '1028':                                                     ("I bet you'd like to have more bombs.", None, 'junk'),
    '1029':                                                     ("When all else fails, use Fire.", None, 'junk'),
    '1030':                                                     ("Here's a hint, @. Don't be bad.", None, 'junk'),
    '1031':                                                     ("Game Over. Return of Ganon.", None, 'junk'),
    '1032':                                                     ("May the way of the Hero lead to the Triforce.", None, 'junk'),
    '1033':                                                     ("Can't find an item? Scan an Amiibo.", None, 'junk'),
    '1034':                                                     ("They say this game has just a few glitches.", None, 'junk'),
    '1035':                                                     ("BRRING BRRING This is Ulrira. Wrong number?", None, 'junk'),
    '1036':                                                     ("Tingle Tingle Kooloo Limpah", None, 'junk'),
    '1037':                                                     ("L is real 2041", None, 'junk'),
    '1038':                                                     ("They say that Ganondorf will appear in the next Mario Tennis.", None, 'junk'),
    '1039':                                                     ("Medigoron sells the earliest Breath of the Wild demo.", None, 'junk'),
    '1040':                                                     ("There's a reason why I am special inquisitor!", None, 'junk'),
    '1041':                                                     ("You were almost a @ sandwich.", None, 'junk'),
    '1042':                                                     ("I'm a helpful hint Gossip Stone!^See, I'm helping.", None, 'junk'),
    '1043':                                                     ("Dear @, please come to the castle. I've baked a cake for you.&Yours truly, princess Zelda.", None, 'junk'),
    '1044':                                                     ("They say all toasters toast toast.", None, 'junk'),
    '1045':                                                     ("They say that Okami is the best Zelda game.", None, 'junk'),
    '1046':                                                     ("They say that quest guidance can be found at a talking rock.", None, 'junk'),
    '1047':                                                     ("They say that the final item you're looking for can be found somewhere in Hyrule.", None, 'junk'),
    '1048':                                                     ("Mweep.^Mweep.^Mweep.^Mweep.^Mweep.^Mweep.^Mweep.^Mweep.^Mweep.^Mweep.^Mweep.^Mweep.", None, 'junk'),
    '1049':                                                     ("They say that Barinade fears Deku Nuts.", None, 'junk'),
    '1050':                                                     ("They say that Flare Dancers do not fear Goron-crafted blades.", None, 'junk'),
    '1051':                                                     ("They say that Morpha is easily trapped in a corner.", None, 'junk'),
    '1052':                                                     ("They say that Bongo Bongo really hates the cold.", None, 'junk'),
    '1053':                                                     ("They say that crouch stabs mimic the effects of your last attack.", None, 'junk'),
    '1054':                                                     ("They say that bombing the hole Volvagia last flew into can be rewarding.", None, 'junk'),
    '1055':                                                     ("They say that invisible ghosts can be exposed with Deku Nuts.", None, 'junk'),
    '1056':                                                     ("They say that the real Phantom Ganon is bright and loud.", None, 'junk'),
    '1057':                                                     ("They say that walking backwards is very fast.", None, 'junk'),
    '1058':                                                     ("They say that leaping above the Market entrance enriches most children.", None, 'junk'),
    '1059':                                                     ("They say that looking into darkness may find darkness looking back into you.", None, 'junk'),
    '1060':                                                     ("You found a spiritual Stone! By which I mean, I worship Nayru.", None, 'junk'),
    '1061':                                                     ("They say that the stick is mightier than the sword.", None, 'junk'),
    '1062':                                                     ("Open your eyes.^Open your eyes.^Wake up, @.", None, 'junk'),
    '1063':                                                     ("They say that arbitrary code execution leads to the credits sequence.", None, 'junk'),
    '1064':                                                     ("They say that Twinrova always casts the same spell the first three times.", None, 'junk'),
    '1065':                                                     ("They say that the Development branch may be unstable.", None, 'junk'),
    '1066':                                                     ("You're playing a Randomizer. I'm randomized!^Here's a random number:  #4#.&Enjoy your Randomizer!", None, 'junk'),
    '1067':                                                     ("They say Ganondorf's bolts can be reflected with glass or steel.", None, 'junk'),
    '1068':                                                     ("They say Ganon's tail is vulnerable to nuts, arrows, swords, explosives, hammers...^...sticks, seeds, boomerangs...^...rods, shovels, iron balls, angry bees...", None, 'junk'),
    '1069':                                                     ("They say that you're wasting time reading this hint, but I disagree. Talk to me again!", None, 'junk'),
    '1070':                                                     ("They say Ganondorf knows where to find the instrument of his doom.", None, 'junk'),
    '1071':                                                     ("I heard @ is pretty good at Zelda.", None, 'junk'),

    'Deku Tree':                                                ("an ancient tree", "Deku Tree", 'dungeonName'),
    'Dodongos Cavern':                                          ("an immense cavern", "Dodongo's Cavern", 'dungeonName'),
    'Jabu Jabus Belly':                                         ("the belly of a deity", "Jabu Jabu's Belly", 'dungeonName'),
    'Forest Temple':                                            ("a deep forest", "Forest Temple", 'dungeonName'),
    'Fire Temple':                                              ("a high mountain", "Fire Temple", 'dungeonName'),
    'Water Temple':                                             ("a vast lake", "Water Temple", 'dungeonName'),
    'Shadow Temple':                                            ("the house of the dead", "Shadow Temple", 'dungeonName'),
    'Spirit Temple':                                            ("the goddess of the sand", "Spirit Temple", 'dungeonName'),
    'Ice Cavern':                                               ("a frozen maze", "Ice Cavern", 'dungeonName'),
    'Bottom of the Well':                                       ("a shadow\'s prison", "Bottom of the Well", 'dungeonName'),
    'Gerudo Training Grounds':                                  ("the test of thieves", "Gerudo Training Grounds", 'dungeonName'),
    'Ganons Castle':                                            ("a conquered citadel", "Inside Ganon's Castle", 'dungeonName'),
    
    'Queen Gohma':                                              ("One inside an #ancient tree#...", "One in the #Deku Tree#...", 'boss'),
    'King Dodongo':                                             ("One within an #immense cavern#...", "One in #Dodongo's Cavern#...", 'boss'),
    'Barinade':                                                 ("One in the #belly of a deity#...", "One in #Jabu Jabu's Belly#...", 'boss'),
    'Phantom Ganon':                                            ("One in a #deep forest#...", "One in the #Forest Temple#...", 'boss'),
    'Volvagia':                                                 ("One on a #high mountain#...", "One in the #Fire Temple#...", 'boss'),
    'Morpha':                                                   ("One under a #vast lake#...", "One in the #Water Temple#...", 'boss'),
    'Bongo Bongo':                                              ("One within the #house of the dead#...", "One in the #Shadow Temple#...", 'boss'),
    'Twinrova':                                                 ("One inside a #goddess of the sand#...", "One in the #Spirit Temple#...", 'boss'),
    'Links Pocket':                                             ("One in #@'s pocket#...", "One #@ already has#...", 'boss'),

    'bridge_vanilla':                                           ("the #Shadow and Spirit Medallions# as well as the #Light Arrows#", None, 'bridge'),
    'bridge_stones':                                            ("Spiritual Stones", None, 'bridge'),
    'bridge_medallions':                                        ("Medallions", None, 'bridge'),
    'bridge_dungeons':                                          ("Spiritual Stones and Medallions", None, 'bridge'),
    'bridge_tokens':                                            ("Gold Skulltula Tokens", None, 'bridge'),

    'ganonBK_dungeon':                                          ("hidden somewhere #inside its castle#", None, 'ganonBossKey'),
    'ganonBK_vanilla':                                          ("kept in a big chest #inside its tower#", None, 'ganonBossKey'),
    'ganonBK_overworld':                                        ("hidden #outside of dungeons# in Hyrule", None, 'ganonBossKey'),
    'ganonBK_any_dungeon':                                      ("hidden #inside a dungeon# in Hyrule", None, 'ganonBossKey'),
    'ganonBK_keysanity':                                        ("hidden somewhere #in Hyrule#", None, 'ganonBossKey'),
    'ganonBK_triforce':                                         ("given to the Hero once the #Triforce# is completed", None, 'ganonBossKey'),

    'lacs_vanilla':                                             ("the #Shadow and Spirit Medallions#", None, 'lacs'),
    'lacs_medallions':                                          ("Medallions", None, 'lacs'),
    'lacs_stones':                                              ("Spiritual Stones", None, 'lacs'),
    'lacs_dungeons':                                            ("Spiritual Stones and Medallions", None, 'lacs'),
    'lacs_tokens':                                              ("Gold Skulltula Tokens", None, 'lacs'),

    'Spiritual Stone Text Start':                               ("3 Spiritual Stones found in Hyrule...", None, 'altar'),
    'Child Altar Text End':                                     ("\x13\x07Ye who may become a Hero...&Stand with the Ocarina and&play the Song of Time.", None, 'altar'),
    'Adult Altar Text Start':                                   ("When evil rules all, an awakening&voice from the Sacred Realm will&call those destined to be Sages,&who dwell in the \x05\x41five temples\x05\x40.", None, 'altar'),
    'Adult Altar Text End':                                     ("Together with the Hero of Time,&the awakened ones will bind the&evil and return the light of peace&to the world...", None, 'altar'),

    'Validation Line':                                          ("Hmph... Since you made it this far,&I'll let you know what glorious&prize of Ganon's you likely&missed out on in my tower.^Behold...^", None, 'validation line'),
    'Light Arrow Location':                                     ("Ha ha ha... You'll never beat me by&reflecting my lightning bolts&and unleashing the arrows from&", None, 'Light Arrow Location'),
    '2001':                                                     ("Oh! It's @.&I was expecting someone called&Sheik. Do you know what&happened to them?", None, 'ganonLine'),
    '2002':                                                     ("I knew I shouldn't have put the key&on the other side of my door.", None, 'ganonLine'),
    '2003':                                                     ("Looks like it's time for a&round of tennis.", None, 'ganonLine'),
    '2004':                                                     ("You'll never deflect my bolts of&energy with your sword,&then shoot me with those Light&Arrows you happen to have.", None, 'ganonLine'),
    '2005':                                                     ("Why did I leave my trident&back in the desert?", None, 'ganonLine'),
    '2006':                                                     ("Zelda is probably going to do&something stupid, like send you&back to your own timeline.^So this is quite meaningless.&Do you really want&to save this moron?", None, 'ganonLine'),
    '2007':                                                     ("What about Zelda makes you think&she'd be a better ruler than I?^I saved Lon Lon Ranch,&fed the hungry,&and my castle floats.", None, 'ganonLine'),
    '2008':                                                     ("I've learned this spell,&it's really neat,&I'll keep it later&for your treat!", None, 'ganonLine'),
    '2009':                                                     ("Many tricks are up my sleeve,&to save yourself&you'd better leave!", None, 'ganonLine'),
    '2010':                                                     ("After what you did to&Koholint Island, how can&you call me the bad guy?", None, 'ganonLine'),
    '2011':                                                     ("Today, let's begin down&'The Hero is Defeated' timeline.", None, 'ganonLine'),
}


# This specifies which hints will never appear due to either having known or known useless contents or due to the locations not existing.
def hintExclusions(world, clear_cache=False):
    if not clear_cache and hintExclusions.exclusions is not None:
        return hintExclusions.exclusions

    hintExclusions.exclusions = []
    hintExclusions.exclusions.extend(world.disabled_locations)

    for location in world.get_locations():
        if location.locked:
            hintExclusions.exclusions.append(location.name)

    world_location_names = [
        location.name for location in world.get_locations()]

    location_hints = []
    for name in hintTable:
        hint = getHint(name, world.clearer_hints)
        if any(item in hint.type for item in 
                ['always',
                 'sometimes',
                 'overworld',
                 'dungeon',
                 'song']):
            location_hints.append(hint)

    for hint in location_hints:
        if hint.name not in world_location_names and hint.name not in hintExclusions.exclusions:
            hintExclusions.exclusions.append(hint.name)

    return hintExclusions.exclusions

def nameIsLocation(name, hint_type, world):
    if isinstance(hint_type, (list, tuple)):
        for htype in hint_type:
            if htype in ['sometimes', 'song', 'overworld', 'dungeon', 'always'] and name not in hintExclusions(world):
                return True
    elif hint_type in ['sometimes', 'song', 'overworld', 'dungeon', 'always'] and name not in hintExclusions(world):
        return True
    return False

hintExclusions.exclusions = None<|MERGE_RESOLUTION|>--- conflicted
+++ resolved
@@ -1079,13 +1079,8 @@
     'ZF Great Fairy Fountain':                                  ("a #Great Fairy Fountain#", None, 'region'),
     'Graveyard Shield Grave':                                   ("a #grave with a free chest#", None, 'region'),
     'Graveyard Heart Piece Grave':                              ("a chest spawned by #Sun's Song#", None, 'region'),
-<<<<<<< HEAD
     'Royal Familys Tomb':                                       ("the #Royal Family's Tomb#", None, 'region'),
-    'Graveyard Dampes Grave':                                   ("Dampe's Grave", None, 'region'),
-=======
-    'Graveyard Composers Grave':                                ("the #Composers' Grave#", None, 'region'),
     'Graveyard Dampes Grave':                                   ("Dampé's Grave", None, 'region'),
->>>>>>> ad5f44bd
     'DMT Cow Grotto':                                           ("a solitary #Cow#", None, 'region'),
     'HC Storms Grotto':                                         ("a sandy grotto with #fragile walls#", None, 'region'),
     'HF Tektite Grotto':                                        ("a pool guarded by a #Tektite#", None, 'region'),
