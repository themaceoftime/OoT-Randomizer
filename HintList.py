--- conflicted
+++ resolved
@@ -1384,13 +1384,8 @@
     '1195':                                                     ("Did you know that the solution to the Truth Spinner in Shadow Temple is never one of the two positions closest to the initial position?", None, 'junk'),
     '1196':                                                     ("Did you know that the Kokiri Sword is as effective as Deku Sticks against Dead Hand?", None, 'junk'),
     '1197':                                                     ("Did you know that Ruto is strong enough to defeat enemies and activate ceiling switches inside Jabu Jabu's Belly?", None, 'junk'),
-<<<<<<< HEAD
     '1198':                                                     ("Did you know that Barinade, Volvagia and Twinrova hard require the Boomerang, Megaton Hammer and Mirror Shield, respectively?", None, 'junk'),
     '1199':                                                     ("Did you know that Dark Link's max health is equal to @'s max health?", None, 'junk'),
-=======
-    '1198':                                                     ("Did you know that Barinade, Volvagia, and Twinrova hard require the Boomerang, Megaton Hammer, and Mirror Shield respectively?", None, 'junk'),
-    '1199':                                                     ("Did you know that Dark Link's max health is proportional to your own max health?", None, 'junk'),
->>>>>>> 01ba0460
     '1200':                                                     ("Did you know that you can reach the invisible Hookshot target before the fans room in Shadow Temple with just the Hookshot if you backflip onto the chest?", None, 'junk'),
     '1201':                                                     ("${12 68 54}Objection!", None, 'junk'), # ref: Ace Attorney / sfx: Ingo's BWAAAAAH
     '1202':                                                     ("They say that in the castle courtyard you can see a portrait of a young Talon.", None, 'junk'), # ref: Talon = Mario joke
