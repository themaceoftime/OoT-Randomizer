import argparse
import textwrap
import string
import re
import random
import hashlib

from Rom import get_tunic_color_options, get_navi_color_options
from version import __version__

class ArgumentDefaultsHelpFormatter(argparse.RawTextHelpFormatter):

    def _get_help_string(self, action):
        return textwrap.dedent(action.help)


# 32 characters
letters = "ABCDEFGHJKLMNPQRSTUVWXYZ23456789"
index_to_letter = { i: letters[i] for i in range(32) }
letter_to_index = { v: k for k, v in index_to_letter.items() }

def bit_string_to_text(bits):
    # pad the bits array to be multiple of 5
    if len(bits) % 5 > 0:
        bits += [0] * (5 - len(bits) % 5)
    # convert to characters
    result = ""
    for i in range(0, len(bits), 5):
        chunk = bits[i:i + 5]
        value = 0
        for b in range(5):
            value |= chunk[b] << b
        result += index_to_letter[value]
    return result

def text_to_bit_string(text):
    bits = []
    for c in text:
        index = letter_to_index[c]
        for b in range(5):
            bits += [ (index >> b) & 1 ]
    return bits

# holds the info for a single setting
class Setting_Info():

    def __init__(self, name, type, bitwidth=0, shared=False, args_params={}, gui_params=None):
        self.name = name # name of the setting, used as a key to retrieve the setting's value everywhere
        self.type = type # type of the setting's value, used to properly convert types in GUI code
        self.bitwidth = bitwidth # number of bits needed to store the setting, used in converting settings to a string
        self.shared = shared # whether or not the setting is one that should be shared, used in converting settings to a string
        self.args_params = args_params # parameters that should be pased to the command line argument parser's add_argument() function
        self.gui_params = gui_params # parameters that the gui uses to build the widget components

# holds the particular choices for a run's settings
class Settings():

    def get_settings_display(self):
        padding = 0
        for setting in filter(lambda s: s.shared, setting_infos):
            padding = max( len(setting.name), padding )
        padding += 2
        output = ''
        for setting in filter(lambda s: s.shared, setting_infos):
            name = setting.name + ': ' + ' ' * (padding - len(setting.name))
            val = str(self.__dict__[setting.name])
            output += name + val + '\n'
        return output

    def get_settings_string(self):
        bits = []
        for setting in filter(lambda s: s.shared and s.bitwidth > 0, setting_infos):
            value = self.__dict__[setting.name]
            i_bits = []
            if setting.type == bool:
                i_bits = [ 1 if value else 0 ]
            if setting.type == str:
                index = setting.args_params['choices'].index(value)
                # https://stackoverflow.com/questions/10321978/integer-to-bitfield-as-a-list
                i_bits = [1 if digit=='1' else 0 for digit in bin(index)[2:]]
                i_bits.reverse()
            if setting.type == int:
                value = value - ('min' in setting.gui_params and setting.gui_params['min'] or 0)
                value = int(value / ('step' in setting.gui_params and setting.gui_params['step'] or 1))
                value = min(value, ('max' in setting.gui_params and setting.gui_params['max'] or value))
                # https://stackoverflow.com/questions/10321978/integer-to-bitfield-as-a-list
                i_bits = [1 if digit=='1' else 0 for digit in bin(value)[2:]]
                i_bits.reverse()
            # pad it
            i_bits += [0] * ( setting.bitwidth - len(i_bits) )
            bits += i_bits
        return bit_string_to_text(bits)

    def update_with_settings_string(self, text):
        bits = text_to_bit_string(text)

        for setting in filter(lambda s: s.shared and s.bitwidth > 0, setting_infos):
            cur_bits = bits[:setting.bitwidth]
            bits = bits[setting.bitwidth:]
            value = None
            if setting.type == bool:
                value = True if cur_bits[0] == 1 else False
            if setting.type == str:
                index = 0
                for b in range(setting.bitwidth):
                    index |= cur_bits[b] << b
                value = setting.args_params['choices'][index]
            if setting.type == int:
                value = 0
                for b in range(setting.bitwidth):
                    value |= cur_bits[b] << b
                value = value * ('step' in setting.gui_params and setting.gui_params['step'] or 1)
                value = value + ('min' in setting.gui_params and setting.gui_params['min'] or 0)
            self.__dict__[setting.name] = value

        self.settings_string = self.get_settings_string()
        self.numeric_seed = self.get_numeric_seed()

    def get_numeric_seed(self):
        # salt seed with the settings, and hash to get a numeric seed
        full_string = self.settings_string + __version__ + self.seed
        return int(hashlib.sha256(full_string.encode('utf-8')).hexdigest(), 16)

    def sanatize_seed(self):
        # leave only alphanumeric and some punctuation
        self.seed = re.sub(r'[^a-zA-Z0-9_-]', '', self.seed, re.UNICODE)

    def update_seed(self, seed):
        self.seed = seed
        self.sanatize_seed()
        self.numeric_seed = self.get_numeric_seed()

    # add the settings as fields, and calculate information based on them
    def __init__(self, settings_dict):
        self.__dict__.update(settings_dict)
        for info in setting_infos:
            if info.name not in self.__dict__:
                if info.type == bool:
                    self.__dict__[info.name] = True if info.gui_params['default'] == 'checked' else False
                if info.type == str:
                    if 'default' in info.args_params:
                        self.__dict__[info.name] = info.gui_params['default'] or info.args_params['default']
                    else:
                        self.__dict__[info.name] = ""
                if info.type == int:
                    self.__dict__[info.name] = info.gui_params['default'] or 1
        self.settings_string = self.get_settings_string()
        if(self.seed is None):
            # https://stackoverflow.com/questions/2257441/random-string-generation-with-upper-case-letters-and-digits-in-python
            self.seed = ''.join(random.choices(string.ascii_uppercase + string.digits, k=10))
        self.sanatize_seed()
        self.numeric_seed = self.get_numeric_seed()


# a list of the possible settings
setting_infos = [
    Setting_Info('rom', str, 0, False, {
            'default': 'ZOOTDEC.z64',
            'help': 'Path to an OoT 1.0 rom to use as a base.'}),
    Setting_Info('output_dir', str, 0, False, {
            'default': '',
            'help': 'Path to output directory for rom generation.'}),
    Setting_Info('seed', str, 0, False, {
            'help': 'Define seed number to generate.'}),
    Setting_Info('count', int, 0, False, {
            'help': '''\
                    Use to batch generate multiple seeds with same settings.
                    If --seed is provided, it will be used for the first seed, then
                    used to derive the next seed (i.e. generating 10 seeds with
                    --seed given will produce the same 10 (different) roms each
                    time).
                    ''',
            'type': int}),
    Setting_Info('world_count', int, 0, False, {
            'help': '''\
                    Use to create a multi-world generation for co-op seeds.
                    World count is the number of players. Warning: Increasing
                    the world count will drastically increase generation time.
                    ''',
            'type': int}),
    Setting_Info('player_num', int, 0, False, {
            'help': '''\
                    Use to select world to generate when there are multiple worlds.
                    ''',
            'type': int}),
    Setting_Info('create_spoiler', bool, 1, True, 
        {
            'help': 'Output a Spoiler File',
            'action': 'store_true'
        }, 
        {
            'text': 'Create Spoiler Log',
            'group': 'rom_tab',
            'widget': 'Checkbutton',
            'default': 'checked'
        }),
    Setting_Info('suppress_rom', bool, 0, False, 
        {
            'help': 'Do not create an output rom file.',
            'action': 'store_true'
        }, 
        {
            'text': 'Do not create Rom',
            'group': 'rom_tab',
            'widget': 'Checkbutton',
            'default': 'unchecked'
        }),
    Setting_Info('compress_rom', bool, 0, False, 
        {
            'help': 'Create a compressed version of the output rom file.',
            'action': 'store_true'
        },
        {
            'text': 'Compress Rom. Improves stability but will take longer to generate',
            'group': 'rom_tab',
            'widget': 'Checkbutton',
            'default': 'unchecked'
        }),
    Setting_Info('open_forest', bool, 1, True, 
        {
            'help': '''\
                    Mido no longer blocks the path to the Deku Tree and
                    the Kokiri boy no longer blocks the path out of the forest.
                    ''',
            'action': 'store_true'
        },
        {
            'text': 'Open Forest',
            'group': 'open',
            'widget': 'Checkbutton',
            'default': 'unchecked'
        }),
    Setting_Info('open_door_of_time', bool, 1, True, 
        {
            'help': '''\
                    The Door of Time is open from the beginning of the game.
                    ''',
            'action': 'store_true'
        },
        {
            'text': 'Open Door of Time',
            'group': 'open',
            'widget': 'Checkbutton',
            'default': 'unchecked'
        }),
    Setting_Info('gerudo_fortress', str, 2, True, 
        {
            'default': 'normal',
            'const': 'normal',
            'nargs': '?',
            'choices': ['normal', 'fast', 'open'],
            'help': '''\
                    Select how much of Gerudo Fortress is required. (default: %(default)s)
                    Normal: Free all four carpenters to get the Gerudo Card.
                    Fast:   Free only the carpenter closest to Link's prison to get the Gerudo Card.
                    Open:   Start with the Gerudo Card and all it's benefits.
                    '''
        },
        {
            'text': 'Gerudo Fortress',
            'group': 'open',
            'widget': 'Combobox',
            'default': 'Default Behavior',
            'options': {
                'Default Behavior': 'normal',
                'Rescue one carpenter': 'fast',
                'Start with Gerudo Card': 'open',
            },
        }),
    Setting_Info('bridge', str, 2, True, 
        {
            'default': 'medallions',
            'const': 'medallions',
            'nargs': '?',
            'choices': ['medallions', 'vanilla', 'dungeons', 'open'],
            'help': '''\
                    Select requirement to spawn the Rainbow Bridge to reach Ganon's Castle. (default: %(default)s)
                    Medallions:    Collect all six medallions to create the bridge.
                    Vanilla:       Collect only the Shadow and Spirit Medallions and then view the Light Arrow cutscene.
                    All Dungeons:  Collect all spiritual stones and all medallions to create the bridge.
                    Open:          The bridge will spawn without an item requirement.
                    '''
        },
        {
            'text': 'Rainbow Bridge Requirement',
            'group': 'open',
            'widget': 'Combobox',
            'default': 'All medallions',
            'options': {
                'All dungeons': 'dungeons',
                'All medallions': 'medallions',
                'Vanilla requirements': 'vanilla',
                'Always open': 'open',
            },
        }),
    Setting_Info('bombchus_in_logic', bool, 1, True, 
        {
            'help': '''\
                    Bombchus will be considered in logic. This has a few effects:
                    -Back alley shop will open once you've found Bombchus
                    -It will sell an affordable pack (5 for 60), and never sell out
                    -Bombchu Bowling will open once you've found Bombchus
                    ''',
            'action': 'store_true'
        },
        {
            'text': 'Bombchus are considered in logic',
            'group': 'logic',
            'widget': 'Checkbutton',
            'default': 'checked'
        }),
    Setting_Info('trials', int, 3, True, 
        {
            'default': 6,
            'const': 6,
            'nargs': '?',
            'choices': [0, 1, 2, 3, 4, 5, 6],
            'help': '''\
                    Select how many trials must be cleared to enter Ganon's Tower.
                    The trials you must complete will be selected randomly.
                    ''',
            'type': int                    
        },
        {
            'text': 'Number of Ganon\'s Trials',
            'group': 'open',
            'widget': 'Scale',
            'default': 6,
            'min': 0,
            'max': 6,
        }),
    Setting_Info('no_escape_sequence', bool, 1, True, 
        {
            'help': '''\
                    The tower collapse escape sequence between Ganondorf and Ganon will be skipped.
                    ''',
            'action': 'store_true'
        },
        {
            'text': 'Skip Tower Collapse Escape Sequence',
            'group': 'convenience',
            'widget': 'Checkbutton',
            'default': 'unchecked'
        }),
    Setting_Info('no_guard_stealth', bool, 1, True, 
        {
            'help': '''\
                    The crawlspace into Hyrule Castle will take you straight to Zelda.
                    ''',
            'action': 'store_true'
        },
        {
            'text': 'Skip Interior Castle Guard Stealth Sequence',
            'group': 'convenience',
            'widget': 'Checkbutton',
            'default': 'unchecked'
        }),
    Setting_Info('no_epona_race', bool, 1, True, 
        {
            'help': '''\
                    Having Epona's song will allow you to summon epona without racing Ingo.
                    ''',
            'action': 'store_true'
        },
        {
            'text': 'Skip Epona Race',
            'group': 'convenience',
            'widget': 'Checkbutton',
            'default': 'unchecked'
        }),
    Setting_Info('only_one_big_poe', bool, 1, True, 
        {
            'help': '''\
                    The Poe buyer will give a reward for turning in a single Big Poe.
                    ''',
            'action': 'store_true'
        },
        {
            'text': 'Big Poe Reward only requires one Big Poe',
            'group': 'convenience',
            'widget': 'Checkbutton',
            'default': 'unchecked'
        }),
    Setting_Info('fast_chests', bool, 1, True, 
        {
            'help': '''\
                    Makes all chests open without the large chest opening cutscene
                    ''',
            'action': 'store_true'
        },
        {
            'text': 'Fast Chest Cutscenes',
            'group': 'convenience',
            'widget': 'Checkbutton',
            'default': 'checked'
        }),
    Setting_Info('free_scarecrow', bool, 1, True, 
        {
            'help': '''\
                    Start with the scarecrow song. You do not need
                    to play it as child or adult at the scarecrow
                    patch to be able to summon Pierre.
                    ''',
            'action': 'store_true'
        },
        {
            'text': 'Start with Scarecrow Song',
            'group': 'convenience',
            'widget': 'Checkbutton',
            'default': 'unchecked'
        }),
    Setting_Info('scarecrow_song', str, 0, False, 
        {
            'help': '''\
                    The song started with if 'free_scarecrow' is True
                    ''',
            'action': 'store_true'
        },
        {
            'group': 'convenience',
            'widget': 'Entry',
            'default': 'DAAAAAAA',
            'dependency': lambda guivar: guivar['free_scarecrow'].get()
        }),
    Setting_Info('unlocked_ganondorf', bool, 1, True, 
        {
            'help': '''\
                    The Boss Key door in Ganon's Tower will start unlocked.
                    ''',
            'action': 'store_true'
        },
        {
            'text': 'Remove Ganon\'s Boss Door Lock',
            'group': 'open',
            'widget': 'Checkbutton',
            'default': 'unchecked'
        }),
    Setting_Info('all_reachable', bool, 1, True, 
        {
            'help': '''\
                    When disabled, only check if the game is beatable with 
                    placement. Do not ensure all locations are reachable. 
                    This only has an effect on the restrictive algorithm 
                    currently.
                    ''',
            'action': 'store_true'
        },
        {
            'text': 'All Locations Reachable',
            'group': 'logic',
            'widget': 'Checkbutton',
            'default': 'checked'
        }),
    Setting_Info('shuffle_weird_egg', bool, 1, True, 
        {
            'help': '''\
                    Shuffles the Weird Egg item from Malon into the pool.
                    This means that you need to find the egg before going Zelda.
                    ''',
            'action': 'store_true'
        },
        {
            'text': 'Shuffle Weird Egg',
            'group': 'logic',
            'widget': 'Checkbutton',
            'default': 'unchecked'
        }),
    Setting_Info('shuffle_ocarinas', bool, 1, True, 
        {
            'help': '''\
                    Shuffles the Fairy Ocarina and the Ocarina of Time into the pool.
                    This means that you need to find the ocarina before playing songs. 
                    ''',
            'action': 'store_true'
        },
        {
            'text': 'Shuffle Ocarinas',
            'group': 'logic',
            'widget': 'Checkbutton',
            'default': 'unchecked'
        }),
<<<<<<< HEAD
    Setting_Info('shuffle_song_items', bool, 1, True, 
        {
            'help': '''\
                    Shuffles the songs with with rest of the item pool so that
                    song can appear at other locations, and items can appear at
                    the song locations.
=======
    Setting_Info('shuffle_gerudo_card', bool, 1, True, 
        {
            'help': '''\
                    Shuffles the Gerudo Card into the item pool.
                    The Gerudo Card does not stop guards from throwing you in jail.
                    It only grants access to Training Grounds, AFTER all carpenters have been rescued.
                    This option does nothing if "gerudo_fortress" is "open".
>>>>>>> 72da1a1a
                    ''',
            'action': 'store_true'
        },
        {
<<<<<<< HEAD
            'text': 'Shuffle Songs with Items',
            'group': 'logic',
            'widget': 'Checkbutton',
            'default': 'unchecked',
=======
            'text': 'Shuffle Gerudo Card',
            'group': 'logic',
            'widget': 'Checkbutton',
            'default': 'unchecked',
            'dependency': lambda guivar: guivar['gerudo_fortress'].get() != 'Start with Gerudo Card'
>>>>>>> 72da1a1a
        }),
    Setting_Info('keysanity', bool, 1, True, 
        {
            'help': '''\
                    Small Keys, Boss Keys, Maps, and Compasses will be shuffled into the pool at
                    large, instead of just being restricted to their own dungeons.
                    ''',
            'action': 'store_true'
        },
        {
            'text': 'Keysanity',
            'group': 'logic',
            'widget': 'Checkbutton',
            'default': 'unchecked'
        }),
    Setting_Info('tokensanity', str, 2, True, 
        {
            'default': 'off',
            'const': 'off',
            'nargs': '?',
            'choices': ['off', 'dungeons', 'all'],
            'help': '''\
                    Gold Skulltula Tokens will be shuffled into the pool,
                    and Gold Skulltula locations can have any item.
                    off:        Don't use this feature
                    dungeons:   Only dungeon skulltulas will be shuffled
                    all:        All skulltulas will be shuffled
                    '''
        },
        {
            'text': 'Tokensanity',
            'group': 'logic',
            'widget': 'Combobox',
            'default': 'Off',
            'options': {
                'Off': 'off',
                'Dungeons Only': 'dungeons',
                'All Tokens': 'all',
            },
        }),
    Setting_Info('ohko', bool, 1, True, 
        {
            'help': '''\
                    Link will die in one hit.
                    ''',
            'action': 'store_true'
        },
        {
            'text': 'OHKO',
            'group': 'other',
            'widget': 'Checkbutton',
            'default': 'unchecked'
        }),    
    Setting_Info('nodungeonitems', bool, 1, True, 
        {
            'help': '''\
                    Remove Maps and Compasses from Itempool, replacing them by
                    empty slots.
                    ''',
            'action': 'store_true'
        },
        {
            'text': 'Remove Maps and Compasses',
            'group': 'other',
            'widget': 'Checkbutton',
            'default': 'unchecked'
        }),
    Setting_Info('progressive_bombchus', bool, 1, True, 
        {
            'help': '''\
                    Bombchus amounts are progressive. 20 pack first time.
                    Other bombchus will give 10 when low on bombchus, otherwise 5.
                    ''',
            'action': 'store_true'
        },
        {
            'text': 'Progressive Bombchus',
            'group': 'other',
            'widget': 'Checkbutton',
            'default': 'unchecked'
        }),
    Setting_Info('logic_skulltulas', int, 3, True, 
        {
            'default': 50,
            'const': 50,
            'nargs': '?',
            'choices': [0, 10, 20, 30, 40, 50],
            'help': '''\
                    Choose the maximum number of gold skulltula tokens you will be expected to collect.
                    ''',
            'type': int
        },
        {
            'text': 'Maximum expected skulltula tokens',
            'group': 'rewards',
            'widget': 'Scale',
            'default': 50,
            'min': 0,
            'max': 50,
            'step': 10,

        }),
    Setting_Info('logic_no_night_tokens_without_suns_song', bool, 1, True, 
        {
            'help': '''\
                    You will not be expected to collect nighttime-only skulltulas
                    unless you have Sun's Song
                    ''',
            'action': 'store_true'
        },
        {
            'text': 'No Nighttime Skulltulas without Sun\'s Song',
            'group': 'rewards',
            'widget': 'Checkbutton',
            'default': 'unchecked'
        }),
    Setting_Info('logic_no_big_poes', bool, 1, True, 
        {
            'help': '''\
                    You will not be expected to collect 10 big poes.
                    ''',
            'action': 'store_true'
        },
        {
            'text': 'No Big Poes',
            'group': 'rewards',
            'widget': 'Checkbutton',
            'default': 'unchecked'
        }),
    Setting_Info('logic_no_child_fishing', bool, 1, True, 
        {
            'help': '''\
                    You will not be expected to obtain the child fishing reward.
                    ''',
            'action': 'store_true'
        },
        {
            'text': 'No Child Fishing',
            'group': 'rewards',
            'widget': 'Checkbutton',
            'default': 'unchecked'
        }),
    Setting_Info('logic_no_adult_fishing', bool, 1, True, 
        {
            'help': '''\
                    You will not be expected to obtain the adult fishing reward.
                    ''',
            'action': 'store_true'
        },
        {
            'text': 'No Adult Fishing',
            'group': 'rewards',
            'widget': 'Checkbutton',
            'default': 'unchecked'
        }),
    Setting_Info('logic_no_trade_skull_mask', bool, 1, True, 
        {
            'help': '''\
                    You will not be expected to show the skull mask at the forest stage.
                    ''',
            'action': 'store_true'
        },
        {
            'text': 'No Skull Mask reward',
            'group': 'rewards',
            'widget': 'Checkbutton',
            'default': 'unchecked'
        }),
    Setting_Info('logic_no_trade_mask_of_truth', bool, 1, True, 
        {
            'help': '''\
                    You will not be expected to show the mask of truth at the forest stage.
                    ''',
            'action': 'store_true'
        },
        {
            'text': 'No Mask of Truth reward',
            'group': 'rewards',
            'widget': 'Checkbutton',
            'default': 'unchecked'
        }),
    Setting_Info('logic_no_trade_biggoron', bool, 1, True, 
        {
            'help': '''\
                    You will not be expected to trade for biggoron's reward.
                    ''',
            'action': 'store_true'
        },
        {
            'text': 'No Biggoron reward',
            'group': 'rewards',
            'widget': 'Checkbutton',
            'default': 'unchecked'
        }),
    Setting_Info('logic_no_1500_archery', bool, 1, True, 
        {
            'help': '''\
                    You will not be expected to win the 1500 point horseback archery reward.
                    ''',
            'action': 'store_true'
        },
        {
            'text': 'No 1500 Horseback Archery',
            'group': 'rewards',
            'widget': 'Checkbutton',
            'default': 'unchecked'
        }),
    Setting_Info('logic_no_memory_game', bool, 1, True, 
        {
            'help': '''\
                    You will not be expected to play the memory game in lost woods with the skull kids.
                    ''',
            'action': 'store_true'
        },
        {
            'text': 'No Lost Woods Memory Game',
            'group': 'rewards',
            'widget': 'Checkbutton',
            'default': 'unchecked'
        }),
    Setting_Info('logic_no_second_dampe_race', bool, 1, True, 
        {
            'help': '''\
                    You will not be expected to race Dampe a second time.
                    ''',
            'action': 'store_true'
        },
        {
            'text': 'No Racing Dampe a second time',
            'group': 'rewards',
            'widget': 'Checkbutton',
            'default': 'unchecked'
        }),
    Setting_Info('logic_man_on_roof', bool, 1, True, 
        {
            'help': '''\
                    The man on the roof will not require the hookshot in logic.
                    ''',
            'action': 'store_true'
        },
        {
            'text': 'Man on Roof without Hookshot',
            'group': 'tricks',
            'widget': 'Checkbutton',
            'default': 'unchecked'
        }),
    Setting_Info('logic_child_deadhand', bool, 1, True, 
        {
            'help': '''\
                    Deadhand in the Bottom of the Well will not require the Kokiri sword in logic.
                    ''',
            'action': 'store_true'
        },
        {
            'text': 'Child Deadhand without Kokiri Sword',
            'group': 'tricks',
            'widget': 'Checkbutton',
            'default': 'unchecked'
        }),
    Setting_Info('logic_dc_jump', bool, 1, True, 
        {
            'help': '''\
                    Jumping towards the bomb bag chest in Dodongo's Cavern as an adult
                    will not require hover boots in logic.
                    ''',
            'action': 'store_true'
        },
        {
            'text': 'Dodongo\'s Cavern spike trap room jump without Hover Boots',
            'group': 'tricks',
            'widget': 'Checkbutton',
            'default': 'unchecked'
        }),
    Setting_Info('logic_windmill_hp', bool, 1, True, 
        {
            'help': '''\
                    Getting the heart piece in the windmill as an adult will require nothing in logic.
                    ''',
            'action': 'store_true'
        },
        {
            'text': 'Windmill HP as adult with nothing',
            'group': 'tricks',
            'widget': 'Checkbutton',
            'default': 'unchecked'
        }),
    Setting_Info('logic_crater_bean_hp_with_hovers', bool, 1, True, 
        {
            'help': '''\
                    The Heart Piece in Death Mountain Crater than normally requires the bean to reach
                    will optionally require the Hover Boots in logic.
                    ''',
            'action': 'store_true'
        },
        {
            'text': "Crater's bean HP with Hover Boots",
            'group': 'tricks',
            'widget': 'Checkbutton',
            'default': 'unchecked'
        }),
    Setting_Info('logic_zora_with_cucco_or_hovers', bool, 1, True, 
        {
            'help': '''\
                    Zora's Domain can be entered with a Cucco and Hover Boots in logic.
                    ''',
            'action': 'store_true'
        },
        {
            'text': "Zora's Domain entry with Cucco or Hover Boots",
            'group': 'tricks',
            'widget': 'Checkbutton',
            'default': 'unchecked'
        }),
    Setting_Info('logic_fewer_tunic_requirements', bool, 1, True, 
        {
            'help': '''\
                    Allows the following possible without Goron or Zora Tunic:
                    Enter Water Temple
                    Enter Fire Temple
                    Zoras Fountain Bottom Freestanding PoH
                    Gerudo Training Grounds Underwater Silver Rupee Chest
                    ''',
            'action': 'store_true'
        },
        {
            'text': "Fewer Tunic Requirements",
            'group': 'tricks',
            'widget': 'Checkbutton',
            'default': 'unchecked'
        }),
    Setting_Info('logic_lens', str, 2, True, 
        {
            'default': 'all',
            'const': 'always',
            'nargs': '?',
            'choices': ['chest', 'chest-wasteland', 'all'],
            'help': '''\
                    Choose what expects the Lens of Truth:
                    all:              All lens spots expect the lens (except those that did not in the original game)
                    chest-wasteland:  Only wasteland and chest minigame expect the lens
                    chest:            Only the chest minigame expects the lens
                    '''
        },
        {
            'text': 'Lens of Truth',
            'group': 'tricks',
            'widget': 'Combobox',
            'default': 'Required everywhere',
            'options': {
                'Required everywhere': 'all',
                'Wasteland and Chest Minigame': 'chest-wasteland',
                'Only Chest Minigame': 'chest',
            },
        }),
    Setting_Info('ocarina_songs', bool, 1, True, 
        {
            'help': '''\
                    Randomizes the notes need to play for each ocarina song.
                    ''',
            'action': 'store_true'
        },
        {
            'text': 'Randomize ocarina song notes',
            'group': 'other',
            'widget': 'Checkbutton',
            'default': 'unchecked'
        }),
    Setting_Info('correct_chest_sizes', bool, 1, True, 
        {
            'help': '''\
                    Updates the chest sizes to match their contents.
                    Small Chest = Useless Item
                    Big Chest = Progression Item
                    Boss Chest = Dungeon Item
                    ''',
            'action': 'store_true'
        },
        {
            'text': 'Chests size matches contents',
            'group': 'other',
            'widget': 'Checkbutton',
            'default': 'unchecked'
        }),
    Setting_Info('hints', str, 2, True, 
        {
            'default': 'none',
            'const': 'always',
            'nargs': '?',
            'choices': ['none', 'mask', 'agony', 'always'],
            'help': '''\
                    Choose how Gossip Stones behave
                    none:   Default behavior
                    mask:   Have useful hints that are read with the Mask of Truth (untested)
                    agony:  Have useful hints that are read with Stone of Agony
                    always: Have useful hints which can always be read
                    '''
        },
        {
            'text': 'Gossip Stones',
            'group': 'other',
            'widget': 'Combobox',
            'default': 'Hints; Need Stone of Agony',
            'options': {
                'No Hints': 'none',
                'Hints; Need Mask of Truth': 'mask',
                'Hints; Need Stone of Agony': 'agony',
                'Hints; Need Nothing': 'always',
            },
        }),
    Setting_Info('text_shuffle', str, 2, True, 
        {
            'default': 'none',
            'const': 'none',
            'nargs': '?',
            'choices': ['none', 'except_hints', 'complete'],
            'help': '''\
                    Choose how to shuffle the game's messages.
                    none:          Default behavior
                    except_hints:  All text except Gossip Stone hints and Dungeon reward hints is shuffled.
                    complete:      All text is shuffled
                    '''
        },
        {
            'text': 'Text Shuffle',
            'group': 'other',
            'widget': 'Combobox',
            'default': 'No text shuffled',
            'options': {
                'No text shuffled': 'none',
                'Shuffled except Hints': 'except_hints',
                'All text shuffled': 'complete',
            },
        }),
    Setting_Info('default_targeting', str, 1, False, 
        {
            'default': 'hold',
            'const': 'always',
            'nargs': '?',
            'choices': ['hold', 'switch'],
            'help': '''\
                    Choose what the default targeting is.
                    '''
        },
        {
            'text': 'Default Targeting Option',
            'group': 'rom_tab',
            'widget': 'Combobox',
            'default': 'Hold',
            'options': {
                'Hold': 'hold',
                'Switch': 'switch',
            },
        }),



    Setting_Info('kokiricolor', str, 0, False, 
        {
            'default': 'Kokiri Green',
            'const': 'Kokiri Green',
            'nargs': '?',
            'choices': get_tunic_color_options(),
            'help': '''\
                    Choose the color for Link's Kokiri Tunic. (default: %(default)s)
                    Color:              Make the Kokiri Tunic this color.
                    Random Choice:      Choose a random color from this list of colors.
                    Comepletely Random: Choose a random color from any color the N64 can draw.
                    '''
        },
        {
            'text': 'Kokiri Tunic Color',
            'group': 'tuniccolor',
            'widget': 'Combobox',
            'default': 'Kokiri Green',
            'options': get_tunic_color_options(),
        }),
    Setting_Info('goroncolor', str, 0, False, 
        {
            'default': 'Goron Red',
            'const': 'Goron Red',
            'nargs': '?',
            'choices': get_tunic_color_options(),
            'help': '''\
                    Choose the color for Link's Goron Tunic. (default: %(default)s)
                    Color:              Make the Goron Tunic this color.
                    Random Choice:      Choose a random color from this list of colors.
                    Comepletely Random: Choose a random color from any color the N64 can draw.
                    '''
        },
        {
            'text': 'Goron Tunic Color',
            'group': 'tuniccolor',
            'widget': 'Combobox',
            'default': 'Goron Red',
            'options': get_tunic_color_options(),
        }),
    Setting_Info('zoracolor', str, 0, False, 
        {
            'default': 'Zora Blue',
            'const': 'Zora Blue',
            'nargs': '?',
            'choices': get_tunic_color_options(),
            'help': '''\
                    Choose the color for Link's Zora Tunic. (default: %(default)s)
                    Color:              Make the Zora Tunic this color.
                    Random Choice:      Choose a random color from this list of colors.
                    Comepletely Random: Choose a random color from any color the N64 can draw.
                    '''
        },
        {
            'text': 'Zora Tunic Color',
            'group': 'tuniccolor',
            'widget': 'Combobox',
            'default': 'Zora Blue',
            'options': get_tunic_color_options(),
        }),
    Setting_Info('navicolordefault', str, 0, False, 
        {
            'default': 'White',
            'const': 'White',
            'nargs': '?',
            'choices': get_navi_color_options(),
            'help': '''\
                    Choose the color for Navi when she is idle. (default: %(default)s)
                    Color:             Make the Navi this color.
                    Random Chocie:     Choose a random color from this list of colors.
                    Completely Random: Choose a random color from any color the N64 can draw.
                    '''
        },
        {
            'text': 'Navi Idle',
            'group': 'navicolor',
            'widget': 'Combobox',
            'default': 'White',
            'options': get_navi_color_options(),
        }),
    Setting_Info('navicolorenemy', str, 0, False, 
        {
            'default': 'Yellow',
            'const': 'Yellow',
            'nargs': '?',
            'choices': get_navi_color_options(),
            'help': '''\
                    Choose the color for Navi when she is targeting an enemy. (default: %(default)s)
                    Color:             Make the Navi this color.
                    Random Chocie:     Choose a random color from this list of colors.
                    Completely Random: Choose a random color from any color the N64 can draw.
                    '''
        },
        {
            'text': 'Navi Targeting Enemy',
            'group': 'navicolor',
            'widget': 'Combobox',
            'default': 'Yellow',
            'options': get_navi_color_options(),
        }),
    Setting_Info('navicolornpc', str, 0, False, 
        {
            'default': 'Light Blue',
            'const': 'Light Blue',
            'nargs': '?',
            'choices': get_navi_color_options(),
            'help': '''\
                    Choose the color for Navi when she is targeting an NPC. (default: %(default)s)
                    Color:             Make the Navi this color.
                    Random Chocie:     Choose a random color from this list of colors.
                    Completely Random: Choose a random color from any color the N64 can draw.
                    '''
        },
        {
            'text': 'Navi Targeting NPC',
            'group': 'navicolor',
            'widget': 'Combobox',
            'default': 'Light Blue',
            'options': get_navi_color_options(),
        }),
    Setting_Info('navicolorprop', str, 0, False, 
        {
            'default': 'Green',
            'const': 'Green',
            'nargs': '?',
            'choices': get_navi_color_options(),
            'help': '''\
                    Choose the color for Navi when she is targeting a prop. (default: %(default)s)
                    Color:             Make the Navi this color.
                    Random Choice:     Choose a random color from this list of colors.
                    Completely Random: Choose a random color from any color the N64 can draw.
                    '''
        },
        {
            'text': 'Navi Targeting Prop',
            'group': 'navicolor',
            'widget': 'Combobox',
            'default': 'Green',
            'options': get_navi_color_options(),
        }),
    Setting_Info('healthSFX', str, 0, False, 
        {
            'default': 'Default',
            'const': 'Default',
            'nargs': '?',
            'choices': ['Default', 'Softer Beep', 'Rupee', 'Timer', 'Tamborine', 'Recovery Heart', 'Carrot Refill', 'Navi - Hey!', 'Zelda - Gasp', 'Cluck', 'Mweep!', 'Random', 'None'],
            'help': '''\
                    Select the sound effect that loops at low health. (default: %(default)s)
                    Sound:         Replace the sound effect with the chosen sound.
                    Random Chocie: Replace the sound effect with a random sound from this list.
                    None:          Eliminate heart beeps.
                    '''
        },
        {
            'text': 'Low Health SFX',
            'group': 'lowhp',
            'widget': 'Combobox',
            'default': 'Default',
            'options': [
                'Random Choice', 
                'Default', 
                'Softer Beep', 
                'Rupee', 
                'Timer', 
                'Tamborine', 
                'Recovery Heart', 
                'Carrot Refill', 
                'Navi - Hey!', 
                'Zelda - Gasp', 
                'Cluck', 
                'Mweep!', 
                'None',
            ]
        }),
]

# gets the randomizer settings, whether to open the gui, and the logger level from command line arguments
def get_settings_from_command_line_args():
    parser = argparse.ArgumentParser(formatter_class=ArgumentDefaultsHelpFormatter)
    for info in setting_infos:
        parser.add_argument("--" + info.name, **info.args_params)

    parser.add_argument('--gui', help='Launch the GUI', action='store_true')
    parser.add_argument('--loglevel', default='info', const='info', nargs='?', choices=['error', 'info', 'warning', 'debug'], help='Select level of logging for output.')
    parser.add_argument('--settings_string', help='Provide sharable settings using a settings string. This will override all flags that it specifies.')

    args = parser.parse_args()

    result = {}
    for info in setting_infos:
        result[info.name] = vars(args)[info.name]
    settings = Settings(result)

    if args.settings_string is not None:
        settings.update_with_settings_string(args.settings_string)

    return settings, args.gui, args.loglevel<|MERGE_RESOLUTION|>--- conflicted
+++ resolved
@@ -479,14 +479,21 @@
             'widget': 'Checkbutton',
             'default': 'unchecked'
         }),
-<<<<<<< HEAD
     Setting_Info('shuffle_song_items', bool, 1, True, 
         {
             'help': '''\
                     Shuffles the songs with with rest of the item pool so that
                     song can appear at other locations, and items can appear at
                     the song locations.
-=======
+                    ''',
+            'action': 'store_true'
+        },
+        {
+            'text': 'Shuffle Songs with Items',
+            'group': 'logic',
+            'widget': 'Checkbutton',
+            'default': 'unchecked',
+        }),
     Setting_Info('shuffle_gerudo_card', bool, 1, True, 
         {
             'help': '''\
@@ -494,23 +501,15 @@
                     The Gerudo Card does not stop guards from throwing you in jail.
                     It only grants access to Training Grounds, AFTER all carpenters have been rescued.
                     This option does nothing if "gerudo_fortress" is "open".
->>>>>>> 72da1a1a
-                    ''',
-            'action': 'store_true'
-        },
-        {
-<<<<<<< HEAD
-            'text': 'Shuffle Songs with Items',
-            'group': 'logic',
-            'widget': 'Checkbutton',
-            'default': 'unchecked',
-=======
+                    ''',
+            'action': 'store_true'
+        },
+        {
             'text': 'Shuffle Gerudo Card',
             'group': 'logic',
             'widget': 'Checkbutton',
             'default': 'unchecked',
             'dependency': lambda guivar: guivar['gerudo_fortress'].get() != 'Start with Gerudo Card'
->>>>>>> 72da1a1a
         }),
     Setting_Info('keysanity', bool, 1, True, 
         {
