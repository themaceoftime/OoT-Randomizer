import argparse
import textwrap
import string
import re
import random
import hashlib

from Patches import get_tunic_color_options, get_navi_color_options
from version import __version__

class ArgumentDefaultsHelpFormatter(argparse.RawTextHelpFormatter):

    def _get_help_string(self, action):
        return textwrap.dedent(action.help)


# 32 characters
letters = "ABCDEFGHJKLMNPQRSTUVWXYZ23456789"
index_to_letter = { i: letters[i] for i in range(32) }
letter_to_index = { v: k for k, v in index_to_letter.items() }

def bit_string_to_text(bits):
    # pad the bits array to be multiple of 5
    if len(bits) % 5 > 0:
        bits += [0] * (5 - len(bits) % 5)
    # convert to characters
    result = ""
    for i in range(0, len(bits), 5):
        chunk = bits[i:i + 5]
        value = 0
        for b in range(5):
            value |= chunk[b] << b
        result += index_to_letter[value]
    return result

def text_to_bit_string(text):
    bits = []
    for c in text:
        index = letter_to_index[c]
        for b in range(5):
            bits += [ (index >> b) & 1 ]
    return bits

# holds the info for a single setting
class Setting_Info():

    def __init__(self, name, type, bitwidth=0, shared=False, args_params={}, gui_params=None):
        self.name = name # name of the setting, used as a key to retrieve the setting's value everywhere
        self.type = type # type of the setting's value, used to properly convert types in GUI code
        self.bitwidth = bitwidth # number of bits needed to store the setting, used in converting settings to a string
        self.shared = shared # whether or not the setting is one that should be shared, used in converting settings to a string
        self.args_params = args_params # parameters that should be pased to the command line argument parser's add_argument() function
        self.gui_params = gui_params # parameters that the gui uses to build the widget components

# holds the particular choices for a run's settings
class Settings():

    def get_settings_display(self):
        padding = 0
        for setting in filter(lambda s: s.shared, setting_infos):
            padding = max( len(setting.name), padding )
        padding += 2
        output = ''
        for setting in filter(lambda s: s.shared, setting_infos):
            name = setting.name + ': ' + ' ' * (padding - len(setting.name))
            val = str(self.__dict__[setting.name])
            output += name + val + '\n'
        return output

    def get_settings_string(self):
        bits = []
        for setting in filter(lambda s: s.shared and s.bitwidth > 0, setting_infos):
            value = self.__dict__[setting.name]
            i_bits = []
            if setting.type == bool:
                i_bits = [ 1 if value else 0 ]
            if setting.type == str:
                index = setting.args_params['choices'].index(value)
                # https://stackoverflow.com/questions/10321978/integer-to-bitfield-as-a-list
                i_bits = [1 if digit=='1' else 0 for digit in bin(index)[2:]]
                i_bits.reverse()
            if setting.type == int:
                value = value - ('min' in setting.gui_params and setting.gui_params['min'] or 0)
                value = int(value / ('step' in setting.gui_params and setting.gui_params['step'] or 1))
                value = min(value, ('max' in setting.gui_params and setting.gui_params['max'] or value))
                # https://stackoverflow.com/questions/10321978/integer-to-bitfield-as-a-list
                i_bits = [1 if digit=='1' else 0 for digit in bin(value)[2:]]
                i_bits.reverse()
            # pad it
            i_bits += [0] * ( setting.bitwidth - len(i_bits) )
            bits += i_bits
        return bit_string_to_text(bits)

    def update_with_settings_string(self, text):
        bits = text_to_bit_string(text)

        for setting in filter(lambda s: s.shared and s.bitwidth > 0, setting_infos):
            cur_bits = bits[:setting.bitwidth]
            bits = bits[setting.bitwidth:]
            value = None
            if setting.type == bool:
                value = True if cur_bits[0] == 1 else False
            if setting.type == str:
                index = 0
                for b in range(setting.bitwidth):
                    index |= cur_bits[b] << b
                value = setting.args_params['choices'][index]
            if setting.type == int:
                value = 0
                for b in range(setting.bitwidth):
                    value |= cur_bits[b] << b
                value = value * ('step' in setting.gui_params and setting.gui_params['step'] or 1)
                value = value + ('min' in setting.gui_params and setting.gui_params['min'] or 0)
            self.__dict__[setting.name] = value

        self.settings_string = self.get_settings_string()
        self.numeric_seed = self.get_numeric_seed()

    def get_numeric_seed(self):
        # salt seed with the settings, and hash to get a numeric seed
        full_string = self.settings_string + __version__ + self.seed
        return int(hashlib.sha256(full_string.encode('utf-8')).hexdigest(), 16)

    def sanatize_seed(self):
        # leave only alphanumeric and some punctuation
        self.seed = re.sub(r'[^a-zA-Z0-9_-]', '', self.seed, re.UNICODE)

    def update_seed(self, seed):
        self.seed = seed
        self.sanatize_seed()
        self.numeric_seed = self.get_numeric_seed()

    def update(self):
        self.settings_string = self.get_settings_string()
        self.numeric_seed = self.get_numeric_seed()

    # add the settings as fields, and calculate information based on them
    def __init__(self, settings_dict):
        self.__dict__.update(settings_dict)
        for info in setting_infos:
            if info.name not in self.__dict__:
                if info.type == bool:
                    self.__dict__[info.name] = True if info.gui_params['default'] == 'checked' else False
                if info.type == str:
                    if 'default' in info.args_params:
                        self.__dict__[info.name] = info.gui_params['default'] or info.args_params['default']
                    else:
                        self.__dict__[info.name] = ""
                if info.type == int:
                    self.__dict__[info.name] = info.gui_params['default'] or 1
        self.settings_string = self.get_settings_string()
        if(self.seed is None):
            # https://stackoverflow.com/questions/2257441/random-string-generation-with-upper-case-letters-and-digits-in-python
            self.seed = ''.join(random.choices(string.ascii_uppercase + string.digits, k=10))
        self.sanatize_seed()
        self.numeric_seed = self.get_numeric_seed()

def parse_custom_tunic_color(s):
    if s == 'Custom Color':
        raise argparse.ArgumentTypeError('Specify custom color by using \'Custom (#xxxxxx)\'')
    elif re.match(r'^Custom \(#[A-Fa-f0-9]{6}\)$', s):
        return re.findall(r'[A-Fa-f0-9]{6}', s)[0]
    elif s in get_tunic_color_options():
        return s
    else:
        raise argparse.ArgumentTypeError('Invalid color specified')

def parse_custom_navi_color(s):
    if s == 'Custom Color':
        raise argparse.ArgumentTypeError('Specify custom color by using \'Custom (#xxxxxx)\'')
    elif re.match(r'^Custom \(#[A-Fa-f0-9]{6}\)$', s):
        return re.findall(r'[A-Fa-f0-9]{6}', s)[0]
    elif s in get_navi_color_options():
        return s
    else:
        raise argparse.ArgumentTypeError('Invalid color specified')

# a list of the possible settings
setting_infos = [
    Setting_Info('checked_version', str, 0, False, {
            'default': '',
            'help': 'Supress version warnings if checked_version is less than __version__.'}),
    Setting_Info('rom', str, 0, False, {
            'default': 'ZOOTDEC.z64',
            'help': 'Path to an OoT 1.0 rom to use as a base.'}),
    Setting_Info('output_dir', str, 0, False, {
            'default': '',
            'help': 'Path to output directory for rom generation.'}),
    Setting_Info('seed', str, 0, False, {
            'help': 'Define seed number to generate.'}),
    Setting_Info('count', int, 0, False, {
            'help': '''\
                    Use to batch generate multiple seeds with same settings.
                    If --seed is provided, it will be used for the first seed, then
                    used to derive the next seed (i.e. generating 10 seeds with
                    --seed given will produce the same 10 (different) roms each
                    time).
                    ''',
            'type': int}),
    Setting_Info('world_count', int, 0, False, {
            'default': 1,
            'help': '''\
                    Use to create a multi-world generation for co-op seeds.
                    World count is the number of players. Warning: Increasing
                    the world count will drastically increase generation time.
                    ''',
            'type': int}),
    Setting_Info('player_num', int, 0, False, {
            'default': 1,
            'help': '''\
                    Use to select world to generate when there are multiple worlds.
                    ''',
            'type': int}),
    Setting_Info('create_spoiler', bool, 1, True, 
        {
            'help': 'Output a Spoiler File',
            'action': 'store_true'
        }, 
        {
            'text': 'Create Spoiler Log',
            'group': 'rom_tab',
            'widget': 'Checkbutton',
            'default': 'checked',
            'dependency': lambda guivar: guivar['compress_rom'].get() != 'No ROM Output',
            'tooltip':'''\
                      Enabling this will change the seed.
                      '''
        }),
    Setting_Info('compress_rom', str, 2, False, 
        {
            'default': 'True',
            'const': 'True',
            'nargs': '?',
            'choices': ['True', 'False', 'None'],
            'help': '''\
                    Create a compressed version of the output rom file.
                    True: Compresses. Improves stability. Will take longer to generate
                    False: Uncompressed. Unstable. Faster generation
                    None: No ROM Output. Creates spoiler log only
                    ''',
        },
        {
            'text': 'Compress Rom',
            'group': 'rom_tab',
            'widget': 'Radiobutton',
            'default': 'Compressed [Stable]',
            'horizontal': True,
            'options': {
                'Compressed [Stable]': 'True',
                'Uncompressed [Crashes]': 'False',
                'No ROM Output': 'None',
            },
            'tooltip':'''\
                      The first time compressed generation will take a while 
                      but subsequent generations will be quick. It is highly 
                      recommended to compress or the game will crash 
                      frequently.
                      '''
        }),
    Setting_Info('open_forest', bool, 1, True, 
        {
            'help': '''\
                    Mido no longer blocks the path to the Deku Tree and
                    the Kokiri boy no longer blocks the path out of the forest.
                    ''',
            'action': 'store_true'
        },
        {
            'text': 'Open Forest',
            'group': 'open',
            'widget': 'Checkbutton',
            'default': 'checked',
            'tooltip':'''\
                      Can leave the Kokiri Forest without beating the 
                      Deku Tree. When this option is off, the Kokiri 
                      Sword and Slingshot are always available somewhere 
                      in the forest.
                      '''
        }),
    Setting_Info('open_kakariko', bool, 1, True, 
        {
            'help': '''\
                    The gate in Kakariko Village to Death Mountain Trail
                    is always open, instead of needing Zelda's Letter.
                    ''',
            'action': 'store_true'
        },
        {
            'text': 'Open Kakariko Gate',
            'group': 'open',
            'widget': 'Checkbutton',
            'default': 'unchecked',
            'tooltip':'''\
                      The gate in Kakariko Village to Death Mountain Trail
                      is always open, instead of needing Zelda's Letter.

                      Recommend if Weird Egg is not shuffled.

                      Either way, the gate is always open as adult.
                      '''
        }),
    Setting_Info('open_door_of_time', bool, 1, True, 
        {
            'help': '''
                    The Door of Time is open from the beginning of the game.
                    ''',
            'action': 'store_true'
        },
        {
            'text': 'Open Door of Time',
            'group': 'open',
            'widget': 'Checkbutton',
            'default': 'unchecked',
            'tooltip':'''\
                      The Door of Time starts opened instead of needing to
                      play the Song of Time. Setting closed will mean there
                      is a child section before becoming adult, so there is
                      more structure.
                      '''
        }),
    Setting_Info('gerudo_fortress', str, 2, True, 
        {
            'default': 'normal',
            'const': 'normal',
            'nargs': '?',
            'choices': ['normal', 'fast', 'open'],
            'help': '''Select how much of Gerudo Fortress is required. (default: %(default)s)
                       Normal: Free all four carpenters to get the Gerudo Card.
                       Fast:   Free only the carpenter closest to Link's prison to get the Gerudo Card.
                       Open:   Start with the Gerudo Card and all it's benefits.
                    '''
        },
        {
            'text': 'Gerudo Fortress',
            'group': 'open',
            'widget': 'Combobox',
            'default': 'Default Behavior',
            'options': {
                'Default Behavior': 'normal',
                'Rescue one carpenter': 'fast',
                'Start with Gerudo Card': 'open',
            },
            'tooltip':'''\
                      'Rescure one carpenter': The carpenter rescue sequence 
                      is much faster and doesn't affect logic much.

                      'Start with Gerudo Card': skips the rescue entirely, 
                      so Epona and Longshot are not required to enter GTG.
                      '''
        }),
    Setting_Info('bridge', str, 2, True, 
        {
            'default': 'medallions',
            'const': 'medallions',
            'nargs': '?',
            'choices': ['medallions', 'vanilla', 'dungeons', 'open'],
            'help': '''\
                    Select requirement to spawn the Rainbow Bridge to reach Ganon's Castle. (default: %(default)s)
                    Medallions:    Collect all six medallions to create the bridge.
                    Vanilla:       Collect only the Shadow and Spirit Medallions and then view the Light Arrow cutscene.
                    All Dungeons:  Collect all spiritual stones and all medallions to create the bridge.
                    Open:          The bridge will spawn without an item requirement.
                    '''
        },
        {
            'text': 'Rainbow Bridge Requirement',
            'group': 'open',
            'widget': 'Combobox',
            'default': 'All medallions',
            'options': {
                'All dungeons': 'dungeons',
                'All medallions': 'medallions',
                'Vanilla requirements': 'vanilla',
                'Always open': 'open',
            },
            'tooltip':'''\
                      'All dungeons': All Medallions and Stones

                      'All medallions': Medallions but no Stones

                      'Vanilla requirements': Spirit and Shadow 
                      Medallion and the Light Arrows

                      'Always open': Nothing
                      '''
        }),
    Setting_Info('all_reachable', bool, 1, True, 
        {
            'help': '''\
                    When disabled, only check if the game is beatable with 
                    placement. Do not ensure all locations are reachable. 
                    This only has an effect on the restrictive algorithm 
                    currently.
                    ''',
            'action': 'store_true'
        },
        {
            'text': 'All Locations Reachable',
            'group': 'world',
            'widget': 'Checkbutton',
            'default': 'checked',
            'tooltip':'''\
                      When this option is enabled, the randomizer will
                      guarantee that every item is obtainable, and every
                      location is reachable.
                      
                      When disabled, only required items and locations
                      to beat the game will be guaranteed reachable.
                      
                      Even when enabled, some chests may still be able to
                      hold the keys needed to reach them (Or gold 
                      skulltulas in tokensanity).
                      '''
        }),     
    Setting_Info('bombchus_in_logic', bool, 1, True, 
        {
            'help': '''\
                    Bombchus will be considered in logic. This has a few effects:
                    -Back alley shop will open once you've found Bombchus
                    -It will sell an affordable pack (5 for 60), and never sell out
                    -Bombchus refills cannot be bought until Bomchus have been obtained.
                    ''',
            'action': 'store_true'
        },
        {
            'text': 'Bombchus are considered in logic',
            'group': 'world',
            'widget': 'Checkbutton',
            'default': 'checked',
            'tooltip':'''\
                      Bombchus are properly considered in logic.

                      The first bombchu pack will always be 20.
                      Subsequent packs will be 5 or 10 based on
                      how many you have. 

                      Bombchus can be purchased for 60/99/180 
                      rupees once they are been found.

                      Bombchu Bowling opens with bombchus.
                      Bombchus are available at Kokiri Shop
                      and the Bazaar. Bombchus refills cannot 
                      be bought until Bomchus have been
                      obtained.
                      ''',
        }),
    Setting_Info('one_item_per_dungeon', bool, 1, True, 
        {
            'help': '''\
                    Each dungeon will have exactly one major item.
                    Does not include dungeon items or skulltulas.
                    ''',
            'action': 'store_true'
        },
        {
            'text': 'Dungeons have one major item',
            'group': 'world',
            'widget': 'Checkbutton',
            'default': 'unchecked',
            'tooltip':'''\
                      Dungeons have exactly one major
                      item. Makes dungeon value more
                      even. Also allows skipping items
                      once the major item is found.

                      Dungeon items and skulltulas do
                      not count as major items.
                      ''',
        }),
    Setting_Info('trials_random', bool, 1, True, 
        {
            'help': '''\
                    Sets the number of trials must be cleared to enter 
                    Ganon's Tower to a random value.
                    ''',
            'action': 'store_true'
        },
        {
            'text': 'Random Number of Ganon\'s Trials',
            'group': 'open',
            'widget': 'Checkbutton',
            'default': 'unchecked',
            'tooltip':'''\
                      Sets a random number of trials to
                      enter Ganon's Tower.
                      '''
        }),
    Setting_Info('trials', int, 3, True, 
        {
            'default': 6,
            'const': 6,
            'nargs': '?',
            'choices': [0, 1, 2, 3, 4, 5, 6],
            'help': '''\
                    Select how many trials must be cleared to enter Ganon's Tower.
                    The trials you must complete will be selected randomly.
                    ''',
            'type': int                    
        },
        {
            'group': 'open',
            'widget': 'Scale',
            'default': 6,
            'min': 0,
            'max': 6,
            'random': True,
            'tooltip':'''\
                      Trials are randomly selected. If hints are
                      enabled, then there will be hints for which
                      trials need to be completed.
                      ''',
            'dependency': lambda guivar: not guivar['trials_random'].get(),
        }),
    Setting_Info('no_escape_sequence', bool, 1, True, 
        {
            'help': '''\
                    The tower collapse escape sequence between Ganondorf and Ganon will be skipped.
                    ''',
            'action': 'store_true'
        },
        {
            'text': 'Skip Tower Collapse Escape Sequence',
            'group': 'convenience',
            'widget': 'Checkbutton',
            'default': 'unchecked',
            'tooltip':'''\
                      The tower collapse escape sequence between 
                      Ganondorf and Ganon will be skipped.
                      '''
        }),
    Setting_Info('no_guard_stealth', bool, 1, True, 
        {
            'help': '''\
                    The crawlspace into Hyrule Castle will take you straight to Zelda.
                    ''',
            'action': 'store_true'
        },
        {
            'text': 'Skip Interior Castle Guard Stealth Sequence',
            'group': 'convenience',
            'widget': 'Checkbutton',
            'default': 'unchecked',
            'tooltip':'''\
                      The crawlspace into Hyrule Castle goes
                      straight to Zelda, skipping the guards.
                      '''
        }),
    Setting_Info('no_epona_race', bool, 1, True, 
        {
            'help': '''\
                    Having Epona's song will allow you to summon epona without racing Ingo.
                    ''',
            'action': 'store_true'
        },
        {
            'text': 'Skip Epona Race',
            'group': 'convenience',
            'widget': 'Checkbutton',
            'default': 'unchecked',
            'tooltip':'''\
                      Epona can be summoned with Epona's Song
                      without needing to race Ingo.
                      '''
        }),
    Setting_Info('fast_chests', bool, 1, True, 
        {
            'help': '''\
                    Makes all chests open without the large chest opening cutscene
                    ''',
            'action': 'store_true'
        },
        {
            'text': 'Fast Chest Cutscenes',
            'group': 'convenience',
            'widget': 'Checkbutton',
            'default': 'checked',
            'tooltip':'''\
                      All chest animations are fast. If disabled,
                      the animation time is slow for major items.
                      '''
        }),
    Setting_Info('big_poe_count_random', bool, 1, True, 
        {
            'help': '''\
                    Sets a random number of Big Poes to receive an item from the buyer.
                    ''',
            'action': 'store_true'
        },
        {
            'text': 'Random Big Poe Target Count',
            'group': 'convenience',
            'widget': 'Checkbutton',
            'default': 'unchecked',
            'tooltip':'''\
                      The Poe buyer will give a reward for turning 
                      in a random number of Big Poes.
                      '''
        }),
    Setting_Info('big_poe_count', int, 4, True, 
        {
            'default': 10,
            'const': 10,
            'nargs': '?',
            'choices': [1, 2, 3, 4, 5, 6, 7, 8, 9, 10],
            'help': '''\
                    Select the number of Big Poes to receive an item from the buyer.
                    ''',
            'type': int,
        },
        {
            'group': 'convenience',
            'widget': 'Scale',
            'default': 10,
            'min': 1,
            'max': 10,
            'tooltip':'''\
                      The Poe buyer will give a reward for turning 
                      in the chosen number of Big Poes.
                      ''',
            'dependency': lambda guivar: not guivar['big_poe_count_random'].get(),
        }),
    Setting_Info('free_scarecrow', bool, 1, True, 
        {
            'help': '''\
                    Start with the scarecrow song. You do not need
                    to play it as child or adult at the scarecrow
                    patch to be able to summon Pierre.
                    ''',
            'action': 'store_true'
        },
        {
            'text': 'Start with Scarecrow Song',
            'group': 'convenience',
            'widget': 'Checkbutton',
            'default': 'unchecked',
            'tooltip':'''\
                      Skips needing to go to Lake Hylia as both
                      child and adult to learn Scarecrow Song.
                      '''
        }),
    Setting_Info('scarecrow_song', str, 0, False, 
        {
<<<<<<< HEAD
            'default': 'DAAAAAAA',
            'const': 'DAAAAAAA',
            'nargs': '?',
            'help': '''\
                    The song started with if 'free_scarecrow' is True
                    ''',
=======
            'default': 'DAAAAAAA',
            'const': 'DAAAAAAA',
            'nargs': '?',
            'help': '''\
                    The song started with if 'free_scarecrow' is True
                    '''
>>>>>>> 7d10e8be
        },
        {
            'group': 'convenience',
            'widget': 'Entry',
            'default': 'DAAAAAAA',
            'dependency': lambda guivar: guivar['free_scarecrow'].get(),
            'tooltip':'''\
                      Song must be 8 notes long and have at least 
                      two different notes.
                      Valid notes are: 
                      'A': A Button 
                      'D': C-Down
                      'U': C-Up
                      'L': C-Left 
                      'R': C-Right
                      '''
        }),
    Setting_Info('shuffle_kokiri_sword', bool, 1, True, 
        {
            'help': '''\
                    Shuffles the Kokiri Sword into the pool.
                    ''',
            'action': 'store_true'
        },
        {
            'text': 'Shuffle Kokiri Sword',
            'group': 'logic',
            'widget': 'Checkbutton',
            'default': 'checked',
            'tooltip':'''\
                      Disabling this will make the Kokiri Sword
                      always available at the start.
                      '''
        }),
    Setting_Info('shuffle_weird_egg', bool, 1, True, 
        {
            'help': '''\
                    Shuffles the Weird Egg item from Malon into the pool.
                    This means that you need to find the egg before going Zelda.
                    ''',
            'action': 'store_true'
        },
        {
            'text': 'Shuffle Weird Egg',
            'group': 'logic',
            'widget': 'Checkbutton',
            'default': 'checked',
            'tooltip':'''\
                      You need to find the egg before going Zelda.
                      This means the Weird Egg locks the items from
                      Impa, Saria, Malon, and Talon.
                      '''
        }),
    Setting_Info('shuffle_ocarinas', bool, 1, True, 
        {
            'help': '''\
                    Shuffles the Fairy Ocarina and the Ocarina of Time into the pool.
                    This means that you need to find the ocarina before playing songs. 
                    ''',
            'action': 'store_true'
        },
        {
            'text': 'Shuffle Ocarinas',
            'group': 'logic',
            'widget': 'Checkbutton',
            'default': 'checked',
            'tooltip':'''\
                      The Fairy Ocarina and Ocarina of Time are
                      randomized. One will be required before 
                      songs can be played. 

                      This is good in combination with Closed 
                      Door of Time for a more interesting child 
                      section.
                      '''
        }),
    Setting_Info('shuffle_song_items', bool, 1, True, 
        {
            'help': '''\
                    Shuffles the songs with with rest of the item pool so that
                    song can appear at other locations, and items can appear at
                    the song locations.
                    ''',
            'action': 'store_true'
        },
        {
            'text': 'Shuffle Songs with Items',
            'group': 'logic',
            'widget': 'Checkbutton',
            'default': 'checked',
            'tooltip':'''\
                      Songs can appear anywhere not just Vanilla
                      song locations. This significantly reduces
                      song placement bias and makes the songs more
                      evenly distributed.
                      '''
        }),
    Setting_Info('shuffle_gerudo_card', bool, 1, True, 
        {
            'help': '''\
                    Shuffles the Gerudo Card into the item pool.
                    The Gerudo Card does not stop guards from throwing you in jail.
                    It only grants access to Training Grounds, AFTER all carpenters have been rescued.
                    This option does nothing if "gerudo_fortress" is "open".
                    ''',
            'action': 'store_true'
        },
        {
            'text': 'Shuffle Gerudo Card',
            'group': 'logic',
            'widget': 'Checkbutton',
            'default': 'unchecked',
            'dependency': lambda guivar: guivar['gerudo_fortress'].get() != 'Start with Gerudo Card',
            'tooltip':'''\
                      Gerudo Membership Card is required to
                      enter Gerudo Training Grounds. It is
                      effectively the Boss Key of Gerudo Fortress.

                      Plays spiritually best with Keysanity.
                      '''
        }),
    Setting_Info('shuffle_scrubs', bool, 1, True, 
        {
            'help': '''\
                    All Deku Salesmen will give a random item.
                    ''',
            'action': 'store_true'
        },
        {
            'text': 'Shuffle Deku Salescrubs',
            'group': 'logic',
            'widget': 'Checkbutton',
            'default': 'unchecked',
            'tooltip':'''\
                      Every Deku Salescrub will give
                      a random item. This adds 33 new
                      item locations. Scrubs prices
                      are all reduced to 10 Rupees.
                      '''
        }),    
    Setting_Info('shopsanity', str, 3, True, 
        {
            'default': 'off',
            'const': 'off',
            'nargs': '?',
            'choices': ['off', '0', '1', '2', '3', '4', 'random'],
            'help': '''\
                    Shop contents are randomized. There are Two items
                    in every shop that are one time buy and are not
                    refill items.
                    off:        Normal Shops*
                    0-4:        Shop contents are shuffled and N non-shop
                                items are added to every shop. So more
                                possible item locations.
                    random:     Shop contents are shuffles and each shop
                                will have a random number of non-shop items
                    '''
        },
        {
            'text': 'Shopsanity',
            'group': 'logic',
            'widget': 'Combobox',
            'default': 'Off',
            'options': {
                'Off': 'off',
                'Shuffled Shops (0 Items)': '0',
                'Shuffled Shops (1 Items)': '1',
                'Shuffled Shops (2 Items)': '2',
                'Shuffled Shops (3 Items)': '3',
                'Shuffled Shops (4 Items)': '4',
                'Shuffled Shops (Random)': 'random',
            },
            'tooltip':'''\
                      Shop contents are randomized.
                      (X Items): Shops have X random non-shop (Special
                      Deal!) items. They will always be on the left
                      side. This means that every shop will have more
                      possible item locations. So +2 means 2 items
                      per shop.
                      
                      (Random): Each shop will have a random number
                      of non-shop items, up to a maximum of 4.
                      
                      The non-shop items have no requirements except
                      money, while the normal shop items (such as
                      200/300 rupee tunics) have normal vanilla
                      requirements. This means that, for example,
                      as a child you cannot buy 200/300 rupee
                      tunics, but you can buy non-shop tunics.
                      
                      non-shop bombchus will unlock the chu slot
                      in your inventory, which is needed to buy
                      normal chu refills.
                      '''
        }),       
    Setting_Info('shuffle_mapcompass', str, 2, True,
        {
        'default': 'dungeon',
        'const': 'dungeon',
        'nargs': '?',
        'choices': ['remove', 'dungeon', 'keysanity'],
        'help': '''\
                    Sets the Map and Compass placement rules
                    remove:      Maps and Compasses are removed from the world
                    dungeon:     Maps and Compasses are put in their Dungeon
                    keysanity:   Maps and Compasses can appear anywhere
                    '''
        },
        {
            'text': 'Shuffle Dungeon Items',
            'group': 'logic',
            'widget': 'Combobox',
            'default': 'Maps/Compasses: Dungeon Only',
            'options': {
                'Maps/Compasses: Remove': 'remove',
                'Maps/Compasses: Dungeon Only': 'dungeon',
                'Maps/Compasses: Anywhere': 'keysanity'
            },
            'tooltip':'''\
                      'Remove': Maps and Compasses are removed.
                      This will add a small amount of money and
                      refill items to the pool.

                      'Dungeon': Maps and Compasses can only appear 
                      in their respective dungeon.

                      'Anywhere': Maps and Compasses can appear
                      anywhere in the world. 

                      Setting 'Remove' or 'Anywhere' will add 2
                      more possible locations to each Dungeons.
                      This helps make some dungeons more profitable, 
                      such as Ice Cavern and Jabu Jabu's Belly.
                      '''
        }),
    Setting_Info('shuffle_smallkeys', str, 2, True,
        {
        'default': 'dungeon',
        'const': 'dungeon',
        'nargs': '?',
        'choices': ['remove', 'dungeon', 'keysanity'],
        'help': '''\
                    Sets the Small Keys placement rules
                    remove:      Small Keys are removed from the world
                    dungeon:     Small Keys are put in their Dungeon
                    keysanity:   Small Keys can appear anywhere
                    '''
        },
        {
            'group': 'logic',
            'widget': 'Combobox',
            'default': 'Small Keys: Dungeon Only',
            'options': {
                'Small Keys: Remove (Keysy)': 'remove',
                'Small Keys: Dungeon Only': 'dungeon',
                'Small Keys: Anywhere (Keysanity)': 'keysanity'
            },
            'tooltip':'''\
                      'Remove': Small Keys are removed. All locked
                      doors in dungeons will be unlocked. An easier
                      mode. 

                      'Dungeon': Small Keys can only appear in their 
                      respective dungeon. If Fire Temple is not a 
                      Master Quest dungeon, the door to the boss key
                      chest will be unlocked

                      'Anywhere': Small Keys can appear
                      anywhere in the world. A difficult mode since
                      it is more likely to need to enter a dungeon
                      multiple times.

                      Try different combination out, such as:
                      'Small Keys: Dungeon' + 'Boss Keys: Anywhere'
                      for a milder Keysanity experience.
                      '''
        }),
    Setting_Info('shuffle_bosskeys', str, 2, True,
        {
        'default': 'dungeon',
        'const': 'dungeon',
        'nargs': '?',
        'choices': ['remove', 'dungeon', 'keysanity'],
        'help': '''\
                    Sets the Boss Keys placement rules
                    remove:      Boss Keys are removed from the world
                    dungeon:     Boss Keys are put in their Dungeon
                    keysanity:   Boss Keys can appear anywhere
                    '''
        },
        {
            'group': 'logic',
            'widget': 'Combobox',
            'default': 'Boss Keys: Dungeon Only',
            'options': {
                'Boss Keys: Remove (Keysy)': 'remove',
                'Boss Keys: Dungeon Only': 'dungeon',
                'Boss Keys: Anywhere (Keysanity)': 'keysanity'
            },
            'tooltip':'''\
                      'Remove': Boss Keys are removed. All locked
                      doors in dungeons will be unlocked. An easier
                      mode. 

                      'Dungeon': Boss Keys can only appear in their 
                      respective dungeon.

                      'Anywhere': Boss Keys can appear
                      anywhere in the world. A difficult mode since
                      it is more likely to need to enter a dungeon
                      multiple times.

                      Try different combination out, such as:
                      'Small Keys: Dungeon' + 'Boss Keys: Anywhere'
                      for a milder Keysanity experience.
                      '''
        }),
    Setting_Info('unlocked_ganondorf', bool, 1, True, 
        {
            'help': '''\
                    The Boss Key door in Ganon's Tower will start unlocked.
                    ''',
            'action': 'store_true'
        },
        {
            'text': 'Remove Ganon\'s Boss Door Lock',
            'group': 'logic',
            'widget': 'Checkbutton',
            'default': 'unchecked',
            'tooltip':'''\
                      Best when used when reducing the number of 
                      Trials to less than 6 to prevent needing
                      to do them all anyways looking for the key.
                      ''',
            'dependency': lambda guivar: guivar['shuffle_bosskeys'].get() != 'Boss Keys: Remove (Keysy)',
        }),    
    Setting_Info('tokensanity', str, 2, True, 
        {
            'default': 'off',
            'const': 'off',
            'nargs': '?',
            'choices': ['off', 'dungeons', 'all'],
            'help': '''\
                    Gold Skulltula Tokens will be shuffled into the pool,
                    and Gold Skulltula locations can have any item.
                    off:        Don't use this feature
                    dungeons:   Only dungeon skulltulas will be shuffled
                    all:        All skulltulas will be shuffled
                    '''
        },
        {
            'text': 'Tokensanity',
            'group': 'logic',
            'widget': 'Combobox',
            'default': 'Off',
            'options': {
                'Off': 'off',
                'Dungeons Only': 'dungeons',
                'All Tokens': 'all',
            },
            'tooltip':'''\
                      Token reward from Gold Skulltulas are 
                      shuffled into the pool.

                      'Dungeon Only': This helps make some 
                      dungeons more profitable, such as 
                      Ice Cavern and Jabu Jabu's Belly.
                      Some GS locations in dungeons have
                      interesting requirements to reach.
                      This is a recommended option.

                      'All Tokens': Effectively adds 100
                      new locations for items to appear.
                      '''
        }), 
    Setting_Info('quest', str, 2, True, 
        {
            'default': 'vanilla',
            'const': 'vanilla',
            'nargs': '?',
            'choices': ['vanilla', 'master', 'mixed'],
            'help': '''\
                    Select requirement to spawn the Rainbow Bridge to reach Ganon's Castle. (default: %(default)s)
                    Vanilla:       Dungeons will be the original Ocarina of Time dungeons.
                    Master:        Dungeons will be in the form of the Master Quest.
                    Mixed:         Each dungeon will randomly be either standard or Master Quest.
                    '''
        },
        {
            'text': 'Dungeon Quest',
            'group': 'world',
            'widget': 'Combobox',
            'default': 'Vanilla',
            'options': {
                'Vanilla': 'vanilla',
                'Master Quest': 'master',
                'Mixed': 'mixed',
            },
            'tooltip':'''\
                      'Vanilla': Dungeons will be in their
                      default OoT form.

                      'Master Quest': Dungeons will be in the
                      form found in OoT: Master Quest.

                      'Mixed': Each dungeon will have a
                      random chance to be in either form.
                      ''',
            'dependency': lambda guivar: False, 
        }),
    Setting_Info('logic_skulltulas', int, 3, True, 
        {
            'default': 50,
            'const': 50,
            'nargs': '?',
            'choices': [0, 10, 20, 30, 40, 50],
            'help': '''\
                    Choose the maximum number of gold skulltula tokens you will be expected to collect.
                    ''',
            'type': int
        },
        {
            'text': 'Maximum expected skulltula tokens',
            'group': 'rewards',
            'widget': 'Scale',
            'default': 50,
            'min': 0,
            'max': 50,
            'step': 10,
            'tooltip':'''\
                      Skulltula Token rewards are time consuming.
                      '''
        }),
    Setting_Info('logic_no_night_tokens_without_suns_song', bool, 1, True, 
        {
            'help': '''\
                    You will not be expected to collect nighttime-only skulltulas
                    unless you have Sun's Song
                    ''',
            'action': 'store_true'
        },
        {
            'text': 'No Nighttime Skulltulas without Sun\'s Song',
            'group': 'rewards',
            'widget': 'Checkbutton',
            'default': 'unchecked',
            'tooltip':'''\
                      Skulltula Tokens that can only be obtained
                      during the night expect you to have Sun's
                      Song to collect them. This prevents needing
                      to wait until night for some locations.
                      '''
        }),
    Setting_Info('logic_no_big_poes', bool, 1, True, 
        {
            'help': '''\
                    You will not be expected to collect 10 big poes.
                    ''',
            'action': 'store_true'
        },
        {
            'text': 'No Big Poes',
            'group': 'rewards',
            'widget': 'Checkbutton',
            'default': 'unchecked',
            'tooltip':'''\
                      Big Poes reward is time consuming
                      '''
        }),
    Setting_Info('logic_no_child_fishing', bool, 1, True, 
        {
            'help': '''\
                    You will not be expected to obtain the child fishing reward.
                    ''',
            'action': 'store_true'
        },
        {
            'text': 'No Child Fishing',
            'group': 'rewards',
            'widget': 'Checkbutton',
            'default': 'unchecked',
            'tooltip':'''\
                      Fishing does not work correctly on
                      some emulators.
                      '''
        }),
    Setting_Info('logic_no_adult_fishing', bool, 1, True, 
        {
            'help': '''\
                    You will not be expected to obtain the adult fishing reward.
                    ''',
            'action': 'store_true'
        },
        {
            'text': 'No Adult Fishing',
            'group': 'rewards',
            'widget': 'Checkbutton',
            'default': 'unchecked',
            'tooltip':'''\
                      Fishing does not work correctly on
                      some emulators.
                      '''
        }),
    Setting_Info('logic_no_trade_skull_mask', bool, 1, True, 
        {
            'help': '''\
                    You will not be expected to show the skull mask at the forest stage.
                    ''',
            'action': 'store_true'
        },
        {
            'text': 'No Skull Mask reward',
            'group': 'rewards',
            'widget': 'Checkbutton',
            'default': 'unchecked',
            'tooltip':'''\
                      Mask trade quest is time consuming.
                      '''
        }),
    Setting_Info('logic_no_trade_mask_of_truth', bool, 1, True, 
        {
            'help': '''\
                    You will not be expected to show the mask of truth at the forest stage.
                    ''',
            'action': 'store_true'
        },
        {
            'text': 'No Mask of Truth reward',
            'group': 'rewards',
            'widget': 'Checkbutton',
            'default': 'unchecked',
            'tooltip':'''\
                      Completing mask trade quest is very
                      time consuming and requires all 3
                      Spiritual Stones.
                      '''
        }),
    Setting_Info('logic_no_trade_biggoron', bool, 1, True, 
        {
            'help': '''\
                    You will not be expected to trade for biggoron's reward.
                    ''',
            'action': 'store_true'
        },
        {
            'text': 'No Biggoron reward',
            'group': 'rewards',
            'widget': 'Checkbutton',
            'default': 'unchecked',
            'tooltip':'''\
                      Adult trade sequence is time consuming.
                      '''
        }),
    Setting_Info('logic_no_1500_archery', bool, 1, True, 
        {
            'help': '''\
                    You will not be expected to win the 1500 point horseback archery reward.
                    ''',
            'action': 'store_true'
        },
        {
            'text': 'No 1500 Horseback Archery',
            'group': 'rewards',
            'widget': 'Checkbutton',
            'default': 'unchecked',
            'tooltip':'''\
                      Some find this too difficult on emulator.
                      Also it is doing the same thing twice.
                      '''
        }),
    Setting_Info('logic_no_memory_game', bool, 1, True, 
        {
            'help': '''\
                    You will not be expected to play the memory game in lost woods with the skull kids.
                    ''',
            'action': 'store_true'
        },
        {
            'text': 'No Lost Woods Memory Game',
            'group': 'rewards',
            'widget': 'Checkbutton',
            'default': 'unchecked',
            'tooltip':'''\
                      Memory game is time consuming.
                      '''
        }),
    Setting_Info('logic_no_second_dampe_race', bool, 1, True, 
        {
            'help': '''\
                    You will not be expected to race Dampe a second time.
                    ''',
            'action': 'store_true'
        },
        {
            'text': 'No Racing Dampe a second time',
            'group': 'rewards',
            'widget': 'Checkbutton',
            'default': 'unchecked',
            'tooltip':'''\
                      Racing twice is repetitive.
                      '''
        }),
    Setting_Info('logic_man_on_roof', bool, 1, True, 
        {
            'help': '''\
                    The man on the roof will not require the hookshot in logic.
                    ''',
            'action': 'store_true'
        },
        {
            'text': 'Man on Roof without Hookshot',
            'group': 'tricks',
            'widget': 'Checkbutton',
            'default': 'unchecked',
            'tooltip':'''\
                      Can be reached by side-hopping off of
                      the watchtower.
                      '''
        }),
    Setting_Info('logic_child_deadhand', bool, 1, True, 
        {
            'help': '''\
                    Deadhand in the Bottom of the Well will not require the Kokiri sword in logic.
                    ''',
            'action': 'store_true'
        },
        {
            'text': 'Child Deadhand without Kokiri Sword',
            'group': 'tricks',
            'widget': 'Checkbutton',
            'default': 'unchecked',
            'tooltip':'''\
                      Requires 9 sticks or 5 jump slashes.
                      '''
        }),
    Setting_Info('logic_dc_jump', bool, 1, True, 
        {
            'help': '''\
                    Jumping towards the bomb bag chest in Dodongo's Cavern as an adult
                    will not require hover boots in logic.
                    ''',
            'action': 'store_true'
        },
        {
            'text': 'Dodongo\'s Cavern spike trap room jump without Hover Boots',
            'group': 'tricks',
            'widget': 'Checkbutton',
            'default': 'unchecked',
            'tooltip':'''\
                      Jump is adult only.
                      '''
        }),
    Setting_Info('logic_windmill_hp', bool, 1, True, 
        {
            'help': '''\
                    Getting the heart piece in the windmill as an adult will require nothing in logic.
                    ''',
            'action': 'store_true'
        },
        {
            'text': 'Windmill HP as adult with nothing',
            'group': 'tricks',
            'widget': 'Checkbutton',
            'default': 'unchecked',
            'tooltip':'''\
                      Can jump up to the spinning platform from
                      below as adult.
                      '''
        }),
    Setting_Info('logic_crater_bean_hp_with_hovers', bool, 1, True, 
        {
            'help': '''\
                    The Heart Piece in Death Mountain Crater than normally requires the bean to reach
                    will optionally require the Hover Boots in logic.
                    ''',
            'action': 'store_true'
        },
        {
            'text': "Crater's bean HP with Hover Boots",
            'group': 'tricks',
            'widget': 'Checkbutton',
            'default': 'unchecked',
            'tooltip':'''\
                      Hover from the top of the crater.
                      '''
        }),
    Setting_Info('logic_zora_with_cucco', bool, 1, True, 
        {
            'help': '''\
                    Zora's Domain can be entered with a Cucco as child in logic.
                    ''',
            'action': 'store_true'
        },
        {
            'text': "Zora's Domain entry with Cucco",
            'group': 'tricks',
            'widget': 'Checkbutton',
            'default': 'unchecked',
            'tooltip':'''\
                      Can fly behind the waterfall with 
                      a cucco as child.
                      '''
        }),
    Setting_Info('logic_zora_with_hovers', bool, 1, True, 
        {
            'help': '''\
                    Zora's Domain can be entered with Hover Boots as Adult in logic.
                    ''',
            'action': 'store_true'
        },
        {
            'text': "Zora's Domain entry with Hover Boots",
            'group': 'tricks',
            'widget': 'Checkbutton',
            'default': 'unchecked',
            'tooltip':'''\
                      Can hover behind the waterfall as adult.
                      '''
        }),
    Setting_Info('logic_fewer_tunic_requirements', bool, 1, True, 
        {
            'help': '''\
                    Allows the following possible without Goron or Zora Tunic:
                    Enter Water Temple
                    Enter Fire Temple
                    Zoras Fountain Bottom Freestanding PoH
                    Gerudo Training Grounds Underwater Silver Rupee Chest
                    ''',
            'action': 'store_true'
        },
        {
            'text': "Fewer Tunic Requirements",
            'group': 'tricks',
            'widget': 'Checkbutton',
            'default': 'unchecked',
            'tooltip':'''\
                      Allows the following possible without Tunics:
                      - Enter Water Temple. The key below the center
                      pillar still requires Zora Tunic.
                      - Enter Fire Temple. Only the first floor is
                      accessible, and not Volvagia.
                      - Zoras Fountain Bottom Freestanding PoH.
                      Might not have enough health to resurface.
                      - Gerudo Training Grounds Underwater 
                      Silver Rupee Chest. Will need to make multiple
                      trips.
                      '''
        }),
    Setting_Info('logic_lens', str, 2, True, 
        {
            'default': 'all',
            'const': 'always',
            'nargs': '?',
            'choices': ['chest', 'chest-wasteland', 'all'],
            'help': '''\
                    Choose what expects the Lens of Truth:
                    all:              All lens spots expect the lens (except those that did not in the original game)
                    chest-wasteland:  Only wasteland and chest minigame expect the lens
                    chest:            Only the chest minigame expects the lens
                    '''
        },
        {
            'text': 'Lens of Truth',
            'group': 'tricks',
            'widget': 'Combobox',
            'default': 'Required everywhere',
            'options': {
                'Required everywhere': 'all',
                'Wasteland and Chest Minigame': 'chest-wasteland',
                'Only Chest Minigame': 'chest',
            },
            'tooltip':'''\
                      'Required everywhere': every invisible or 
                      fake object will expect you to have the
                      Lens of Truth and Magic. The exception is
                      passing through the first wall in Bottom of
                      the Well, since that is required in Vanilla.

                      'Wasteland': The lens is needed to follow
                      the ghost guide across the Desert Wasteland.
                      '''
        }),
    Setting_Info('ocarina_songs', bool, 1, True, 
        {
            'help': '''\
                    Randomizes the notes need to play for each ocarina song.
                    ''',
            'action': 'store_true'
        },
        {
            'text': 'Randomize ocarina song notes',
            'group': 'other',
            'widget': 'Checkbutton',
            'default': 'unchecked',
            'tooltip':'''\
                      Will need to memorize a new set of songs.
                      Can be silly, but difficult. Song are
                      generally sensible, and warp songs are
                      typically more difficult.
                      '''
        }),
        Setting_Info('check_version', bool, 0, False, 
        {
            'help': '''\
                    Checks if you are on the latest version
                    ''',
            'action': 'store_true'
        }),
    Setting_Info('correct_chest_sizes', bool, 1, True, 
        {
            'help': '''\
                    Updates the chest sizes to match their contents.
                    Small Chest = Useless Item
                    Big Chest = Progression Item
                    Boss Chest = Dungeon Item
                    ''',
            'action': 'store_true'
        },
        {
            'text': 'Chests size matches contents',
            'group': 'other',
            'widget': 'Checkbutton',
            'default': 'unchecked',
            'tooltip':'''\
                      Chests will be large if they contain a major 
                      item and small if not. Allows skipping 
                      chests if they are small. However skipping
                      small chests will mean having low health,
                      ammo, and rupees, so doing so is a risk.
                      '''
        }),
<<<<<<< HEAD
    Setting_Info('clearer_hints', bool, 1, True, 
        {
            'help': '''\
                    The hints provided by Gossip Stones are
                    easier to understand.
=======
    Setting_Info('enhance_map_compass', bool, 1, True, 
        {
            'help': '''\
                    Gives the Map and Compass extra functionality.
                    Map will tell if a dungeon is vanilla or Master Quest.
                    Compass will tell what medallion or stone is within.
                    This setting will only activate these functions if the
                    other settings would make this useful information.
>>>>>>> 7d10e8be
                    ''',
            'action': 'store_true'
        },
        {
<<<<<<< HEAD
            'text': 'Clearer hints',
=======
            'text': 'Maps and Compasses give information',
>>>>>>> 7d10e8be
            'group': 'other',
            'widget': 'Checkbutton',
            'default': 'unchecked',
            'tooltip':'''\
<<<<<<< HEAD
                      The hints provided by Gossip Stones will
                      not be as cryptic if this option is enabled.
=======
                    Gives the Map and Compass extra functionality.
                    Map will tell if a dungeon is vanilla or Master Quest.
                    Compass will tell what medallion or stone is within.
                    This setting will only activate these functions if the
                    other settings would make this useful information.
>>>>>>> 7d10e8be
                      '''
        }),
    Setting_Info('hints', str, 2, True, 
        {
            'default': 'none',
            'const': 'always',
            'nargs': '?',
            'choices': ['none', 'mask', 'agony', 'always'],
            'help': '''\
                    Choose how Gossip Stones behave
                    none:   Default behavior
                    mask:   Have useful hints that are read with the Mask of Truth (untested)
                    agony:  Have useful hints that are read with Stone of Agony
                    always: Have useful hints which can always be read
                    '''
        },
        {
            'text': 'Gossip Stones',
            'group': 'other',
            'widget': 'Combobox',
            'default': 'Hints; Need Nothing',
            'options': {
                'No Hints': 'none',
                'Hints; Need Mask of Truth': 'mask',
                'Hints; Need Stone of Agony': 'agony',
                'Hints; Need Nothing': 'always',
            },
            'tooltip':'''\
                      Hints allow for more dynamic routing.
                      Spending time to gain knowledge of the
                      world can give better routing plans
                      and potentially save time.

                      Hints for 'on the way of the hero' are
                      locations that contain items that are
                      required to beat the game.

                      It is recommended to play with
                      'Hints; Need Nothing'. Requiring the
                      Stone of Agony generally requires
                      backtracking to locations for the hints,
                      which make them often not worthwhile.
                      '''
        }),
    Setting_Info('text_shuffle', str, 2, True, 
        {
            'default': 'none',
            'const': 'none',
            'nargs': '?',
            'choices': ['none', 'except_hints', 'complete'],
            'help': '''\
                    Choose how to shuffle the game's messages.
                    none:          Default behavior
                    except_hints:  All text except Gossip Stone hints and Dungeon reward hints is shuffled.
                    complete:      All text is shuffled
                    '''
        },
        {
            'text': 'Text Shuffle',
            'group': 'other',
            'widget': 'Combobox',
            'default': 'No text shuffled',
            'options': {
                'No text shuffled': 'none',
                'Shuffled except Hints and Keys': 'except_hints',
                'All text shuffled': 'complete',
            },
            'tooltip':'''\
                      Will make things confusing for comedic value.

                      'Shuffled except Hints and Keys': Key texts
                      not shuffled because in keysanity it is
                      impossible to tell what dungeon it is for
                      without the correct text.
                      '''
        }),
    Setting_Info('difficulty', str, 2, True, 
        {
            'default': 'normal',
            'const': 'normal',
            'nargs': '?',
            'choices': ['normal', 'hard', 'very_hard', 'ohko'],
            'help': '''\
                    Choose how hard the game will be.
                    normal:         Default items
                    hard:           Double defense, double magic, and all 8 heart containers are removed
                    very_hard:      Double defense, double magic, Nayru's Love, and all health upgrades are removed
                    ohko:           Same as very hard, and Link will die in one hit.
                    '''
        },
        {
            'text': 'Difficulty',
            'group': 'other',
            'widget': 'Combobox',
            'default': 'Normal',
            'options': {
                'Normal': 'normal',
                'Hard': 'hard',
                'Very Hard': 'very_hard',
                'OHKO': 'ohko'
            },
            'tooltip':'''\
                      Makes health less available

                      'Hard': Heart Containers, Double Magic,
                      and Double Defense are removed.

                      'Very Hard': Heart Containers, Heart,
                      Pieces, Double Magic, Double Defense, 
                      and Nayru's Love are removed.

                      'OHKO': Link dies in one hit.
                      '''
        }),
    Setting_Info('default_targeting', str, 1, False, 
        {
            'default': 'hold',
            'const': 'always',
            'nargs': '?',
            'choices': ['hold', 'switch'],
            'help': '''\
                    Choose what the default targeting is.
                    '''
        },
        {
            'text': 'Default Targeting Option',
            'group': 'rom_tab',
            'widget': 'Combobox',
            'default': 'Hold',
            'options': {
                'Hold': 'hold',
                'Switch': 'switch',
            }
        }),
<<<<<<< HEAD
    Setting_Info('background_music', str, 2, False,
        {
            'default': 'normal',
            'const': 'normal',
            'nargs': '?',
            'choices': ['normal', 'off', 'random'],
            'help': '''\
                    Sets the background music behavior
                    normal:      Areas play their normal background music
                    off:         No background music
                    random:      Areas play random background music
                    '''
        },
        {
            'text': 'Background Music',
            'group': 'cosmetics',
            'widget': 'Combobox',
            'default': 'Normal',
            'options': {
                'Normal': 'normal',
                'No Music': 'off',
                'Random': 'random',
            },
            'tooltip': '''\
                       'No Music': No background is played.
                       Useful for playing your own music
                       over the game.

                       'Random': Area background music is
                       randomized.
                       '''
=======

    Setting_Info('background_music', str, 2, False,
        {
            'default': 'normal',
            'const': 'normal',
            'nargs': '?',
            'choices': ['normal', 'off', 'random'],
            'help': '''\
                    Sets the background music behavior
                    normal:      Areas play their normal background music
                    off:         No background music
                    random:      Areas play random background music
                    '''
        },
        {
            'text': 'Background Music',
            'group': 'cosmetics',
            'widget': 'Combobox',
            'default': 'Normal',
            'options': {
                'Normal': 'normal',
                'No Music': 'off',
                'Random': 'random',
            },
            'tooltip': '''\
                       'No Music': No background is played.
                       Useful for playing your own music
                       over the game.
                       'Random': Area background music is
                       randomized.
                       '''
>>>>>>> 7d10e8be
        }),

    Setting_Info('kokiricolor', str, 0, False, 
        {
            'default': 'Kokiri Green',
            'const': 'Kokiri Green',
            'nargs': '?',
            'type': parse_custom_tunic_color,
            'help': '''\
                    Choose the color for Link's Kokiri Tunic. (default: %(default)s)
                    
                    '''
        },
        {
            'text': 'Kokiri Tunic Color',
            'group': 'tuniccolor',
            'widget': 'Combobox',
            'default': 'Kokiri Green',
            'options': get_tunic_color_options(),
            'tooltip':'''\
                      'Random Choice': Choose a random 
                      color from this list of colors.
                      'Comepletely Random': Choose a random 
                      color from any color the N64 can draw.
                      '''
        }),
    Setting_Info('goroncolor', str, 0, False, 
        {
            'default': 'Goron Red',
            'const': 'Goron Red',
            'nargs': '?',
            'type': parse_custom_tunic_color,
            'help': '''\
                    Choose the color for Link's Goron Tunic. (default: %(default)s)
                    Color:              Make the Goron Tunic this color.
                    Random Choice:      Choose a random color from this list of colors.
                    Comepletely Random: Choose a random color from any color the N64 can draw.
                    '''
        },
        {
            'text': 'Goron Tunic Color',
            'group': 'tuniccolor',
            'widget': 'Combobox',
            'default': 'Goron Red',
            'options': get_tunic_color_options(),
            'tooltip':'''\
                      'Random Choice': Choose a random 
                      color from this list of colors.
                      'Comepletely Random': Choose a random 
                      color from any color the N64 can draw.
                      '''
        }),
    Setting_Info('zoracolor', str, 0, False, 
        {
            'default': 'Zora Blue',
            'const': 'Zora Blue',
            'nargs': '?',
            'type': parse_custom_tunic_color,
            'help': '''\
                    Choose the color for Link's Zora Tunic. (default: %(default)s)
                    Color:              Make the Zora Tunic this color.
                    Random Choice:      Choose a random color from this list of colors.
                    Comepletely Random: Choose a random color from any color the N64 can draw.
                    '''
        },
        {
            'text': 'Zora Tunic Color',
            'group': 'tuniccolor',
            'widget': 'Combobox',
            'default': 'Zora Blue',
            'options': get_tunic_color_options(),
            'tooltip':'''\
                      'Random Choice': Choose a random 
                      color from this list of colors.
                      'Comepletely Random': Choose a random 
                      color from any color the N64 can draw.
                      '''
        }),
    Setting_Info('navicolordefault', str, 0, False, 
        {
            'default': 'White',
            'const': 'White',
            'nargs': '?',
            'type': parse_custom_navi_color,
            'help': '''\
                    Choose the color for Navi when she is idle. (default: %(default)s)
                    Color:             Make the Navi this color.
                    Random Chocie:     Choose a random color from this list of colors.
                    Completely Random: Choose a random color from any color the N64 can draw.
                    '''
        },
        {
            'text': 'Navi Idle',
            'group': 'navicolor',
            'widget': 'Combobox',
            'default': 'White',
            'options': get_navi_color_options(),
            'tooltip':'''\
                      'Random Choice': Choose a random 
                      color from this list of colors.
                      'Comepletely Random': Choose a random 
                      color from any color the N64 can draw.
                      '''
        }),
    Setting_Info('navicolorenemy', str, 0, False, 
        {
            'default': 'Yellow',
            'const': 'Yellow',
            'nargs': '?',
            'type': parse_custom_navi_color,
            'help': '''\
                    Choose the color for Navi when she is targeting an enemy. (default: %(default)s)
                    Color:             Make the Navi this color.
                    Random Chocie:     Choose a random color from this list of colors.
                    Completely Random: Choose a random color from any color the N64 can draw.
                    '''
        },
        {
            'text': 'Navi Targeting Enemy',
            'group': 'navicolor',
            'widget': 'Combobox',
            'default': 'Yellow',
            'options': get_navi_color_options(),
            'tooltip':'''\
                      'Random Choice': Choose a random 
                      color from this list of colors.
                      'Comepletely Random': Choose a random 
                      color from any color the N64 can draw.
                      '''
        }),
    Setting_Info('navicolornpc', str, 0, False, 
        {
            'default': 'Light Blue',
            'const': 'Light Blue',
            'nargs': '?',
            'type': parse_custom_navi_color,
            'help': '''\
                    Choose the color for Navi when she is targeting an NPC. (default: %(default)s)
                    Color:             Make the Navi this color.
                    Random Chocie:     Choose a random color from this list of colors.
                    Completely Random: Choose a random color from any color the N64 can draw.
                    '''
        },
        {
            'text': 'Navi Targeting NPC',
            'group': 'navicolor',
            'widget': 'Combobox',
            'default': 'Light Blue',
            'options': get_navi_color_options(),
            'tooltip':'''\
                      'Random Choice': Choose a random 
                      color from this list of colors.
                      'Comepletely Random': Choose a random 
                      color from any color the N64 can draw.
                      '''
        }),
    Setting_Info('navicolorprop', str, 0, False, 
        {
            'default': 'Green',
            'const': 'Green',
            'nargs': '?',
            'type': parse_custom_navi_color,
            'help': '''\
                    Choose the color for Navi when she is targeting a prop. (default: %(default)s)
                    Color:             Make the Navi this color.
                    Random Choice:     Choose a random color from this list of colors.
                    Completely Random: Choose a random color from any color the N64 can draw.
                    '''
        },
        {
            'text': 'Navi Targeting Prop',
            'group': 'navicolor',
            'widget': 'Combobox',
            'default': 'Green',
            'options': get_navi_color_options(),
            'tooltip':'''\
                      'Random Choice': Choose a random 
                      color from this list of colors.
                      'Comepletely Random': Choose a random 
                      color from any color the N64 can draw.
                      '''
        }),
    Setting_Info('navisfxoverworld', str, 0, False, 
        {
            'default': 'Default',
            'const': 'Default',
            'nargs': '?',
            'choices': ['Default', 'Notification', 'Rupee', 'Timer', 'Tamborine', 'Recovery Heart', 'Carrot Refill', 'Navi - Hey!', 'Navi - Random', 'Zelda - Gasp', 'Cluck', 'Mweep!', 'Random', 'None'],
            'help': '''\
                    Select the sound effect that plays when Navi has a hint. (default: %(default)s)
                    Sound:         Replace the sound effect with the chosen sound.
                    Random Chocie: Replace the sound effect with a random sound from this list.
                    None:          Eliminate Navi hint sounds.
                    '''
        },
        {
            'text': 'Navi Hint',
            'group': 'navihint',
            'widget': 'Combobox',
            'default': 'Default',
            'options': [
                'Random Choice', 
                'Default', 
                'Notification', 
                'Rupee', 
                'Timer', 
                'Tamborine', 
                'Recovery Heart', 
                'Carrot Refill', 
                'Navi - Hey!',
                'Navi - Random',
                'Zelda - Gasp', 
                'Cluck', 
                'Mweep!', 
                'None',
            ]
        }),
        Setting_Info('navisfxenemytarget', str, 0, False, 
        {
            'default': 'Default',
            'const': 'Default',
            'nargs': '?',
            'choices': ['Default', 'Notification', 'Rupee', 'Timer', 'Tamborine', 'Recovery Heart', 'Carrot Refill', 'Navi - Hey!', 'Navi - Random', 'Zelda - Gasp', 'Cluck', 'Mweep!', 'Random', 'None'],
            'help': '''\
                    Select the sound effect that plays when targeting an enemy. (default: %(default)s)
                    Sound:         Replace the sound effect with the chosen sound.
                    Random Chocie: Replace the sound effect with a random sound from this list.
                    None:          Eliminate Navi hint sounds.
                    '''
        },
        {
            'text': 'Navi Enemy Target',
            'group': 'navihint',
            'widget': 'Combobox',
            'default': 'Default',
            'options': [
                'Random Choice', 
                'Default', 
                'Notification', 
                'Rupee', 
                'Timer', 
                'Tamborine', 
                'Recovery Heart', 
                'Carrot Refill', 
                'Navi - Hey!',
                'Navi - Random',
                'Zelda - Gasp', 
                'Cluck', 
                'Mweep!', 
                'None',
            ]
        }),
    Setting_Info('healthSFX', str, 0, False, 
        {
            'default': 'Default',
            'const': 'Default',
            'nargs': '?',
            'choices': ['Default', 'Softer Beep', 'Rupee', 'Timer', 'Tamborine', 'Recovery Heart', 'Carrot Refill', 'Navi - Hey!', 'Zelda - Gasp', 'Cluck', 'Mweep!', 'Random', 'None'],
            'help': '''\
                    Select the sound effect that loops at low health. (default: %(default)s)
                    Sound:         Replace the sound effect with the chosen sound.
                    Random Chocie: Replace the sound effect with a random sound from this list.
                    None:          Eliminate heart beeps.
                    '''
        },
        {
            'text': 'Low Health SFX',
            'group': 'lowhp',
            'widget': 'Combobox',
            'default': 'Default',
            'options': [
                'Random Choice', 
                'Default', 
                'Softer Beep', 
                'Rupee', 
                'Timer', 
                'Tamborine', 
                'Recovery Heart', 
                'Carrot Refill', 
                'Navi - Hey!', 
                'Zelda - Gasp', 
                'Cluck', 
                'Mweep!', 
                'None',
            ],
            'tooltip':'''\
                      'Random Choice': Choose a random 
                      sound from this list of colors.
                      'Default': Beep. Beep. Beep.
                      '''
        }),
]

# gets the randomizer settings, whether to open the gui, and the logger level from command line arguments
def get_settings_from_command_line_args():
    parser = argparse.ArgumentParser(formatter_class=ArgumentDefaultsHelpFormatter)
    for info in setting_infos:
        parser.add_argument("--" + info.name, **info.args_params)

    parser.add_argument('--gui', help='Launch the GUI', action='store_true')
    parser.add_argument('--loglevel', default='info', const='info', nargs='?', choices=['error', 'info', 'warning', 'debug'], help='Select level of logging for output.')
    parser.add_argument('--settings_string', help='Provide sharable settings using a settings string. This will override all flags that it specifies.')

    args = parser.parse_args()

    result = {}
    for info in setting_infos:
        result[info.name] = vars(args)[info.name]
    settings = Settings(result)

    if args.settings_string is not None:
        settings.update_with_settings_string(args.settings_string)

    return settings, args.gui, args.loglevel<|MERGE_RESOLUTION|>--- conflicted
+++ resolved
@@ -640,21 +640,12 @@
         }),
     Setting_Info('scarecrow_song', str, 0, False, 
         {
-<<<<<<< HEAD
             'default': 'DAAAAAAA',
             'const': 'DAAAAAAA',
             'nargs': '?',
             'help': '''\
                     The song started with if 'free_scarecrow' is True
                     ''',
-=======
-            'default': 'DAAAAAAA',
-            'const': 'DAAAAAAA',
-            'nargs': '?',
-            'help': '''\
-                    The song started with if 'free_scarecrow' is True
-                    '''
->>>>>>> 7d10e8be
         },
         {
             'group': 'convenience',
@@ -1486,13 +1477,24 @@
                       ammo, and rupees, so doing so is a risk.
                       '''
         }),
-<<<<<<< HEAD
     Setting_Info('clearer_hints', bool, 1, True, 
         {
             'help': '''\
                     The hints provided by Gossip Stones are
                     easier to understand.
-=======
+                    ''',
+            'action': 'store_true'
+        },
+        {
+            'text': 'Clearer hints',
+            'group': 'other',
+            'widget': 'Checkbutton',
+            'default': 'unchecked',
+            'tooltip':'''\
+                      The hints provided by Gossip Stones will
+                      not be as cryptic if this option is enabled.
+                      '''
+        }),
     Setting_Info('enhance_map_compass', bool, 1, True, 
         {
             'help': '''\
@@ -1501,30 +1503,20 @@
                     Compass will tell what medallion or stone is within.
                     This setting will only activate these functions if the
                     other settings would make this useful information.
->>>>>>> 7d10e8be
-                    ''',
-            'action': 'store_true'
-        },
-        {
-<<<<<<< HEAD
-            'text': 'Clearer hints',
-=======
+                    ''',
+            'action': 'store_true'
+        },
+        {
             'text': 'Maps and Compasses give information',
->>>>>>> 7d10e8be
             'group': 'other',
             'widget': 'Checkbutton',
             'default': 'unchecked',
             'tooltip':'''\
-<<<<<<< HEAD
-                      The hints provided by Gossip Stones will
-                      not be as cryptic if this option is enabled.
-=======
                     Gives the Map and Compass extra functionality.
                     Map will tell if a dungeon is vanilla or Master Quest.
                     Compass will tell what medallion or stone is within.
                     This setting will only activate these functions if the
                     other settings would make this useful information.
->>>>>>> 7d10e8be
                       '''
         }),
     Setting_Info('hints', str, 2, True, 
@@ -1659,7 +1651,6 @@
                 'Switch': 'switch',
             }
         }),
-<<<<<<< HEAD
     Setting_Info('background_music', str, 2, False,
         {
             'default': 'normal',
@@ -1691,39 +1682,6 @@
                        'Random': Area background music is
                        randomized.
                        '''
-=======
-
-    Setting_Info('background_music', str, 2, False,
-        {
-            'default': 'normal',
-            'const': 'normal',
-            'nargs': '?',
-            'choices': ['normal', 'off', 'random'],
-            'help': '''\
-                    Sets the background music behavior
-                    normal:      Areas play their normal background music
-                    off:         No background music
-                    random:      Areas play random background music
-                    '''
-        },
-        {
-            'text': 'Background Music',
-            'group': 'cosmetics',
-            'widget': 'Combobox',
-            'default': 'Normal',
-            'options': {
-                'Normal': 'normal',
-                'No Music': 'off',
-                'Random': 'random',
-            },
-            'tooltip': '''\
-                       'No Music': No background is played.
-                       Useful for playing your own music
-                       over the game.
-                       'Random': Area background music is
-                       randomized.
-                       '''
->>>>>>> 7d10e8be
         }),
 
     Setting_Info('kokiricolor', str, 0, False, 
